--- conflicted
+++ resolved
@@ -377,15 +377,11 @@
 			weightTensor,
 			wei_dev->GetMem(),
 			convDesc,
-<<<<<<< HEAD
 #if MLOPEN_USE_TINYGEMM
 			mlopenConvolutionFwdAlgoGEMM,
 #else
 			mlopenConvolutionFwdAlgoDirect,
 #endif
-=======
-			mlopenConvolutionFwdAlgoDirect,
->>>>>>> 67658b74
 			&beta,
 			outputTensor,
 			out_dev->GetMem(),
