#ifndef GUARD_MLOPEN_CONV_DRIVER_HPP
#define GUARD_MLOPEN_CONV_DRIVER_HPP

#include <cstdlib>
#include <fstream>
#include <mlopen.h>
#include "driver.hpp"
#include "mloConvHost.hpp"
#include "conv_verify.hpp"
#include "InputFlags.hpp"
#include "tensor_driver.hpp"
#include "util_driver.hpp"
#include <mlopen/tensor.hpp>
#include <vector>
#include <algorithm>
#include <float.h>
#include <memory>
#include <numeric>
#include <../test/verify.hpp>
#include "timer.hpp"

template<typename T>
void dumpBufferToFile(const char * fileName, T * data, size_t dataNumItems)
{
    std::ofstream outFile(fileName, std::ios::binary);
    if(outFile)
    {
        outFile.write(reinterpret_cast<char*>(data), dataNumItems*sizeof(T));
        outFile.close();
        printf("Wrote output to file %s\n", fileName);
    }
    else
    {
        printf("Could not open file %s for writing\n", fileName);
    }
}

template<typename T>
bool readBufferFromFile(T * data, size_t dataNumItems, const char * fileName)
{
    std::ifstream infile(fileName, std::ios::binary);
    if(infile)
    {
        infile.read(reinterpret_cast<char*>(data), dataNumItems*sizeof(T));
        infile.close();
        printf("Read data from input file %s\n", fileName);
        return true;
    }
    else
    {
        printf("Could not open file %s for reading\n", fileName);
        return false;
    }
}

template<typename T>
class ConvDriver : public Driver 
{
	public:
	ConvDriver() : Driver() {
		mlopenCreateTensorDescriptor(&inputTensor);
		mlopenCreateTensorDescriptor(&weightTensor);
		mlopenCreateTensorDescriptor(&outputTensor);
		mlopenCreateTensorDescriptor(&biasTensor);

		mlopenCreateConvolutionDescriptor(&convDesc);
	}

	int AddCmdLineArgs();
	int ParseCmdLineArgs(int argc, char *argv[]);
	InputFlags & GetInputFlags() { return inflags; }

	int GetandSetData();
	std::vector<int> GetInputTensorLengthsFromCmdLine();
	std::vector<int> GetWeightTensorLengthsFromCmdLine();

	int SetConvDescriptorFromCmdLineArgs();

	std::vector<int> GetOutputTensorLengths();

	int AllocateBuffersAndCopy();
	
	int FindForward(int &ret_algo_count, int request_algo_count, std::vector<mlopenConvAlgoPerf_t> &perf_results);
	int RunForwardGPU();
	int RunForwardCPU();
	
	int FindBackwardData(int &ret_algo_count, int request_algo_count, std::vector<mlopenConvAlgoPerf_t> &perf_results);
	int FindBackwardWeights(int &ret_algo_count, int request_algo_count, std::vector<mlopenConvAlgoPerf_t> &perf_results);
	int RunBackwardGPU();
	int RunBackwardDataCPU();
	int RunBackwardWeightsCPU();
    int RunBackwardBiasCPU();
	
	int VerifyBackward();
	int VerifyForward();
	~ConvDriver() {

		mlopenDestroyTensorDescriptor(biasTensor);
		mlopenDestroyTensorDescriptor(outputTensor);
		mlopenDestroyTensorDescriptor(weightTensor);
		mlopenDestroyTensorDescriptor(inputTensor);

		mlopenDestroyConvolutionDescriptor(convDesc);

	}
		
	private:
	InputFlags inflags;

	mlopenTensorDescriptor_t inputTensor;
	mlopenTensorDescriptor_t weightTensor;
	mlopenTensorDescriptor_t outputTensor;
	mlopenTensorDescriptor_t biasTensor;

	std::unique_ptr<GPUMem> in_dev;
	std::unique_ptr<GPUMem> din_dev;
	std::unique_ptr<GPUMem> wei_dev;
	std::unique_ptr<GPUMem> dwei_dev;
	std::unique_ptr<GPUMem> out_dev;
	std::unique_ptr<GPUMem> dout_dev;
	std::unique_ptr<GPUMem> workspace_bwd_dev;
	std::unique_ptr<GPUMem> workspace_fwd_dev;
	std::unique_ptr<GPUMem> b_dev;
    std::unique_ptr<GPUMem> db_dev;

	std::vector<T> in;
	std::vector<T> din;
	std::vector<T> wei;
	std::vector<T> dwei;
	std::vector<T> out;
	std::vector<T> dout;
	std::vector<T> workspace_bwd;
	std::vector<T> workspace_fwd;
	std::vector<T> outhost;
	std::vector<T> workspace_bwd_host;
	std::vector<T> workspace_fwd_host;
	std::vector<T> din_host;
	std::vector<T> dwei_host;
	std::vector<T> b;
    std::vector<T> db;
    std::vector<T> db_host;

	mlopenConvolutionDescriptor_t convDesc;
};

template<typename T>
int ConvDriver<T>::ParseCmdLineArgs(int argc, char *argv[]) { 
	inflags.Parse(argc, argv); 

	if(inflags.GetValueInt("time") == 1) {
		mlopenEnableProfiling(GetHandle(), true);
	}
	return 0; 
}

template<typename T>
int ConvDriver<T>::GetandSetData() {
	std::vector<int> in_len = GetInputTensorLengthsFromCmdLine();
	std::vector<int> wei_len = GetWeightTensorLengthsFromCmdLine();

	SetTensor4d(inputTensor, in_len);
	SetTensor4d(weightTensor, wei_len);
	
	SetConvDescriptorFromCmdLineArgs();

	std::vector<int> out_len = GetOutputTensorLengths();
	SetTensor4d(outputTensor, out_len);

    if(inflags.GetValueInt("bias") != 0) {
        std::vector<int> b_len {1, inflags.GetValueInt("out_channels"), 1, 1};
        SetTensor4d(biasTensor, b_len); 
    }
	return(0);
}

template<typename T>
int ConvDriver<T>::AddCmdLineArgs() {
	inflags.AddInputFlag("forw", 'F', "0", "Run only Forward Convolution (Default=0)", "int");
	inflags.AddInputFlag("batchsize", 'n', "100", "Mini-batch size (Default=100)", "int");
	inflags.AddInputFlag("in_channels", 'c', "3", "Number of Input Channels (Default=3)", "int");
	inflags.AddInputFlag("in_h", 'H', "32", "Input Height (Default=32)", "int");
	inflags.AddInputFlag("in_w", 'W', "32", "Input Width (Default=32)", "int");
	inflags.AddInputFlag("out_channels", 'k', "32", "Number of Output Channels (Default=32)", "int");
	inflags.AddInputFlag("fil_h", 'y', "3", "Filter Height (Default=3)", "int");
	inflags.AddInputFlag("fil_w", 'x', "3", "Filter Width (Default=3)", "int");
	inflags.AddInputFlag("conv_stride_0", 'u', "1", "Convolution Stride Vertical (Default=1)", "int");
	inflags.AddInputFlag("conv_stride_1", 'v', "1", "Convolution Stride Horizontal (Default=1)", "int");
	inflags.AddInputFlag("pad_h", 'p', "0", "Zero Padding Height (Default=0)", "int");
	inflags.AddInputFlag("pad_w", 'q', "0", "Zero Padding Width (Default=0)", "int");
	inflags.AddInputFlag("pad_val", 'r', "0", "Padding Value (Default=0)", "int");
	inflags.AddInputFlag("iter", 'i', "10", "Number of Iterations (Default=10)", "int");
	inflags.AddInputFlag("verify", 'V', "1", "Verify Each Layer (Default=1)", "int");
	inflags.AddInputFlag("time", 't', "0", "Time Each Layer (Default=0)", "int");
	inflags.AddInputFlag("wall", 'w', "0", "Wall-clock Time Each Layer, Requires time == 1 (Default=0)", "int");
	inflags.AddInputFlag("search", 's', "0", "Search Kernel Config (Default=0)", "int");
	inflags.AddInputFlag("printconv", 'P', "1", "Print Convolution Dimensions (Default=1)", "int");
    inflags.AddInputFlag("dump_output", 'o', "0", "Dumps the output buffers (Default=0)", "int");
    inflags.AddInputFlag("in_data", 'd', "", "Input data filename (Default=)", "string");
    inflags.AddInputFlag("weights", 'e', "", "Input weights filename (Default=)", "string");
    inflags.AddInputFlag("bias", 'b', "", "Use Bias (Default=0)", "int");

	return 0;
}

template<typename T>
std::vector<int> ConvDriver<T>::GetInputTensorLengthsFromCmdLine() {
	int in_n = inflags.GetValueInt("batchsize");
	int in_c = inflags.GetValueInt("in_channels");
	int in_h = inflags.GetValueInt("in_h");
	int in_w = inflags.GetValueInt("in_w");

	return std::vector<int> ({in_n, in_c, in_h, in_w});
}

template<typename T>
std::vector<int> ConvDriver<T>::GetWeightTensorLengthsFromCmdLine() {
	int wei_n = inflags.GetValueInt("out_channels");
	int wei_c = inflags.GetValueInt("in_channels");
	int wei_h = inflags.GetValueInt("fil_h");
	int wei_w = inflags.GetValueInt("fil_w");

	return std::vector<int> ({wei_n, wei_c, wei_h, wei_w});
}

template<typename T>
int ConvDriver<T>::SetConvDescriptorFromCmdLineArgs() {

	mlopenConvolutionMode_t mode = mlopenConvolution;
	int pad_h = inflags.GetValueInt("pad_h");
	int pad_w = inflags.GetValueInt("pad_w");
	int u = inflags.GetValueInt("conv_stride_0");
	int v = inflags.GetValueInt("conv_stride_1");
	return mlopenInitConvolutionDescriptor(convDesc, mode,	pad_h, pad_w, u, v,	1, 1);
}

template<typename T>
std::vector<int> ConvDriver<T>::GetOutputTensorLengths() {
	int n, c, h, w;

	mlopenGetConvolutionForwardOutputDim(convDesc,
			inputTensor,
			weightTensor,
			&n, &c, &h, &w);

	return std::vector<int> ({n, c, h, w});
}

template<typename T>
int ConvDriver<T>::AllocateBuffersAndCopy() {
	
	size_t in_sz = GetTensorSize(inputTensor); 
	size_t wei_sz = GetTensorSize(weightTensor); 
	size_t out_sz = GetTensorSize(outputTensor); 

	size_t workSpaceSize_bwd = 0;
	mlopenConvolutionBackwardWeightsGetWorkSpaceSize(outputTensor, inputTensor, convDesc, weightTensor, &workSpaceSize_bwd);
	size_t workSpaceSize_fwd = 0;
	mlopenConvolutionForwardGetWorkSpaceSize(weightTensor, inputTensor, outputTensor, convDesc, &workSpaceSize_fwd);

	cl_context ctx;

	clGetCommandQueueInfo(q, CL_QUEUE_CONTEXT, sizeof(cl_context), &ctx, NULL);

	in_dev = std::unique_ptr<GPUMem>( new GPUMem(ctx, in_sz, sizeof(float)));
	din_dev = std::unique_ptr<GPUMem>(new GPUMem(ctx, in_sz, sizeof(float)));
	wei_dev = std::unique_ptr<GPUMem>( new GPUMem(ctx, wei_sz, sizeof(float)));
	dwei_dev = std::unique_ptr<GPUMem>(new GPUMem(ctx, wei_sz, sizeof(float)));
	dout_dev = std::unique_ptr<GPUMem>(new GPUMem(ctx, out_sz, sizeof(float)));
	out_dev = std::unique_ptr<GPUMem> (new GPUMem(ctx, out_sz, sizeof(float)));
	workspace_bwd_dev = std::unique_ptr<GPUMem> (new GPUMem(ctx, workSpaceSize_bwd/sizeof(T), sizeof(T)));
	workspace_fwd_dev = std::unique_ptr<GPUMem> (new GPUMem(ctx, workSpaceSize_fwd/sizeof(T), sizeof(T)));
	
	in = std::vector<T>(in_sz);
	din = std::vector<T>(in_sz);
	wei = std::vector<T>(wei_sz);
	dwei = std::vector<T>(wei_sz, 0);
	dout = std::vector<T>(out_sz, 0);
	out = std::vector<T>(out_sz, 0);
	workspace_bwd = std::vector<T>(workSpaceSize_bwd/sizeof(T), 0);
	workspace_fwd = std::vector<T>(workSpaceSize_fwd/sizeof(T), 0);
	outhost = std::vector<T>(out_sz, 0);
	workspace_bwd_host = std::vector<T>(workSpaceSize_bwd/sizeof(T), 0);
	workspace_fwd_host = std::vector<T>(workSpaceSize_fwd/sizeof(T), 0);
	dwei_host = std::vector<T>(wei_sz, 0);
	din_host = std::vector<T>(in_sz, 0);

    std::string inFileName = inflags.GetValueStr("in_data");
    std::string weiFileName = inflags.GetValueStr("weights");

    bool dataRead = false;
    if(!inFileName.empty()) {
        dataRead = readBufferFromFile(in.data(), in_sz, inFileName.c_str());
    }

	double scale = 0.01;

    if(!dataRead)
    {
        for(int i = 0; i < in_sz; i++) {
			in[i] = (T)((double)scale*rand() * (1.0 / RAND_MAX));
        }
    }

	for (int i = 0; i < out_sz; i++) {
		dout[i] = (T)(scale*(double)rand() * (1.0 / RAND_MAX));
	}

    if (inflags.GetValueInt("bias") != 0){
        size_t b_sz = GetTensorSize(biasTensor);
        b_dev = std::unique_ptr<GPUMem> (new GPUMem(ctx, b_sz, sizeof(float)));
        db_dev = std::unique_ptr<GPUMem> (new GPUMem(ctx, b_sz, sizeof(float)));
	    b = std::vector<T>(b_sz);
        db = std::vector<T>(b_sz);
        db_host = std::vector<T>(b_sz, 0);

        for(int i = 0; i < b_sz; i++) {
            b[i] = i%8;
            db[i] = i%8;
        }

	    b_dev->ToGPU(q, b.data());
        db_dev->ToGPU(q, db.data());
    }

    bool weiRead = false;
    if(!weiFileName.empty()) {
        weiRead = readBufferFromFile(wei.data(), wei_sz, weiFileName.c_str());
    }

    if(!weiRead)
    {
        for (int i = 0; i < wei_sz; i++) {
			wei[i] = (T)(scale*(double)(rand() * (1.0 / RAND_MAX) - 0.5) );
        }
    }
	
    if(inflags.GetValueInt("dump_output")) {
        dumpBufferToFile("dump_in.bin", in.data(), in_sz);
        dumpBufferToFile("dump_wei.bin", wei.data(), wei_sz);
    }

	cl_int status;
	status = in_dev->ToGPU(q, in.data());
	status |= din_dev->ToGPU(q, in.data());
	status |= wei_dev->ToGPU(q, wei.data());
	status |= dwei_dev->ToGPU(q, dwei.data());
	status |= dout_dev->ToGPU(q, dout.data());
	status |= out_dev->ToGPU(q, out.data());
	status |= workspace_bwd_dev->ToGPU(q, workspace_bwd.data());
	status |= workspace_fwd_dev->ToGPU(q, workspace_fwd.data());
	
	if(status != CL_SUCCESS) 
		printf("Error copying data to GPU\n");

	return mlopenStatusSuccess;
}

template<typename T>
int ConvDriver<T>::FindForward(int &ret_algo_count, int request_algo_count,
        std::vector<mlopenConvAlgoPerf_t> &perf_results) {

	return mlopenFindConvolutionForwardAlgorithm(GetHandle(),
			inputTensor,
			in_dev->GetMem(),
			weightTensor,
			wei_dev->GetMem(),
			convDesc,
			outputTensor,
			out_dev->GetMem(),
			request_algo_count,
			&ret_algo_count,
			perf_results.data(),
			workspace_fwd_dev->GetMem(),
			workspace_fwd_dev->GetSize(),
			(inflags.GetValueInt("search")==1)?true:false
	);

}

template<typename T>
int ConvDriver<T>::RunForwardGPU() {

    int ret_algo_count;
    int request_algo_count = 2;
    std::vector<mlopenConvAlgoPerf_t> perf_results(request_algo_count);

	FindForward(ret_algo_count, request_algo_count, perf_results);

	int alpha = 1, beta = 1;

	Timer t;
	START_TIME;

	for(int i = 0; i < inflags.GetValueInt("iter"); i++) {
	mlopenConvolutionForward(GetHandle(),
			&alpha,
			inputTensor,
			in_dev->GetMem(),
			weightTensor,
			wei_dev->GetMem(),
			convDesc,
			perf_results[0].fwd_algo, // use the fastest algo
			&beta,
			outputTensor,
			out_dev->GetMem(),
			workspace_fwd_dev->GetMem(),
			workspace_fwd_dev->GetSize());
	}

	if(inflags.GetValueInt("time") == 1) {
		float time = 0.0;
		mlopenGetKernelTime(GetHandle(), &time);

		STOP_TIME;
		if(WALL_CLOCK)
			printf("Wall-clock Time Forward Conv. Elapsed: %f ms\n", t.gettime_ms() / inflags.GetValueInt("iter"));

		printf("GPU Kernel Time Forward Conv. Elapsed: %f ms\n", time);

	}

    if(inflags.GetValueInt("bias") != 0) {
        mlopenConvolutionForwardBias(GetHandle(),
                &alpha,
                biasTensor,
                b_dev->GetMem(),
                &beta,
                outputTensor,
                out_dev->GetMem());

        if(inflags.GetValueInt("time") == 1) {
            float time = 0.0;
            mlopenGetKernelTime(GetHandle(), &time);

            printf("GPU Kernel Time Forward Conv. Bias Elapsed: %f ms\n", time);

        }
    }

	out_dev->FromGPU(GetStream(), out.data());

    if(inflags.GetValueInt("dump_output")) {
        dumpBufferToFile("dump_fwd_out_gpu.bin", out.data(), out.size());
    }

	return mlopenStatusSuccess;
}

template<typename T>
int ConvDriver<T>::RunForwardCPU() {

	int in_n, in_c, in_h, in_w;
	int in_nstride, in_cstride, in_hstride, in_wstride;
	mlopenDataType_t dt;
	mlopenGet4dTensorDescriptor(inputTensor, &dt,
			&in_n, &in_c, &in_h, &in_w,
			&in_nstride, &in_cstride, &in_hstride, &in_wstride);

	int wei_n, wei_c, wei_h, wei_w;
	int wei_nstride, wei_cstride, wei_hstride, wei_wstride;
	mlopenGet4dTensorDescriptor(weightTensor, &dt,
			&wei_n, &wei_c, &wei_h, &wei_w,
			&wei_nstride, &wei_cstride, &wei_hstride, &wei_wstride);

	int out_n, out_c, out_h, out_w;
	int out_nstride, out_cstride, out_hstride, out_wstride;
	mlopenGet4dTensorDescriptor(outputTensor, &dt,
			&out_n, &out_c, &out_h, &out_w,
			&out_nstride, &out_cstride, &out_hstride, &out_wstride);

	int u, v, pad_h, pad_w, upx, upy;
	mlopenConvolutionMode_t mode;
	mlopenGetConvolutionDescriptor(convDesc, &mode, &pad_h, &pad_w, &u, &v, &upx, &upy);

	for(int o = 0; o < out_n; o++) { // mini-batch size
		for(int w = 0; w < out_c; w++) { // out_channels (num filters)
			for(int i = 0; i < out_h; i++) { // output_height (from getforwardoutputdim())
				int in_off_h = i * v;
				for(int j = 0; j < out_w; j++) { //output_width (from getforwardoutputdim())
					float acc = 0;
					int in_off_w = j * u;
					for(int k = 0; k < in_c; k++) { // in_channels (RGB)
						for(int x = 0; x < wei_h; x++) {
							int in_x = in_off_h - pad_h + x;
							if(in_x >= 0 && in_x < in_h) {
								for(int y = 0; y < wei_w; y++) {
									int in_y = in_off_w - pad_w + y;
									if(in_y >= 0 && in_y < in_w) {
										acc +=	in[o*in_nstride + k*in_cstride + in_x*in_w + in_y] * 
											wei[w*wei_nstride + k*wei_cstride + x*wei_hstride + y];
									}
								}
							}
						}
					}
					acc = inflags.GetValueInt("bias") != 0 ? acc+b[w] : acc;
					outhost[o*out_nstride + w*out_cstride + i*out_hstride + j] = acc;
				}
			}
		}
	}

    if(inflags.GetValueInt("dump_output")) {
        dumpBufferToFile("dump_fwd_out_cpu.bin", outhost.data(), outhost.size());
    }
	return 0;
}

template<typename T>
int ConvDriver<T>::FindBackwardData(int &ret_algo_count, int request_algo_count,
        std::vector<mlopenConvAlgoPerf_t> &perf_results) {

	return mlopenFindConvolutionBackwardDataAlgorithm(GetHandle(),
			outputTensor,
			dout_dev->GetMem(),
			weightTensor,
			wei_dev->GetMem(),
			convDesc,
			inputTensor,
			din_dev->GetMem(),
			request_algo_count,
			&ret_algo_count,
			perf_results.data(),
			NULL,
			0,
			(inflags.GetValueInt("search") == 1) ? true : false
		);
}

template<typename T>
int ConvDriver<T>::FindBackwardWeights(int &ret_algo_count, int request_algo_count,
        std::vector<mlopenConvAlgoPerf_t> &perf_results) {

    mlopenFindConvolutionBackwardWeightsAlgorithm(GetHandle(),
			outputTensor,
			dout_dev->GetMem(),
			inputTensor,
			in_dev->GetMem(),
			convDesc,
			weightTensor,
			wei_dev->GetMem(),
			request_algo_count,
			&ret_algo_count,
			perf_results.data(),
			workspace_bwd_dev->GetMem(),
			workspace_bwd_dev->GetSize(),
			(inflags.GetValueInt("search") == 1) ? true : false
		);

#if MLOPEN_USE_TINYGEMM
	float time = 0;
	mlopenGetKernelTime(GetHandle(), &time);
	printf("im time %f\n", time);

	int in_n, in_c, in_h, in_w;
	int in_nstride, in_cstride, in_hstride, in_wstride;
	mlopenDataType_t dt;
	mlopenGet4dTensorDescriptor(inputTensor, &dt,
			&in_n, &in_c, &in_h, &in_w,
			&in_nstride, &in_cstride, &in_hstride, &in_wstride);

	int wei_n, wei_c, wei_h, wei_w;
	int wei_nstride, wei_cstride, wei_hstride, wei_wstride;
	mlopenGet4dTensorDescriptor(weightTensor, &dt,
			&wei_n, &wei_c, &wei_h, &wei_w,
			&wei_nstride, &wei_cstride, &wei_hstride, &wei_wstride);

	int out_n, out_c, out_h, out_w;
	int out_nstride, out_cstride, out_hstride, out_wstride;
	mlopenGet4dTensorDescriptor(outputTensor, &dt,
			&out_n, &out_c, &out_h, &out_w,
			&out_nstride, &out_cstride, &out_hstride, &out_wstride);

	int u, v, pad_h, pad_w, upx, upy;
	mlopenConvolutionMode_t mode;
	mlopenGetConvolutionDescriptor(convDesc, &mode, &pad_h, &pad_w, &u, &v, &upx, &upy);

	if(wei_h != 1 && wei_w != 1) {
		Im2ColCPU(in, 0, in_c, in_h, in_w,
				wei_h, wei_w,
				out_h, out_w, pad_h, pad_w, v, u, workspace_bwd_host);
		
		workspace_bwd_dev->FromGPU(GetStream(), workspace_bwd.data());
		
<<<<<<< HEAD
		for(int i = 0; i < workspace_bwd.size(); i++) {
			if(workspace_bwd[i] != workspace_bwd_host[i]) {
				printf("Im2col error: %d %f %f\n ", i, workspace_bwd[i], workspace_bwd_host[i]);
=======
		for(int i = 0; i < workspace.size(); i++) {
			if(std::abs(workspace[i] - workspace_host[i]) > 0.0) {
				printf("Im2col error: %d %f %f\n ", i, workspace[i], workspace_host[i]);
>>>>>>> 3bf36de7
			}
		}
	}
#endif
	return 0;
}

template<typename T>
int ConvDriver<T>::RunBackwardGPU() {

    int ret_algo_count;
    int request_algo_count = 2;
    std::vector<mlopenConvAlgoPerf_t> perf_results_data(request_algo_count);

	FindBackwardData(ret_algo_count, request_algo_count, perf_results_data);

	int alpha = 1, beta = 1;
	int ret = 0;

	Timer t;
	START_TIME;

	for(int i = 0; i < inflags.GetValueInt("iter"); i++) {
	ret = mlopenConvolutionBackwardData(GetHandle(),
			&alpha,
			outputTensor,
			dout_dev->GetMem(),
			weightTensor,
			wei_dev->GetMem(),
			convDesc,
			perf_results_data[0].bwd_data_algo,
			&beta,
			inputTensor,
			din_dev->GetMem(),
			NULL,
			0);
	}
	
	if(inflags.GetValueInt("time") == 1) {
		float time = 0.0;
		mlopenGetKernelTime(GetHandle(), &time);
	
		STOP_TIME;
		if(WALL_CLOCK)
			printf("Wall-clock Time Backward Data Conv. Elapsed: %f ms\n", t.gettime_ms() / inflags.GetValueInt("iter"));
		printf("GPU Kernel Time Backward Data Conv. Elapsed: %f ms\n", time);
	}

	din_dev->FromGPU(GetStream(), din.data());

    std::vector<mlopenConvAlgoPerf_t> perf_results_weights(request_algo_count);
	
    FindBackwardWeights(ret_algo_count, request_algo_count, perf_results_weights);

	ret = mlopenConvolutionBackwardWeights(GetHandle(),
		&alpha,
		outputTensor,
		dout_dev->GetMem(),
		inputTensor,
		in_dev->GetMem(),
		convDesc,
        perf_results_weights[0].bwd_weights_algo,
		&beta,
		weightTensor,
		dwei_dev->GetMem(),
		workspace_bwd_dev->GetMem(),
		workspace_bwd_dev->GetSize());

	if (inflags.GetValueInt("time") == 1) {
		float time = 0.0;
		mlopenGetKernelTime(GetHandle(), &time);
		printf("GPU Kernel Time Backward Weights Conv. Elapsed: %f ms\n", time);
	}
	dwei_dev->FromGPU(GetStream(), dwei.data());

    if(inflags.GetValueInt("dump_output")) {
        dumpBufferToFile("dump_bwd_din_gpu.bin", din.data(), din.size());
        dumpBufferToFile("dump_bwd_dwei_gpu.bin", dwei.data(), dwei.size());
    }

    if (inflags.GetValueInt("bias") != 0) {
        ret = mlopenConvolutionBackwardBias(GetHandle(),
                                            &alpha,
                                            outputTensor,
                                            dout_dev->GetMem(),
                                            &beta,
                                            biasTensor,
                                            db_dev->GetMem());

        if (inflags.GetValueInt("time") == 1) {
            float time = 0.0;
            mlopenGetKernelTime(GetHandle(), &time);
            printf("GPU Kernel Time Backward Bias Conv. Elapsed: %f ms\n", time);
        }

        db_dev->FromGPU(GetStream(), db.data());
        if(inflags.GetValueInt("dump_output")) {
            dumpBufferToFile("dump_bwd_db_gpu.bin", db.data(), db.size());
        }

    }
	return ret;
}

template<typename T>
int ConvDriver<T>::RunBackwardWeightsCPU() {

	int in_n, in_c, in_h, in_w;
	int in_nstride, in_cstride, in_hstride, in_wstride;
	mlopenDataType_t dt;
	mlopenGet4dTensorDescriptor(inputTensor, &dt,
			&in_n, &in_c, &in_h, &in_w,
			&in_nstride, &in_cstride, &in_hstride, &in_wstride);

	int wei_n, wei_c, wei_h, wei_w;
	int wei_nstride, wei_cstride, wei_hstride, wei_wstride;
	mlopenGet4dTensorDescriptor(weightTensor, &dt,
			&wei_n, &wei_c, &wei_h, &wei_w,
			&wei_nstride, &wei_cstride, &wei_hstride, &wei_wstride);

	int out_n, out_c, out_h, out_w;
	int out_nstride, out_cstride, out_hstride, out_wstride;
	mlopenGet4dTensorDescriptor(outputTensor, &dt,
			&out_n, &out_c, &out_h, &out_w,
			&out_nstride, &out_cstride, &out_hstride, &out_wstride);

	int u, v, pad_h, pad_w, upx, upy;
	mlopenConvolutionMode_t mode;
	mlopenGetConvolutionDescriptor(convDesc, &mode, &pad_h, &pad_w, &u, &v, &upx, &upy);

	RunBackwardWeightsCPUVerify(dwei_host, in, dout,
		in_n, in_c, in_h, in_w, in_nstride, in_cstride, in_hstride, in_wstride,
		wei_n, wei_c, wei_h, wei_w, wei_nstride, wei_cstride, wei_hstride, wei_wstride,
		out_n, out_c, out_h, out_w, out_nstride, out_cstride, out_hstride, out_wstride,
		u, v, pad_h, pad_w);

	if (inflags.GetValueInt("dump_output")) {
		dumpBufferToFile("dump_bwd_dwei_cpu.bin", dwei_host.data(), dwei_host.size());
	}

	return 0;
}

template<typename T>
int ConvDriver<T>::RunBackwardDataCPU() {

	int in_n, in_c, in_h, in_w;
	int in_nstride, in_cstride, in_hstride, in_wstride;
	mlopenDataType_t dt;
	mlopenGet4dTensorDescriptor(inputTensor, &dt,
			&in_n, &in_c, &in_h, &in_w,
			&in_nstride, &in_cstride, &in_hstride, &in_wstride);

	int wei_n, wei_c, wei_h, wei_w;
	int wei_nstride, wei_cstride, wei_hstride, wei_wstride;
	mlopenGet4dTensorDescriptor(weightTensor, &dt,
			&wei_n, &wei_c, &wei_h, &wei_w,
			&wei_nstride, &wei_cstride, &wei_hstride, &wei_wstride);

	int out_n, out_c, out_h, out_w;
	int out_nstride, out_cstride, out_hstride, out_wstride;
	mlopenGet4dTensorDescriptor(outputTensor, &dt,
			&out_n, &out_c, &out_h, &out_w,
			&out_nstride, &out_cstride, &out_hstride, &out_wstride);

	int u, v, pad_h, pad_w, upx, upy;
	mlopenConvolutionMode_t mode;
	mlopenGetConvolutionDescriptor(convDesc, &mode, &pad_h, &pad_w, &u, &v, &upx, &upy);

	for(int o = 0; o < out_n; o++) { // mini-batch size
		for(int k = 0; k < in_c; k++) { // in_channels (RGB)
			for(int w = 0; w < out_c; w++) { // out_channels (num filters)
				for(int i = 0; i < out_h; i++) { // output_height (from getforwardoutputdim())
					int in_off_h = i * v;
					for(int j = 0; j < out_w; j++) { //output_width (from getforwardoutputdim())
						int in_off_w = j * u;
						for(int x = 0; x < wei_h; x++) {
							int in_x = in_off_h - pad_h + x;
							if(in_x >= 0 && in_x < in_h) {
								for(int y = 0; y < wei_w; y++) {
									int in_y = in_off_w - pad_w + y;
									if(in_y >= 0 && in_y < in_w) {
										din_host[o*in_nstride + k*in_cstride + in_x*in_hstride + in_y] +=
											dout[o*out_nstride + w*out_cstride + i*out_hstride + j] *
											wei[w*wei_nstride + k*wei_cstride + x*wei_hstride + y];
									}
								}
							}
						}
					}
				}
			}
		}
	}

	if (inflags.GetValueInt("dump_output")) {
		dumpBufferToFile("dump_bwd_din_cpu.bin", din_host.data(), din_host.size());
	}
	return 0;
}

template<typename T>
int ConvDriver<T>::RunBackwardBiasCPU() {

    mlopenDataType_t dt;
    int out_n, out_c, out_h, out_w;
    int out_nstride, out_cstride, out_hstride, out_wstride;

    mlopenGet4dTensorDescriptor(outputTensor, &dt,
                                &out_n, &out_c, &out_h, &out_w,
                                &out_nstride, &out_cstride, &out_hstride, &out_wstride);

    for(int c = 0; c < out_c; c++)
    {
        db_host[c] = 0.0f;
        for(int n = 0; n < out_n; n++)
        {
            for(int h = 0; h < out_h; h++)
            {
                for(int w = 0; w < out_w; w++)
                {
                    db_host[c] += dout[n*out_nstride + c*out_cstride + h*out_hstride + w];
                }
            }
        }
    }

    if (inflags.GetValueInt("dump_output")) {
        dumpBufferToFile("dump_bwd_db_cpu.bin", db_host.data(), db_host.size());
    }
    return 0;
}

template<typename T>
int ConvDriver<T>::VerifyForward() {

	RunForwardCPU();

	auto error = mlopen::rms_range(outhost, out);
	const double tolerance = 1e-6;
	if (!(error < tolerance))
	{
		std::cout << std::string("Forward Convolution Failed: ") << error << "\n";
	}
	else
	{
		printf("Forward Convolution Verifies on CPU and GPU\n");
	}

	return 0;
}

template<typename T>
int ConvDriver<T>::VerifyBackward() {
	const double tolerance = 1e-6;

	RunBackwardDataCPU();


	auto error_data = mlopen::rms_range (din_host, din);

	if (!(error_data < tolerance))
	{
		std::cout << std::string("Backward Convolution Data Failed: ") << error_data << std::string("\n");
	}
	else
	{
		printf("Backward Convolution Data Verifies on CPU and GPU\n");
	}


	RunBackwardWeightsCPU();

	auto error_weights = mlopen::rms_range(dwei_host, dwei);
	if (!(error_weights < tolerance))
	{
		std::cout << std::string("Backward Convolution Weights Failed: ") << error_weights << std::string("\n");
	}
	else
	{
		printf("Backward Convolution Weights Verifies on CPU and GPU\n");
	}

    if (inflags.GetValueInt("bias") != 0){
        RunBackwardBiasCPU();

        auto error_bias = mlopen::rms_range(db_host, db);
        if (!(error_bias < tolerance))
        {
            std::cout << std::string("Backward Convolution Bias Failed: ") << error_bias << std::string("\n");
        }
        else
        {
            printf("Backward Convolution Bias Verifies on CPU and GPU\n");
        }
    }

	return 0;
}

#endif // GUARD_MLOPEN_CONV_DRIVER_HPP<|MERGE_RESOLUTION|>--- conflicted
+++ resolved
@@ -582,15 +582,9 @@
 		
 		workspace_bwd_dev->FromGPU(GetStream(), workspace_bwd.data());
 		
-<<<<<<< HEAD
 		for(int i = 0; i < workspace_bwd.size(); i++) {
-			if(workspace_bwd[i] != workspace_bwd_host[i]) {
+			if(std::abs(workspace_bwd[i] - workspace_bwd_host[i]) > 0.0) {
 				printf("Im2col error: %d %f %f\n ", i, workspace_bwd[i], workspace_bwd_host[i]);
-=======
-		for(int i = 0; i < workspace.size(); i++) {
-			if(std::abs(workspace[i] - workspace_host[i]) > 0.0) {
-				printf("Im2col error: %d %f %f\n ", i, workspace[i], workspace_host[i]);
->>>>>>> 3bf36de7
 			}
 		}
 	}
