/*******************************************************************************
 *
 * MIT License
 *
 * Copyright (c) 2017 Advanced Micro Devices, Inc.
 *
 * Permission is hereby granted, free of charge, to any person obtaining a copy
 * of this software and associated documentation files (the "Software"), to deal
 * in the Software without restriction, including without limitation the rights
 * to use, copy, modify, merge, publish, distribute, sublicense, and/or sell
 * copies of the Software, and to permit persons to whom the Software is
 * furnished to do so, subject to the following conditions:
 *
 * The above copyright notice and this permission notice shall be included in all
 * copies or substantial portions of the Software.
 *
 * THE SOFTWARE IS PROVIDED "AS IS", WITHOUT WARRANTY OF ANY KIND, EXPRESS OR
 * IMPLIED, INCLUDING BUT NOT LIMITED TO THE WARRANTIES OF MERCHANTABILITY,
 * FITNESS FOR A PARTICULAR PURPOSE AND NONINFRINGEMENT. IN NO EVENT SHALL THE
 * AUTHORS OR COPYRIGHT HOLDERS BE LIABLE FOR ANY CLAIM, DAMAGES OR OTHER
 * LIABILITY, WHETHER IN AN ACTION OF CONTRACT, TORT OR OTHERWISE, ARISING FROM,
 * OUT OF OR IN CONNECTION WITH THE SOFTWARE OR THE USE OR OTHER DEALINGS IN THE
 * SOFTWARE.
 *
 *******************************************************************************/
#ifndef GUARD_MIOPEN_CONV_DRIVER_HPP
#define GUARD_MIOPEN_CONV_DRIVER_HPP

<<<<<<< HEAD
#ifdef MLO_NEURON_SOFTRELU /// \todo This needs to be reimplemented.
#undef MLO_NEURON_SOFTRELU
#endif

#ifdef MLO_NEURON_POWER /// \todo This needs to be reimplemented.
#undef MLO_NEURON_POWER
=======
#ifdef MIOPEN_NEURON_SOFTRELU
#undef MIOPEN_NEURON_SOFTRELU
#endif

#ifdef MIOPEN_NEURON_POWER
#undef MIOPEN_NEURON_POWER
>>>>>>> a2e94a9e
#endif

#include "InputFlags.hpp"
#include "conv_verify.hpp"
#include "driver.hpp"
#include "mloConvHost.hpp"
#include "tensor_driver.hpp"
#include "timer.hpp"
#include "util_driver.hpp"
#include <miopen/convolution.hpp>
#include <../test/verify.hpp>
#include <algorithm>
#include <cstdlib>
#include <cstring>
#include <float.h>
#include <fstream>
#include <memory>
#include <miopen/miopen.h>
#include <miopen/tensor.hpp>
#include <miopen/env.hpp>
#include "random.hpp"
#include <numeric>
#include <sstream>
#include <vector>

MIOPEN_DECLARE_ENV_VAR(MIOPEN_DRIVER_PAD_BUFFERS_2M)

template <typename T, typename Tfile = T>
void dumpBufferToFile(const char* fileName, T* data, size_t dataNumItems)
{
    std::ofstream outFile(fileName, std::ios::binary);
    if(outFile)
    {
        if(std::is_same<T, Tfile>{})
        {
            outFile.write(reinterpret_cast<char*>(data), dataNumItems * sizeof(T));
        }
        else
        {
            std::vector<Tfile> buffer(data, data + dataNumItems);
            outFile.write(reinterpret_cast<char*>(buffer.data()), dataNumItems * sizeof(Tfile));
        }

        outFile.close();
        printf("Wrote output to file %s\n", fileName);
    }
    else
    {
        printf("Could not open file %s for writing\n", fileName);
    }
}

template <typename T, typename Tfile = T>
bool readBufferFromFile(T* data, size_t dataNumItems, const char* fileName)
{
    std::ifstream infile(fileName, std::ios::binary);
    if(infile)
    {
        if(std::is_same<T, Tfile>{})
        {
            infile.read(reinterpret_cast<char*>(data), dataNumItems * sizeof(T));
        }
        else
        {
            std::vector<Tfile> buffer(dataNumItems);
            infile.read(reinterpret_cast<char*>(buffer.data()), dataNumItems * sizeof(Tfile));
            std::copy(buffer.begin(), buffer.end(), data);
        }
        infile.close();
        printf("Read data from input file %s\n", fileName);
        return true;
    }
    else
    {
        printf("Could not open file %s for reading\n", fileName);
        return false;
    }
}

template <typename Tgpu, typename Tref, typename Tfile = Tref>
class ConvDriver : public Driver
{
    public:
    ConvDriver() : Driver()
    {
        miopenCreateTensorDescriptor(&inputTensor);
        miopenCreateTensorDescriptor(&weightTensor);
        miopenCreateTensorDescriptor(&outputTensor);
        miopenCreateTensorDescriptor(&biasTensor);

        miopenCreateConvolutionDescriptor(&convDesc);

        workspace_bwd_data_dev    = nullptr;
        workspace_bwd_weights_dev = nullptr;
        workspace_fwd_dev         = nullptr;
        // the variable name is implementation dependent, checking size instead
        data_type = (sizeof(Tgpu) == 4) ? miopenFloat : miopenHalf;
    }

    int AddCmdLineArgs();
    int ParseCmdLineArgs(int argc, char* argv[]);
    InputFlags& GetInputFlags() { return inflags; }

    int GetandSetData();
    std::vector<int> GetInputTensorLengthsFromCmdLine();
    std::vector<int> GetWeightTensorLengthsFromCmdLine();

    int SetConvDescriptorFromCmdLineArgs();

    std::vector<int> GetOutputTensorLengths();

    int AllocateBuffersAndCopy();

    int FindForward(int& ret_algo_count,
                    int request_algo_count,
                    std::vector<miopenConvAlgoPerf_t>& perf_results);
    int RunForwardGPU();
    int RunForwardCPU();

    int FindBackwardData(int& ret_algo_count,
                         int request_algo_count,
                         std::vector<miopenConvAlgoPerf_t>& perf_results);
    int FindBackwardWeights(int& ret_algo_count,
                            int request_algo_count,
                            std::vector<miopenConvAlgoPerf_t>& perf_results);
    int RunBackwardGPU();
    int RunBackwardDataCPU();
    int RunBackwardWeightsCPU();
    int RunBackwardBiasCPU();

    int VerifyBackward();
    int VerifyForward();
    ~ConvDriver()
    {

        miopenDestroyTensorDescriptor(biasTensor);
        miopenDestroyTensorDescriptor(outputTensor);
        miopenDestroyTensorDescriptor(weightTensor);
        miopenDestroyTensorDescriptor(inputTensor);

        miopenDestroyConvolutionDescriptor(convDesc);
    }

    private:
    InputFlags inflags;

    miopenTensorDescriptor_t inputTensor;
    miopenTensorDescriptor_t weightTensor;
    miopenTensorDescriptor_t outputTensor;
    miopenTensorDescriptor_t biasTensor;

    std::unique_ptr<GPUMem> in_dev;
    std::unique_ptr<GPUMem> din_dev;
    std::unique_ptr<GPUMem> wei_dev;
    std::unique_ptr<GPUMem> dwei_dev;
    std::unique_ptr<GPUMem> out_dev;
    std::unique_ptr<GPUMem> dout_dev;
    std::unique_ptr<GPUMem> workspace_bwd_data_dev;
    std::unique_ptr<GPUMem> workspace_bwd_weights_dev;
    std::unique_ptr<GPUMem> workspace_fwd_dev;
    std::unique_ptr<GPUMem> b_dev;
    std::unique_ptr<GPUMem> db_dev;

    std::vector<Tgpu> in;
    std::vector<Tgpu> din;
    std::vector<Tgpu> wei;
    std::vector<Tgpu> dwei;
    std::vector<Tgpu> out;
    std::vector<Tgpu> dout;
    std::vector<Tgpu> workspace_bwd_data;
    std::vector<Tgpu> workspace_bwd_weights;
    std::vector<Tgpu> workspace_fwd;
    std::vector<Tref> outhost;
    std::vector<Tref> workspace_bwd_data_host;
    std::vector<Tref> workspace_bwd_weights_host;
    std::vector<Tref> workspace_fwd_host;
    std::vector<Tref> din_host;
    std::vector<Tref> dwei_host;
    std::vector<Tgpu> b;
    std::vector<Tgpu> db;
    std::vector<Tref> db_host;

    miopenConvolutionDescriptor_t convDesc;

    std::string GetVerificationCacheFileName() const;

    bool TryReadVerificationCache(const std::string& file_name,
                                  miopenTensorDescriptor_t& tensorDesc,
                                  Tref* data) const;
    void TrySaveVerificationCache(const std::string& file_name, std::vector<Tref>& data) const;
};

template <typename Tgpu, typename Tref, typename Tfile>
int ConvDriver<Tgpu, Tref, Tfile>::ParseCmdLineArgs(int argc, char* argv[])
{
    inflags.Parse(argc, argv);

    if(inflags.GetValueInt("time") == 1)
    {
        miopenEnableProfiling(GetHandle(), true);
    }
    return 0;
}

template <typename Tgpu, typename Tref, typename Tfile>
int ConvDriver<Tgpu, Tref, Tfile>::GetandSetData()
{
    std::vector<int> in_len  = GetInputTensorLengthsFromCmdLine();
    std::vector<int> wei_len = GetWeightTensorLengthsFromCmdLine();

    SetTensor4d(inputTensor, in_len, data_type);
    SetTensor4d(weightTensor, wei_len, data_type);

    SetConvDescriptorFromCmdLineArgs();

    std::vector<int> out_len = GetOutputTensorLengths();

    SetTensor4d(outputTensor, out_len, data_type);

    if(inflags.GetValueInt("bias") != 0)
    {
        if((inflags.GetValueStr("mode")) == "conv")
        {
            std::vector<int> b_len{1, inflags.GetValueInt("out_channels"), 1, 1};
            SetTensor4d(biasTensor, b_len, data_type);
        }
        else if((inflags.GetValueStr("mode")) == "trans")
        {
            std::vector<int> b_len{1, inflags.GetValueInt("in_channels"), 1, 1};
            SetTensor4d(biasTensor, b_len, data_type);
        }
    }
    return (0);
}

template <typename Tgpu, typename Tref, typename Tfile>
int ConvDriver<Tgpu, Tref, Tfile>::AddCmdLineArgs()
{
    inflags.AddInputFlag("forw", 'F', "0", "Run only Forward Convolution (Default=0)", "int");
    inflags.AddInputFlag("batchsize", 'n', "100", "Mini-batch size (Default=100)", "int");
    inflags.AddInputFlag("in_channels", 'c', "3", "Number of Input Channels (Default=3)", "int");
    inflags.AddInputFlag("in_h", 'H', "32", "Input Height (Default=32)", "int");
    inflags.AddInputFlag("in_w", 'W', "32", "Input Width (Default=32)", "int");
    inflags.AddInputFlag(
        "out_channels", 'k', "32", "Number of Output Channels (Default=32)", "int");
    inflags.AddInputFlag("fil_h", 'y', "3", "Filter Height (Default=3)", "int");
    inflags.AddInputFlag("fil_w", 'x', "3", "Filter Width (Default=3)", "int");
    inflags.AddInputFlag(
        "conv_stride_0", 'u', "1", "Convolution Stride Vertical (Default=1)", "int");
    inflags.AddInputFlag(
        "conv_stride_1", 'v', "1", "Convolution Stride Horizontal (Default=1)", "int");
    inflags.AddInputFlag("pad_h", 'p', "0", "Zero Padding Height (Default=0)", "int");
    inflags.AddInputFlag("pad_w", 'q', "0", "Zero Padding Width (Default=0)", "int");
    inflags.AddInputFlag("pad_val", 'r', "0", "Padding Value (Default=0)", "int");
    inflags.AddInputFlag("iter", 'i', "10", "Number of Iterations (Default=10)", "int");
    inflags.AddInputFlag("verify", 'V', "1", "Verify Each Layer (Default=1)", "int");
    inflags.AddInputFlag("verification_cache",
                         'C',
                         "",
                         "Use specified directory to cache verification data. Off by default.",
                         "string");
    inflags.AddInputFlag("time", 't', "0", "Time Each Layer (Default=0)", "int");
    inflags.AddInputFlag(
        "wall", 'w', "0", "Wall-clock Time Each Layer, Requires time == 1 (Default=0)", "int");
    inflags.AddInputFlag("search", 's', "0", "Search Kernel Config (Default=0)", "int");
    inflags.AddInputFlag("printconv", 'P', "1", "Print Convolution Dimensions (Default=1)", "int");
    inflags.AddInputFlag("dump_output", 'o', "0", "Dumps the output buffers (Default=0)", "int");
    inflags.AddInputFlag("in_data", 'd', "", "Input data filename (Default=)", "string");
    inflags.AddInputFlag("weights", 'e', "", "Input weights filename (Default=)", "string");
    inflags.AddInputFlag("bias", 'b', "", "Use Bias (Default=0)", "int");
    inflags.AddInputFlag(
        "mode", 'm', "conv", "Convolution Mode (conv, trans) (Default=conv)", "str");

    inflags.AddInputFlag(
        "pad_mode", 'z', "conv", "Padding Mode (same, valid, default) (Default=default)", "str");

    inflags.AddInputFlag("dilation_h", 'l', "1", "Dilation of Filter Height (Default=1)", "int");
    inflags.AddInputFlag("dilation_w", 'j', "1", "Dilation of Filter Width (Default=1)", "int");
    inflags.AddInputFlag("in_bias", 'a', "", "Input bias filename (Default=)", "string");

    return 0;
}

template <typename Tgpu, typename Tref, typename Tfile>
std::vector<int> ConvDriver<Tgpu, Tref, Tfile>::GetInputTensorLengthsFromCmdLine()
{
    int in_n = inflags.GetValueInt("batchsize");
    int in_c = inflags.GetValueInt("in_channels");
    int in_h = inflags.GetValueInt("in_h");
    int in_w = inflags.GetValueInt("in_w");

    return std::vector<int>({in_n, in_c, in_h, in_w});
}

template <typename Tgpu, typename Tref, typename Tfile>
std::vector<int> ConvDriver<Tgpu, Tref, Tfile>::GetWeightTensorLengthsFromCmdLine()
{
    int wei_n = inflags.GetValueInt("out_channels");
    int wei_c = inflags.GetValueInt("in_channels");
    int wei_h = inflags.GetValueInt("fil_h");
    int wei_w = inflags.GetValueInt("fil_w");

    miopenConvolutionMode_t mode;
    if((inflags.GetValueStr("mode")) == "conv")
    {
        mode = miopenConvolution;
    }
    else if((inflags.GetValueStr("mode")) == "trans")
    {
        mode = miopenTranspose;
    }
    else
    {
        printf("Incorrect Convolution Mode\n");
        exit(0);
    }

    if(mode == miopenTranspose)
        return std::vector<int>({wei_c, wei_n, wei_h, wei_w});

    return std::vector<int>({wei_n, wei_c, wei_h, wei_w});
}

template <typename Tgpu, typename Tref, typename Tfile>
int ConvDriver<Tgpu, Tref, Tfile>::SetConvDescriptorFromCmdLineArgs()
{

    miopenConvolutionMode_t mode;
    miopenPaddingMode_t pmode = miopenPaddingDefault;
    int in_h                  = inflags.GetValueInt("in_h");
    int in_w                  = inflags.GetValueInt("in_w");
    int wei_h                 = inflags.GetValueInt("fil_h");
    int wei_w                 = inflags.GetValueInt("fil_w");
    int pad_h                 = inflags.GetValueInt("pad_h");
    int pad_w                 = inflags.GetValueInt("pad_w");
    int u                     = inflags.GetValueInt("conv_stride_0");
    int v                     = inflags.GetValueInt("conv_stride_1");
    int dilation_h            = inflags.GetValueInt("dilation_h");
    int dilation_w            = inflags.GetValueInt("dilation_w");
    if((inflags.GetValueStr("mode")) == "conv")
    {
        pmode = miopenPaddingDefault;
        mode  = miopenConvolution;
    }
    else if((inflags.GetValueStr("mode")) == "trans")
    {
        pmode = miopenPaddingDefault;
        mode  = miopenTranspose;
    }
    else
    {
        printf("Incorrect Convolution Mode\n");
        exit(0);
    }

    if((inflags.GetValueStr("pad_mode")) == "same")
    {
        mode  = miopenConvolution;
        pmode = miopenPaddingSame;
        pad_h = (in_h % u == 0) ? (std::max((wei_h - u), 0)) : (std::max((wei_h - (in_h % u)), 0));
        pad_w = (in_w % v == 0) ? (std::max((wei_w - v), 0)) : (std::max((wei_w - (in_w % v)), 0));
        pad_h /= 2;
        pad_w /= 2;
    }
    else if((inflags.GetValueStr("pad_mode")) == "valid")
    {
        pmode = miopenPaddingValid;
        mode  = miopenConvolution;
        pad_h = 0;
        pad_w = 0;
    }

    miopen::deref(convDesc) =
        miopen::ConvolutionDescriptor(mode, pmode, pad_h, pad_w, u, v, dilation_h, dilation_w);
    return miopenStatusSuccess;
}

template <typename Tgpu, typename Tref, typename Tfile>
std::vector<int> ConvDriver<Tgpu, Tref, Tfile>::GetOutputTensorLengths()
{
    int n, c, h, w;

    miopenGetConvolutionForwardOutputDim(convDesc, inputTensor, weightTensor, &n, &c, &h, &w);

    return std::vector<int>({n, c, h, w});
}

template <typename Tgpu, typename Tref, typename Tfile>
int ConvDriver<Tgpu, Tref, Tfile>::AllocateBuffersAndCopy()
{

    size_t in_sz  = GetTensorSize(inputTensor);
    size_t wei_sz = GetTensorSize(weightTensor);
    size_t out_sz = GetTensorSize(outputTensor);

    size_t workSpaceSize_bwd_wt = 0;
    size_t workSpaceSize_bwd_dt = 0;
    miopenConvolutionBackwardWeightsGetWorkSpaceSize(
        GetHandle(), outputTensor, inputTensor, convDesc, weightTensor, &workSpaceSize_bwd_wt);
    miopenConvolutionBackwardDataGetWorkSpaceSize(
        GetHandle(), outputTensor, weightTensor, convDesc, inputTensor, &workSpaceSize_bwd_dt);

    size_t workSpaceSize_fwd = 0;
    miopenConvolutionForwardGetWorkSpaceSize(
        GetHandle(), weightTensor, inputTensor, convDesc, outputTensor, &workSpaceSize_fwd);

    // Workaround: Pad buffers allocations to be a multiple of 2M
    if(miopen::IsEnabled(MIOPEN_DRIVER_PAD_BUFFERS_2M{}))
    {
        // PadBufferSize(in_sz, sizeof(Tgpu));
        PadBufferSize(wei_sz, sizeof(Tgpu));
        PadBufferSize(out_sz, sizeof(Tgpu));
    }

    size_t workSpaceNbVal_bwd_dt = workSpaceSize_bwd_dt / sizeof(Tgpu);
    size_t workSpaceNbVal_bwd_wt = workSpaceSize_bwd_wt / sizeof(Tgpu);
    size_t workSpaceNbVal_fwd    = workSpaceSize_fwd / sizeof(Tgpu);

#if MIOPEN_BACKEND_OPENCL
    cl_context ctx;

    clGetCommandQueueInfo(q, CL_QUEUE_CONTEXT, sizeof(cl_context), &ctx, nullptr);
#elif MIOPEN_BACKEND_HIP
    uint32_t ctx = 0;
#endif
    in_dev   = std::unique_ptr<GPUMem>(new GPUMem(ctx, in_sz, sizeof(Tgpu)));
    din_dev  = std::unique_ptr<GPUMem>(new GPUMem(ctx, in_sz, sizeof(Tgpu)));
    wei_dev  = std::unique_ptr<GPUMem>(new GPUMem(ctx, wei_sz, sizeof(Tgpu)));
    dwei_dev = std::unique_ptr<GPUMem>(new GPUMem(ctx, wei_sz, sizeof(Tgpu)));
    dout_dev = std::unique_ptr<GPUMem>(new GPUMem(ctx, out_sz, sizeof(Tgpu)));
    out_dev  = std::unique_ptr<GPUMem>(new GPUMem(ctx, out_sz, sizeof(Tgpu)));
    if(workSpaceSize_bwd_dt != 0)
    {
        workspace_bwd_data_dev =
            std::unique_ptr<GPUMem>(new GPUMem(ctx, workSpaceNbVal_bwd_dt, sizeof(Tgpu)));
        workspace_bwd_data      = std::vector<Tgpu>(workSpaceNbVal_bwd_dt, static_cast<Tgpu>(0));
        workspace_bwd_data_host = std::vector<Tref>(workSpaceNbVal_bwd_dt, static_cast<Tref>(0));
    }
    if(workSpaceSize_bwd_wt != 0)
    {
        workspace_bwd_weights_dev =
            std::unique_ptr<GPUMem>(new GPUMem(ctx, workSpaceNbVal_bwd_wt, sizeof(Tgpu)));
        workspace_bwd_weights      = std::vector<Tgpu>(workSpaceNbVal_bwd_wt, static_cast<Tgpu>(0));
        workspace_bwd_weights_host = std::vector<Tref>(workSpaceNbVal_bwd_wt, static_cast<Tref>(0));
    }
    if(workSpaceSize_fwd != 0)
    {
        workspace_fwd_dev =
            std::unique_ptr<GPUMem>(new GPUMem(ctx, workSpaceNbVal_fwd, sizeof(Tgpu)));
        workspace_fwd      = std::vector<Tgpu>(workSpaceNbVal_fwd, static_cast<Tgpu>(0));
        workspace_fwd_host = std::vector<Tref>(workSpaceNbVal_fwd, static_cast<Tref>(0));
    }

    in   = std::vector<Tgpu>(in_sz, static_cast<Tgpu>(0));
    din  = std::vector<Tgpu>(in_sz, static_cast<Tgpu>(0));
    wei  = std::vector<Tgpu>(wei_sz, static_cast<Tgpu>(0));
    dwei = std::vector<Tgpu>(wei_sz, static_cast<Tgpu>(0));
    dout = std::vector<Tgpu>(out_sz, static_cast<Tgpu>(0));
    out  = std::vector<Tgpu>(out_sz, static_cast<Tgpu>(0));

    outhost = std::vector<Tref>(out_sz, static_cast<Tref>(0));

    dwei_host = std::vector<Tref>(wei_sz, static_cast<Tref>(0));
    din_host  = std::vector<Tref>(in_sz, static_cast<Tref>(0));

    std::string inFileName   = inflags.GetValueStr("in_data");
    std::string weiFileName  = inflags.GetValueStr("weights");
    std::string biasFileName = inflags.GetValueStr("in_bias");

    /* Unless seed is persistent between runs validation using cache stored in file is impossible.
     */
    srand(0);

    bool dataRead = false;
    if(!inFileName.empty())
    {
        dataRead = readBufferFromFile<Tgpu>(in.data(), in_sz, inFileName.c_str());
    }

    Tgpu Data_scale = static_cast<Tgpu>(0.01);

    if(!dataRead)
    {
        for(int i = 0; i < in_sz; i++)
        {
            in[i] = Data_scale * RAN_GEN<Tgpu>(static_cast<Tgpu>(0.0), static_cast<Tgpu>(1.0));
        }
    }

    for(int i = 0; i < out_sz; i++)
    {
        dout[i] = Data_scale * RAN_GEN<Tgpu>(static_cast<Tgpu>(0.0), static_cast<Tgpu>(1.0));
    }

    if(inflags.GetValueInt("bias") != 0)
    {
        size_t b_sz = GetTensorSize(biasTensor);
        b_dev       = std::unique_ptr<GPUMem>(new GPUMem(ctx, b_sz, sizeof(Tgpu)));
        db_dev      = std::unique_ptr<GPUMem>(new GPUMem(ctx, b_sz, sizeof(Tgpu)));
        b           = std::vector<Tgpu>(b_sz, static_cast<Tgpu>(0));
        db          = std::vector<Tgpu>(b_sz, static_cast<Tgpu>(0));
        db_host     = std::vector<Tref>(b_sz, static_cast<Tref>(0));
        for(int i = 0; i < b_sz; i++)
        {
            b[i]  = static_cast<Tgpu>(i % 8);
            db[i] = static_cast<Tgpu>(i % 8);
            if((inflags.GetValueStr("mode")) == "trans")
            {
                db[i] = 0;
            }
        }

        if(!biasFileName.empty())
        {
            readBufferFromFile<Tgpu>(b.data(), b_sz, biasFileName.c_str());
        }

        b_dev->ToGPU(q, b.data());
        db_dev->ToGPU(q, db.data());
    }

    bool weiRead = false;
    if(!weiFileName.empty())
    {
        weiRead = readBufferFromFile<Tgpu>(wei.data(), wei_sz, weiFileName.c_str());
    }

    if(!weiRead)
    {
        for(int i = 0; i < wei_sz; i++)
        {
            wei[i] = Data_scale * RAN_GEN<Tgpu>(static_cast<Tgpu>(-0.5), static_cast<Tgpu>(0.5));
        }
    }

    if(inflags.GetValueInt("dump_output"))
    {
        dumpBufferToFile<Tgpu>("dump_in.bin", in.data(), in_sz);
        dumpBufferToFile<Tgpu>("dump_wei.bin", wei.data(), wei_sz);
        if(inflags.GetValueInt("bias") != 0)
            dumpBufferToFile<Tgpu>("dump_bias.bin", b.data(), GetTensorSize(biasTensor));
    }
#if MIOPEN_BACKEND_OPENCL
    cl_int status;
#elif MIOPEN_BACKEND_HIP
#define CL_SUCCESS 0
    int status;
#endif
    status = in_dev->ToGPU(q, in.data());
    status |= din_dev->ToGPU(q, din.data());
    status |= wei_dev->ToGPU(q, wei.data());
    status |= dwei_dev->ToGPU(q, dwei.data());
    status |= dout_dev->ToGPU(q, dout.data());
    status |= out_dev->ToGPU(q, out.data());
    if(workSpaceSize_bwd_dt != 0)
        status |= workspace_bwd_data_dev->ToGPU(q, workspace_bwd_data.data());
    if(workSpaceSize_bwd_wt != 0)
        status |= workspace_bwd_weights_dev->ToGPU(q, workspace_bwd_weights.data());
    if(workSpaceSize_fwd != 0)
        status |= workspace_fwd_dev->ToGPU(q, workspace_fwd.data());

    if(status != CL_SUCCESS)
        printf("Error copying data to GPU\n");

    return miopenStatusSuccess;
}

template <typename Tgpu, typename Tref, typename Tfile>
int ConvDriver<Tgpu, Tref, Tfile>::FindForward(int& ret_algo_count,
                                               int request_algo_count,
                                               std::vector<miopenConvAlgoPerf_t>& perf_results)
{

    return miopenFindConvolutionForwardAlgorithm(
        GetHandle(),
        inputTensor,
        in_dev->GetMem(),
        weightTensor,
        wei_dev->GetMem(),
        convDesc,
        outputTensor,
        out_dev->GetMem(),
        request_algo_count,
        &ret_algo_count,
        perf_results.data(),
        (workspace_fwd_dev != nullptr) ? workspace_fwd_dev->GetMem() : nullptr,
        (workspace_fwd_dev != nullptr) ? workspace_fwd_dev->GetSize() : 0,
        (inflags.GetValueInt("search") == 1) ? true : false);
}

template <typename Tgpu, typename Tref, typename Tfile>
int ConvDriver<Tgpu, Tref, Tfile>::RunForwardGPU()
{

    int ret_algo_count;
    int request_algo_count = 2;
    std::vector<miopenConvAlgoPerf_t> perf_results(request_algo_count);

    FindForward(ret_algo_count, request_algo_count, perf_results);

    float alpha = static_cast<float>(1), beta = static_cast<float>(0);

    Timer t;
    START_TIME;

    for(int i = 0; i < inflags.GetValueInt("iter"); i++)
    {
        miopenConvolutionForward(GetHandle(),
                                 &alpha,
                                 inputTensor,
                                 in_dev->GetMem(),
                                 weightTensor,
                                 wei_dev->GetMem(),
                                 convDesc,
                                 perf_results[0].fwd_algo, // use the fastest algo
                                 &beta,
                                 outputTensor,
                                 out_dev->GetMem(),
                                 (workspace_fwd_dev != nullptr) ? workspace_fwd_dev->GetMem()
                                                                : nullptr,
                                 perf_results[0].memory);
    }

    if(inflags.GetValueInt("time") == 1)
    {
        float time = 0.0;
        miopenGetKernelTime(GetHandle(), &time);

        STOP_TIME;
        if(WALL_CLOCK)
            printf("Wall-clock Time Forward Conv. Elapsed: %f ms\n",
                   t.gettime_ms() / inflags.GetValueInt("iter"));

        printf("MIOpen Forward Conv. Algorithm: %d\n", perf_results[0].fwd_algo);
        printf("GPU Kernel Time Forward Conv. Elapsed: %f ms\n", time);
    }

    if(inflags.GetValueInt("bias") != 0)
    {
        if((inflags.GetValueStr("mode")) == "conv")
        {
            miopenConvolutionForwardBias(GetHandle(),
                                         &alpha,
                                         biasTensor,
                                         b_dev->GetMem(),
                                         &beta,
                                         outputTensor,
                                         out_dev->GetMem());
        }
        else if((inflags.GetValueStr("mode")) == "trans")
        {
            miopenConvolutionBackwardBias(GetHandle(),
                                          &alpha,
                                          inputTensor,
                                          in_dev->GetMem(),
                                          &beta,
                                          biasTensor,
                                          b_dev->GetMem());
        }

        if(inflags.GetValueInt("time") == 1)
        {
            float time = 0.0;
            miopenGetKernelTime(GetHandle(), &time);

            printf("GPU Kernel Time Forward Conv. Bias Elapsed: %f ms\n", time);
        }
    }

    out_dev->FromGPU(GetStream(), out.data());

    if(inflags.GetValueInt("dump_output"))
    {
        dumpBufferToFile<Tgpu>("dump_fwd_out_gpu.bin", out.data(), out.size());
    }

    return miopenStatusSuccess;
}

template <typename Tgpu, typename Tref, typename Tfile>
int ConvDriver<Tgpu, Tref, Tfile>::RunForwardCPU()
{

    int in_n, in_c, in_h, in_w;
    int in_nstride, in_cstride, in_hstride, in_wstride;
    miopenDataType_t dt;
    miopenGet4dTensorDescriptor(inputTensor,
                                &dt,
                                &in_n,
                                &in_c,
                                &in_h,
                                &in_w,
                                &in_nstride,
                                &in_cstride,
                                &in_hstride,
                                &in_wstride);

    int wei_n, wei_c, wei_h, wei_w;
    int wei_nstride, wei_cstride, wei_hstride, wei_wstride;

    miopenGet4dTensorDescriptor(weightTensor,
                                &dt,
                                &wei_n,
                                &wei_c,
                                &wei_h,
                                &wei_w,
                                &wei_nstride,
                                &wei_cstride,
                                &wei_hstride,
                                &wei_wstride);

    int out_n, out_c, out_h, out_w;
    int out_nstride, out_cstride, out_hstride, out_wstride;
    miopenGet4dTensorDescriptor(outputTensor,
                                &dt,
                                &out_n,
                                &out_c,
                                &out_h,
                                &out_w,
                                &out_nstride,
                                &out_cstride,
                                &out_hstride,
                                &out_wstride);

    int u, v, pad_h, pad_w, dilation_h, dilation_w;
    miopenConvolutionMode_t mode;
    miopenPaddingMode_t pmode = miopen::deref(convDesc).paddingMode;
    miopenGetConvolutionDescriptor(
        convDesc, &mode, &pad_h, &pad_w, &u, &v, &dilation_h, &dilation_w);

    if(pmode == miopenPaddingSame)
    {
        pad_h = (in_h % u == 0) ? (std::max((wei_h - u), 0)) : (std::max((wei_h - (in_h % u)), 0));
        pad_w = (in_w % v == 0) ? (std::max((wei_w - v), 0)) : (std::max((wei_w - (in_w % v)), 0));
        pad_h /= 2;
        pad_w /= 2;
    }
    else if(pmode == miopenPaddingValid)
    {
        pad_h = 0;
        pad_w = 0;
    }

    if(out_h <= 0 || out_w <= 0)
        MIOPEN_THROW("Invalid Test Case: Check Output Dimension.");

    if(mode == miopenConvolution)
    {
        miopenGet4dTensorDescriptor(weightTensor,
                                    &dt,
                                    &wei_n,
                                    &wei_c,
                                    &wei_h,
                                    &wei_w,
                                    &wei_nstride,
                                    &wei_cstride,
                                    &wei_hstride,
                                    &wei_wstride);

        for(int o = 0; o < out_n; o++)
        { // mini-batch size
            for(int w = 0; w < out_c; w++)
            { // out_channels (num filters)
                for(int i = 0; i < out_h; i++)
                { // output_height (from getforwardoutputdim())
                    int in_off_h = i * u;
                    for(int j = 0; j < out_w; j++)
                    { // output_width (from getforwardoutputdim())
                        Tref acc     = static_cast<Tref>(0);
                        int in_off_w = j * v;
                        for(int k = 0; k < in_c; k++)
                        { // in_channels (RGB)
                            for(int x = 0; x < wei_h; x++)
                            {
                                int in_x = in_off_h - pad_h + x * dilation_h;
                                if(in_x >= 0 && in_x < in_h)
                                {
                                    for(int y = 0; y < wei_w; y++)
                                    {
                                        int in_y = in_off_w - pad_w + y * dilation_w;
                                        if(in_y >= 0 && in_y < in_w)
                                        {
                                            acc += static_cast<Tref>(
                                                       in[o * in_nstride + k * in_cstride +
                                                          in_x * in_w + in_y]) *
                                                   static_cast<Tref>(
                                                       wei[w * wei_nstride + k * wei_cstride +
                                                           x * wei_hstride + y]);
                                        }
                                    }
                                }
                            }
                        }
                        acc =
                            inflags.GetValueInt("bias") != 0 ? acc + static_cast<Tref>(b[w]) : acc;
                        outhost[o * out_nstride + w * out_cstride + i * out_hstride + j] = acc;
                    }
                }
            }
        }
    }
    else if(mode == miopenTranspose)
    {
        miopenGet4dTensorDescriptor(weightTensor,
                                    &dt,
                                    &wei_c,
                                    &wei_n,
                                    &wei_h,
                                    &wei_w,
                                    &wei_cstride,
                                    &wei_nstride,
                                    &wei_hstride,
                                    &wei_wstride);

        for(int o = 0; o < in_n; o++)
        { // mini-batch size
            for(int k = 0; k < out_c; k++)
            { // out_channels (RGB)
                for(int w = 0; w < in_c; w++)
                { // in_channels (num filters)
                    for(int i = 0; i < in_h; i++)
                    { // input_height
                        int out_off_h = i * v;
                        for(int j = 0; j < in_w; j++)
                        { // input_width
                            int out_off_w = j * u;
                            for(int x = 0; x < wei_h; x++)
                            {
                                int out_x = out_off_h - pad_h + x * dilation_h;
                                if(out_x >= 0 && out_x < out_h)
                                {
                                    for(int y = 0; y < wei_w; y++)
                                    {
                                        int out_y = out_off_w - pad_w + y * dilation_w;
                                        if(out_y >= 0 && out_y < out_w)
                                        {
                                            outhost[o * out_nstride + k * out_cstride +
                                                    out_x * out_hstride + out_y] +=
                                                static_cast<Tref>(
                                                    in[o * in_nstride + w * in_cstride +
                                                       i * in_hstride + j]) *
                                                static_cast<Tref>(
                                                    wei[w * wei_cstride + k * wei_nstride +
                                                        x * wei_hstride + y]);
                                        }
                                    }
                                }
                            }
                        }
                    }
                }
            }
        }
    }

    if(inflags.GetValueInt("dump_output"))
    {
        dumpBufferToFile<Tref>("dump_fwd_out_cpu.bin", outhost.data(), outhost.size());
    }

    TrySaveVerificationCache("fwd_out", outhost);
    return 0;
}

template <typename Tgpu, typename Tref, typename Tfile>
int ConvDriver<Tgpu, Tref, Tfile>::FindBackwardData(int& ret_algo_count,
                                                    int request_algo_count,
                                                    std::vector<miopenConvAlgoPerf_t>& perf_results)
{

    return miopenFindConvolutionBackwardDataAlgorithm(
        GetHandle(),
        outputTensor,
        dout_dev->GetMem(),
        weightTensor,
        wei_dev->GetMem(),
        convDesc,
        inputTensor,
        din_dev->GetMem(),
        request_algo_count,
        &ret_algo_count,
        perf_results.data(),
        (workspace_bwd_data_dev != nullptr) ? workspace_bwd_data_dev->GetMem() : nullptr,
        (workspace_bwd_data_dev != nullptr) ? workspace_bwd_data_dev->GetSize() : 0,
        (inflags.GetValueInt("search") == 1) ? true : false);
}

template <typename Tgpu, typename Tref, typename Tfile>
int ConvDriver<Tgpu, Tref, Tfile>::FindBackwardWeights(
    int& ret_algo_count, int request_algo_count, std::vector<miopenConvAlgoPerf_t>& perf_results)
{

    miopenFindConvolutionBackwardWeightsAlgorithm(
        GetHandle(),
        outputTensor,
        dout_dev->GetMem(),
        inputTensor,
        in_dev->GetMem(),
        convDesc,
        weightTensor,
        wei_dev->GetMem(),
        request_algo_count,
        &ret_algo_count,
        perf_results.data(),
        (workspace_bwd_weights_dev != nullptr) ? workspace_bwd_weights_dev->GetMem() : nullptr,
        (workspace_bwd_weights_dev != nullptr) ? workspace_bwd_weights_dev->GetSize() : 0,
        (inflags.GetValueInt("search") == 1) ? true : false);

    return 0;
}

template <typename Tgpu, typename Tref, typename Tfile>
int ConvDriver<Tgpu, Tref, Tfile>::RunBackwardGPU()
{

    int ret_algo_count;
    int request_algo_count = 2;
    std::vector<miopenConvAlgoPerf_t> perf_results_data(request_algo_count);

    FindBackwardData(ret_algo_count, request_algo_count, perf_results_data);

    float alpha = static_cast<float>(1), beta = static_cast<float>(0);
    int ret = 0;

    Timer t;
    START_TIME;

    for(int i = 0; i < inflags.GetValueInt("iter"); i++)
    {
        ret = miopenConvolutionBackwardData(
            GetHandle(),
            &alpha,
            outputTensor,
            dout_dev->GetMem(),
            weightTensor,
            wei_dev->GetMem(),
            convDesc,
            perf_results_data[0].bwd_data_algo,
            &beta,
            inputTensor,
            din_dev->GetMem(),
            (workspace_bwd_data_dev != nullptr) ? workspace_bwd_data_dev->GetMem() : nullptr,
            perf_results_data[0].memory);
    }

    if(inflags.GetValueInt("time") == 1)
    {
        float time = 0.0;
        miopenGetKernelTime(GetHandle(), &time);

        STOP_TIME;
        if(WALL_CLOCK)
            printf("Wall-clock Time Backward Data Conv. Elapsed: %f ms\n",
                   t.gettime_ms() / inflags.GetValueInt("iter"));

        printf("MIOpen Backward Data Conv. Algorithm: %d\n", perf_results_data[0].bwd_data_algo);
        printf("GPU Kernel Time Backward Data Conv. Elapsed: %f ms\n", time);
    }

    din_dev->FromGPU(GetStream(), din.data());

    std::vector<miopenConvAlgoPerf_t> perf_results_weights(request_algo_count);

    FindBackwardWeights(ret_algo_count, request_algo_count, perf_results_weights);

    START_TIME;
    for(int i = 0; i < inflags.GetValueInt("iter"); i++)
    {
        ret = miopenConvolutionBackwardWeights(
            GetHandle(),
            &alpha,
            outputTensor,
            dout_dev->GetMem(),
            inputTensor,
            in_dev->GetMem(),
            convDesc,
            perf_results_weights[0].bwd_weights_algo,
            &beta,
            weightTensor,
            dwei_dev->GetMem(),
            (workspace_bwd_weights_dev != nullptr) ? workspace_bwd_weights_dev->GetMem() : nullptr,
            perf_results_weights[0].memory);
    }

    if(inflags.GetValueInt("time") == 1)
    {
        float time = 0.0;
        miopenGetKernelTime(GetHandle(), &time);

        STOP_TIME;
        if(WALL_CLOCK)
            printf("Wall-clock Time Backward Weights Conv. Elapsed: %f ms\n",
                   t.gettime_ms() / inflags.GetValueInt("iter"));

        printf("MIOpen Backward Weights Conv. Algorithm: %d\n",
               perf_results_weights[0].bwd_weights_algo);
        printf("GPU Kernel Time Backward Weights Conv. Elapsed: %f ms\n", time);
    }
    dwei_dev->FromGPU(GetStream(), dwei.data());

    if(perf_results_weights[0].bwd_weights_algo == 0)
    { // miopenConvolutionBwdWeightsAlgoGEMM
        workspace_bwd_weights_dev->FromGPU(GetStream(), workspace_bwd_weights.data());
    }

    if(inflags.GetValueInt("dump_output"))
    {
        dumpBufferToFile<Tgpu>("dump_bwd_din_gpu.bin", din.data(), din.size());
        dumpBufferToFile<Tgpu>("dump_bwd_dwei_gpu.bin", dwei.data(), dwei.size());
    }

    if(inflags.GetValueInt("bias") != 0)
    {

        if((inflags.GetValueStr("mode")) == "conv")
        {
            ret = miopenConvolutionBackwardBias(GetHandle(),
                                                &alpha,
                                                outputTensor,
                                                dout_dev->GetMem(),
                                                &beta,
                                                biasTensor,
                                                db_dev->GetMem());
        }
        //       else if((inflags.GetValueStr("mode")) == "trans")
        //       {
        //           ret = miopenConvolutionForwardBias(GetHandle(),
        //		                            &alpha,
        //		                            biasTensor,
        //		                            db_dev->GetMem(),
        //		                            &beta,
        //		                            inputTensor,
        //		                            din_dev->GetMem());
        //       }

        if(inflags.GetValueInt("time") == 1)
        {
            float time = 0.0;
            miopenGetKernelTime(GetHandle(), &time);
            printf("GPU Kernel Time Backward Bias Conv. Elapsed: %f ms\n", time);
        }

        db_dev->FromGPU(GetStream(), db.data());
        if(inflags.GetValueInt("dump_output"))
        {
            dumpBufferToFile<Tgpu>("dump_bwd_db_gpu.bin", db.data(), db.size());
        }
    }
    return ret;
}

template <typename Tgpu, typename Tref, typename Tfile>
int ConvDriver<Tgpu, Tref, Tfile>::RunBackwardWeightsCPU()
{

    int in_n, in_c, in_h, in_w;
    int in_nstride, in_cstride, in_hstride, in_wstride;
    miopenDataType_t dt;
    miopenGet4dTensorDescriptor(inputTensor,
                                &dt,
                                &in_n,
                                &in_c,
                                &in_h,
                                &in_w,
                                &in_nstride,
                                &in_cstride,
                                &in_hstride,
                                &in_wstride);

    int wei_n, wei_c, wei_h, wei_w;
    int wei_nstride, wei_cstride, wei_hstride, wei_wstride;

    miopenGet4dTensorDescriptor(weightTensor,
                                &dt,
                                &wei_n,
                                &wei_c,
                                &wei_h,
                                &wei_w,
                                &wei_nstride,
                                &wei_cstride,
                                &wei_hstride,
                                &wei_wstride);

    int out_n, out_c, out_h, out_w;
    int out_nstride, out_cstride, out_hstride, out_wstride;
    miopenGet4dTensorDescriptor(outputTensor,
                                &dt,
                                &out_n,
                                &out_c,
                                &out_h,
                                &out_w,
                                &out_nstride,
                                &out_cstride,
                                &out_hstride,
                                &out_wstride);

    int u, v, pad_h, pad_w, dilation_h, dilation_w;
    miopenConvolutionMode_t mode;
    miopenPaddingMode_t pmode = miopen::deref(convDesc).paddingMode;
    miopenGetConvolutionDescriptor(
        convDesc, &mode, &pad_h, &pad_w, &u, &v, &dilation_h, &dilation_w);

    if(pmode == miopenPaddingSame)
    {
        pad_h = (in_h % u == 0) ? (std::max((wei_h - u), 0)) : (std::max((wei_h - (in_h % u)), 0));
        pad_w = (in_w % v == 0) ? (std::max((wei_w - v), 0)) : (std::max((wei_w - (in_w % v)), 0));
        pad_h /= 2;
        pad_w /= 2;
    }
    else if(pmode == miopenPaddingValid)
    {
        pad_h = 0;
        pad_w = 0;
    }

    if(out_h <= 0 || out_w <= 0)
        MIOPEN_THROW("Invalid Test Case: Check Output Dimension.");

    if(mode == miopenConvolution)
    {
        miopenGet4dTensorDescriptor(weightTensor,
                                    &dt,
                                    &wei_n,
                                    &wei_c,
                                    &wei_h,
                                    &wei_w,
                                    &wei_nstride,
                                    &wei_cstride,
                                    &wei_hstride,
                                    &wei_wstride);

#ifdef MIOPEN_USE_MIOPENGEMM
#ifndef NDEBUG
        if(in_n == 1 && wei_h != 1 && wei_w != 1)
        {
            // workspace_bwd_weights will be nonzero only if gemm was chosen as the algo
            bool zeros = std::all_of(workspace_bwd_weights.begin(),
                                     workspace_bwd_weights.end(),
                                     [](int i) { return i == 0; });

            if(!zeros)
            {
                Im2ColCPU<Tgpu, Tref>(in,
                                      0,
                                      in_c,
                                      in_h,
                                      in_w,
                                      wei_h,
                                      wei_w,
                                      out_h,
                                      out_w,
                                      pad_h,
                                      pad_w,
                                      u,
                                      v,
                                      workspace_bwd_weights_host);

                for(int i = 0; i < workspace_bwd_weights.size(); i++)
                {
                    if(std::abs(workspace_bwd_weights[i] - workspace_bwd_weights_host[i]) > 0.0)
                    {
                        printf("Im2col error: %d %f %f\n ",
                               i,
                               static_cast<float>(workspace_bwd_weights[i]),
                               static_cast<float>(workspace_bwd_weights_host[i]));
                    }
                }
            }
        }
#endif
#endif

        RunBackwardWeightsCPUVerify<Tgpu, Tref>(dwei_host,
                                                in,
                                                dout,
                                                in_n,
                                                in_c,
                                                in_h,
                                                in_w,
                                                in_nstride,
                                                in_cstride,
                                                in_hstride,
                                                in_wstride,
                                                wei_n,
                                                wei_c,
                                                wei_h,
                                                wei_w,
                                                wei_nstride,
                                                wei_cstride,
                                                wei_hstride,
                                                wei_wstride,
                                                out_n,
                                                out_c,
                                                out_h,
                                                out_w,
                                                out_nstride,
                                                out_cstride,
                                                out_hstride,
                                                out_wstride,
                                                u,
                                                v,
                                                pad_h,
                                                pad_w,
                                                dilation_h,
                                                dilation_w);
    }
    else if(mode == miopenTranspose)
    {
        miopenGet4dTensorDescriptor(weightTensor,
                                    &dt,
                                    &wei_c,
                                    &wei_n,
                                    &wei_h,
                                    &wei_w,
                                    &wei_cstride,
                                    &wei_nstride,
                                    &wei_hstride,
                                    &wei_wstride);

#ifdef MIOPEN_USE_MIOPENGEMM
#ifndef NDEBUG
        if(in_n == 1 && wei_h != 1 && wei_w != 1)
        {
            // workspace_bwd_weights will be nonzero only if gemm was chosen as the algo
            bool zeros = std::all_of(workspace_bwd_weights.begin(),
                                     workspace_bwd_weights.end(),
                                     [](int i) { return i == 0; });

            if(!zeros)
            {
                Im2ColCPU<Tgpu, Tref>(dout,
                                      0,
                                      out_c,
                                      out_h,
                                      out_w,
                                      wei_h,
                                      wei_w,
                                      in_h,
                                      in_w,
                                      pad_h,
                                      pad_w,
                                      v,
                                      u,
                                      workspace_bwd_weights_host);

                for(int i = 0; i < workspace_bwd_weights.size(); i++)
                {
                    if(std::abs(workspace_bwd_weights[i] - workspace_bwd_weights_host[i]) > 0.0)
                    {
                        printf("Im2col error: %d %f %f\n ",
                               i,
                               static_cast<float>(workspace_bwd_weights[i]),
                               static_cast<float>(workspace_bwd_weights_host[i]));
                    }
                }
            }
        }
#endif
#endif

        RunBackwardWeightsCPUVerify(dwei_host,
                                    dout,
                                    in,
                                    out_n,
                                    out_c,
                                    out_h,
                                    out_w,
                                    out_nstride,
                                    out_cstride,
                                    out_hstride,
                                    out_wstride,
                                    wei_c,
                                    wei_n,
                                    wei_h,
                                    wei_w,
                                    wei_cstride,
                                    wei_nstride,
                                    wei_hstride,
                                    wei_wstride,
                                    in_n,
                                    in_c,
                                    in_h,
                                    in_w,
                                    in_nstride,
                                    in_cstride,
                                    in_hstride,
                                    in_wstride,
                                    u,
                                    v,
                                    pad_h,
                                    pad_w,
                                    dilation_h,
                                    dilation_w);
    }

    if(inflags.GetValueInt("dump_output"))
    {
        dumpBufferToFile<Tref>("dump_bwd_dwei_cpu.bin", dwei_host.data(), dwei_host.size());
    }

    TrySaveVerificationCache("bwd_wei", dwei_host);
    return 0;
}

template <typename Tgpu, typename Tref, typename Tfile>
int ConvDriver<Tgpu, Tref, Tfile>::RunBackwardDataCPU()
{

    int in_n, in_c, in_h, in_w;
    int in_nstride, in_cstride, in_hstride, in_wstride;
    miopenDataType_t dt;
    miopenGet4dTensorDescriptor(inputTensor,
                                &dt,
                                &in_n,
                                &in_c,
                                &in_h,
                                &in_w,
                                &in_nstride,
                                &in_cstride,
                                &in_hstride,
                                &in_wstride);

    int wei_n, wei_c, wei_h, wei_w;
    int wei_nstride, wei_cstride, wei_hstride, wei_wstride;

    miopenGet4dTensorDescriptor(weightTensor,
                                &dt,
                                &wei_n,
                                &wei_c,
                                &wei_h,
                                &wei_w,
                                &wei_nstride,
                                &wei_cstride,
                                &wei_hstride,
                                &wei_wstride);

    int out_n, out_c, out_h, out_w;
    int out_nstride, out_cstride, out_hstride, out_wstride;
    miopenGet4dTensorDescriptor(outputTensor,
                                &dt,
                                &out_n,
                                &out_c,
                                &out_h,
                                &out_w,
                                &out_nstride,
                                &out_cstride,
                                &out_hstride,
                                &out_wstride);

    int u, v, pad_h, pad_w, dilation_h, dilation_w;
    miopenConvolutionMode_t mode;
    miopenPaddingMode_t pmode = miopen::deref(convDesc).paddingMode;
    miopenGetConvolutionDescriptor(
        convDesc, &mode, &pad_h, &pad_w, &u, &v, &dilation_h, &dilation_w);

    if(out_h <= 0 || out_w <= 0)
        MIOPEN_THROW("Invalid Test Case: Check Output Dimension.");

    if(pmode == miopenPaddingSame)
    {
        pad_h = (in_h % u == 0) ? (std::max((wei_h - u), 0)) : (std::max((wei_h - (in_h % u)), 0));
        pad_w = (in_w % v == 0) ? (std::max((wei_w - v), 0)) : (std::max((wei_w - (in_w % v)), 0));
        pad_h /= 2;
        pad_w /= 2;
    }
    else if(pmode == miopenPaddingValid)
    {
        pad_h = 0;
        pad_w = 0;
    }

    if(mode == miopenConvolution)
    {
        miopenGet4dTensorDescriptor(weightTensor,
                                    &dt,
                                    &wei_n,
                                    &wei_c,
                                    &wei_h,
                                    &wei_w,
                                    &wei_nstride,
                                    &wei_cstride,
                                    &wei_hstride,
                                    &wei_wstride);

        for(int o = 0; o < out_n; o++)
        { // mini-batch size
            for(int k = 0; k < in_c; k++)
            { // in_channels (RGB)
                for(int w = 0; w < out_c; w++)
                { // out_channels (num filters)
                    for(int i = 0; i < out_h; i++)
                    { // output_height (from getforwardoutputdim())
                        int in_off_h = i * u;
                        for(int j = 0; j < out_w; j++)
                        { // output_width (from getforwardoutputdim())
                            int in_off_w = j * v;
                            for(int x = 0; x < wei_h; x++)
                            {
                                int in_x = in_off_h - pad_h + x * dilation_h;
                                if(in_x >= 0 && in_x < in_h)
                                {
                                    for(int y = 0; y < wei_w; y++)
                                    {
                                        int in_y = in_off_w - pad_w + y * dilation_w;
                                        if(in_y >= 0 && in_y < in_w)
                                        {
                                            din_host[o * in_nstride + k * in_cstride +
                                                     in_x * in_hstride + in_y] +=
                                                static_cast<Tref>(
                                                    dout[o * out_nstride + w * out_cstride +
                                                         i * out_hstride + j]) *
                                                static_cast<Tref>(
                                                    wei[w * wei_nstride + k * wei_cstride +
                                                        x * wei_hstride + y]);
                                        }
                                    }
                                }
                            }
                        }
                    }
                }
            }
        }
    }
    else if(mode == miopenTranspose)
    {
        miopenGet4dTensorDescriptor(weightTensor,
                                    &dt,
                                    &wei_c,
                                    &wei_n,
                                    &wei_h,
                                    &wei_w,
                                    &wei_cstride,
                                    &wei_nstride,
                                    &wei_hstride,
                                    &wei_wstride);

        for(int o = 0; o < in_n; o++)
        { // mini-batch size
            for(int w = 0; w < in_c; w++)
            { // in_channels (num filters)
                for(int i = 0; i < in_h; i++)
                { // input_height (from getforwardoutputdim())
                    int out_off_h = i * v;
                    for(int j = 0; j < in_w; j++)
                    { // input_width (from getforwardoutputdim())
                        Tref acc      = static_cast<Tref>(0);
                        int out_off_w = j * u;
                        for(int k = 0; k < out_c; k++)
                        { // out_channels (RGB)
                            for(int x = 0; x < wei_h; x++)
                            {
                                int out_x = out_off_h - pad_h + x * dilation_h;
                                if(out_x >= 0 && out_x < out_h)
                                {
                                    for(int y = 0; y < wei_w; y++)
                                    {
                                        int out_y = out_off_w - pad_w + y * dilation_w;
                                        if(out_y >= 0 && out_y < out_w)
                                        {
                                            acc += static_cast<Tref>(
                                                       dout[o * out_nstride + k * out_cstride +
                                                            out_x * out_w + out_y]) *
                                                   static_cast<Tref>(
                                                       wei[w * wei_cstride + k * wei_nstride +
                                                           x * wei_hstride + y]);
                                        }
                                    }
                                }
                            }
                        }
                        // acc =
                        //    inflags.GetValueInt("bias") != 0 ? acc + static_cast<Tref>(b[w]) :
                        //    acc;
                        din_host[o * in_nstride + w * in_cstride + i * in_hstride + j] = acc;
                    }
                }
            }
        }
    }

    if(inflags.GetValueInt("dump_output"))
    {
        dumpBufferToFile<Tref>("dump_bwd_din_cpu.bin", din_host.data(), din_host.size());
    }

    TrySaveVerificationCache("bwd_dat", din_host);
    return 0;
}

template <typename Tgpu, typename Tref, typename Tfile>
int ConvDriver<Tgpu, Tref, Tfile>::RunBackwardBiasCPU()
{

    miopenDataType_t dt;
    int out_n, out_c, out_h, out_w;
    int out_nstride, out_cstride, out_hstride, out_wstride;

    miopenGet4dTensorDescriptor(outputTensor,
                                &dt,
                                &out_n,
                                &out_c,
                                &out_h,
                                &out_w,
                                &out_nstride,
                                &out_cstride,
                                &out_hstride,
                                &out_wstride);

    for(int c = 0; c < out_c; c++)
    {
        db_host[c] = static_cast<Tref>(0.0f);
        for(int n = 0; n < out_n; n++)
        {
            for(int h = 0; h < out_h; h++)
            {
                for(int w = 0; w < out_w; w++)
                {
                    if((inflags.GetValueStr("mode")) == "conv")
                    {
                        db_host[c] += static_cast<Tref>(
                            dout[n * out_nstride + c * out_cstride + h * out_hstride + w]);
                    }
                    //                    else if((inflags.GetValueStr("mode")) == "trans")
                    //                    {
                    //                        db_host[c] += dout[n * out_nstride + c * out_cstride +
                    //                        h * out_hstride + w] * dYb[c];
                    //                    }
                }
            }
        }
    }

    if(inflags.GetValueInt("dump_output"))
    {
        dumpBufferToFile<Tref>("dump_bwd_db_cpu.bin", db_host.data(), db_host.size());
    }

    TrySaveVerificationCache("bwd_bai", db_host);
    return 0;
}

template <typename Tgpu, typename Tref, typename Tfile>
std::string ConvDriver<Tgpu, Tref, Tfile>::GetVerificationCacheFileName() const
{
    std::ostringstream ss;

    miopenConvolutionMode_t mode;
    int pad_h, pad_w, u, v, sx, sy;
    miopenGetConvolutionDescriptor(convDesc, &mode, &pad_h, &pad_w, &u, &v, &sx, &sy);

    const auto inputDesc = GetTensorLengths(const_cast<miopenTensorDescriptor_t&>(inputTensor));
    const auto weiDesc   = GetTensorLengths(const_cast<miopenTensorDescriptor_t&>(weightTensor));
    const auto outDesc   = GetTensorLengths(const_cast<miopenTensorDescriptor_t&>(outputTensor));

    ss << inputDesc[1]        //_n_inputs
       << "x" << inputDesc[2] //_in_height
       << "x" << inputDesc[3] //_in_width
       << "x" << weiDesc[2]   //_kernel_size1
       << "x" << weiDesc[3]   //_kernel_size0
       << "x" << weiDesc[0]   //_n_outputs
       << "x" << outDesc[2]   //_out_height
       << "x" << outDesc[3]   //_out_width
       << "x" << inputDesc[0] //_batch_sz
       << "_" << weiDesc[1] << "x" << pad_h << "x" << pad_w << "x" << u << "x" << v << "x" << sx
       << "x" << sy << "x" << inflags.GetValueInt("pad_val");

    assert(sizeof(Tfile) == 8 || sizeof(Tfile) == 4 || sizeof(Tfile) == 2);
    // Legacy files contain floats and have no prefix.
    if(sizeof(Tfile) != 4)
        ss << "_FPref" << (sizeof(Tfile) == 2 ? "16" : "64");

    return ss.str();
}

template <typename Tgpu, typename Tref, typename Tfile>
bool ConvDriver<Tgpu, Tref, Tfile>::TryReadVerificationCache(const std::string& file_name,
                                                             miopenTensorDescriptor_t& tensorDesc,
                                                             Tref* data) const
{
    const auto verification_cache_path = inflags.GetValueStr("verification_cache");

    if(!verification_cache_path.empty())
    {
        const auto file_path =
            verification_cache_path + "/" + file_name + "_" + GetVerificationCacheFileName();

        if(std::ifstream(file_path).good())
        {
            if(readBufferFromFile<Tref, Tfile>(data, GetTensorSize(tensorDesc), file_path.c_str()))
            {
                return true;
            }
        }
    }

    return false;
}

template <typename Tgpu, typename Tref, typename Tfile>
void ConvDriver<Tgpu, Tref, Tfile>::TrySaveVerificationCache(const std::string& file_name,
                                                             std::vector<Tref>& data) const
{
    const auto verification_cache_path = inflags.GetValueStr("verification_cache");
    if(!verification_cache_path.empty())
    {
        const auto file_path =
            verification_cache_path + "/" + file_name + "_" + GetVerificationCacheFileName();
        dumpBufferToFile<Tref, Tfile>(file_path.c_str(), data.data(), data.size());
    }
}

template <typename Tgpu, typename Tref, typename Tfile>
int ConvDriver<Tgpu, Tref, Tfile>::VerifyForward()
{

    if(!TryReadVerificationCache("fwd_out", outputTensor, outhost.data()))
    {
        RunForwardCPU();
    }

    auto error = miopen::rms_range(outhost, out);
    const Tref tolerance =
        ((sizeof(Tgpu) == 4) ? static_cast<Tref>(1e-6) : static_cast<Tref>(7e-2));
    if(!(error < tolerance))
    {
        std::cout << std::string("Forward Convolution Failed: ") << error << "\n";
    }
    else
    {
        printf("Forward Convolution Verifies on CPU and GPU (err=%f)\n", error);
    }

    return 0;
}

template <typename Tgpu, typename Tref, typename Tfile>
int ConvDriver<Tgpu, Tref, Tfile>::VerifyBackward()
{
    const Tref tolerance =
        ((sizeof(Tgpu) == 4) ? static_cast<Tref>(1e-6) : static_cast<Tref>(7e-2));

    if(!TryReadVerificationCache("bwd_dat", inputTensor, din_host.data()))
    {
        RunBackwardDataCPU();
    }

    auto error_data = miopen::rms_range(din_host, din);

    if(!(error_data < tolerance))
    {
        std::cout << std::string("Backward Convolution Data Failed: ") << error_data
                  << std::string("\n");
    }
    else
    {
        printf("Backward Convolution Data Verifies on CPU and GPU (err=%f)\n", error_data);
    }

    if(!TryReadVerificationCache("bwd_wei", weightTensor, dwei_host.data()))
    {
        RunBackwardWeightsCPU();
    }

    auto error_weights = miopen::rms_range(dwei_host, dwei);
    if(!(error_weights < tolerance))
    {
        std::cout << std::string("Backward Convolution Weights Failed: ") << error_weights
                  << std::string("\n");
    }
    else
    {
        printf("Backward Convolution Weights Verifies on CPU and GPU (err=%f)\n", error_weights);
    }

    if(inflags.GetValueInt("bias") != 0)
    {
        if(!TryReadVerificationCache("bwd_bai", biasTensor, db_host.data()))
        {
            RunBackwardBiasCPU();
        }

        auto error_bias = miopen::rms_range(db_host, db);
        if(!(error_bias < tolerance))
        {
            std::cout << std::string("Backward Convolution Bias Failed: ") << error_bias
                      << std::string("\n");
        }
        else
        {
            printf("Backward Convolution Bias Verifies on CPU and GPU (err=%f)\n", error_bias);
        }
    }

    return 0;
}

#endif // GUARD_MIOPEN_CONV_DRIVER_HPP<|MERGE_RESOLUTION|>--- conflicted
+++ resolved
@@ -26,21 +26,12 @@
 #ifndef GUARD_MIOPEN_CONV_DRIVER_HPP
 #define GUARD_MIOPEN_CONV_DRIVER_HPP
 
-<<<<<<< HEAD
-#ifdef MLO_NEURON_SOFTRELU /// \todo This needs to be reimplemented.
-#undef MLO_NEURON_SOFTRELU
-#endif
-
-#ifdef MLO_NEURON_POWER /// \todo This needs to be reimplemented.
-#undef MLO_NEURON_POWER
-=======
-#ifdef MIOPEN_NEURON_SOFTRELU
+#ifdef MIOPEN_NEURON_SOFTRELU /// \todo This needs to be explained or rewritten in clear manner.
 #undef MIOPEN_NEURON_SOFTRELU
 #endif
 
-#ifdef MIOPEN_NEURON_POWER
+#ifdef MIOPEN_NEURON_POWER /// \todo This needs to be explained or rewritten in clear manner.
 #undef MIOPEN_NEURON_POWER
->>>>>>> a2e94a9e
 #endif
 
 #include "InputFlags.hpp"
