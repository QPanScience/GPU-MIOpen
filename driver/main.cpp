/*******************************************************************************
 *
 * MIT License
 *
 * Copyright (c) 2017 Advanced Micro Devices, Inc.
 *
 * Permission is hereby granted, free of charge, to any person obtaining a copy
 * of this software and associated documentation files (the "Software"), to deal
 * in the Software without restriction, including without limitation the rights
 * to use, copy, modify, merge, publish, distribute, sublicense, and/or sell
 * copies of the Software, and to permit persons to whom the Software is
 * furnished to do so, subject to the following conditions:
 *
 * The above copyright notice and this permission notice shall be included in all
 * copies or substantial portions of the Software.
 *
 * THE SOFTWARE IS PROVIDED "AS IS", WITHOUT WARRANTY OF ANY KIND, EXPRESS OR
 * IMPLIED, INCLUDING BUT NOT LIMITED TO THE WARRANTIES OF MERCHANTABILITY,
 * FITNESS FOR A PARTICULAR PURPOSE AND NONINFRINGEMENT. IN NO EVENT SHALL THE
 * AUTHORS OR COPYRIGHT HOLDERS BE LIABLE FOR ANY CLAIM, DAMAGES OR OTHER
 * LIABILITY, WHETHER IN AN ACTION OF CONTRACT, TORT OR OTHERWISE, ARISING FROM,
 * OUT OF OR IN CONNECTION WITH THE SOFTWARE OR THE USE OR OTHER DEALINGS IN THE
 * SOFTWARE.
 *
 *******************************************************************************/
#include <iostream>
#include <cstdio>

#include "activ_driver.hpp"
#include "bn_driver.hpp"
#include "conv_driver.hpp"
#include "driver.hpp"
#include "gemm_driver.hpp"
#include "lrn_driver.hpp"
#include "pool_driver.hpp"
#include "softmax_driver.hpp"
#include "rnn_driver.hpp"
#include "miopen/config.h"

int main(int argc, char* argv[])
{
    // show command
    std::cout << "MIOpenDriver:";
    for(int i = 1; i < argc; i++)
        std::cout << " " << argv[i];
    std::cout << std::endl;

    std::string base_arg = ParseBaseArg(argc, argv);

    Driver* drv;
    if(base_arg == "conv")
    {
        drv = new ConvDriver<float, double>();
    }
    else if(base_arg == "convfp16")
    {
        drv = new ConvDriver<float16, double>();
    }
    else if(base_arg == "pool")
    {
        drv = new PoolDriver<float, double>();
    }
    else if(base_arg == "poolfp16")
    {
        drv = new PoolDriver<float16, double>();
    }
    else if(base_arg == "lrn")
    {
        drv = new LRNDriver<float, double>();
    }
    else if(base_arg == "lrnfp16")
    {
        drv = new LRNDriver<float16, double>();
    }
    else if(base_arg == "activ")
    {
        drv = new ActivationDriver<float, double>();
    }
    else if(base_arg == "activfp16")
    {
        drv = new ActivationDriver<float16, double>();
    }
    else if(base_arg == "softmax")
    {
        drv = new SoftmaxDriver<float, double>();
    }
    else if(base_arg == "softmaxfp16")
    {
        drv = new SoftmaxDriver<float16, double>();
    }
    else if(base_arg == "gemm")
    {
        drv = new GemmDriver<float>();
    }
    // TODO half is not supported in gemm
    //#if MIOPEN_USE_MIOPENGEMM
    //    else if(base_arg == "gemmfp16")
    //    {
    //        drv = new GemmDriver<float16>();
    //    }
    //#endif
    else if(base_arg == "bnorm")
    {
        drv = new BatchNormDriver<float, double>();
    }
    else if(base_arg == "bnormfp16")
    {
        drv = new BatchNormDriver<float16, double>();
    }
    else if(base_arg == "rnn")
    {
        drv = new RNNDriver<float>();
    }
    else
    {
        printf("Incorrect BaseArg\n");
        exit(0);
    }

    drv->AddCmdLineArgs();
    drv->ParseCmdLineArgs(argc, argv);
    drv->GetandSetData();
    drv->AllocateBuffersAndCopy();

    int fargval     = drv->GetInputFlags().GetValueInt("forw");
    bool bnFwdInVer = (fargval == 2 && (base_arg == "bnorm"));
    bool verifyarg  = drv->GetInputFlags().GetValueInt("verify") == 1;

    if((fargval != 2) || bnFwdInVer)
    {
        drv->RunForwardGPU();
    }

<<<<<<< HEAD
    if(verifyarg)
=======
    if(drv->GetInputFlags().GetValueInt("verify") == 1)
>>>>>>> 5c31ba24
    {
        if(base_arg != "gemm")
        {
            if(fargval != 2 || bnFwdInVer)
            {
                drv->VerifyForward();
            }
        }
        else
        {
            printf("GEMM verification done in the GEMM library\n");
        }
    }

    if(fargval != 1)
    {
        if(base_arg != "gemm")
        {
            drv->RunBackwardGPU();
            if(verifyarg)
            {
                drv->VerifyBackward();
            }
        }
    }

    return 0;
}<|MERGE_RESOLUTION|>--- conflicted
+++ resolved
@@ -124,18 +124,14 @@
 
     int fargval     = drv->GetInputFlags().GetValueInt("forw");
     bool bnFwdInVer = (fargval == 2 && (base_arg == "bnorm"));
-    bool verifyarg  = drv->GetInputFlags().GetValueInt("verify") == 1;
+    bool verifyarg  = (drv->GetInputFlags().GetValueInt("verify") == 1);
 
     if((fargval != 2) || bnFwdInVer)
     {
         drv->RunForwardGPU();
     }
 
-<<<<<<< HEAD
     if(verifyarg)
-=======
-    if(drv->GetInputFlags().GetValueInt("verify") == 1)
->>>>>>> 5c31ba24
     {
         if(base_arg != "gemm")
         {
