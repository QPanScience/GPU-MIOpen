#ifndef GUARD_MIOPEN_GRU_VERIFY_GEMM_HPP
#define GUARD_MIOPEN_GRU_VERIFY_GEMM_HPP

#define ADNN_MM_TRANSPOSE 1

#include <math.h>
#include <cassert>
#include <algorithm>

template <typename T>
void RunGRUForwardGEMMCPUVerify(std::vector<T>& in,
                                std::vector<T>& wei,     // [ input_state_weight_trans
                                                         // hidden_state_weight0_trans input1_trans
                                                         // hidden1_trans ... output_weight;
                                                         // bidirectional reversed weights ]
                                std::vector<T>& hy_host, // current/final hidden state
                                std::vector<T>& hx,      // initial hidden state
                                std::vector<T>& out_host,
                                std::vector<int>& in_n, // input batch size
                                int in_h,               // input data length
                                int seqLength,          // Number of iterations to unroll over
                                bool bidirection,       // whether using bidirectional net
                                bool biased,            // whether using bias
                                int hy_d,  // 1 by numlayer (number of stacks of hidden layers) for
                                           // unidirection, 2 by numlayer for bidirection
                                int hy_n,  // equal to input batch size in_n[0]
                                int hy_h,  // hidden state number
                                int out_h, // 1 by hy_h related function for unidirection, 2 by hy_h
                                           // related function for bidirection
                                int inputMode,
                                std::vector<T>& rsvspace)
{
    int batch_n = sumvc(in_n);

    int numlayer = bidirection ? hy_d / 2 : hy_d;
    int bacc, baccbi; // accumulation of batch
    int bi = bidirection ? 2 : 1;

    int in_stride  = in_h;
    int out_stride = out_h;
    int wei_stride = bi * 3 * hy_h;
    int hy_stride  = bi * 4 * hy_h;
    int h_stride   = bi * hy_h;
	int uni_stride = hy_h;
	int bi_stride = hy_h * bi;

    T* hid_state = new T[numlayer * batch_n * hy_stride * 2];
    memset(hid_state, 0, numlayer * batch_n * hy_stride * 2 * sizeof(T));

    T* out_state = new T[batch_n * out_h];
    memset(out_state, 0, batch_n * out_h * sizeof(T));

    // initial input
    T* in_state = new T[batch_n * in_h];
    for(int h = 0; h < batch_n; h++)
    {
        for(int w = 0; w < in_h; w++)
        {
            in_state[h * in_stride + w] = in[h * in_stride + w];
        }
    }

    // initial hidden states
    T* hy_state = new T[hy_d * hy_n * hy_h];
    memset(hy_state, 0, hy_d * hy_n * hy_h * sizeof(T));
    T* hx_state = new T[hy_d * hy_n * hy_h];
    for(int h = 0; h < hy_d * hy_n * hy_h; h++)
    {
        hx_state[h] = hx[h];
    }

    if(inputMode == 1)
    {
        if(in_h != hy_h)
        {
            printf("Verification cannot be completed: The input tensor size must equal to the "
                   "hidden state size of the network in SKIP_INPUT mode!\n");
            return;
        }
        in_h = 0;
    }

    int wei_shift_bias = (in_h + hy_h + (bi * hy_h + hy_h) * (numlayer - 1)) * wei_stride;
    int wei_len        = wei_shift_bias;
    if(biased)
    {
        int in_bias = inputMode == 1 ? 1 : 2;
        wei_len += (in_bias + (numlayer - 1) * 2) * wei_stride;
    }

    // initial weights
    T* wei_state = new T[wei_len];
    for(int h = 0; h < wei_len; h++)
    {
        wei_state[h] = wei[h];
    }

    // forward emulator
    for(int li = 0; li < numlayer; li++)
    {
        int hid_shift           = li * batch_n * hy_stride;
        int hx_shift            = li * in_n[0] * h_stride;
        int wei_shift_bias_temp = (inputMode == 1)
                                      ? (wei_shift_bias + wei_stride + (li - 1) * 2 * wei_stride)
                                      : (wei_shift_bias + li * 2 * wei_stride);

        // from input
        if(li == 0)
        {
            if(inputMode == 1)
            {
                for(int bs = 0; bs < batch_n; bs++)
                {
                    for(int h = 0; h < hy_h; h++)
                    {
                        for(int gi = 0; gi < 3; gi++)
                        {
                            hid_state[hid_shift + bs * hy_stride + gi * hy_h + h] +=
                                in_state[bs * in_stride + h];
                            if(bidirection)
                            {
                                hid_state[hid_shift + bs * hy_stride + (gi + 3) * hy_h + h] +=
                                    in_state[bs * in_stride + h];
                            }
                        }
                    }
                }
            }
            else
            {
                ADNN_mm_cpu<T>(const_cast<T*>(in_state),
                               in_h,
                               batch_n,
                               in_stride,
                               0,
<<<<<<< HEAD
                               const_cast<T*>(wei_state),
                               hy_h * bi * 3,
=======
                               (const T*)&wei_state[0],
>>>>>>> 836ecf9d
                               in_h,
					hy_h * bi * 3,
                               in_stride,
					ADNN_MM_TRANSPOSE,
                               &hid_state[hid_shift],
                               hy_h * bi * 3,
                               batch_n,
                               hy_stride,
                               0,
                               1,
                               1);
            }
        }
        else
        {
            int wei_shift = (in_h + hy_h) * wei_stride + (li - 1) * (bi * hy_h + hy_h) * wei_stride;
            int prelayer_shift = (li - 1) * batch_n * hy_stride + bi * 3 * hy_h;

            ADNN_mm_cpu<T>(const_cast<T*>(&hid_state[prelayer_shift]),
                           hy_h * bi,
                           batch_n,
                           hy_stride,
                           0,
<<<<<<< HEAD
                           const_cast<T*>(&wei_state[wei_shift]),
                           hy_h * bi * 3,
=======
                           (const T*)&wei_state[wei_shift],
>>>>>>> 836ecf9d
                           hy_h * bi,
				hy_h * bi * 3,
                           bi_stride,
				ADNN_MM_TRANSPOSE,
                           &hid_state[hid_shift],
                           hy_h * bi * 3,
                           batch_n,
                           hy_stride,
                           0,
                           1,
                           1);
        }

        // from hidden state
        bacc   = 0;
        baccbi = batch_n;
        for(int ti = 0; ti < seqLength; ti++)
        {
            baccbi -= in_n[seqLength - 1 - ti];
            int wei_shift = in_h * wei_stride + li * (bi * hy_h + hy_h) * wei_stride;
            int pretime_shift;

            if(ti == 0)
            {
                ADNN_mm_cpu<T>(const_cast<T*>(&hx_state[hx_shift]),
                               hy_h,
                               in_n[ti],
                               h_stride,
                               0,
<<<<<<< HEAD
                               const_cast<T*>(&wei_state[wei_shift]),
                               hy_h * 2,
=======
                               (const T*)&wei_state[wei_shift],
>>>>>>> 836ecf9d
                               hy_h,
					hy_h * 2,
                               uni_stride,
					ADNN_MM_TRANSPOSE,
                               &hid_state[hid_shift + bacc * hy_stride],
                               hy_h * 2,
                               in_n[ti],
                               hy_stride,
                               0,
                               1,
                               1);

                ADNN_mm_cpu<T>(const_cast<T*>(&hx_state[hx_shift]),
                               hy_h,
                               in_n[ti],
                               h_stride,
                               0,
<<<<<<< HEAD
                               const_cast<T*>(&wei_state[wei_shift + 2 * hy_h]),
=======
                               (const T*)&wei_state[wei_shift + 2 * hy_h * uni_stride],
>>>>>>> 836ecf9d
                               hy_h,
                               hy_h,
                               uni_stride,
					ADNN_MM_TRANSPOSE,
                               &hid_state[hid_shift + bacc * hy_stride + bi * 3 * hy_h],
                               hy_h,
                               in_n[ti],
                               hy_stride,
                               0,
                               1,
                               1);

                if(bidirection)
                {
                    ADNN_mm_cpu<T>(const_cast<T*>(&hx_state[hx_shift + hy_h]),
                                   hy_h,
                                   in_n[seqLength - 1 - ti],
                                   h_stride,
                                   0,
<<<<<<< HEAD
                                   const_cast<T*>(&wei_state[wei_shift + 3 * hy_h]),
                                   hy_h * 2,
=======
                                   (const T*)&wei_state[wei_shift + 3 * hy_h * uni_stride],
>>>>>>> 836ecf9d
                                   hy_h,
						hy_h * 2,
                                   uni_stride,
						ADNN_MM_TRANSPOSE,
                                   &hid_state[hid_shift + baccbi * hy_stride + 3 * hy_h],
                                   hy_h * 2,
                                   in_n[seqLength - 1 - ti],
                                   hy_stride,
                                   0,
                                   1,
                                   1);

                    ADNN_mm_cpu<T>(
                        const_cast<T*>(&hx_state[hx_shift + hy_h]),
                        hy_h,
                        in_n[seqLength - 1 - ti],
                        h_stride,
                        0,
<<<<<<< HEAD
                        const_cast<T*>(&wei_state[wei_shift + 5 * hy_h]),
=======
                        (const T*)&wei_state[wei_shift + 5 * hy_h * uni_stride],
>>>>>>> 836ecf9d
                        hy_h,
                        hy_h,
                        uni_stride,
						ADNN_MM_TRANSPOSE,
                        &hid_state[hid_shift + baccbi * hy_stride + bi * 3 * hy_h + hy_h],
                        hy_h,
                        in_n[seqLength - 1 - ti],
                        hy_stride,
                        0,
                        1,
                        1);
                }
            }
            else
            {
                ADNN_mm_cpu<T>(const_cast<T*>(&hy_state[hx_shift]),
                               hy_h,
                               in_n[ti],
                               h_stride,
                               0,
<<<<<<< HEAD
                               const_cast<T*>(&wei_state[wei_shift]),
                               hy_h * 2,
=======
                               (const T*)&wei_state[wei_shift],
>>>>>>> 836ecf9d
                               hy_h,
					hy_h * 2,
                               uni_stride,
					ADNN_MM_TRANSPOSE,
                               &hid_state[hid_shift + bacc * hy_stride],
                               hy_h * 2,
                               in_n[ti],
                               hy_stride,
                               0,
                               1,
                               1);

                ADNN_mm_cpu<T>(const_cast<T*>(&hy_state[hx_shift]),
                               hy_h,
                               in_n[ti],
                               h_stride,
                               0,
<<<<<<< HEAD
                               const_cast<T*>(&wei_state[wei_shift + 2 * hy_h]),
=======
                               (const T*)&wei_state[wei_shift + 2 * hy_h * uni_stride],
>>>>>>> 836ecf9d
                               hy_h,
                               hy_h,
                               uni_stride,
					ADNN_MM_TRANSPOSE,
                               &hid_state[hid_shift + bacc * hy_stride + bi * 3 * hy_h],
                               hy_h,
                               in_n[ti],
                               hy_stride,
                               0,
                               1,
                               1);

                if(bidirection)
                {
                    ADNN_mm_cpu<T>(const_cast<T*>(&hy_state[hx_shift + hy_h]),
                                   hy_h,
                                   in_n[seqLength - 1 - ti],
                                   h_stride,
                                   0,
<<<<<<< HEAD
                                   const_cast<T*>(&wei_state[wei_shift + 3 * hy_h]),
                                   hy_h * 2,
=======
                                   (const T*)&wei_state[wei_shift + 3 * hy_h * uni_stride],
>>>>>>> 836ecf9d
                                   hy_h,
						hy_h * 2,
                                   uni_stride,
						ADNN_MM_TRANSPOSE,
                                   &hid_state[hid_shift + baccbi * hy_stride + 3 * hy_h],
                                   hy_h * 2,
                                   in_n[seqLength - 1 - ti],
                                   hy_stride,
                                   0,
                                   1,
                                   1);

                    ADNN_mm_cpu<T>(
                        const_cast<T*>(&hy_state[hx_shift + hy_h]),
                        hy_h,
                        in_n[seqLength - 1 - ti],
                        h_stride,
                        0,
<<<<<<< HEAD
                        const_cast<T*>(&wei_state[wei_shift + 5 * hy_h]),
=======
                        (const T*)&wei_state[wei_shift + 5 * hy_h * uni_stride],
>>>>>>> 836ecf9d
                        hy_h,
                        hy_h,
                        uni_stride,
						ADNN_MM_TRANSPOSE,
                        &hid_state[hid_shift + baccbi * hy_stride + bi * 3 * hy_h + hy_h],
                        hy_h,
                        in_n[seqLength - 1 - ti],
                        hy_stride,
                        0,
                        1,
                        1);
                }
            }

            for(int bs = 0; bs < in_n[ti]; bs++)
            {
                for(int h = 0; h < hy_h; h++)
                {
                    if(biased)
                    {
                        if(li == 0 && inputMode == 1)
                        {
                            for(int gi = 0; gi < 2; gi++)
                            {
                                hid_state[hid_shift + (bacc + bs) * hy_stride + gi * hy_h + h] +=
                                    wei[wei_shift_bias + gi * hy_h + h];
                            }
                            hid_state[hid_shift + (bacc + bs) * hy_stride + bi * 3 * hy_h + h] +=
                                wei[wei_shift_bias + 2 * hy_h + h];
                        }
                        else
                        {
                            for(int gi = 0; gi < 3; gi++)
                            {
                                hid_state[hid_shift + (bacc + bs) * hy_stride + gi * hy_h + h] +=
                                    wei[wei_shift_bias_temp + gi * hy_h + h];
                            }

                            for(int gi = 0; gi < 2; gi++)
                            {
                                hid_state[hid_shift + (bacc + bs) * hy_stride + gi * hy_h + h] +=
                                    wei[wei_shift_bias_temp + wei_stride + gi * hy_h + h];
                            }
                            hid_state[hid_shift + (bacc + bs) * hy_stride + bi * 3 * hy_h + h] +=
                                wei[wei_shift_bias_temp + wei_stride + 2 * hy_h + h];
                        }
                    }

                    hid_state[hid_shift + (bacc + bs) * hy_stride + 2 * hy_h + h] +=
                        activfunc(hid_state[hid_shift + (bacc + bs) * hy_stride + hy_h + h], 2) *
                        hid_state[hid_shift + (bacc + bs) * hy_stride + bi * 3 * hy_h + h];
                    hid_state[hid_shift + (bacc + bs) * hy_stride + bi * 3 * hy_h + h] = 0;

                    if(ti == 0)
                    {
                        hid_state[hid_shift + (bacc + bs) * hy_stride + bi * 3 * hy_h + h] +=
                            ((1 -
                              activfunc(hid_state[hid_shift + (bacc + bs) * hy_stride + h], 2)) *
                                 activfunc(
                                     hid_state[hid_shift + (bacc + bs) * hy_stride + 2 * hy_h + h],
                                     1) +
                             activfunc(hid_state[hid_shift + (bacc + bs) * hy_stride + h], 2) *
                                 hx[hx_shift + bs * h_stride + h]);
                    }
                    else
                    {

                        pretime_shift = li * batch_n * hy_stride +
                                        (bacc - in_n[ti - 1]) * hy_stride + bi * 3 * hy_h;

                        hid_state[hid_shift + (bacc + bs) * hy_stride + bi * 3 * hy_h + h] +=
                            ((1 -
                              activfunc(hid_state[hid_shift + (bacc + bs) * hy_stride + h], 2)) *
                                 activfunc(
                                     hid_state[hid_shift + (bacc + bs) * hy_stride + 2 * hy_h + h],
                                     1) +
                             activfunc(hid_state[hid_shift + (bacc + bs) * hy_stride + h], 2) *
                                 hid_state[pretime_shift + bs * hy_stride + h]);
                    }

                    hid_state[hid_shift + (bacc + bs) * hy_stride + h +
                              numlayer * batch_n * hy_stride] =
                        activfunc(hid_state[hid_shift + (bacc + bs) * hy_stride + h], 2);
                    hid_state[hid_shift + (bacc + bs) * hy_stride + hy_h + h +
                              numlayer * batch_n * hy_stride] =
                        activfunc(hid_state[hid_shift + (bacc + bs) * hy_stride + hy_h + h], 2);
                    hid_state[hid_shift + (bacc + bs) * hy_stride + 2 * hy_h + h +
                              numlayer * batch_n * hy_stride] =
                        activfunc(hid_state[hid_shift + (bacc + bs) * hy_stride + 2 * hy_h + h], 1);

                    hy_state[hx_shift + bs * h_stride + h] =
                        hid_state[hid_shift + (bacc + bs) * hy_stride + bi * 3 * hy_h + h];
                }
            }

            if(bidirection)
            {
                pretime_shift = li * batch_n * hy_stride +
                                (baccbi + in_n[seqLength - 1 - ti]) * hy_stride + bi * 3 * hy_h +
                                hy_h;

                for(int bs = 0; bs < in_n[seqLength - 1 - ti]; bs++)
                {
                    for(int h = 0; h < hy_h; h++)
                    {
                        if(biased)
                        {
                            if(li == 0 && inputMode == 1)
                            {
                                for(int gi = 0; gi < 2; gi++)
                                {
                                    hid_state[hid_shift + (baccbi + bs) * hy_stride +
                                              (3 + gi) * hy_h + h] +=
                                        wei[wei_shift_bias + (3 + gi) * hy_h + h];
                                }
                                hid_state[hid_shift + (baccbi + bs) * hy_stride + bi * 3 * hy_h +
                                          hy_h + h] += wei[wei_shift_bias + 5 * hy_h + h];
                            }
                            else
                            {
                                for(int gi = 0; gi < 3; gi++)
                                {
                                    hid_state[hid_shift + (baccbi + bs) * hy_stride +
                                              (3 + gi) * hy_h + h] +=
                                        wei[wei_shift_bias_temp + (3 + gi) * hy_h + h];
                                }

                                for(int gi = 0; gi < 2; gi++)
                                {
                                    hid_state[hid_shift + (baccbi + bs) * hy_stride +
                                              (3 + gi) * hy_h + h] +=
                                        wei[wei_shift_bias_temp + wei_stride + (3 + gi) * hy_h + h];
                                }
                                hid_state[hid_shift + (baccbi + bs) * hy_stride + bi * 3 * hy_h +
                                          hy_h + h] +=
                                    wei[wei_shift_bias_temp + wei_stride + 5 * hy_h + h];
                            }
                        }

                        hid_state[hid_shift + (baccbi + bs) * hy_stride + 5 * hy_h + h] +=
                            activfunc(
                                hid_state[hid_shift + (baccbi + bs) * hy_stride + 4 * hy_h + h],
                                2) *
                            hid_state[hid_shift + (baccbi + bs) * hy_stride + bi * 3 * hy_h + hy_h +
                                      h];
                        hid_state[hid_shift + (baccbi + bs) * hy_stride + bi * 3 * hy_h + hy_h +
                                  h] = 0;

                        if(ti == 0)
                        {
                            hid_state[hid_shift + (baccbi + bs) * hy_stride + bi * 3 * hy_h + hy_h +
                                      h] +=
                                ((1 - activfunc(hid_state[hid_shift + (baccbi + bs) * hy_stride +
                                                          3 * hy_h + h],
                                                2)) *
                                     activfunc(hid_state[hid_shift + (baccbi + bs) * hy_stride +
                                                         5 * hy_h + h],
                                               1) +
                                 activfunc(hid_state[hid_shift + (baccbi + bs) * hy_stride +
                                                     3 * hy_h + h],
                                           2) *
                                     hx[hx_shift + bs * h_stride + hy_h + h]);
                        }
                        else
                        {
                            hid_state[hid_shift + (baccbi + bs) * hy_stride + bi * 3 * hy_h + hy_h +
                                      h] +=
                                ((1 - activfunc(hid_state[hid_shift + (baccbi + bs) * hy_stride +
                                                          3 * hy_h + h],
                                                2)) *
                                     activfunc(hid_state[hid_shift + (baccbi + bs) * hy_stride +
                                                         5 * hy_h + h],
                                               1) +
                                 activfunc(hid_state[hid_shift + (baccbi + bs) * hy_stride +
                                                     3 * hy_h + h],
                                           2) *
                                     hid_state[pretime_shift + bs * hy_stride + h]);
                        }

                        hid_state[hid_shift + (baccbi + bs) * hy_stride + 3 * hy_h + h +
                                  numlayer * batch_n * hy_stride] =
                            activfunc(
                                hid_state[hid_shift + (baccbi + bs) * hy_stride + 3 * hy_h + h], 2);
                        hid_state[hid_shift + (baccbi + bs) * hy_stride + 4 * hy_h + h +
                                  numlayer * batch_n * hy_stride] =
                            activfunc(
                                hid_state[hid_shift + (baccbi + bs) * hy_stride + 4 * hy_h + h], 2);
                        hid_state[hid_shift + (baccbi + bs) * hy_stride + 5 * hy_h + h +
                                  numlayer * batch_n * hy_stride] =
                            activfunc(
                                hid_state[hid_shift + (baccbi + bs) * hy_stride + 5 * hy_h + h], 1);

                        hy_state[hx_shift + bs * h_stride + hy_h + h] =
                            hid_state[hid_shift + (baccbi + bs) * hy_stride + bi * 3 * hy_h + hy_h +
                                      h];
                    }
                }
            }

            bacc += in_n[ti];
        }

        // hy clean
        for(int bs = in_n[seqLength - 1]; bs < in_n[0]; bs++)
        {
            for(int h = 0; h < hy_h; h++)
            {
                hy_state[hx_shift + bs * h_stride + h] = 0;
            }
        }
    }

    // output
    int prelayer_shift = (numlayer - 1) * batch_n * hy_stride + bi * 3 * hy_h;

    for(int i = 0; i < numlayer * batch_n * hy_stride * 2; i++)
    {
        rsvspace[i] = hid_state[i];
    }

    for(int i = 0; i < hy_d * hy_n * hy_h; i++)
    {
        hy_host[i] = hy_state[i];
    }

    for(int bs = 0; bs < batch_n; bs++)
    {
        for(int h = 0; h < out_h; h++)
        {
            out_host[bs * out_stride + h] = hid_state[prelayer_shift + bs * hy_stride + h];
        }
    }

    delete[] hid_state;
    delete[] out_state;
    delete[] in_state;
    delete[] hx_state;
    delete[] hy_state;
    delete[] wei_state;
}

template <typename T>
void RunGRUBackwardDataGEMMCPUVerify(std::vector<T>& din_host,
                                     std::vector<T>& wei, // [ input_state_weight_trans
                                                          // hidden_state_weight0_trans input1_trans
                                                          // hidden1_trans ... output_weight;
                                                          // bidirectional reversed weights ]
                                     std::vector<T>& dhy, // current/final hidden state
                                     std::vector<T>& dhx_host,
                                     std::vector<T>& hx, // initial hidden state
                                     std::vector<T>& out,
                                     std::vector<T>& dout,
                                     std::vector<int>& in_n, // input batch size
                                     int in_h,               // input data length
                                     int seqLength,          // Number of iterations to unroll over
                                     bool bidirection,       // whether using bidirectional net
                                     bool biased,            // whether using bias
                                     int hy_d,  // 1 by numlayer (number of stacks of hidden layers)
                                                // for unidirection, 2 by numlayer for bidirection
                                     int hy_n,  // equal to input batch size in_n[0]
                                     int hy_h,  // hidden state number
                                     int out_h, // 1 by hy_h related function for unidirection, 2 by
                                                // hy_h related function for bidirection
                                     int inputMode,
                                     std::vector<T>& rsvspace,
                                     std::vector<T>& wkspace)
{
    int batch_n = sumvc(in_n);
    (void)out;

    int numlayer = bidirection ? hy_d / 2 : hy_d;
    int bacc, baccbi; // accumulation of batch
    int bi = bidirection ? 2 : 1;

    int in_stride  = in_h;
    int out_stride = out_h;
    int wei_stride = bi * 3 * hy_h;
    int hy_stride  = bi * 4 * hy_h;
    int h_stride   = bi * hy_h;
	int uni_stride = hy_h;
	int bi_stride = hy_h * bi;

    T* dh_state = new T[numlayer * batch_n * hy_stride];
    memset(dh_state, 0, numlayer * batch_n * hy_stride * sizeof(T));

    T* din_state = new T[batch_n * in_h];
    memset(din_state, 0, batch_n * in_h * sizeof(T));

    // initial dout
    T* dout_state = new T[batch_n * out_h];
    for(int h = 0; h < batch_n; h++)
    {
        for(int w = 0; w < out_h; w++)
        {
            dout_state[h * out_stride + w] = dout[h * out_stride + w];
        }
    }

    // initial hidden states
    T* dhx_state = new T[hy_d * hy_n * hy_h];
    memset(dhx_state, 0, hy_d * hy_n * hy_h * sizeof(T));
    T* dcx_state = new T[hy_d * hy_n * hy_h];
    memset(dcx_state, 0, hy_d * hy_n * hy_h * sizeof(T));
    T* dhy_state = new T[hy_d * hy_n * hy_h];
    for(int h = 0; h < hy_d * hy_n * hy_h; h++)
    {
        dhy_state[h] = dhy[h];
    }
    T* hx_state = new T[hy_d * hy_n * hy_h];
    for(int h = 0; h < hy_d * hy_n * hy_h; h++)
    {
        hx_state[h] = hx[h];
    }

    if(inputMode == 1)
    {
        if(in_h != hy_h)
        {
            printf("Verification cannot be completed: The input tensor size must equal to the "
                   "hidden state size of the network in SKIP_INPUT mode!\n");
            return;
        }
        in_h = 0;
    }

    int wei_len = (in_h + hy_h + (bi * hy_h + hy_h) * (numlayer - 1)) * wei_stride;
    if(biased)
    {
        int in_bias = inputMode == 1 ? 1 : 2;
        wei_len += (in_bias + (numlayer - 1) * 2) * wei_stride;
    }

    // initial weights
    T* wei_state = new T[wei_len];
    for(int h = 0; h < wei_len; h++)
    {
        wei_state[h] = wei[h];
    }

    // bwd data emulator
    for(int li = numlayer - 1; li >= 0; li--)
    {
        int wei_shift     = (in_h + hy_h) * wei_stride + li * (bi * hy_h + hy_h) * wei_stride;
        int hid_shift     = li * batch_n * hy_stride;
        int hx_shift      = li * in_n[0] * h_stride;
        int weitime_shift = in_h * wei_stride + li * (bi * hy_h + hy_h) * wei_stride;

        if(li == numlayer - 1)
        {
            for(int bs = 0; bs < batch_n; bs++)
            {
                for(int h = 0; h < out_h; h++)
                {
                    dh_state[hid_shift + bi * 3 * hy_h + bs * hy_stride + h] +=
                        dout_state[bs * out_stride + h];
                }
            }
        }
        else
        {
            int prelayer_shift = (li + 1) * batch_n * hy_stride;

            ADNN_mm_cpu<T>(const_cast<T*>(&dh_state[prelayer_shift]),
                           hy_h * bi * 3,
                           batch_n,
                           hy_stride,
                           0,
<<<<<<< HEAD
                           const_cast<T*>(&wei_state[wei_shift]),
                           hy_h * bi * 3,
=======
                           (const T*)&wei_state[wei_shift],
>>>>>>> 836ecf9d
                           hy_h * bi,
				hy_h * bi * 3,
                           bi_stride,
                           0,
                           &dh_state[hid_shift + bi * 3 * hy_h],
                           hy_h * bi,
                           batch_n,
                           hy_stride,
                           0,
                           1,
                           1);
        }

        // from hidden state
        bacc   = batch_n;
        baccbi = 0;
        for(int ti = seqLength - 1; ti >= 0; ti--)
        {
            bacc -= in_n[ti];

            if(ti == seqLength - 1)
            {
                for(int bs = 0; bs < in_n[ti]; bs++)
                {
                    for(int h = 0; h < hy_h; h++)
                    {
                        dh_state[hid_shift + (bacc + bs) * hy_stride + bi * 3 * hy_h + h] +=
                            dhy[hx_shift + bs * h_stride + h];
                    }
                }

                if(bidirection)
                {
                    for(int bs = 0; bs < in_n[seqLength - 1 - ti]; bs++)
                    {
                        for(int h = 0; h < hy_h; h++)
                        {
                            dh_state[hid_shift + (baccbi + bs) * hy_stride + bi * 3 * hy_h + hy_h +
                                     h] += dhy[hx_shift + bs * h_stride + hy_h + h];
                        }
                    }
                }
            }
            else
            {
                int pretime_shift = li * batch_n * hy_stride + (bacc + in_n[ti]) * hy_stride;

                ADNN_mm_cpu<T>(const_cast<T*>(&dh_state[pretime_shift]),
                               hy_h * 2,
                               in_n[ti + 1],
                               hy_stride,
                               0,
<<<<<<< HEAD
                               const_cast<T*>(&wei_state[weitime_shift]),
                               hy_h * 2,
=======
                               (const T*)&wei_state[weitime_shift],
>>>>>>> 836ecf9d
                               hy_h,
					hy_h * 2,
                               uni_stride,
                               0,
                               &dh_state[hid_shift + bacc * hy_stride + bi * 3 * hy_h],
                               hy_h,
                               in_n[ti + 1],
                               hy_stride,
                               0,
                               1,
                               1);

                for(int bs = 0; bs < in_n[ti + 1]; bs++)
                {
                    for(int h = 0; h < hy_h; h++)
                    {
                        dh_state[hid_shift + (bacc + bs) * hy_stride + bi * 3 * hy_h + h] +=
                            dh_state[pretime_shift + bs * hy_stride + bi * 3 * hy_h + h] *
                            activfunc(rsvspace[pretime_shift + bs * hy_stride + h], 2);

                        dh_state[hid_shift + (bacc + bs) * hy_stride + 2 * hy_h + h] =
                            dh_state[pretime_shift + bs * hy_stride + 2 * hy_h + h] *
                            activfunc(rsvspace[pretime_shift + bs * hy_stride + hy_h + h], 2);
                    }
                }

                ADNN_mm_cpu<T>(const_cast<T*>(&dh_state[hid_shift + bacc * hy_stride + 2 * hy_h]),
                               hy_h,
                               in_n[ti + 1],
                               hy_stride,
                               0,
<<<<<<< HEAD
                               const_cast<T*>(&wei_state[weitime_shift + 2 * hy_h]),
=======
                               (const T*)&wei_state[weitime_shift + 2 * hy_h * uni_stride],
>>>>>>> 836ecf9d
                               hy_h,
                               hy_h,
                               uni_stride,
                               0,
                               &dh_state[hid_shift + bacc * hy_stride + bi * 3 * hy_h],
                               hy_h,
                               in_n[ti + 1],
                               hy_stride,
                               0,
                               1,
                               1);

                for(int bs = 0; bs < in_n[ti + 1]; bs++)
                {
                    memset(&dh_state[hid_shift + (bacc + bs) * hy_stride + 2 * hy_h],
                           0,
                           hy_h * sizeof(T));
                }

                if(bidirection)
                {
                    pretime_shift = li * batch_n * hy_stride +
                                    (baccbi - in_n[seqLength - 2 - ti]) * hy_stride + hy_h * 3;

                    ADNN_mm_cpu<T>(const_cast<T*>(&dh_state[pretime_shift]),
                                   hy_h * 2,
                                   in_n[seqLength - 1 - ti],
                                   hy_stride,
                                   0,
<<<<<<< HEAD
                                   const_cast<T*>(&wei_state[weitime_shift + hy_h * 3]),
                                   hy_h * 2,
=======
                                   (const T*)&wei_state[weitime_shift + hy_h * 3 * uni_stride],
>>>>>>> 836ecf9d
                                   hy_h,
						hy_h * 2,
                                   uni_stride,
                                   0,
                                   &dh_state[hid_shift + baccbi * hy_stride + bi * 3 * hy_h + hy_h],
                                   hy_h,
                                   in_n[seqLength - 1 - ti],
                                   hy_stride,
                                   0,
                                   1,
                                   1);

                    for(int bs = 0; bs < in_n[seqLength - 1 - ti]; bs++)
                    {
                        for(int h = 0; h < hy_h; h++)
                        {
                            dh_state[hid_shift + (baccbi + bs) * hy_stride + bi * 3 * hy_h + hy_h +
                                     h] +=
                                dh_state[pretime_shift + bs * hy_stride + 3 * hy_h + hy_h + h] *
                                activfunc(rsvspace[pretime_shift + bs * hy_stride + h], 2);

                            dh_state[hid_shift + (baccbi + bs) * hy_stride + 5 * hy_h + h] =
                                dh_state[pretime_shift + bs * hy_stride + 2 * hy_h + h] *
                                activfunc(rsvspace[pretime_shift + bs * hy_stride + hy_h + h], 2);
                        }
                    }

<<<<<<< HEAD
                    ADNN_mm_cpu<T>(
                        const_cast<T*>(&dh_state[hid_shift + baccbi * hy_stride + 5 * hy_h]),
                        hy_h,
                        in_n[seqLength - 1 - ti],
                        hy_stride,
                        0,
                        const_cast<T*>(&wei_state[weitime_shift + 5 * hy_h]),
                        hy_h,
                        hy_h,
                        wei_stride,
                        ADNN_MM_TRANSPOSE,
                        &dh_state[hid_shift + baccbi * hy_stride + bi * 3 * hy_h + hy_h],
                        hy_h,
                        in_n[seqLength - 1 - ti],
                        hy_stride,
                        0,
                        1,
                        1);
=======
                    ADNN_mm_cpu<T>((const T*)&dh_state[hid_shift + baccbi * hy_stride + 5 * hy_h],
                                   hy_h,
                                   in_n[seqLength - 1 - ti],
                                   hy_stride,
                                   0,
                                   (const T*)&wei_state[weitime_shift + 5 * hy_h * uni_stride],
                                   hy_h,
                                   hy_h,
                                   uni_stride,
                                   0,
                                   &dh_state[hid_shift + baccbi * hy_stride + bi * 3 * hy_h + hy_h],
                                   hy_h,
                                   in_n[seqLength - 1 - ti],
                                   hy_stride,
                                   0,
                                   1,
                                   1);
>>>>>>> 836ecf9d

                    for(int bs = 0; bs < in_n[seqLength - 1 - ti]; bs++)
                    {
                        memset(&dh_state[hid_shift + (baccbi + bs) * hy_stride + 5 * hy_h],
                               0,
                               hy_h * sizeof(T));
                    }
                }
            }

            if(ti == 0)
            {
                ADNN_mm_cpu<T>(const_cast<T*>(&hx_state[hx_shift]),
                               hy_h,
                               in_n[ti],
                               h_stride,
                               0,
<<<<<<< HEAD
                               const_cast<T*>(&wei_state[weitime_shift + 2 * hy_h]),
=======
                               (const T*)&wei_state[weitime_shift + 2 * hy_h * uni_stride],
>>>>>>> 836ecf9d
                               hy_h,
                               hy_h,
                               uni_stride,
					ADNN_MM_TRANSPOSE,
                               &dh_state[hid_shift + bacc * hy_stride + hy_h],
                               hy_h,
                               in_n[ti],
                               hy_stride,
                               0,
                               1,
                               1);
            }
            else
            {
<<<<<<< HEAD
                ADNN_mm_cpu<T>(
                    const_cast<T*>(
                        &rsvspace[hid_shift + (bacc - in_n[ti - 1]) * hy_stride + bi * 3 * hy_h]),
                    hy_h,
                    in_n[ti],
                    hy_stride,
                    0,
                    const_cast<T*>(&wei_state[weitime_shift + 2 * hy_h]),
                    hy_h,
                    hy_h,
                    wei_stride,
                    0,
                    &dh_state[hid_shift + bacc * hy_stride + hy_h],
                    hy_h,
                    in_n[ti],
                    hy_stride,
                    0,
                    1,
                    1);
=======
                ADNN_mm_cpu<T>((const T*)&rsvspace[hid_shift + (bacc - in_n[ti - 1]) * hy_stride +
                                                   bi * 3 * hy_h],
                               hy_h,
                               in_n[ti],
                               hy_stride,
                               0,
                               (const T*)&wei_state[weitime_shift + 2 * hy_h * uni_stride],
                               hy_h,
                               hy_h,
                               uni_stride,
					ADNN_MM_TRANSPOSE,
                               &dh_state[hid_shift + bacc * hy_stride + hy_h],
                               hy_h,
                               in_n[ti],
                               hy_stride,
                               0,
                               1,
                               1);
>>>>>>> 836ecf9d
            }

            for(int bs = 0; bs < in_n[ti]; bs++)
            {
                for(int h = 0; h < hy_h; h++)
                {
                    dh_state[hid_shift + (bacc + bs) * hy_stride + 2 * hy_h + h] +=
                        dh_state[hid_shift + (bacc + bs) * hy_stride + bi * 3 * hy_h + h] *
                        (1 - activfunc(rsvspace[hid_shift + (bacc + bs) * hy_stride + h], 2)) *
                        dervactivfunc(rsvspace[hid_shift + (bacc + bs) * hy_stride + 2 * hy_h + h],
                                      1);

                    dh_state[hid_shift + (bacc + bs) * hy_stride + hy_h + h] *=
                        (dh_state[hid_shift + (bacc + bs) * hy_stride + 2 * hy_h + h] *
                         dervactivfunc(rsvspace[hid_shift + (bacc + bs) * hy_stride + hy_h + h],
                                       2));

                    if(ti == 0)
                    {
                        dh_state[hid_shift + (bacc + bs) * hy_stride + h] +=
                            dh_state[hid_shift + (bacc + bs) * hy_stride + bi * 3 * hy_h + h] *
                            (hx_state[hx_shift + bs * h_stride + h] -
                             activfunc(rsvspace[hid_shift + (bacc + bs) * hy_stride + 2 * hy_h + h],
                                       1)) *
                            dervactivfunc(rsvspace[hid_shift + (bacc + bs) * hy_stride + h], 2);
                    }
                    else
                    {
                        dh_state[hid_shift + (bacc + bs) * hy_stride + h] +=
                            dh_state[hid_shift + (bacc + bs) * hy_stride + bi * 3 * hy_h + h] *
                            (rsvspace[hid_shift + (bacc - in_n[ti - 1] + bs) * hy_stride +
                                      bi * 3 * hy_h + h] -
                             activfunc(rsvspace[hid_shift + (bacc + bs) * hy_stride + 2 * hy_h + h],
                                       1)) *
                            dervactivfunc(rsvspace[hid_shift + (bacc + bs) * hy_stride + h], 2);
                    }
                }
            }

            if(bidirection)
            {
                if(ti == 0)
                {
                    ADNN_mm_cpu<T>(const_cast<T*>(&hx_state[hx_shift + hy_h]),
                                   hy_h,
                                   in_n[seqLength - 1 - ti],
                                   h_stride,
                                   0,
<<<<<<< HEAD
                                   const_cast<T*>(&wei_state[weitime_shift + 5 * hy_h]),
=======
                                   (const T*)&wei_state[weitime_shift + 5 * hy_h * uni_stride],
>>>>>>> 836ecf9d
                                   hy_h,
                                   hy_h,
                                   uni_stride,
						ADNN_MM_TRANSPOSE,
                                   &dh_state[hid_shift + baccbi * hy_stride + 4 * hy_h],
                                   hy_h,
                                   in_n[seqLength - 1 - ti],
                                   hy_stride,
                                   0,
                                   1,
                                   1);
                }
                else
                {
                    ADNN_mm_cpu<T>(
                        const_cast<T*>(
                            &rsvspace[hid_shift + (baccbi + in_n[seqLength - 1 - ti]) * hy_stride +
                                      bi * 3 * hy_h + hy_h]),
                        hy_h,
                        in_n[seqLength - ti],
                        hy_stride,
                        0,
<<<<<<< HEAD
                        const_cast<T*>(&wei_state[weitime_shift + 5 * hy_h]),
=======
                        (const T*)&wei_state[weitime_shift + 5 * hy_h * uni_stride],
>>>>>>> 836ecf9d
                        hy_h,
                        hy_h,
                        uni_stride,
						ADNN_MM_TRANSPOSE,
                        &dh_state[hid_shift + baccbi * hy_stride + 4 * hy_h],
                        hy_h,
                        in_n[seqLength - ti],
                        hy_stride,
                        0,
                        1,
                        1);
                }

                for(int bs = 0; bs < in_n[seqLength - 1 - ti]; bs++)
                {
                    for(int h = 0; h < hy_h; h++)
                    {
                        dh_state[hid_shift + (baccbi + bs) * hy_stride + 5 * hy_h + h] +=
                            dh_state[hid_shift + (baccbi + bs) * hy_stride + bi * 3 * hy_h + hy_h +
                                     h] *
                            (1 - activfunc(
                                     rsvspace[hid_shift + (baccbi + bs) * hy_stride + 3 * hy_h + h],
                                     2)) *
                            dervactivfunc(
                                rsvspace[hid_shift + (baccbi + bs) * hy_stride + 5 * hy_h + h], 1);

                        dh_state[hid_shift + (baccbi + bs) * hy_stride + 4 * hy_h + h] *=
                            (dh_state[hid_shift + (baccbi + bs) * hy_stride + 5 * hy_h + h] *
                             dervactivfunc(
                                 rsvspace[hid_shift + (baccbi + bs) * hy_stride + 4 * hy_h + h],
                                 2));

                        if(ti == 0)
                        {
                            dh_state[hid_shift + (baccbi + bs) * hy_stride + 3 * hy_h + h] +=
                                dh_state[hid_shift + (baccbi + bs) * hy_stride + bi * 3 * hy_h +
                                         hy_h + h] *
                                (hx_state[hx_shift + bs * h_stride + hy_h + h] -
                                 activfunc(
                                     rsvspace[hid_shift + (baccbi + bs) * hy_stride + 5 * hy_h + h],
                                     1)) *
                                dervactivfunc(
                                    rsvspace[hid_shift + (baccbi + bs) * hy_stride + 3 * hy_h + h],
                                    2);
                        }
                        else
                        {
                            if(bs < in_n[seqLength - ti])
                            {
                                dh_state[hid_shift + (baccbi + bs) * hy_stride + 3 * hy_h + h] +=
                                    dh_state[hid_shift + (baccbi + bs) * hy_stride + bi * 3 * hy_h +
                                             hy_h + h] *
                                    (rsvspace[hid_shift +
                                              (baccbi + in_n[seqLength - 1 - ti] + bs) * hy_stride +
                                              bi * 3 * hy_h + hy_h + h] -
                                     activfunc(rsvspace[hid_shift + (baccbi + bs) * hy_stride +
                                                        5 * hy_h + h],
                                               1)) *
                                    dervactivfunc(rsvspace[hid_shift + (baccbi + bs) * hy_stride +
                                                           3 * hy_h + h],
                                                  2);
                            }
                        }
                    }
                }
            }

            baccbi += in_n[seqLength - 1 - ti];
        }

        // dhx
        int pretime_shift = li * batch_n * hy_stride;

        ADNN_mm_cpu<T>(const_cast<T*>(&dh_state[pretime_shift]),
                       hy_h * 2,
                       in_n[0],
                       hy_stride,
                       0,
<<<<<<< HEAD
                       const_cast<T*>(&wei_state[weitime_shift]),
                       hy_h * 2,
=======
                       (const T*)&wei_state[weitime_shift],
>>>>>>> 836ecf9d
                       hy_h,
			hy_h * 2,
                       uni_stride,
                       0,
                       &dhx_state[hx_shift],
                       hy_h,
                       in_n[0],
                       h_stride,
                       0,
                       1,
                       1);

        for(int bs = 0; bs < in_n[0]; bs++)
        {
            for(int h = 0; h < hy_h; h++)
            {
                dhx_state[hx_shift + bs * h_stride + h] +=
                    dh_state[pretime_shift + bs * hy_stride + bi * 3 * hy_h + h] *
                    activfunc(rsvspace[pretime_shift + bs * hy_stride + h], 2);

                dcx_state[hx_shift + bs * h_stride + h] =
                    dh_state[pretime_shift + bs * hy_stride + 2 * hy_h + h] *
                    activfunc(rsvspace[pretime_shift + bs * hy_stride + hy_h + h], 2);
            }
        }

        ADNN_mm_cpu<T>(const_cast<T*>(&dcx_state[hx_shift]),
                       hy_h,
                       in_n[0],
                       h_stride,
                       0,
<<<<<<< HEAD
                       const_cast<T*>(&wei_state[weitime_shift + 2 * hy_h]),
=======
                       (const T*)&wei_state[weitime_shift + 2 * hy_h * uni_stride],
>>>>>>> 836ecf9d
                       hy_h,
                       hy_h,
                       uni_stride,
                       0,
                       &dhx_state[hx_shift],
                       hy_h,
                       in_n[0],
                       h_stride,
                       0,
                       1,
                       1);

        if(bidirection)
        {
            pretime_shift = li * batch_n * hy_stride + (batch_n - in_n[seqLength - 1]) * hy_stride;

            ADNN_mm_cpu<T>(const_cast<T*>(&dh_state[pretime_shift + 3 * hy_h]),
                           hy_h * 2,
                           in_n[seqLength - 1],
                           hy_stride,
                           0,
<<<<<<< HEAD
                           const_cast<T*>(&wei_state[weitime_shift + 3 * hy_h]),
                           hy_h * 2,
=======
                           (const T*)&wei_state[weitime_shift + 3 * hy_h * uni_stride],
>>>>>>> 836ecf9d
                           hy_h,
				hy_h * 2,
                           uni_stride,
                           0,
                           &dhx_state[hx_shift + hy_h],
                           hy_h,
                           in_n[seqLength - 1],
                           h_stride,
                           0,
                           1,
                           1);

            for(int bs = 0; bs < in_n[seqLength - 1]; bs++)
            {
                for(int h = 0; h < hy_h; h++)
                {
                    dhx_state[hx_shift + bs * h_stride + hy_h + h] +=
                        dh_state[pretime_shift + bs * hy_stride + bi * 3 * hy_h + hy_h + h] *
                        activfunc(rsvspace[pretime_shift + bs * hy_stride + 3 * hy_h + h], 2);

                    dcx_state[hx_shift + bs * h_stride + hy_h + h] =
                        dh_state[pretime_shift + bs * hy_stride + 5 * hy_h + h] *
                        activfunc(rsvspace[pretime_shift + bs * hy_stride + 4 * hy_h + h], 2);
                }
            }

            ADNN_mm_cpu<T>(const_cast<T*>(&dcx_state[hx_shift + hy_h]),
                           hy_h,
                           in_n[seqLength - 1],
                           h_stride,
                           0,
<<<<<<< HEAD
                           const_cast<T*>(&wei_state[weitime_shift + 5 * hy_h]),
=======
                           (const T*)&wei_state[weitime_shift + 5 * hy_h * uni_stride],
>>>>>>> 836ecf9d
                           hy_h,
                           hy_h,
                           uni_stride,
                           0,
                           &dhx_state[hx_shift + hy_h],
                           hy_h,
                           in_n[seqLength - 1],
                           h_stride,
                           0,
                           1,
                           1);
        }
    }

    // dinput
    if(inputMode == 1)
    {
        for(int bs = 0; bs < batch_n; bs++)
        {
            for(int h = 0; h < hy_h; h++)
            {
                for(int gi = 0; gi < 3; gi++)
                {
                    din_state[bs * in_stride + h] += dh_state[bs * hy_stride + gi * hy_h + h];
                    if(bidirection)
                    {
                        din_state[bs * in_stride + h] +=
                            dh_state[bs * hy_stride + (gi + 3) * hy_h + h];
                    }
                }
            }
        }
    }
    else
    {
        ADNN_mm_cpu<T>(const_cast<T*>(dh_state),
                       hy_h * bi * 3,
                       batch_n,
                       hy_stride,
                       0,
<<<<<<< HEAD
                       const_cast<T*>(wei_state),
                       hy_h * bi * 3,
=======
                       (const T*)&wei_state[0],
>>>>>>> 836ecf9d
                       in_h,
			hy_h * bi * 3,
                       in_stride,
                       0,
                       &din_state[0],
                       in_h,
                       batch_n,
                       in_stride,
                       0,
                       1,
                       1);
    }

    for(int i = 0; i < numlayer * batch_n * hy_stride; i++)
    {
        wkspace[i] = dh_state[i];
    }

    for(int i = 0; i < hy_d * hy_n * hy_h; i++)
    {
        dhx_host[i] = dhx_state[i];
    }

    for(int bs = 0; bs < batch_n; bs++)
    {
        for(int h = 0; h < in_stride; h++)
        {
            din_host[bs * in_stride + h] = din_state[bs * in_stride + h];
        }
    }

    delete[] dh_state;
    delete[] dout_state;
    delete[] din_state;
    delete[] hx_state;
    delete[] dhx_state;
    delete[] dcx_state;
    delete[] dhy_state;
    delete[] wei_state;
}

template <typename T>
void RunGRUBackwardWeightGEMMCPUVerify(std::vector<T>& in,
                                       std::vector<T>& dwei_host, // [ input_state_weight_trans
                                                                  // hidden_state_weight0_trans
                                                                  // input1_trans hidden1_trans ...
                                                                  // output_weight; bidirectional
                                                                  // reversed weights ]
                                       std::vector<T>& hx,        // initial hidden state
                                       std::vector<T>& dout,
                                       std::vector<int>& in_n, // input batch size
                                       int in_h,               // input data length
                                       int seqLength,    // Number of iterations to unroll over
                                       bool bidirection, // whether using bidirectional net
                                       bool biased,      // whether using bias
                                       int hy_d,  // 1 by numlayer (number of stacks of hidden
                                                  // layers) for unidirection, 2 by numlayer for
                                                  // bidirection
                                       int hy_n,  // equal to input batch size in_n[0]
                                       int hy_h,  // hidden state number
                                       int out_h, // 1 by hy_h related function for unidirection, 2
                                                  // by hy_h related function for bidirection
                                       int inputMode,
                                       std::vector<T>& rsvspace,
                                       std::vector<T>& wkspace)
{
    int batch_n  = sumvc(in_n);
    int numlayer = bidirection ? hy_d / 2 : hy_d;
    int bacc; // accumulation of batch
    int bi = bidirection ? 2 : 1;

    int in_stride  = in_h;
    int wei_stride = bi * 3 * hy_h;
    int hy_stride  = bi * 4 * hy_h;
    int h_stride   = bi * hy_h;
	int uni_stride = hy_h;
	int bi_stride = hy_h * bi;

    // initial input
    T* in_state = new T[batch_n * in_h];
    for(int h = 0; h < batch_n; h++)
    {
        for(int w = 0; w < in_h; w++)
        {
            in_state[h * in_h + w] = in[h * in_h + w];
        }
    }

    // initial output difference
    T* dout_state = new T[batch_n * out_h];
    for(int h = 0; h < batch_n; h++)
    {
        for(int w = 0; w < out_h; w++)
        {
            dout_state[h * out_h + w] = dout[h * out_h + w];
        }
    }

    // initial saved data
    T* wkspace_state  = new T[numlayer * batch_n * hy_stride];
    T* rsvspace_state = new T[numlayer * batch_n * hy_stride];
    for(int h = 0; h < numlayer * batch_n * hy_stride; h++)
    {
        rsvspace_state[h] = rsvspace[h];
        wkspace_state[h]  = wkspace[h];
    }

    // initial hidden states
    T* hx_state = new T[hy_d * hy_n * hy_h];
    for(int h = 0; h < hy_d * hy_n * hy_h; h++)
    {
        hx_state[h] = hx[h];
    }

    if(inputMode == 1)
    {
        if(in_h != hy_h)
        {
            printf("Verification cannot be completed: The input tensor size must equal to the "
                   "hidden state size of the network in SKIP_INPUT mode!\n");
            return;
        }
        in_h = 0;
    }

    int wei_shift_bias = (in_h + hy_h + (bi * hy_h + hy_h) * (numlayer - 1)) * wei_stride;
    int wei_len        = wei_shift_bias;
    if(biased)
    {
        int in_bias = inputMode == 1 ? 1 : 2;
        wei_len += (in_bias + (numlayer - 1) * 2) * wei_stride;
    }

    // initial dwei
    T* dwei_state = new T[wei_len];
    memset(dwei_state, 0, wei_len * sizeof(T));

    // bwd weights emulator
    for(int li = 0; li < numlayer; li++)
    {
        // between layers
        if(li == 0)
        {
            if(inputMode == 0)
            {
<<<<<<< HEAD
                ADNN_mm_cpu<T>(const_cast<T*>(in_state),
                               in_h,
                               batch_n,
                               in_stride,
                               ADNN_MM_TRANSPOSE,
                               const_cast<T*>(wkspace_state),
                               hy_h * bi * 3,
                               batch_n,
                               hy_stride,
=======
                ADNN_mm_cpu<T>((const T*)&wkspace_state[0],
					hy_h * bi * 3,
					batch_n,
					hy_stride,
                               ADNN_MM_TRANSPOSE,
					(const T*)&in_state[0],
					in_h,
					batch_n,
					in_stride,
>>>>>>> 836ecf9d
                               0,
                               &dwei_state[0],
                               in_h,
					hy_h * bi * 3,
                               in_stride,
                               0,
                               1,
                               1);

                if(biased)
                {
                    for(int h = 0; h < wei_stride; h++)
                    {
                        for(int w = 0; w < batch_n; w++)
                        {
                            dwei_state[wei_shift_bias + h] += wkspace[w * hy_stride + h];
                        }
                    }
                }
            }
        }
        else
        {
            int prelayer_shift = (li - 1) * batch_n * hy_stride + bi * hy_h * 3;
            int hid_shift      = li * batch_n * hy_stride;
            int wei_shift = (in_h + hy_h) * wei_stride + (li - 1) * (bi * hy_h + hy_h) * wei_stride;

<<<<<<< HEAD
            ADNN_mm_cpu<T>(const_cast<T*>(&rsvspace_state[prelayer_shift]),
                           hy_h * bi,
                           batch_n,
                           hy_stride,
                           ADNN_MM_TRANSPOSE,
                           const_cast<T*>(&wkspace_state[hid_shift]),
                           hy_h * bi * 3,
                           batch_n,
                           hy_stride,
=======
            ADNN_mm_cpu<T>((const T*)&wkspace_state[hid_shift],
				hy_h * bi * 3,
				batch_n,
				hy_stride,
                           ADNN_MM_TRANSPOSE,
				(const T*)&rsvspace_state[prelayer_shift],
				hy_h * bi,
				batch_n,
				hy_stride,
>>>>>>> 836ecf9d
                           0,
                           &dwei_state[wei_shift],
                           hy_h * bi,
				hy_h * bi * 3,
                           bi_stride,
                           0,
                           1,
                           1);

            if(biased)
            {
                wei_shift = (inputMode == 1)
                                ? (wei_shift_bias + wei_stride + (li - 1) * 2 * wei_stride)
                                : (wei_shift_bias + li * 2 * wei_stride);

                for(int h = 0; h < wei_stride; h++)
                {
                    for(int w = 0; w < batch_n; w++)
                    {
                        dwei_state[wei_shift + h] += wkspace[hid_shift + w * hy_stride + h];
                    }
                }
            }
        }

        // between time
        bacc = 0;
        for(int ti = 0; ti < seqLength; ti++)
        {
            int hid_shift = li * batch_n * hy_stride + bacc * hy_stride;
            int hx_shift  = li * in_n[0] * h_stride;
            int wei_shift = in_h * wei_stride + li * (bi * hy_h + hy_h) * wei_stride;
            int pretime_shift;

            for(int bs = 0; bs < in_n[ti]; bs++)
            {
                for(int h = 0; h < hy_h; h++)
                {
                    wkspace_state[hid_shift + bs * hy_stride + 2 * hy_h + h] *=
                        activfunc(rsvspace_state[hid_shift + bs * hy_stride + hy_h + h], 2);
                }
            }

            // between time
            if(ti == 0)
            {
<<<<<<< HEAD
                ADNN_mm_cpu<T>(const_cast<T*>(&hx_state[hx_shift]),
                               hy_h,
                               in_n[ti],
                               h_stride,
                               ADNN_MM_TRANSPOSE,
                               const_cast<T*>(&wkspace_state[hid_shift]),
                               hy_h * 3,
                               in_n[ti],
                               hy_stride,
=======
                ADNN_mm_cpu<T>((const T*)&wkspace_state[hid_shift],
					hy_h * 3,
					in_n[ti],
					hy_stride,
                               ADNN_MM_TRANSPOSE,
					(const T*)&hx_state[hx_shift],
					hy_h,
					in_n[ti],
					h_stride,
>>>>>>> 836ecf9d
                               0,
                               &dwei_state[wei_shift],
                               hy_h,
					hy_h * 3,
                               uni_stride,
                               0,
                               1,
                               1);
            }
            else
            {
                pretime_shift =
                    li * batch_n * hy_stride + (bacc - in_n[ti - 1]) * hy_stride + bi * 3 * hy_h;

<<<<<<< HEAD
                ADNN_mm_cpu<T>(const_cast<T*>(&rsvspace_state[pretime_shift]),
                               hy_h,
                               in_n[ti],
                               hy_stride,
                               ADNN_MM_TRANSPOSE,
                               const_cast<T*>(&wkspace_state[hid_shift]),
                               hy_h * 3,
                               in_n[ti],
                               hy_stride,
=======
                ADNN_mm_cpu<T>((const T*)&wkspace_state[hid_shift],
					hy_h * 3,
					in_n[ti],
					hy_stride,
                               ADNN_MM_TRANSPOSE,
					(const T*)&rsvspace_state[pretime_shift],
					hy_h,
					in_n[ti],
					hy_stride,
>>>>>>> 836ecf9d
                               0,
                               &dwei_state[wei_shift],
                               hy_h,
					hy_h * 3,
                               uni_stride,
                               0,
                               1,
                               1);
            }

            if(bidirection)
            {
                for(int bs = 0; bs < in_n[ti]; bs++)
                {
                    for(int h = 0; h < hy_h; h++)
                    {
                        wkspace_state[hid_shift + bs * hy_stride + 5 * hy_h + h] *=
                            activfunc(rsvspace_state[hid_shift + bs * hy_stride + 4 * hy_h + h], 2);
                    }
                }

                if(ti == seqLength - 1)
                {
<<<<<<< HEAD
                    ADNN_mm_cpu<T>(const_cast<T*>(&hx_state[hx_shift + hy_h]),
                                   hy_h,
                                   in_n[ti],
                                   h_stride,
                                   ADNN_MM_TRANSPOSE,
                                   const_cast<T*>(&wkspace_state[hid_shift + 3 * hy_h]),
                                   hy_h * 3,
                                   in_n[ti],
                                   hy_stride,
=======
                    ADNN_mm_cpu<T>((const T*)&wkspace_state[hid_shift + 3 * hy_h],
						hy_h * 3,
						in_n[ti],
						hy_stride, 
                                   ADNN_MM_TRANSPOSE,
						(const T*)&hx_state[hx_shift + hy_h],
						hy_h,
						in_n[ti],
						h_stride,
>>>>>>> 836ecf9d
                                   0,
                                   &dwei_state[wei_shift + 3 * hy_h * uni_stride],
                                   hy_h,
						hy_h * 3,
                                   uni_stride,
                                   0,
                                   1,
                                   1);
                }
                else
                {
                    pretime_shift =
                        li * batch_n * hy_stride + (bacc + in_n[ti]) * hy_stride + bi * 3 * hy_h;

<<<<<<< HEAD
                    ADNN_mm_cpu<T>(const_cast<T*>(&rsvspace_state[pretime_shift + hy_h]),
                                   hy_h,
                                   in_n[ti + 1],
                                   hy_stride,
                                   ADNN_MM_TRANSPOSE,
                                   const_cast<T*>(&wkspace_state[hid_shift + 3 * hy_h]),
                                   hy_h * 3,
                                   in_n[ti + 1],
                                   hy_stride,
=======
                    ADNN_mm_cpu<T>((const T*)&wkspace_state[hid_shift + 3 * hy_h],
						hy_h * 3,
						in_n[ti + 1],
						hy_stride,
                                   ADNN_MM_TRANSPOSE,
						(const T*)&rsvspace_state[pretime_shift + hy_h],
						hy_h,
						in_n[ti + 1],
						hy_stride,
>>>>>>> 836ecf9d
                                   0,
                                   &dwei_state[wei_shift + 3 * hy_h * uni_stride],
                                   hy_h,
						hy_h * 3,
                                   uni_stride,
                                   0,
                                   1,
                                   1);
                }
            }

            bacc += in_n[ti];
        }

        if(biased)
        {
            int wei_shift;
            int hid_shift   = li * batch_n * hy_stride;
            int in_bias_val = inputMode == 1 ? 0 : wei_stride;

            wei_shift = (li == 0) ? (wei_shift_bias + in_bias_val)
                                  : (wei_shift_bias + in_bias_val + li * 2 * wei_stride);

            for(int h = 0; h < wei_stride; h++)
            {
                for(int w = 0; w < batch_n; w++)
                {
                    dwei_state[wei_shift + h] += wkspace_state[hid_shift + w * hy_stride + h];
                }
            }
        }
    }

    for(int i = 0; i < wei_len; i++)
    {
        dwei_host[i] = dwei_state[i];
    }

    delete[] dwei_state;
    delete[] in_state;
    delete[] dout_state;
    delete[] wkspace_state;
    delete[] rsvspace_state;
    delete[] hx_state;
}

#endif // GUARD_MIOPEN_GRU_VERIFY_GEMM_HPP<|MERGE_RESOLUTION|>--- conflicted
+++ resolved
@@ -133,12 +133,7 @@
                                batch_n,
                                in_stride,
                                0,
-<<<<<<< HEAD
                                const_cast<T*>(wei_state),
-                               hy_h * bi * 3,
-=======
-                               (const T*)&wei_state[0],
->>>>>>> 836ecf9d
                                in_h,
 					hy_h * bi * 3,
                                in_stride,
@@ -162,12 +157,7 @@
                            batch_n,
                            hy_stride,
                            0,
-<<<<<<< HEAD
                            const_cast<T*>(&wei_state[wei_shift]),
-                           hy_h * bi * 3,
-=======
-                           (const T*)&wei_state[wei_shift],
->>>>>>> 836ecf9d
                            hy_h * bi,
 				hy_h * bi * 3,
                            bi_stride,
@@ -197,12 +187,7 @@
                                in_n[ti],
                                h_stride,
                                0,
-<<<<<<< HEAD
                                const_cast<T*>(&wei_state[wei_shift]),
-                               hy_h * 2,
-=======
-                               (const T*)&wei_state[wei_shift],
->>>>>>> 836ecf9d
                                hy_h,
 					hy_h * 2,
                                uni_stride,
@@ -220,11 +205,7 @@
                                in_n[ti],
                                h_stride,
                                0,
-<<<<<<< HEAD
-                               const_cast<T*>(&wei_state[wei_shift + 2 * hy_h]),
-=======
-                               (const T*)&wei_state[wei_shift + 2 * hy_h * uni_stride],
->>>>>>> 836ecf9d
+                               const_cast<T*>(&wei_state[wei_shift + 2 * hy_h * uni_stride]),
                                hy_h,
                                hy_h,
                                uni_stride,
@@ -244,12 +225,7 @@
                                    in_n[seqLength - 1 - ti],
                                    h_stride,
                                    0,
-<<<<<<< HEAD
-                                   const_cast<T*>(&wei_state[wei_shift + 3 * hy_h]),
-                                   hy_h * 2,
-=======
-                                   (const T*)&wei_state[wei_shift + 3 * hy_h * uni_stride],
->>>>>>> 836ecf9d
+                                   const_cast<T*>(&wei_state[wei_shift + 3 * hy_h * uni_stride]),
                                    hy_h,
 						hy_h * 2,
                                    uni_stride,
@@ -268,11 +244,7 @@
                         in_n[seqLength - 1 - ti],
                         h_stride,
                         0,
-<<<<<<< HEAD
-                        const_cast<T*>(&wei_state[wei_shift + 5 * hy_h]),
-=======
-                        (const T*)&wei_state[wei_shift + 5 * hy_h * uni_stride],
->>>>>>> 836ecf9d
+                        const_cast<T*>(&wei_state[wei_shift + 5 * hy_h * uni_stride]),
                         hy_h,
                         hy_h,
                         uni_stride,
@@ -293,12 +265,7 @@
                                in_n[ti],
                                h_stride,
                                0,
-<<<<<<< HEAD
                                const_cast<T*>(&wei_state[wei_shift]),
-                               hy_h * 2,
-=======
-                               (const T*)&wei_state[wei_shift],
->>>>>>> 836ecf9d
                                hy_h,
 					hy_h * 2,
                                uni_stride,
@@ -316,11 +283,7 @@
                                in_n[ti],
                                h_stride,
                                0,
-<<<<<<< HEAD
-                               const_cast<T*>(&wei_state[wei_shift + 2 * hy_h]),
-=======
-                               (const T*)&wei_state[wei_shift + 2 * hy_h * uni_stride],
->>>>>>> 836ecf9d
+                               const_cast<T*>(&wei_state[wei_shift + 2 * hy_h * uni_stride]),
                                hy_h,
                                hy_h,
                                uni_stride,
@@ -340,12 +303,7 @@
                                    in_n[seqLength - 1 - ti],
                                    h_stride,
                                    0,
-<<<<<<< HEAD
-                                   const_cast<T*>(&wei_state[wei_shift + 3 * hy_h]),
-                                   hy_h * 2,
-=======
-                                   (const T*)&wei_state[wei_shift + 3 * hy_h * uni_stride],
->>>>>>> 836ecf9d
+                                   const_cast<T*>(&wei_state[wei_shift + 3 * hy_h * uni_stride]),
                                    hy_h,
 						hy_h * 2,
                                    uni_stride,
@@ -364,11 +322,7 @@
                         in_n[seqLength - 1 - ti],
                         h_stride,
                         0,
-<<<<<<< HEAD
-                        const_cast<T*>(&wei_state[wei_shift + 5 * hy_h]),
-=======
-                        (const T*)&wei_state[wei_shift + 5 * hy_h * uni_stride],
->>>>>>> 836ecf9d
+                        const_cast<T*>(&wei_state[wei_shift + 5 * hy_h * uni_stride]),
                         hy_h,
                         hy_h,
                         uni_stride,
@@ -736,12 +690,7 @@
                            batch_n,
                            hy_stride,
                            0,
-<<<<<<< HEAD
                            const_cast<T*>(&wei_state[wei_shift]),
-                           hy_h * bi * 3,
-=======
-                           (const T*)&wei_state[wei_shift],
->>>>>>> 836ecf9d
                            hy_h * bi,
 				hy_h * bi * 3,
                            bi_stride,
@@ -794,12 +743,7 @@
                                in_n[ti + 1],
                                hy_stride,
                                0,
-<<<<<<< HEAD
                                const_cast<T*>(&wei_state[weitime_shift]),
-                               hy_h * 2,
-=======
-                               (const T*)&wei_state[weitime_shift],
->>>>>>> 836ecf9d
                                hy_h,
 					hy_h * 2,
                                uni_stride,
@@ -831,11 +775,7 @@
                                in_n[ti + 1],
                                hy_stride,
                                0,
-<<<<<<< HEAD
-                               const_cast<T*>(&wei_state[weitime_shift + 2 * hy_h]),
-=======
-                               (const T*)&wei_state[weitime_shift + 2 * hy_h * uni_stride],
->>>>>>> 836ecf9d
+                               const_cast<T*>(&wei_state[weitime_shift + 2 * hy_h * uni_stride]),
                                hy_h,
                                hy_h,
                                uni_stride,
@@ -865,12 +805,7 @@
                                    in_n[seqLength - 1 - ti],
                                    hy_stride,
                                    0,
-<<<<<<< HEAD
-                                   const_cast<T*>(&wei_state[weitime_shift + hy_h * 3]),
-                                   hy_h * 2,
-=======
-                                   (const T*)&wei_state[weitime_shift + hy_h * 3 * uni_stride],
->>>>>>> 836ecf9d
+                                   const_cast<T*>(&wei_state[weitime_shift + hy_h * 3 * uni_stride]),
                                    hy_h,
 						hy_h * 2,
                                    uni_stride,
@@ -898,18 +833,17 @@
                         }
                     }
 
-<<<<<<< HEAD
                     ADNN_mm_cpu<T>(
                         const_cast<T*>(&dh_state[hid_shift + baccbi * hy_stride + 5 * hy_h]),
                         hy_h,
                         in_n[seqLength - 1 - ti],
                         hy_stride,
                         0,
-                        const_cast<T*>(&wei_state[weitime_shift + 5 * hy_h]),
+                        const_cast<T*>(&wei_state[weitime_shift + 5 * hy_h * uni_stride]),
                         hy_h,
                         hy_h,
-                        wei_stride,
-                        ADNN_MM_TRANSPOSE,
+                        uni_stride,
+                        0,
                         &dh_state[hid_shift + baccbi * hy_stride + bi * 3 * hy_h + hy_h],
                         hy_h,
                         in_n[seqLength - 1 - ti],
@@ -917,25 +851,6 @@
                         0,
                         1,
                         1);
-=======
-                    ADNN_mm_cpu<T>((const T*)&dh_state[hid_shift + baccbi * hy_stride + 5 * hy_h],
-                                   hy_h,
-                                   in_n[seqLength - 1 - ti],
-                                   hy_stride,
-                                   0,
-                                   (const T*)&wei_state[weitime_shift + 5 * hy_h * uni_stride],
-                                   hy_h,
-                                   hy_h,
-                                   uni_stride,
-                                   0,
-                                   &dh_state[hid_shift + baccbi * hy_stride + bi * 3 * hy_h + hy_h],
-                                   hy_h,
-                                   in_n[seqLength - 1 - ti],
-                                   hy_stride,
-                                   0,
-                                   1,
-                                   1);
->>>>>>> 836ecf9d
 
                     for(int bs = 0; bs < in_n[seqLength - 1 - ti]; bs++)
                     {
@@ -953,11 +868,7 @@
                                in_n[ti],
                                h_stride,
                                0,
-<<<<<<< HEAD
-                               const_cast<T*>(&wei_state[weitime_shift + 2 * hy_h]),
-=======
-                               (const T*)&wei_state[weitime_shift + 2 * hy_h * uni_stride],
->>>>>>> 836ecf9d
+                               const_cast<T*>(&wei_state[weitime_shift + 2 * hy_h * uni_stride]),
                                hy_h,
                                hy_h,
                                uni_stride,
@@ -972,7 +883,6 @@
             }
             else
             {
-<<<<<<< HEAD
                 ADNN_mm_cpu<T>(
                     const_cast<T*>(
                         &rsvspace[hid_shift + (bacc - in_n[ti - 1]) * hy_stride + bi * 3 * hy_h]),
@@ -980,11 +890,11 @@
                     in_n[ti],
                     hy_stride,
                     0,
-                    const_cast<T*>(&wei_state[weitime_shift + 2 * hy_h]),
+                    const_cast<T*>(&wei_state[weitime_shift + 2 * hy_h * uni_stride]),
                     hy_h,
                     hy_h,
-                    wei_stride,
-                    0,
+                    uni_stride,
+					ADNN_MM_TRANSPOSE,
                     &dh_state[hid_shift + bacc * hy_stride + hy_h],
                     hy_h,
                     in_n[ti],
@@ -992,26 +902,6 @@
                     0,
                     1,
                     1);
-=======
-                ADNN_mm_cpu<T>((const T*)&rsvspace[hid_shift + (bacc - in_n[ti - 1]) * hy_stride +
-                                                   bi * 3 * hy_h],
-                               hy_h,
-                               in_n[ti],
-                               hy_stride,
-                               0,
-                               (const T*)&wei_state[weitime_shift + 2 * hy_h * uni_stride],
-                               hy_h,
-                               hy_h,
-                               uni_stride,
-					ADNN_MM_TRANSPOSE,
-                               &dh_state[hid_shift + bacc * hy_stride + hy_h],
-                               hy_h,
-                               in_n[ti],
-                               hy_stride,
-                               0,
-                               1,
-                               1);
->>>>>>> 836ecf9d
             }
 
             for(int bs = 0; bs < in_n[ti]; bs++)
@@ -1060,11 +950,7 @@
                                    in_n[seqLength - 1 - ti],
                                    h_stride,
                                    0,
-<<<<<<< HEAD
-                                   const_cast<T*>(&wei_state[weitime_shift + 5 * hy_h]),
-=======
-                                   (const T*)&wei_state[weitime_shift + 5 * hy_h * uni_stride],
->>>>>>> 836ecf9d
+                                   const_cast<T*>(&wei_state[weitime_shift + 5 * hy_h * uni_stride]),
                                    hy_h,
                                    hy_h,
                                    uni_stride,
@@ -1087,11 +973,7 @@
                         in_n[seqLength - ti],
                         hy_stride,
                         0,
-<<<<<<< HEAD
-                        const_cast<T*>(&wei_state[weitime_shift + 5 * hy_h]),
-=======
-                        (const T*)&wei_state[weitime_shift + 5 * hy_h * uni_stride],
->>>>>>> 836ecf9d
+                        const_cast<T*>(&wei_state[weitime_shift + 5 * hy_h * uni_stride]),
                         hy_h,
                         hy_h,
                         uni_stride,
@@ -1170,12 +1052,8 @@
                        in_n[0],
                        hy_stride,
                        0,
-<<<<<<< HEAD
                        const_cast<T*>(&wei_state[weitime_shift]),
                        hy_h * 2,
-=======
-                       (const T*)&wei_state[weitime_shift],
->>>>>>> 836ecf9d
                        hy_h,
 			hy_h * 2,
                        uni_stride,
@@ -1207,11 +1085,7 @@
                        in_n[0],
                        h_stride,
                        0,
-<<<<<<< HEAD
-                       const_cast<T*>(&wei_state[weitime_shift + 2 * hy_h]),
-=======
-                       (const T*)&wei_state[weitime_shift + 2 * hy_h * uni_stride],
->>>>>>> 836ecf9d
+                       const_cast<T*>(&wei_state[weitime_shift + 2 * hy_h * uni_stride]),
                        hy_h,
                        hy_h,
                        uni_stride,
@@ -1233,12 +1107,7 @@
                            in_n[seqLength - 1],
                            hy_stride,
                            0,
-<<<<<<< HEAD
-                           const_cast<T*>(&wei_state[weitime_shift + 3 * hy_h]),
-                           hy_h * 2,
-=======
-                           (const T*)&wei_state[weitime_shift + 3 * hy_h * uni_stride],
->>>>>>> 836ecf9d
+                           const_cast<T*>(&wei_state[weitime_shift + 3 * hy_h * uni_stride]),
                            hy_h,
 				hy_h * 2,
                            uni_stride,
@@ -1270,11 +1139,7 @@
                            in_n[seqLength - 1],
                            h_stride,
                            0,
-<<<<<<< HEAD
-                           const_cast<T*>(&wei_state[weitime_shift + 5 * hy_h]),
-=======
-                           (const T*)&wei_state[weitime_shift + 5 * hy_h * uni_stride],
->>>>>>> 836ecf9d
+                           const_cast<T*>(&wei_state[weitime_shift + 5 * hy_h * uni_stride]),
                            hy_h,
                            hy_h,
                            uni_stride,
@@ -1315,12 +1180,7 @@
                        batch_n,
                        hy_stride,
                        0,
-<<<<<<< HEAD
                        const_cast<T*>(wei_state),
-                       hy_h * bi * 3,
-=======
-                       (const T*)&wei_state[0],
->>>>>>> 836ecf9d
                        in_h,
 			hy_h * bi * 3,
                        in_stride,
@@ -1466,27 +1326,15 @@
         {
             if(inputMode == 0)
             {
-<<<<<<< HEAD
-                ADNN_mm_cpu<T>(const_cast<T*>(in_state),
+                ADNN_mm_cpu<T>(const_cast<T*>(wkspace_state),
+                               hy_h * bi * 3,
+                               batch_n,
+                               hy_stride,
+                               ADNN_MM_TRANSPOSE,
+                               const_cast<T*>(in_state),
                                in_h,
                                batch_n,
                                in_stride,
-                               ADNN_MM_TRANSPOSE,
-                               const_cast<T*>(wkspace_state),
-                               hy_h * bi * 3,
-                               batch_n,
-                               hy_stride,
-=======
-                ADNN_mm_cpu<T>((const T*)&wkspace_state[0],
-					hy_h * bi * 3,
-					batch_n,
-					hy_stride,
-                               ADNN_MM_TRANSPOSE,
-					(const T*)&in_state[0],
-					in_h,
-					batch_n,
-					in_stride,
->>>>>>> 836ecf9d
                                0,
                                &dwei_state[0],
                                in_h,
@@ -1514,27 +1362,15 @@
             int hid_shift      = li * batch_n * hy_stride;
             int wei_shift = (in_h + hy_h) * wei_stride + (li - 1) * (bi * hy_h + hy_h) * wei_stride;
 
-<<<<<<< HEAD
-            ADNN_mm_cpu<T>(const_cast<T*>(&rsvspace_state[prelayer_shift]),
+            ADNN_mm_cpu<T>(const_cast<T*>(&wkspace_state[hid_shift]),
+                           hy_h * bi * 3,
+                           batch_n,
+                           hy_stride,
+                           ADNN_MM_TRANSPOSE,
+                           const_cast<T*>(&rsvspace_state[prelayer_shift]),
                            hy_h * bi,
                            batch_n,
                            hy_stride,
-                           ADNN_MM_TRANSPOSE,
-                           const_cast<T*>(&wkspace_state[hid_shift]),
-                           hy_h * bi * 3,
-                           batch_n,
-                           hy_stride,
-=======
-            ADNN_mm_cpu<T>((const T*)&wkspace_state[hid_shift],
-				hy_h * bi * 3,
-				batch_n,
-				hy_stride,
-                           ADNN_MM_TRANSPOSE,
-				(const T*)&rsvspace_state[prelayer_shift],
-				hy_h * bi,
-				batch_n,
-				hy_stride,
->>>>>>> 836ecf9d
                            0,
                            &dwei_state[wei_shift],
                            hy_h * bi,
@@ -1581,27 +1417,15 @@
             // between time
             if(ti == 0)
             {
-<<<<<<< HEAD
-                ADNN_mm_cpu<T>(const_cast<T*>(&hx_state[hx_shift]),
-                               hy_h,
-                               in_n[ti],
-                               h_stride,
-                               ADNN_MM_TRANSPOSE,
-                               const_cast<T*>(&wkspace_state[hid_shift]),
+                ADNN_mm_cpu<T>(const_cast<T*>(&wkspace_state[hid_shift]),
                                hy_h * 3,
                                in_n[ti],
                                hy_stride,
-=======
-                ADNN_mm_cpu<T>((const T*)&wkspace_state[hid_shift],
-					hy_h * 3,
-					in_n[ti],
-					hy_stride,
                                ADNN_MM_TRANSPOSE,
-					(const T*)&hx_state[hx_shift],
-					hy_h,
-					in_n[ti],
-					h_stride,
->>>>>>> 836ecf9d
+                               const_cast<T*>(&hx_state[hx_shift]),
+                               hy_h,
+                               in_n[ti],
+                               h_stride,
                                0,
                                &dwei_state[wei_shift],
                                hy_h,
@@ -1616,27 +1440,15 @@
                 pretime_shift =
                     li * batch_n * hy_stride + (bacc - in_n[ti - 1]) * hy_stride + bi * 3 * hy_h;
 
-<<<<<<< HEAD
-                ADNN_mm_cpu<T>(const_cast<T*>(&rsvspace_state[pretime_shift]),
-                               hy_h,
+                ADNN_mm_cpu<T>(const_cast<T*>(&wkspace_state[hid_shift]),
+                               hy_h * 3,
                                in_n[ti],
                                hy_stride,
                                ADNN_MM_TRANSPOSE,
-                               const_cast<T*>(&wkspace_state[hid_shift]),
-                               hy_h * 3,
+                               const_cast<T*>(&rsvspace_state[pretime_shift]),
+                               hy_h,
                                in_n[ti],
                                hy_stride,
-=======
-                ADNN_mm_cpu<T>((const T*)&wkspace_state[hid_shift],
-					hy_h * 3,
-					in_n[ti],
-					hy_stride,
-                               ADNN_MM_TRANSPOSE,
-					(const T*)&rsvspace_state[pretime_shift],
-					hy_h,
-					in_n[ti],
-					hy_stride,
->>>>>>> 836ecf9d
                                0,
                                &dwei_state[wei_shift],
                                hy_h,
@@ -1660,27 +1472,15 @@
 
                 if(ti == seqLength - 1)
                 {
-<<<<<<< HEAD
-                    ADNN_mm_cpu<T>(const_cast<T*>(&hx_state[hx_shift + hy_h]),
+                    ADNN_mm_cpu<T>(const_cast<T*>(&wkspace_state[hid_shift + 3 * hy_h]),
+                                   hy_h * 3,
+                                   in_n[ti],
+                                   hy_stride,
+                                   ADNN_MM_TRANSPOSE,
+                                   const_cast<T*>(&hx_state[hx_shift + hy_h]),
                                    hy_h,
                                    in_n[ti],
                                    h_stride,
-                                   ADNN_MM_TRANSPOSE,
-                                   const_cast<T*>(&wkspace_state[hid_shift + 3 * hy_h]),
-                                   hy_h * 3,
-                                   in_n[ti],
-                                   hy_stride,
-=======
-                    ADNN_mm_cpu<T>((const T*)&wkspace_state[hid_shift + 3 * hy_h],
-						hy_h * 3,
-						in_n[ti],
-						hy_stride, 
-                                   ADNN_MM_TRANSPOSE,
-						(const T*)&hx_state[hx_shift + hy_h],
-						hy_h,
-						in_n[ti],
-						h_stride,
->>>>>>> 836ecf9d
                                    0,
                                    &dwei_state[wei_shift + 3 * hy_h * uni_stride],
                                    hy_h,
@@ -1695,27 +1495,15 @@
                     pretime_shift =
                         li * batch_n * hy_stride + (bacc + in_n[ti]) * hy_stride + bi * 3 * hy_h;
 
-<<<<<<< HEAD
-                    ADNN_mm_cpu<T>(const_cast<T*>(&rsvspace_state[pretime_shift + hy_h]),
+                    ADNN_mm_cpu<T>(const_cast<T*>(&wkspace_state[hid_shift + 3 * hy_h]),
+                                   hy_h * 3,
+                                   in_n[ti + 1],
+                                   hy_stride,
+                                   ADNN_MM_TRANSPOSE,
+                                   const_cast<T*>(&rsvspace_state[pretime_shift + hy_h]),
                                    hy_h,
                                    in_n[ti + 1],
                                    hy_stride,
-                                   ADNN_MM_TRANSPOSE,
-                                   const_cast<T*>(&wkspace_state[hid_shift + 3 * hy_h]),
-                                   hy_h * 3,
-                                   in_n[ti + 1],
-                                   hy_stride,
-=======
-                    ADNN_mm_cpu<T>((const T*)&wkspace_state[hid_shift + 3 * hy_h],
-						hy_h * 3,
-						in_n[ti + 1],
-						hy_stride,
-                                   ADNN_MM_TRANSPOSE,
-						(const T*)&rsvspace_state[pretime_shift + hy_h],
-						hy_h,
-						in_n[ti + 1],
-						hy_stride,
->>>>>>> 836ecf9d
                                    0,
                                    &dwei_state[wei_shift + 3 * hy_h * uni_stride],
                                    hy_h,
