/*******************************************************************************
 *
 * MIT License
 *
 * Copyright (c) 2017 Advanced Micro Devices, Inc.
 *
 * Permission is hereby granted, free of charge, to any person obtaining a copy
 * of this software and associated documentation files (the "Software"), to deal
 * in the Software without restriction, including without limitation the rights
 * to use, copy, modify, merge, publish, distribute, sublicense, and/or sell
 * copies of the Software, and to permit persons to whom the Software is
 * furnished to do so, subject to the following conditions:
 *
 * The above copyright notice and this permission notice shall be included in all
 * copies or substantial portions of the Software.
 *
 * THE SOFTWARE IS PROVIDED "AS IS", WITHOUT WARRANTY OF ANY KIND, EXPRESS OR
 * IMPLIED, INCLUDING BUT NOT LIMITED TO THE WARRANTIES OF MERCHANTABILITY,
 * FITNESS FOR A PARTICULAR PURPOSE AND NONINFRINGEMENT. IN NO EVENT SHALL THE
 * AUTHORS OR COPYRIGHT HOLDERS BE LIABLE FOR ANY CLAIM, DAMAGES OR OTHER
 * LIABILITY, WHETHER IN AN ACTION OF CONTRACT, TORT OR OTHERWISE, ARISING FROM,
 * OUT OF OR IN CONNECTION WITH THE SOFTWARE OR THE USE OR OTHER DEALINGS IN THE
 * SOFTWARE.
 *
 *******************************************************************************/
#include <miopen/db.hpp>
#include <miopen/db_record.hpp>
#include <miopen/errors.hpp>
#include <miopen/lock_file.hpp>
#include <miopen/logger.hpp>
#include <miopen/md5.hpp>

#include <boost/date_time/posix_time/posix_time_types.hpp>
#include <boost/filesystem.hpp>
#include <boost/filesystem/path.hpp>
#include <boost/none.hpp>
#include <boost/optional.hpp>

#include <algorithm>
#include <cassert>
#include <chrono>
#include <cstdio>
#include <fstream>
#include <ios>
#include <mutex>
#include <shared_mutex>
#include <string>
#include <vector>

namespace miopen {

<<<<<<< HEAD
std::string LockFilePath(const boost::filesystem::path& filename_)
{
    const auto directory = boost::filesystem::temp_directory_path() / "miopen-lockfiles";

    if(!exists(directory))
    {
        boost::filesystem::create_directories(directory);
        boost::filesystem::permissions(directory, boost::filesystem::all_all);
    }
    const auto hash = md5(filename_.parent_path().string());
    const auto file = directory / (hash + "_" + filename_.filename().string() + ".lock");

    return file.string();
}
=======
struct RecordPositions
{
    std::streamoff begin = -1;
    std::streamoff end   = -1;
};
>>>>>>> b2cd5042

Db::Db(const std::string& filename_, bool is_system)
    : filename(filename_),
      lock_file(LockFile::Get(LockFilePath(filename_).c_str())),
      warning_if_unreadable(is_system)
{
    if(!is_system)
    {
        auto file            = boost::filesystem::path(filename_);
        const auto directory = file.remove_filename();

        if(!(boost::filesystem::exists(directory)))
        {
            if(!boost::filesystem::create_directories(directory))
                MIOPEN_LOG_W("Unable to create a directory: " << directory);
            else
                boost::filesystem::permissions(directory, boost::filesystem::all_all);
        }
    }
}

#define MIOPEN_VALIDATE_LOCK(lock)                       \
    do                                                   \
    {                                                    \
        if(!(lock))                                      \
            MIOPEN_THROW("Db lock has failed to lock."); \
    } while(false)

static std::chrono::seconds GetLockTimeout() { return std::chrono::seconds{60}; }

using exclusive_lock = std::unique_lock<LockFile>;
using shared_lock    = std::shared_lock<LockFile>;

boost::optional<DbRecord> Db::FindRecord(const std::string& key)
{
    const auto lock = shared_lock(lock_file, GetLockTimeout());
    MIOPEN_VALIDATE_LOCK(lock);
    return FindRecordUnsafe(key, nullptr);
}

bool Db::StoreRecord(const DbRecord& record)
{
    const auto lock = exclusive_lock(lock_file, GetLockTimeout());
    MIOPEN_VALIDATE_LOCK(lock);
    return StoreRecordUnsafe(record);
}

bool Db::UpdateRecord(DbRecord& record)
{
    const auto lock = exclusive_lock(lock_file, GetLockTimeout());
    MIOPEN_VALIDATE_LOCK(lock);
    return UpdateRecordUnsafe(record);
}

bool Db::RemoveRecord(const std::string& key)
{
    const auto lock = exclusive_lock(lock_file, GetLockTimeout());
    MIOPEN_VALIDATE_LOCK(lock);
    return RemoveRecordUnsafe(key);
}

bool Db::Remove(const std::string& key, const std::string& id)
{
    const auto lock = exclusive_lock(lock_file, GetLockTimeout());
    MIOPEN_VALIDATE_LOCK(lock);
    auto record = FindRecordUnsafe(key, nullptr);
    if(!record)
        return false;
    bool erased = record->EraseValues(id);
    if(!erased)
        return false;
    return StoreRecordUnsafe(*record);
}

boost::optional<DbRecord> Db::FindRecordUnsafe(const std::string& key, RecordPositions* pos)
{
    if(pos != nullptr)
    {
        pos->begin = -1;
        pos->end   = -1;
    }

    MIOPEN_LOG_I2("Looking for key " << key << " in file " << filename);

    std::ifstream file(filename);

    if(!file)
    {
        const auto log_level =
            IsWarningIfUnreadable() ? LoggingLevel::Warning : LoggingLevel::Info2;
        MIOPEN_LOG(log_level, "File is unreadable: " << filename);
        return boost::none;
    }

    int n_line = 0;
    while(true)
    {
        std::string line;
        const auto line_begin = file.tellg();
        if(!std::getline(file, line))
            break;
        ++n_line;
        const auto next_line_begin = file.tellg();

        const auto key_size = line.find('=');
        const bool is_key   = (key_size != std::string::npos && key_size != 0);
        if(!is_key)
        {
            if(!line.empty()) // Do not blame empty lines.
            {
                MIOPEN_LOG_E("Ill-formed record: key not found: " << filename << "#" << n_line);
            }
            continue;
        }
        const auto current_key = line.substr(0, key_size);

        if(current_key != key)
        {
            continue;
        }
        MIOPEN_LOG_I2("Key match: " << current_key);
        const auto contents = line.substr(key_size + 1);

        if(contents.empty())
        {
            MIOPEN_LOG_E("None contents under the key: " << current_key << " form file " << filename
                                                         << "#"
                                                         << n_line);
            continue;
        }
        MIOPEN_LOG_I2("Contents found: " << contents);

        DbRecord record(key);
        const bool is_parse_ok = record.ParseContents(contents);

        if(!is_parse_ok)
        {
            MIOPEN_LOG_E("Error parsing payload under the key: " << current_key << " form file "
                                                                 << filename
                                                                 << "#"
                                                                 << n_line);
            MIOPEN_LOG_E("Contents: " << contents);
        }
        // A record with matching key have been found.
        if(pos != nullptr)
        {
            pos->begin = line_begin;
            pos->end   = next_line_begin;
        }
        return record;
    }
    // Record was not found
    return boost::none;
}

static void Copy(std::istream& from, std::ostream& to, std::streamoff count)
{
    constexpr auto buffer_size_limit = 4 * 1024 * 1024;
    const auto buffer_size           = std::min<std::streamoff>(buffer_size_limit, count);
    auto buffer                      = std::vector<char>(buffer_size, 0);
    auto left                        = count;

    while(left > 0 && !from.eof())
    {
        const auto to_read = std::min<std::streamoff>(left, buffer_size);
        from.read(buffer.data(), to_read);
        const auto read = from.gcount();
        to.write(buffer.data(), read);
        left -= read;
    }
}

bool Db::FlushUnsafe(const DbRecord& record, const RecordPositions* pos)
{
    assert(pos);

    if(pos->begin < 0 || pos->end < 0)
    {
        {
            std::ofstream file(filename, std::ios::app);

            if(!file)
            {
                MIOPEN_LOG_E("File is unwritable: " << filename);
                return false;
            }

            (void)file.tellp();
            record.WriteContents(file);
        }

        boost::filesystem::permissions(filename, boost::filesystem::all_all);
    }
    else
    {
        std::ifstream from(filename, std::ios::ate);

        if(!from)
        {
            MIOPEN_LOG_E("File is unreadable: " << filename);
            return false;
        }

        const auto temp_name = filename + ".temp";
        std::ofstream to(temp_name);

        if(!to)
        {
            MIOPEN_LOG_E("Temp file is unwritable: " << temp_name);
            return false;
        }

        const auto from_size = from.tellg();
        from.seekg(std::ios::beg);

        Copy(from, to, pos->begin);
        record.WriteContents(to);
        from.seekg(pos->end);
        Copy(from, to, from_size - pos->end);

        from.close();
        to.close();

        std::remove(filename.c_str());
        std::rename(temp_name.c_str(), filename.c_str());
        /// \todo What if rename fails? Thou shalt not loose the original file.
        boost::filesystem::permissions(filename, boost::filesystem::all_all);
    }
    return true;
}

bool Db::StoreRecordUnsafe(const DbRecord& record)
{
    MIOPEN_LOG_I2("Storing record: " << record.key);
    RecordPositions pos;
    const auto old_record = FindRecordUnsafe(record.key, &pos);
    return FlushUnsafe(record, &pos);
}

bool Db::UpdateRecordUnsafe(DbRecord& record)
{
    RecordPositions pos;
    const auto old_record = FindRecordUnsafe(record.key, &pos);
    DbRecord new_record(record);
    if(old_record)
    {
        new_record.Merge(*old_record);
        MIOPEN_LOG_I2("Updating record: " << record.key);
    }
    else
    {
        MIOPEN_LOG_I2("Storing record: " << record.key);
    }
    bool result = FlushUnsafe(new_record, &pos);
    if(result)
        record = std::move(new_record);
    return result;
}

bool Db::RemoveRecordUnsafe(const std::string& key)
{
    // Create empty record with same key and replace original with that
    // This will remove record
    MIOPEN_LOG_I("Removing record: " << key);
    RecordPositions pos;
    FindRecordUnsafe(key, &pos);
    const DbRecord empty_record(key);
    return FlushUnsafe(empty_record, &pos);
}

} // namespace miopen<|MERGE_RESOLUTION|>--- conflicted
+++ resolved
@@ -49,29 +49,6 @@
 
 namespace miopen {
 
-<<<<<<< HEAD
-std::string LockFilePath(const boost::filesystem::path& filename_)
-{
-    const auto directory = boost::filesystem::temp_directory_path() / "miopen-lockfiles";
-
-    if(!exists(directory))
-    {
-        boost::filesystem::create_directories(directory);
-        boost::filesystem::permissions(directory, boost::filesystem::all_all);
-    }
-    const auto hash = md5(filename_.parent_path().string());
-    const auto file = directory / (hash + "_" + filename_.filename().string() + ".lock");
-
-    return file.string();
-}
-=======
-struct RecordPositions
-{
-    std::streamoff begin = -1;
-    std::streamoff end   = -1;
-};
->>>>>>> b2cd5042
-
 Db::Db(const std::string& filename_, bool is_system)
     : filename(filename_),
       lock_file(LockFile::Get(LockFilePath(filename_).c_str())),
