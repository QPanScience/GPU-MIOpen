--- conflicted
+++ resolved
@@ -160,17 +160,10 @@
 
     if(!file)
     {
-<<<<<<< HEAD
         if(warn_if_unreadable && !MIOPEN_DISABLE_SYSDB)
             MIOPEN_LOG_W("File is unreadable: " << filename);
         else
             MIOPEN_LOG_I2("File is unreadable: " << filename);
-
-=======
-        const auto log_level =
-            IsWarningIfUnreadable() ? LoggingLevel::Warning : LoggingLevel::Info2;
-        MIOPEN_LOG(log_level, "File is unreadable: " << filename);
->>>>>>> 82817ee9
         return boost::none;
     }
 
