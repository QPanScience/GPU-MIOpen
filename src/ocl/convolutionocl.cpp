--- conflicted
+++ resolved
@@ -3423,46 +3423,12 @@
     ConvWrwCheckNumerics(handle, tensors, beta, [&]() {
         ValidateGroupCount(xDesc, dwDesc, *this);
 
-<<<<<<< HEAD
-        const auto algorithm_name = [=]() {
-            switch(algo)
-            {
-            case miopenConvolutionBwdWeightsAlgoGEMM:
-                return AlgorithmName{"miopenConvolutionBwdWeightsAlgoGEMM"};
-            case miopenConvolutionBwdWeightsAlgoDirect:
-                return AlgorithmName{"miopenConvolutionBwdWeightsAlgoDirect"};
-            case miopenConvolutionBwdWeightsAlgoWinograd:
-                return AlgorithmName{"miopenConvolutionBwdWeightsAlgoWinograd"};
-            case miopenConvolutionBwdWeightsAlgoImplicitGEMM:
-                return AlgorithmName{"miopenConvolutionBwdWeightsAlgoImplicitGEMM"};
-            case miopenConvolutionBwdWeightsAlgoCellfft:
-                return AlgorithmName{"miopenConvolutionBwdWeightsAlgoCellfft"};
-            }
-            MIOPEN_THROW("Unknown conv wrw algorigthm: " + std::to_string(algo));
-        }();
-
-        auto ctx =
-            ConvolutionContext{xDesc, dwDesc, dyDesc, *this, conv::Direction::BackwardWeights};
-        ctx.SetStream(&handle);
-        const auto network_config = ctx.BuildConfKey();
-        const auto& invoker       = handle.GetInvoker(network_config, boost::none, algorithm_name);
-
-        if(invoker)
-=======
         if(algo == miopenConvolutionBwdWeightsAlgoGEMM)
->>>>>>> b5f62fef
         {
             BackwardWeightsGemm(handle, tensors, workSpace, workSpaceSize);
             return;
         }
 
-<<<<<<< HEAD
-        switch(algo)
-        {
-        case miopenConvolutionBwdWeightsAlgoDirect:
-        case miopenConvolutionBwdWeightsAlgoImplicitGEMM:
-        case miopenConvolutionBwdWeightsAlgoCellfft:
-=======
         decltype(auto) direction      = conv::Direction::BackwardWeights;
         decltype(auto) algorithm_name = AlgorithmName{ConvolutionAlgoToDirectionalString(
             static_cast<miopenConvAlgorithm_t>(algo), direction)};
@@ -3471,7 +3437,6 @@
         decltype(auto) invoker = handle.GetInvoker(network_config, boost::none, algorithm_name);
 
         if(!invoker)
->>>>>>> b5f62fef
             MIOPEN_THROW("No invoker was registered for convolution weights. Was find executed?");
 
         decltype(auto) invoke_ctx = conv::WrWInvokeParams{tensors, workSpace, workSpaceSize};
