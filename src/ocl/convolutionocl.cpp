/*******************************************************************************
 *
 * MIT License
 *
 * Copyright (c) 2017 Advanced Micro Devices, Inc.
 *
 * Permission is hereby granted, free of charge, to any person obtaining a copy
 * of this software and associated documentation files (the "Software"), to deal
 * in the Software without restriction, including without limitation the rights
 * to use, copy, modify, merge, publish, distribute, sublicense, and/or sell
 * copies of the Software, and to permit persons to whom the Software is
 * furnished to do so, subject to the following conditions:
 *
 * The above copyright notice and this permission notice shall be included in all
 * copies or substantial portions of the Software.
 *
 * THE SOFTWARE IS PROVIDED "AS IS", WITHOUT WARRANTY OF ANY KIND, EXPRESS OR
 * IMPLIED, INCLUDING BUT NOT LIMITED TO THE WARRANTIES OF MERCHANTABILITY,
 * FITNESS FOR A PARTICULAR PURPOSE AND NONINFRINGEMENT. IN NO EVENT SHALL THE
 * AUTHORS OR COPYRIGHT HOLDERS BE LIABLE FOR ANY CLAIM, DAMAGES OR OTHER
 * LIABILITY, WHETHER IN AN ACTION OF CONTRACT, TORT OR OTHERWISE, ARISING FROM,
 * OUT OF OR IN CONNECTION WITH THE SOFTWARE OR THE USE OR OTHER DEALINGS IN THE
 * SOFTWARE.
 *
 *******************************************************************************/
#include <miopen/algorithm.hpp>
#include <miopen/check_numerics.hpp>
#include <miopen/config.h>
#include <miopen/convolution.hpp>
#include <miopen/conv_algo_name.hpp>
#include <miopen/db.hpp>
#include <miopen/env.hpp>
#include <miopen/find_db.hpp>
#include <miopen/finddb_kernel_cache_key.hpp>
#include <miopen/float_equal.hpp>
#include <miopen/kernel.hpp>
#include <miopen/solver.hpp>
#include <miopen/tensor_ops.hpp>
#include <miopen/tensor.hpp>
#include <miopen/util.hpp>
#include <miopen/visit_float.hpp>
#include <miopen/datatype.hpp>

#if MIOPEN_USE_GEMM
#include <miopen/gemm_v2.hpp>
#endif

#include <cassert>
#include <type_traits>

#include <boost/range/adaptors.hpp>

namespace miopen {

MIOPEN_DECLARE_ENV_VAR(MIOPEN_DEBUG_CONV_GEMM)
MIOPEN_DECLARE_ENV_VAR(MIOPEN_DEBUG_CONV_DIRECT)
MIOPEN_DECLARE_ENV_VAR(MIOPEN_DEBUG_CONV_IMPLICIT_GEMM)
MIOPEN_DECLARE_ENV_VAR(MIOPEN_CONV_PRECISE_ROCBLAS_TIMING)

#if MIOPEN_USE_GEMM
static const bool IsUseRocBlas = (MIOPEN_USE_ROCBLAS == 1);
#endif

static inline bool IsAnyBufferBF16(const TensorDescriptor& xDesc,
                                   const TensorDescriptor& yDesc,
                                   const TensorDescriptor& wDesc)
{
    return xDesc.GetType() == miopenBFloat16 || yDesc.GetType() == miopenBFloat16 ||
           wDesc.GetType() == miopenBFloat16;
}

static inline void AddKernels(Handle& handle,
                              const std::string& algorithm_name,
                              const std::string& network_config,
                              const miopen::solver::ConvSolution& s,
                              std::vector<KernelInvoke>* const kernels)
{
    if(!algorithm_name.empty() && !network_config.empty())
    {
        handle.ClearKernels(algorithm_name, network_config);
    }
    else
    {
        assert(algorithm_name.empty() && network_config.empty());
    }
    int i = 0;
    for(auto& k : s.construction_params)
    {
        MIOPEN_LOG_I2(k.kernel_name);
        auto kernel = handle.AddKernel(algorithm_name,
                                       network_config,
                                       k.kernel_file,
                                       k.kernel_name,
                                       k.l_wk,
                                       k.g_wk,
                                       k.comp_options,
                                       i);
        if(kernels != nullptr)
        {
            kernels->push_back(kernel);
        }
        ++i;
    }
}

static inline void ValidateGroupCount(const TensorDescriptor& xDesc,
                                      const TensorDescriptor& wDesc,
                                      const ConvolutionDescriptor& conv)
{
    if(conv.group_count == 1)
    {
        if(xDesc.GetLengths()[1] != wDesc.GetLengths()[1])
            MIOPEN_THROW(miopenStatusBadParm, "Invalid filter channel number");
    }
    if(conv.group_count > 1)
    {
        if(xDesc.GetLengths()[1] % conv.group_count != 0 ||
           wDesc.GetLengths()[0] % conv.group_count != 0 ||
           conv.group_count > xDesc.GetLengths()[1] || conv.group_count > wDesc.GetLengths()[0] ||
           conv.group_count < 1)
            MIOPEN_THROW(miopenStatusBadParm, "Invalid group number");
        if(xDesc.GetLengths()[1] / conv.group_count != wDesc.GetLengths()[1])
            MIOPEN_THROW(miopenStatusBadParm, "Invalid filter channel number");
    }
}

template <typename T>
inline int EvaluateDataDirectSolution(Handle& handle,
                                      const miopen::solver::ConvSolution& solution,
                                      const ExtraKernelArgs& extraArgs,
                                      ConstData_t in, // Fwd: x, Bwd: dy
                                      ConstData_t weights,
                                      Data_t out, // Fwd: y, Bwd: dx
                                      const TensorDescriptor& outDesc,
                                      Data_t workSpace,
                                      const size_t workSpaceSize,
                                      T padding_val,
                                      float& elapsed)
{
    // Fail if required workspace is not provided.
    if(solution.workspce_sz != 0)
    {
        if(workSpace == nullptr || workSpaceSize < solution.workspce_sz)
            return -1;
    }
    std::vector<KernelInvoke> kernels;
    AddKernels(handle, "", "", solution, &kernels);
    if(kernels.size() > 2)
        return -2;

    bool with_subsample = false;
    bool with_upsample  = false;
    for(auto& k : kernels)
    {
        if(k.GetName() == "SubSample")
            with_subsample = true;
        else if(k.GetName() == "UpSample")
            with_upsample = true;
    }
    assert(!(with_subsample && with_upsample));
    if(with_subsample && with_upsample)
        return -3;

    // Note implicit conversion: Data_t to ConstData_t (workSpace).
    ConstData_t conv_in = with_subsample ? workSpace : in;
    Data_t conv_out     = with_upsample ? workSpace : out;

    elapsed = 0.0f;
    for(auto& k : kernels)
    {

        if(k.GetName() == "SubSample")
        {
            k(in, workSpace);
        }
        else if(k.GetName() == "UpSample")
        {
            {
                /// \todo Initialization is required for upsampling. This leads to small perf drop.
                /// 1: Add kernel (from SetTensor) to the Solution in the Solver.
                /// 2: Fix UpSample kernel, probably by means of conditional compilation.
                float zero = 0.f;
                SetTensor(handle, outDesc, out, &zero);
                elapsed += handle.GetKernelTime();
            }
            k(workSpace, out);
        }
        else if(k.GetName() == "gcnAsmConv1x1U" || k.GetName() == "gcnAsmConv1x1U_stride2")
        {
            int unused       = 0;
            int* return_addr = nullptr;
            int N, C, H, W, K, n_groups, out_H, out_W;
            std::tie(N, C, H, W, K, n_groups, out_H, out_W) = extraArgs;
            int conv_H = (with_subsample ? out_H : H); // Trick; see respective Solver.
            int conv_W = (with_subsample ? out_W : W);
            k(N,
              C,
              conv_H,
              conv_W,
              K,
              n_groups,
              unused,
              unused,
              conv_in,
              weights,
              conv_out,
              return_addr);
        }
        else
        {
            k(conv_in, weights, conv_out, padding_val);
        }
        elapsed += handle.GetKernelTime();
    }
    return 0;
}

template <typename T>
inline int
EvaluateDataImplicitGemmSolution(Handle& handle,
                                 const miopen::solver::ConvSolution& solution,
                                 const ExtraKernelArgs& /*extraArgs*/,
                                 ConstData_t in, // Fwd: x, Bwd: dy
                                 ConstData_t weights,
                                 Data_t out,                      // Fwd: y, Bwd: dx
                                 const TensorDescriptor& outDesc, // Fwd: dyDesc, Bwd: dxDesc
                                 bool isForward,
                                 const std::vector<int>& strides,
                                 Data_t workSpace,
                                 const size_t workSpaceSize,
                                 T /*padding_val*/,
                                 float& elapsed)
{
    if(solution.workspce_sz != 0)
    {
        if(workSpace == nullptr || workSpaceSize < solution.workspce_sz)
            return -1;
    }

    std::vector<KernelInvoke> kernels;
    AddKernels(handle, "", "", solution, &kernels);
    if(kernels.size() > 2)
        return -2;

    elapsed = 0.0f;
    /// \todo set zero within implicitGEMM kernel
    if(!isForward && (strides[0] > 1 || strides[1] > 1))
    {
        MIOPEN_LOG_I2("hasStride, call SetTensor with zero");
        float zero = 0.f;
        SetTensor(handle, outDesc, out, &zero);
        elapsed += handle.GetKernelTime();
    }

    for(auto& k : kernels)
    {
        k(in, weights, out);
        elapsed += handle.GetKernelTime();
    }
    return 0;
}

int ConvolutionDescriptor::FindWinogradKernel(Handle& handle,
                                              const TensorDescriptor& xDesc,
                                              const TensorDescriptor& wDesc,
                                              const TensorDescriptor& yDesc,
                                              WinogradKernelParams& k_p,
                                              KernelInvoke& kernel,
                                              std::string& solver_id,
                                              int direction,
                                              bool is_wrw,
                                              std::string* kcache_key) const
{
    try
    {
        auto ctx = ConvolutionContext{xDesc, wDesc, yDesc, *this, direction};
        ctx.SetStream(&handle);
        ctx.DetectRocm();

        if(is_wrw)
            ctx.direction.SetBackwardWrW();

        const auto solution = is_wrw ? FindWinogradWrWSolution(ctx) : FindWinogradSolution(ctx);

        if(!solution.Succeeded())
            return -1;
        const auto& kernels_info = solution.construction_params;
        const auto& k_info       = kernels_info[0];

        solver_id = solution.solver_id;
        std::string network_config;
        ctx.mloBuildConf_Key(network_config);

        if(kcache_key != nullptr)
            *kcache_key = network_config;

        const std::string algorithm = is_wrw ? "miopenConvolutionBwdWeightsAlgoWinograd"
                                             : (direction == 1)
                                                   ? "miopenConvolutionFwdAlgoWinograd"
                                                   : "miopenConvolutionBwdDataAlgoWinograd";

        handle.ClearKernels(algorithm, network_config);
        kernel = handle.AddKernel(algorithm,
                                  network_config,
                                  k_info.kernel_file,
                                  k_info.kernel_name,
                                  k_info.l_wk,
                                  k_info.g_wk,
                                  k_info.comp_options);
        int N, C, H, W, K, n_groups, out_H, out_W, R, S, pad_H, pad_W;
        GetCompiledInParameters(
            ctx, &N, &C, &H, &W, &K, &n_groups, &out_H, &out_W, &R, &S, &pad_H, &pad_W);
        k_p = std::make_tuple(N,
                              C,
                              H,
                              W,
                              K,
                              n_groups,
                              out_H,
                              out_W,
                              R,
                              S,
                              pad_H,
                              pad_W,
                              k_info.kernel_name == "sp3AsmConvRxSU");
        return 0;
    }
    catch(miopen::Exception&)
    {
        return -1;
    }
}

std::vector<miopen::solver::ConvSolution>
ConvolutionDescriptor::FindDataDirectSolutions(Handle& handle,
                                               const TensorDescriptor& xDesc,
                                               const TensorDescriptor& wDesc,
                                               const TensorDescriptor& yDesc,
                                               bool exhaustiveSearch,
                                               bool isForward,
                                               std::string& network_config,
                                               ExtraKernelArgs& extraArgs,
                                               const ConvolutionUserBuffers& bufs) const
{

    if(GetSpatialDimension() != 2 || miopen::IsDisabled(MIOPEN_DEBUG_CONV_DIRECT{}))
<<<<<<< HEAD
=======
        return {};

    auto ctx                    = ConvolutionContext{xDesc, wDesc, yDesc, *this, isForward ? 1 : 0};
    ctx.do_search               = exhaustiveSearch;
    ctx.save_srch_req           = true;
    ctx.general_compile_options = "";
    ctx.SetStream(&handle);
    ctx.SetBufs(bufs);
    ctx.DetectRocm();
    ctx.SetupFloats();

    if(IsWinograd3x3SupportedAndFast(ctx))
        return {};

    try
    {
        int N, C, H, W, K, n_groups, out_H, out_W;
        GetCompiledInParameters(ctx, &N, &C, &H, &W, &K, &n_groups, &out_H, &out_W);
        extraArgs = std::make_tuple(N, C, H, W, K, n_groups, out_H, out_W);
        ctx.mloBuildConf_Key(network_config);
        return FindAllDirectSolutions(ctx);
    }
    catch(miopen::Exception&)
    {
>>>>>>> 326bf225
        return {};
    }
}

<<<<<<< HEAD
    mlo_construct_direct2D construct_params(xDesc, wDesc, yDesc, *this, isForward ? 1 : 0);
    construct_params.setDoSearch(exhaustiveSearch);
    construct_params.saveSearchRequest(true);
    construct_params.setGeneralCompOptions("");
    construct_params.setStream(&handle);
    construct_params.detectRocm();
=======
std::vector<miopen::solver::ConvSolution>
ConvolutionDescriptor::FindDataImplicitGemmSolutions(Handle& handle,
                                                     const TensorDescriptor& xDesc,
                                                     const TensorDescriptor& wDesc,
                                                     const TensorDescriptor& yDesc,
                                                     bool /*exhaustiveSearch*/,
                                                     bool isForward,
                                                     std::string& network_config,
                                                     ExtraKernelArgs& extraArgs,
                                                     const ConvolutionUserBuffers& bufs) const
{
>>>>>>> 326bf225

    if(!miopen::IsEnabled(MIOPEN_DEBUG_CONV_IMPLICIT_GEMM{}))
        return {};

    auto ctx                    = ConvolutionContext{xDesc, wDesc, yDesc, *this, isForward ? 1 : 0};
    ctx.do_search               = false;
    ctx.save_srch_req           = false;
    ctx.general_compile_options = "";
    ctx.SetStream(&handle);
    ctx.SetBufs(bufs);
    ctx.DetectRocm();
    ctx.SetupFloats();

    try
    {
        int N, C, H, W, K, n_groups, out_H, out_W;
        GetCompiledInParameters(ctx, &N, &C, &H, &W, &K, &n_groups, &out_H, &out_W);
        extraArgs = std::make_tuple(N, C, H, W, K, n_groups, out_H, out_W);
        ctx.mloBuildConf_Key(network_config);
        return FindAllImplicitGemmSolutions(ctx);
    }
    catch(miopen::Exception&)
    {
        MIOPEN_LOG_E("failed in FindDataImplicitGemmSolutions");
        return {};
    }
}

static void DirConvFindCore(Handle& handle,
                            const TensorDescriptor& xDesc,
                            ConstData_t x,
                            const TensorDescriptor& wDesc,
                            ConstData_t w,
                            const TensorDescriptor& yDesc,
                            Data_t y,
                            Data_t workSpace,
                            size_t workSpaceSize,
                            const ConvolutionDescriptor& conv,
                            bool exhaustiveSearch,
                            DbRecord& record)
{
    AutoEnableProfiling enableProfiling{handle};

    {
        ValidateGroupCount(xDesc, wDesc, conv);

#if MIOPEN_USE_GEMM
        if(!miopen::IsDisabled(MIOPEN_DEBUG_CONV_GEMM{}) &&
           !(IsAnyBufferBF16(xDesc, yDesc, wDesc) && !IsUseRocBlas))
        { // GEMM algo
            std::size_t in_n, in_c;
            std::tie(in_n, in_c) = tie_pick<0, 1>()(xDesc.GetLengths());

            std::size_t wei_k = wDesc.GetLengths()[0];

            std::size_t spatial_dim = conv.GetSpatialDimension();

            auto in_spatial  = boost::adaptors::slice(xDesc.GetLengths(), 2, 2 + spatial_dim);
            auto wei_spatial = boost::adaptors::slice(wDesc.GetLengths(), 2, 2 + spatial_dim);
            auto out_spatial = boost::adaptors::slice(yDesc.GetLengths(), 2, 2 + spatial_dim);

            float time_gemm           = 0;
            const bool time_precision = (!IsDisabled(MIOPEN_CONV_PRECISE_ROCBLAS_TIMING{}));
            // Use transpose path if input ht and width <= 14 for 1x1_stride=1 convolutions OR
            // for 1x1_stride=2
            if(conv.GetSpatialDimension() == 2 &&
               (miopen::all_of(wei_spatial, [](auto v) { return v == 1; }) &&
                miopen::all_of(conv.GetConvPads(), [](auto v) { return v == 0; })) &&
               ((miopen::all_of(in_spatial, [](auto v) { return v <= 14; }) &&
                 miopen::all_of(conv.GetConvStrides(), [](auto v) { return v == 1; })) ||
                miopen::all_of(conv.GetConvStrides(), [](auto v) { return v == 2; })))
            {
                size_t workspace_req = conv.ForwardGetWorkSpaceSizeGEMMTranspose(xDesc, yDesc);
                if(workSpace != nullptr && workSpaceSize >= workspace_req)
                {
                    if(conv.group_count > 1)
                    {
                        MIOPEN_LOG_FUNCTION("groupconv, 1x1, h14xw14 || u2xv2");
                    }
                    else
                    {
                        MIOPEN_LOG_FUNCTION("convolution, 1x1, h14xw14 || u2xv2");
                    }

                    // y = CNHW2NCHW(w * NCHW2CNHW(x))
                    transpose_NCHW2CNHW(handle,
                                        in_n,
                                        in_c,
                                        in_spatial[0],
                                        in_spatial[1],
                                        out_spatial[0],
                                        out_spatial[1],
                                        x,
                                        workSpace,
                                        0,
                                        0,
                                        conv.GetConvStrides()[0],
                                        conv.GetConvStrides()[1],
                                        xDesc.GetType());
                    time_gemm = handle.GetKernelTime();

                    std::size_t out_spatial_size = std::accumulate(out_spatial.begin(),
                                                                   out_spatial.end(),
                                                                   std::size_t(1),
                                                                   std::multiplies<std::size_t>());

                    std::size_t x_t_size = in_n * in_c * out_spatial_size;

                    std::size_t wksp_offset = 0;
                    if(wDesc.GetType() == miopenInt8)
                    {
                        wksp_offset = x_t_size;
                        transpose_packed_MN2NM(handle,
                                               in_c,
                                               static_cast<int>(in_n * out_spatial_size),
                                               0,
                                               wksp_offset,
                                               workSpace,
                                               workSpace,
                                               xDesc.GetType());

                        time_gemm += handle.GetKernelTime();

                        x_t_size *= 2;
                    }
                    if((wDesc.GetType() == miopenInt8 || wDesc.GetType() == miopenInt8x4) &&
                       (yDesc.GetType() == miopenInt32 || yDesc.GetType() == miopenFloat))
                        x_t_size /= 4;

                    FindDbKCacheKey kcache_key;

                    GemmDescriptor gemm_desc =
                        conv.group_count > 1 ? CreateGemmDescriptorGroupConvCNHWFwd(
                                                   wDesc, xDesc, yDesc, conv.group_count)
                                             : CreateGemmDescriptorConvCNHWFwd(wDesc, xDesc, yDesc);

                    miopenStatus_t gemm_status = CallGemmTimeMeasure(
                        handle,
                        gemm_desc,
                        w,
                        0,
                        workSpace,
                        wksp_offset,
                        workSpace,
                        x_t_size,
                        &kcache_key,
                        time_precision,
                        conv.group_count > 1 ? callGemmStridedBatched : callGemm);

                    time_gemm += handle.GetKernelTime();

                    transpose_CNHW2NCHW(handle,
                                        in_n,
                                        wei_k,
                                        out_spatial[0],
                                        out_spatial[1],
                                        out_spatial[0],
                                        out_spatial[1],
                                        workSpace,
                                        y,
                                        x_t_size,
                                        0,
                                        1,
                                        1,
                                        yDesc.GetType());
                    time_gemm += handle.GetKernelTime();

                    if((wDesc.GetType() == miopenInt8 || wDesc.GetType() == miopenInt8x4) &&
                       yDesc.GetType() != miopenInt32)
                    {
                        TensorDescriptor ygemmDesc(
                            miopenInt32, yDesc.GetLengths(), yDesc.GetStrides());

                        CastTensor(handle, &conv.lowp_quant, ygemmDesc, y, yDesc, y, 0, 0);
                        time_gemm += handle.GetKernelTime();
                    }

                    if(gemm_status == miopenStatusSuccess)
                        record.SetValues("miopenConvolutionFwdAlgoGEMM",
                                         FindDbData{"gemm",
                                                    time_gemm,
                                                    workspace_req,
                                                    kcache_key}); // Todo: gemm solver id?
                }
            }
            // 1x1_stride=1 with GEMM and zero workspace
            else if(miopen::all_of(wei_spatial, [](auto v) { return v == 1; }) &&
                    miopen::all_of(conv.GetConvPads(), [](auto v) { return v == 0; }) &&
                    miopen::all_of(conv.GetConvStrides(), [](auto v) { return v == 1; }))
            {
                if(conv.group_count > 1)
                {
                    MIOPEN_LOG_FUNCTION("groupconv, 1x1");
                }
                else
                {
                    MIOPEN_LOG_FUNCTION("convolution, 1x1");
                }

                // y = w * x
                FindDbKCacheKey kcache_key;
                miopenStatus_t gemm_status = miopenStatusNotInitialized;

                if(wDesc.GetType() == miopenInt8)
                {
                    GemmDescriptor gemm_desc = CreateGemmDescriptorConvFwd(wDesc, xDesc, yDesc);

                    std::size_t out_offset      = 0;
                    std::size_t in_offset       = 0;
                    std::size_t in_spatial_size = std::accumulate(in_spatial.begin(),
                                                                  in_spatial.end(),
                                                                  std::size_t(1),
                                                                  std::multiplies<std::size_t>());
                    transpose_packed_MN2NM(
                        handle, in_c, in_spatial_size, in_offset, 0, x, workSpace, xDesc.GetType());

                    time_gemm += (in_n * handle.GetKernelTime());

                    gemm_status = CallGemmTimeMeasure(handle,
                                                      gemm_desc,
                                                      w,
                                                      0,
                                                      workSpace,
                                                      0,
                                                      y,
                                                      out_offset,
                                                      &kcache_key,
                                                      time_precision,
                                                      callGemm);

                    time_gemm += (in_n * handle.GetKernelTime());
                }
                else
                {
                    GemmDescriptor gemm_desc =
                        conv.group_count > 1
                            ? CreateGemmDescriptorGroupConvFwd(
                                  wDesc, xDesc, yDesc, conv.group_count)
                            : CreateGemmStridedBatchedDescriptorConv1x1Fwd(wDesc, xDesc, yDesc);

                    gemm_status = CallGemmTimeMeasure(handle,
                                                      gemm_desc,
                                                      w,
                                                      0,
                                                      x,
                                                      0,
                                                      y,
                                                      0,
                                                      &kcache_key,
                                                      time_precision,
                                                      callGemmStridedBatched);

                    time_gemm = handle.GetKernelTime();
                    if(conv.group_count > 1)
                        time_gemm *= in_n;
                }

                if((wDesc.GetType() == miopenInt8 || wDesc.GetType() == miopenInt8x4) &&
                   yDesc.GetType() != miopenInt32)
                {
                    TensorDescriptor ygemmDesc(miopenInt32, yDesc.GetLengths(), yDesc.GetStrides());

                    CastTensor(handle, &conv.lowp_quant, ygemmDesc, y, yDesc, y, 0, 0);
                    time_gemm += handle.GetKernelTime();
                }

                if(gemm_status == miopenStatusSuccess)
                    record.SetValues(
                        "miopenConvolutionFwdAlgoGEMM",
                        FindDbData{"gemm", time_gemm, 0, kcache_key}); // Todo: gemm solver id?
            }
            // if not 1x1
            else if(workSpace != nullptr &&
                    workSpaceSize >=
                        (conv.ForwardGetWorkSpaceSizeGEMM(wDesc, yDesc) * conv.group_count))
            {
                if(conv.group_count > 1)
                {
                    MIOPEN_LOG_FUNCTION("groupconv, non 1x1");
                }
                else
                {
                    MIOPEN_LOG_FUNCTION("convolution, non 1x1");
                }

                // y = w * Im2Col(x)
                float time_im2col = 0;
                int in_offset     = 0;
                time_im2col       = Im2ColGPU(handle,
                                        conv.GetSpatialDimension(),
                                        x,
                                        in_offset,
                                        in_c,
                                        in_spatial,
                                        wei_spatial,
                                        out_spatial,
                                        conv.GetConvPads(),
                                        conv.GetConvStrides(),
                                        conv.GetConvDilations(),
                                        workSpace,
                                        xDesc.GetType());

                std::size_t wksp_offset = 0;
                if(wDesc.GetType() == miopenInt8)
                {
                    std::size_t wei_spatial_size = std::accumulate(wei_spatial.begin(),
                                                                   wei_spatial.end(),
                                                                   std::size_t(1),
                                                                   std::multiplies<std::size_t>());

                    std::size_t out_spatial_size = std::accumulate(out_spatial.begin(),
                                                                   out_spatial.end(),
                                                                   std::size_t(1),
                                                                   std::multiplies<std::size_t>());

                    wksp_offset = in_c * wei_spatial_size * out_spatial_size;

                    transpose_packed_MN2NM(handle,
                                           static_cast<int>(in_c * wei_spatial_size),
                                           out_spatial_size,
                                           0,
                                           wksp_offset,
                                           workSpace,
                                           workSpace,
                                           xDesc.GetType());
                    time_gemm += (in_n * handle.GetKernelTime());
                }

                FindDbKCacheKey kcache_key;

                GemmDescriptor gemm_desc =
                    conv.group_count > 1
                        ? CreateGemmDescriptorGroupConvFwd(wDesc, xDesc, yDesc, conv.group_count)
                        : CreateGemmDescriptorConvFwd(wDesc, xDesc, yDesc);

                miopenStatus_t gemm_status = CallGemmTimeMeasure(
                    handle,
                    gemm_desc,
                    w,
                    0,
                    workSpace,
                    wksp_offset,
                    y,
                    0,
                    &kcache_key,
                    time_precision,
                    conv.group_count > 1 ? callGemmStridedBatched : callGemm,
                    (conv.group_count > 1 || wDesc.GetType() == miopenInt8 ||
                     wDesc.GetType() == miopenInt8x4 || wDesc.GetType() == miopenBFloat16)
                        ? GemmBackend_t::rocblas
                        : GemmBackend_t::miopengemm);

                time_gemm += (in_n * (time_im2col + handle.GetKernelTime()));

                if((wDesc.GetType() == miopenInt8 || wDesc.GetType() == miopenInt8x4) &&
                   yDesc.GetType() != miopenInt32)
                {
                    TensorDescriptor ygemmDesc(miopenInt32, yDesc.GetLengths(), yDesc.GetStrides());

                    CastTensor(handle, &conv.lowp_quant, ygemmDesc, y, yDesc, y, 0, 0);
                    time_gemm += handle.GetKernelTime();
                }

                if(gemm_status == miopenStatusSuccess)
                    record.SetValues("miopenConvolutionFwdAlgoGEMM",
                                     FindDbData{"gemm",
                                                time_gemm,
                                                (conv.ForwardGetWorkSpaceSizeGEMM(wDesc, yDesc) *
                                                 conv.group_count),
                                                kcache_key}); // Todo: gemm solver id?
            }
        }
#else
        (void)workSpace;     // Suppress warning
        (void)workSpaceSize; // Suppress warning
#endif

        if(conv.GetSpatialDimension() == 2)
        {
            // Winograd algo
            WinogradKernelParams k_p;
            KernelInvoke kernel_wino;
            std::string network_config;
            std::string solver_id;
            if(conv.FindWinogradKernel(handle,
                                       xDesc,
                                       wDesc,
                                       yDesc,
                                       k_p,
                                       kernel_wino,
                                       solver_id,
                                       1,
                                       false,
                                       &network_config) == 0)
            { // TODO: be more graceful
                // Execute the winograd kernel
                // Invocation of winograd does not depend on input bitness (FP32 or FP16)
                float time_wino  = 0;
                int flags        = 0;
                int reserved     = 0;
                int* return_addr = nullptr;
                bool isRxS;
                int N, C, H, W, K, n_groups, out_H, out_W, R, S, unused;
                std::tie(N, C, H, W, K, n_groups, out_H, out_W, R, S, unused, unused, isRxS) = k_p;
                // clang-format off
                MIOPEN_LOG_I2(" N=" << N << " C=" << C << " H=" << H << " W=" << W << " K=" << K
                        << " n_groups=" << n_groups << " flags=" << flags << " R=" << R << " S=" << S
                        << " pad_h=" << conv.GetConvPads()[0] << " pad_w=" << conv.GetConvPads()[1] 
                        << " out_H=" << out_H << " out_W=" << out_W); // clang-format on

                if(isRxS)
                {
                    kernel_wino(N,
                                C,
                                H,
                                W,
                                K,
                                n_groups,
                                flags,
                                reserved,
                                x,
                                w,
                                y,
                                return_addr,
                                R,
                                S,
                                conv.GetConvPads()[0],
                                conv.GetConvPads()[1],
                                out_H,
                                out_W);
                }
                else
                {
                    kernel_wino(N, C, H, W, K, n_groups, flags, reserved, x, w, y, return_addr);
                }
                time_wino = handle.GetKernelTime();
                record.SetValues("miopenConvolutionFwdAlgoWinograd",
                                 FindDbData{solver_id,
                                            time_wino,
                                            0,
                                            {"miopenConvolutionFwdAlgoWinograd", network_config}});
            }

            // Direct algo
            {
                ExtraKernelArgs eka;
                ConvolutionUserBuffers bufs(workSpace, workSpaceSize);
                bufs.SetFwd(x, w, y);
                const auto all = conv.FindDataDirectSolutions(
                    handle, xDesc, wDesc, yDesc, exhaustiveSearch, true, network_config, eka, bufs);
                miopen::solver::ConvSolution selected{miopenStatusUnknownError};
                float best = std::numeric_limits<float>::max();
                visit_float(xDesc.GetType(), [&](auto as_float) {
                    for(const auto& sol : all)
                    {
                        float elapsed = 0.0f;
                        const int rc  = EvaluateDataDirectSolution(handle,
                                                                  sol,
                                                                  eka,
                                                                  x,
                                                                  w,
                                                                  y,
                                                                  yDesc,
                                                                  workSpace,
                                                                  workSpaceSize,
                                                                  as_float(0.0f),
                                                                  elapsed);
                        if(rc != 0)
                        {
                            MIOPEN_LOG_E(sol << " returns " << rc);
                        }
                        else
                        {
                            MIOPEN_LOG_I(sol << ": " << elapsed << (elapsed < best ? " < " : " >= ")
                                             << best);
                            if(elapsed < best)
                            {
                                best     = elapsed;
                                selected = sol;
                            }
                        }
                    }
                });
                if(selected.Succeeded())
                {
                    const std::string algorithm_name = "miopenConvolutionFwdAlgoDirect";
                    AddKernels(handle, algorithm_name, network_config, selected, nullptr);
                    MIOPEN_LOG_I("Selected: " << selected << ": " << best << ", workspce_sz = "
                                              << selected.workspce_sz);
                    record.SetValues(algorithm_name,
                                     FindDbData{selected.solver_id,
                                                best,
                                                selected.workspce_sz,
                                                {algorithm_name, network_config}});
                }
            }
        }

        // Implicit GEMM algo
        {
            std::string network_config;

            ExtraKernelArgs eka;
            ConvolutionUserBuffers bufs(workSpace, workSpaceSize);
            bufs.SetFwd(x, w, y);
            const auto all = conv.FindDataImplicitGemmSolutions(
                handle, xDesc, wDesc, yDesc, exhaustiveSearch, true, network_config, eka, bufs);
            miopen::solver::ConvSolution selected{miopenStatusUnknownError};
            float best = std::numeric_limits<float>::max();
            visit_float(xDesc.GetType(), [&](auto as_float) {
                for(const auto& sol : all)
                {
                    float elapsed = 0.0f;
                    const int rc  = EvaluateDataImplicitGemmSolution(handle,
                                                                    sol,
                                                                    eka,
                                                                    x,
                                                                    w,
                                                                    y,
                                                                    yDesc,
                                                                    true,
                                                                    conv.GetConvStrides(),
                                                                    workSpace,
                                                                    workSpaceSize,
                                                                    as_float(0.0f),
                                                                    elapsed);

                    if(rc != 0)
                    {
                        MIOPEN_LOG_E(sol << " returns " << rc);
                    }
                    else
                    {
                        MIOPEN_LOG_I(sol << ": " << elapsed << (elapsed < best ? " < " : " >= ")
                                         << best);
                        if(elapsed < best)
                        {
                            best     = elapsed;
                            selected = sol;
                        }
                    }
                }
            });

            if(selected.Succeeded())
            {
                const std::string algorithm_name = "miopenConvolutionFwdAlgoImplicitGEMM";
                AddKernels(handle, algorithm_name, network_config, selected, nullptr);
                MIOPEN_LOG_I("Selected: " << selected << ": " << best << ", workspce_sz = "
                                          << selected.workspce_sz);
                record.SetValues(algorithm_name,
                                 FindDbData{selected.solver_id,
                                            best,
                                            selected.workspce_sz,
                                            {algorithm_name, network_config}});
            }
        }
    }

<<<<<<< HEAD
        // FFT algo
        if(conv.GetSpatialDimension() == 2 &&
           miopen::all_of(conv.GetConvDilations(), [](auto v) { return v == 1; }) &&
           conv.group_count == 1 && wDesc.GetType() != miopenInt8 &&
           wDesc.GetType() != miopenInt8x4)
=======
    // FFT algo
    if(conv.GetSpatialDimension() == 2 &&
       miopen::all_of(conv.GetConvDilations(), [](auto v) { return v == 1; }) &&
       conv.group_count == 1 && wDesc.GetType() != miopenInt8 && wDesc.GetType() != miopenInt8x4)
    {
        std::string network_config;
        std::vector<KernelInvoke> kernels_fft;
        size_t workspace_fft = conv.ForwardGetWorkSpaceSizeFFT(wDesc, xDesc, yDesc);
        if(conv.FindFwdFFTKernel(
               handle, xDesc, wDesc, yDesc, workspace_fft, kernels_fft, network_config) == 0)
>>>>>>> 326bf225
        {
            (void)kernels_fft; // not used now, but needed as fft coverage widens
            if(workSpace != nullptr && workSpaceSize >= workspace_fft)
            {
                float time_fft = conv.ExecuteFwdFFTKernel(
                    handle, xDesc, x, wDesc, w, yDesc, y, workSpace, workSpaceSize, true);
                record.SetValues("miopenConvolutionFwdAlgoFFT",
                                 FindDbData{"fft",
                                            time_fft,
                                            workspace_fft,
                                            {"miopenConvolutionFwdAlgoFFT",
                                             network_config}}); // Todo: fft solver id?
            }
        }
    }
}

void ConvolutionDescriptor::FindConvFwdAlgorithm(Handle& handle,
                                                 const TensorDescriptor& xDesc,
                                                 ConstData_t x,
                                                 const TensorDescriptor& wDesc,
                                                 ConstData_t w,
                                                 const TensorDescriptor& yDesc,
                                                 Data_t y,
                                                 const int requestAlgoCount,
                                                 int* const returnedAlgoCount,
                                                 miopenConvAlgoPerf_t* perfResults,
                                                 Data_t workSpace,
                                                 size_t workSpaceSize,
                                                 bool exhaustiveSearch) const
{
    MIOPEN_LOG_I("");
    if(x == nullptr || w == nullptr || y == nullptr)
        MIOPEN_THROW(miopenStatusBadParm, "Buffers cannot be NULL");
    if(returnedAlgoCount == nullptr)
        MIOPEN_THROW(miopenStatusBadParm, "returnedAlgoCount cannot be nullptr");
    if(perfResults == nullptr)
        MIOPEN_THROW(miopenStatusBadParm, "perfResults cannot be nullptr");
    if(requestAlgoCount < 1)
        MIOPEN_THROW(miopenStatusBadParm, "requestAlgoCount cannot be < 1");

    *returnedAlgoCount = 0;

    const ProblemDescription problem(xDesc, wDesc, yDesc, *this, 1);

    std::vector<PerfField> perf_db = FindDbRecord::TryLoad(handle, problem, [&](DbRecord& record) {
        DirConvFindCore(handle,
                        xDesc,
                        x,
                        wDesc,
                        w,
                        yDesc,
                        y,
                        workSpace,
                        workSpaceSize,
                        *this,
                        exhaustiveSearch,
                        record);
    });

    if(perf_db.empty())
        MIOPEN_THROW("Fwd Convolution cannot be executed due to incorrect params");

    std::sort(begin(perf_db), end(perf_db));

    for(const auto& entry : perf_db)
        MIOPEN_LOG_I(entry.name << "\t" << entry.time << "\t" << entry.workspace);

    *returnedAlgoCount = std::min(requestAlgoCount, static_cast<int>(perf_db.size()));

    for(int i = 0; i < *returnedAlgoCount; i++)
    {
        perfResults[i].fwd_algo = StringToConvolutionFwdAlgo(perf_db[i].name);
        perfResults[i].time     = perf_db[i].time;
        perfResults[i].memory   = perf_db[i].workspace;
    }

    MIOPEN_LOG_I("FW Chosen Algorithm: " << perf_db[0].solver_id << " , " << perf_db[0].workspace
                                         << ", "
                                         << perf_db[0].time);
}

struct ConvTensors
{
    const TensorDescriptor& xDesc;
    ConstData_t x;
    const TensorDescriptor& wDesc;
    ConstData_t w;
    const TensorDescriptor& yDesc;
    ConstData_t y;
};

struct ConvFwdTensors
{
    const TensorDescriptor& xDesc;
    ConstData_t x;
    const TensorDescriptor& wDesc;
    ConstData_t w;
    const TensorDescriptor& yDesc;
    Data_t y;

    operator ConvTensors() const { return {xDesc, x, wDesc, w, yDesc, y}; }
};

void ValidateConvTensors(const ConvTensors& tensors)
{
    const auto invalid_buffers =
        tensors.x == nullptr || tensors.w == nullptr || tensors.y == nullptr;

    const auto tensor_sizes_not_matched = tensors.xDesc.GetSize() != tensors.yDesc.GetSize() ||
                                          tensors.xDesc.GetSize() != tensors.wDesc.GetSize();

    const auto tensor_types_not_matched =
        (tensors.xDesc.GetType() != tensors.yDesc.GetType() &&
         tensors.xDesc.GetType() != miopenInt8 && tensors.xDesc.GetType() != miopenInt8x4) ||
        tensors.xDesc.GetType() != tensors.wDesc.GetType();

    // if(xDesc.GetLengths()[1] != wDesc.GetLengths()[1]) {
    //    MIOPEN_THROW(miopenStatusBadParm);
    //}

    const auto x_tensor_invalid = tensors.xDesc.GetSize() < 3;

    const auto bad_parameters =
        invalid_buffers || tensor_sizes_not_matched || tensor_types_not_matched || x_tensor_invalid;

    if(bad_parameters)
        MIOPEN_THROW(miopenStatusBadParm);
}

void ValidateAlphaBeta(const void* alpha, const void* beta)
{
    if(!float_equal(*(static_cast<const float*>(alpha)), 1.0) ||
       !float_equal(*(static_cast<const float*>(beta)), 0))
    {
        MIOPEN_THROW(miopenStatusNotImplemented, "Only alpha=1 and beta=0 is supported");
    }
}

static void ConvForwardCheckNumerics(Handle& handle,
                                     const ConvFwdTensors& tensors,
                                     std::function<void()>&& worker)
{
    if(!miopen::CheckNumericsEnabled())
    {
        worker();
        return;
    }

    miopen::checkNumericsInput(handle, tensors.xDesc, tensors.x);
    miopen::checkNumericsInput(handle, tensors.wDesc, tensors.w);

    worker();

    miopen::checkNumericsOutput(handle, tensors.yDesc, tensors.y);
}

template <class TKernels>
void ConvFwdDirect(const ConvolutionContext& ctx,
                   Handle& handle,
                   const ConvFwdTensors& tensors,
                   Data_t workSpace,
                   std::size_t workSpaceSize,
                   const TKernels& kernels);

template <class TKernels>
void ConvFwdImplicitGemm(const ConvolutionContext& ctx,
                         Handle& handle,
                         const ConvFwdTensors& tensors,
                         Data_t workSpace,
                         std::size_t workSpaceSize,
                         const TKernels& kernels);

void ConvolutionDescriptor::ConvolutionForward(Handle& handle,
                                               const void* alpha,
                                               const TensorDescriptor& xDesc,
                                               ConstData_t x,
                                               const TensorDescriptor& wDesc,
                                               ConstData_t w,
                                               miopenConvFwdAlgorithm_t algo,
                                               const void* beta,
                                               const TensorDescriptor& yDesc,
                                               Data_t y,
                                               Data_t workSpace,
                                               size_t workSpaceSize) const
{
    MIOPEN_LOG_I2("algo = " << algo << ", workspace = " << workSpaceSize);
    const auto tensors = ConvFwdTensors{xDesc, x, wDesc, w, yDesc, y};
    ValidateConvTensors(tensors);
    ValidateAlphaBeta(alpha, beta);

    if(algo != miopenConvolutionFwdAlgoGEMM &&
       (xDesc.GetType() == miopenInt8 || xDesc.GetType() == miopenInt8x4))
    {
        MIOPEN_THROW(miopenStatusBadParm);
    }

    ConvForwardCheckNumerics(handle, tensors, [&]() {
        ValidateGroupCount(xDesc, wDesc, *this);

        switch(algo)
        {
        case miopenConvolutionFwdAlgoDirect:
        {
            // TODO(paul): Replicating code for now.
            auto ctx = ConvolutionContext{xDesc, wDesc, yDesc, *this, 1}; // forward
            ctx.SetStream(&handle);

            std::string network_config;
            ctx.mloBuildConf_Key(network_config);

            auto&& kernels = handle.GetKernels("miopenConvolutionFwdAlgoDirect", network_config);
            ConvFwdDirect(ctx, handle, tensors, workSpace, workSpaceSize, kernels);
        }
        break;

        case miopenConvolutionFwdAlgoImplicitGEMM:
        {
            // TODO(paul): Replicating code for now.
            auto ctx = ConvolutionContext{xDesc, wDesc, yDesc, *this, 1}; // forward
            ctx.SetStream(&handle);

            std::string network_config;
            ctx.mloBuildConf_Key(network_config);

            auto&& kernels =
                handle.GetKernels("miopenConvolutionFwdAlgoImplicitGEMM", network_config);
            ConvFwdImplicitGemm(ctx, handle, tensors, workSpace, workSpaceSize, kernels);
        }
        break;

        case miopenConvolutionFwdAlgoWinograd:
        {
            if(group_count > 1)
                MIOPEN_THROW("Winograd is not supported for group conv");

            auto ctx = ConvolutionContext{xDesc, wDesc, yDesc, *this, 1}; // forward
            ctx.SetStream(&handle);

            std::string network_config;
            ctx.mloBuildConf_Key(network_config);

            std::string algorithm_name = "miopenConvolutionFwdAlgoWinograd";
            auto kernel                = handle.GetKernel(algorithm_name, network_config);

            ConvFwdWino(ctx, tensors, kernel);
        }
        break;

        case miopenConvolutionFwdAlgoGEMM:
            ConvFwdGemm(handle, tensors, workSpace, workSpaceSize);
            break;

        case miopenConvolutionFwdAlgoFFT:
            ConvFwdFFT(handle, tensors, workSpace, workSpaceSize);
            break;
        }
    });
}

template <class TKernels>
void ConvFwdDirect(const ConvolutionContext& ctx,
                   Handle& handle,
                   const ConvFwdTensors& tensors,
                   Data_t workSpace,
                   std::size_t workSpaceSize,
                   const TKernels& kernels)
{
#if(!defined(__GNUC__) || defined(__clang__)) // w/a for segfault in gcc 5.4.0
    const
#endif
        auto num_kernels = kernels.size();
    if(kernels.empty())
        MIOPEN_THROW("Error running Direct Forward convolution. Was Find() executed previously?");

    auto kernel = kernels[0];

    visit_float(tensors.xDesc.GetType(), [&](auto as_float) {
        // Miminum checks. Only check what is required to select
        // proper invocation procedure & workspace sanity.
        float padding_val = 0;
        float elapsed     = 0;
        if((kernel.GetName() == "MIOpenCvFwd11x11") && num_kernels == 2)
        {
            kernel(tensors.x, tensors.w, tensors.y, as_float(padding_val));
            if(handle.IsProfilingEnabled())
                elapsed += handle.GetKernelTime();

<<<<<<< HEAD
            std::size_t spatial_dim = GetSpatialDimension();

            auto in_spatial  = boost::adaptors::slice(xDesc.GetLengths(), 2, 2 + spatial_dim);
            auto wei_spatial = boost::adaptors::slice(wDesc.GetLengths(), 2, 2 + spatial_dim);
            auto out_spatial = boost::adaptors::slice(yDesc.GetLengths(), 2, 2 + spatial_dim);

            // Use transpose path if input ht and width <= 14 for 1x1_stride=1 convolutions OR for
            // 1x1_stride=2
            if(GetSpatialDimension() == 2 &&
               (miopen::all_of(wei_spatial, [](auto v) { return v == 1; }) &&
                miopen::all_of(GetConvPads(), [](auto v) { return v == 0; })) &&
               ((miopen::all_of(in_spatial, [](auto v) { return v <= 14; }) &&
                 miopen::all_of(GetConvStrides(), [](auto v) { return v == 1; })) ||
                miopen::all_of(GetConvStrides(), [](auto v) { return v == 2; })))
=======
            kernels[1](tensors.x, tensors.w, tensors.y, as_float(padding_val));
            if(handle.IsProfilingEnabled())
                elapsed += handle.GetKernelTime();
        }
        else if(num_kernels == 2 && workSpace != nullptr && workSpaceSize != 0)
        {
            assert(kernel.GetName() == "SubSample");
            kernel(tensors.x, workSpace);
            if(handle.IsProfilingEnabled())
                elapsed += handle.GetKernelTime();

            assert(kernels[1].GetName() == "gcnAsmConv1x1U");
            int unused       = 0;
            int* return_addr = nullptr;
            int N, C, H, W, K, n_groups, out_H, out_W;
            GetCompiledInParameters(ctx, &N, &C, &H, &W, &K, &n_groups, &out_H, &out_W);
            kernels[1](N,
                       C,
                       out_H,
                       out_W,
                       K,
                       n_groups,
                       unused,
                       unused,
                       workSpace,
                       tensors.w,
                       tensors.y,
                       return_addr);
            if(handle.IsProfilingEnabled())
                elapsed += handle.GetKernelTime();
        }
        else if(num_kernels == 1)
        {
            if(kernel.GetName() == "gcnAsmConv1x1U" || kernel.GetName() == "gcnAsmConv1x1U_stride2")
            {
                int unused       = 0;
                int* return_addr = nullptr;
                int N, C, H, W, K, n_groups;
                GetCompiledInParameters(ctx, &N, &C, &H, &W, &K, &n_groups);
                kernel(N,
                       C,
                       H,
                       W,
                       K,
                       n_groups,
                       unused,
                       unused,
                       tensors.x,
                       tensors.w,
                       tensors.y,
                       return_addr);
            }
            else
            {
                kernel(tensors.x, tensors.w, tensors.y, as_float(padding_val));
            }
            if(handle.IsProfilingEnabled())
                elapsed += handle.GetKernelTime();
        }
        else
        {
            MIOPEN_THROW("Error running Direct Forward convolution (none workspace?)");
        }
        if(handle.IsProfilingEnabled())
        {
            handle.ResetKernelTime();
            handle.AccumKernelTime(elapsed);
        }
    });
}

template <class TKernels>
void ConvFwdImplicitGemm(const ConvolutionContext& /*ctx*/,
                         Handle& handle,
                         const ConvFwdTensors& tensors,
                         Data_t /*workSpace*/,
                         std::size_t /*workSpaceSize*/,
                         const TKernels& kernels)
{
    if(kernels.empty())
        MIOPEN_THROW(
            "Error running Implicit GEMM Forward convolution. Was Find() executed previously?");

    auto kernel = kernels[0];

    float elapsed = 0;
    if((kernel.GetName() ==
            "gridwise_convolution_implicit_gemm_v4_nchw_kcyx_nkhw_lds_double_buffer" ||
        kernel.GetName() ==
            "gridwise_convolution_implicit_gemm_v4_nchw_kc1x1_nkhw_lds_double_buffer"))
    {
        kernel(tensors.x, tensors.w, tensors.y);

        if(handle.IsProfilingEnabled())
            elapsed += handle.GetKernelTime();
    }
    else
    {
        MIOPEN_THROW("Error running Implicit GEMM Forward convolution (none workspace?)");
    }
    if(handle.IsProfilingEnabled())
    {
        handle.ResetKernelTime();
        handle.AccumKernelTime(elapsed);
    }
}

void ConvolutionDescriptor::ConvFwdWino(const ConvolutionContext& ctx,
                                        const ConvFwdTensors& tensors,
                                        const KernelInvoke& kernel) const
{
    int flags        = 0;
    int reserved     = 0;
    int* return_addr = nullptr;
    int N, C, H, W, K, n_groups, out_H, out_W, R, S, unused;
    GetCompiledInParameters(
        ctx, &N, &C, &H, &W, &K, &n_groups, &out_H, &out_W, &R, &S, &unused, &unused);
    // clang-format off
    MIOPEN_LOG_I2(" N=" << N << " C=" << C << " H=" << H << " W=" << W << " K=" << K
            << " n_groups=" << n_groups << " flags=" << flags << " R=" << R << " S=" << S
            << " pad_h=" << GetConvPads()[0] << " pad_w=" << GetConvPads()[1] 
            << " out_H=" << out_H << " out_W=" << out_W); // clang-format on

    if(kernel.GetName() == "sp3AsmConvRxSU")
    {
        kernel(N,
               C,
               H,
               W,
               K,
               n_groups,
               flags,
               reserved,
               tensors.x,
               tensors.w,
               tensors.y,
               return_addr,
               R,
               S,
               GetConvPads()[0],
               GetConvPads()[1],
               out_H,
               out_W);
    }
    else
    {
        kernel(
            N, C, H, W, K, n_groups, flags, reserved, tensors.x, tensors.w, tensors.y, return_addr);
    }
}

void ConvolutionDescriptor::ConvFwdGemm(Handle& handle,
                                        const ConvFwdTensors& tensors,
                                        Data_t workSpace,
                                        std::size_t workSpaceSize) const
{
#if MIOPEN_USE_GEMM
    if(miopen::IsDisabled(MIOPEN_DEBUG_CONV_GEMM{}))
    {
        MIOPEN_THROW("GEMM convolution is disabled");
    }
    if(IsAnyBufferBF16(tensors.xDesc, tensors.yDesc, tensors.wDesc) && !IsUseRocBlas)
    {
        MIOPEN_THROW("GEMM convolution is unsupported");
    }

    std::size_t in_n, in_c;
    std::tie(in_n, in_c) = tie_pick<0, 1>()(tensors.xDesc.GetLengths());

    std::size_t wei_k = tensors.wDesc.GetLengths()[0];

    std::size_t spatial_dim = GetSpatialDimension();

    auto in_spatial  = boost::adaptors::slice(tensors.xDesc.GetLengths(), 2, 2 + spatial_dim);
    auto wei_spatial = boost::adaptors::slice(tensors.wDesc.GetLengths(), 2, 2 + spatial_dim);
    auto out_spatial = boost::adaptors::slice(tensors.yDesc.GetLengths(), 2, 2 + spatial_dim);

    // Use transpose path if input ht and width <= 14 for 1x1_stride=1 convolutions OR for
    // 1x1_stride=2
    if(GetSpatialDimension() == 2 &&
       (miopen::all_of(wei_spatial, [](auto v) { return v == 1; }) &&
        miopen::all_of(GetConvPads(), [](auto v) { return v == 0; })) &&
       ((miopen::all_of(in_spatial, [](auto v) { return v <= 14; }) &&
         miopen::all_of(GetConvStrides(), [](auto v) { return v == 1; })) ||
        miopen::all_of(GetConvStrides(), [](auto v) { return v == 2; })))
    {
        if(group_count > 1)
        {
            MIOPEN_LOG_FUNCTION("groupconv, 1x1, h14xw14 || u2xv2");
        }
        else
        {
            MIOPEN_LOG_FUNCTION("convolution, 1x1, h14xw14 || u2xv2");
        }

        assert(workSpace != nullptr &&
               workSpaceSize >= ForwardGetWorkSpaceSizeGEMMTranspose(tensors.xDesc, tensors.yDesc));

        float t1 = 0;
        transpose_NCHW2CNHW(handle,
                            in_n,
                            in_c,
                            in_spatial[0],
                            in_spatial[1],
                            out_spatial[0],
                            out_spatial[1],
                            tensors.x,
                            workSpace,
                            0,
                            0,
                            GetConvStrides()[0],
                            GetConvStrides()[1],
                            tensors.xDesc.GetType());
        if(handle.IsProfilingEnabled())
            t1 = handle.GetKernelTime();

        std::size_t out_spatial_size = std::accumulate(
            out_spatial.begin(), out_spatial.end(), std::size_t(1), std::multiplies<std::size_t>());

        std::size_t x_t_size = in_n * in_c * out_spatial_size;

        std::size_t wksp_offset = 0;
        if(tensors.wDesc.GetType() == miopenInt8)
        {
            wksp_offset = x_t_size;

            transpose_packed_MN2NM(handle,
                                   in_c,
                                   static_cast<int>(in_n * out_spatial_size),
                                   0,
                                   wksp_offset,
                                   workSpace,
                                   workSpace,
                                   tensors.xDesc.GetType());
            if(handle.IsProfilingEnabled())
                t1 += handle.GetKernelTime();

            x_t_size *= 2;
        }

        if(tensors.wDesc.GetType() == miopenInt8 || tensors.wDesc.GetType() == miopenInt8x4)
        {
            const auto xts = GetTypeSize(tensors.xDesc.GetType());
            if(xts > 0)
>>>>>>> 326bf225
            {
                const auto yts_div_xts = GetTypeSize(tensors.yDesc.GetType()) / xts;
                if(yts_div_xts > 0)
                    x_t_size /= yts_div_xts;
            }
        }

        if(group_count > 1)
        {
            GemmDescriptor gemm_desc = CreateGemmDescriptorGroupConvCNHWFwd(
                tensors.wDesc, tensors.xDesc, tensors.yDesc, group_count);

            CallGemmStridedBatched(
                handle, gemm_desc, tensors.w, 0, workSpace, 0, workSpace, x_t_size, nullptr, false);
        }
        else
        {
            // tensors.y = CNHW2NCHW(tensors.w * NCHW2CNHW(tensors.x))
            GemmDescriptor gemm_desc =
                CreateGemmDescriptorConvCNHWFwd(tensors.wDesc, tensors.xDesc, tensors.yDesc);

            // tensors.y = CNHW2NCHW(tensors.w * NCHW2CNHW(tensors.x))
            CallGemm(handle,
                     gemm_desc,
                     tensors.w,
                     0,
                     workSpace,
                     wksp_offset,
                     workSpace,
                     x_t_size,
                     nullptr,
                     false);
        }
        if(handle.IsProfilingEnabled())
            t1 += handle.GetKernelTime();

        transpose_CNHW2NCHW(handle,
                            in_n,
                            wei_k,
                            out_spatial[0],
                            out_spatial[1],
                            out_spatial[0],
                            out_spatial[1],
                            workSpace,
                            tensors.y,
                            x_t_size,
                            0,
                            1,
                            1,
                            tensors.yDesc.GetType());
        if(handle.IsProfilingEnabled())
            t1 += handle.GetKernelTime();

        if((tensors.wDesc.GetType() == miopenInt8 || tensors.wDesc.GetType() == miopenInt8x4) &&
           tensors.yDesc.GetType() != miopenInt32)
        {
            TensorDescriptor ygemmDesc(
                miopenInt32, tensors.yDesc.GetLengths(), tensors.yDesc.GetStrides());

            CastTensor(handle, &lowp_quant, ygemmDesc, tensors.y, tensors.yDesc, tensors.y, 0, 0);
            if(handle.IsProfilingEnabled())
                t1 += handle.GetKernelTime();
        }

        if(handle.IsProfilingEnabled())
        {
            handle.ResetKernelTime();
            handle.AccumKernelTime(t1);
        }
    }
    else if(miopen::all_of(wei_spatial, [](auto v) { return v == 1; }) &&
            miopen::all_of(GetConvPads(), [](auto v) { return v == 0; }) &&
            miopen::all_of(GetConvStrides(), [](auto v) { return v == 1; }))
    {
        if(group_count > 1)
        {
            MIOPEN_LOG_FUNCTION("groupconv, 1x1");

            GemmDescriptor gemm_desc = CreateGemmDescriptorGroupConvFwd(
                tensors.wDesc, tensors.xDesc, tensors.yDesc, group_count);
            float time_0 = 0;

            std::size_t out_spatial_size = std::accumulate(out_spatial.begin(),
                                                           out_spatial.end(),
                                                           std::size_t(1),
                                                           std::multiplies<std::size_t>());

            std::size_t in_spatial_size = std::accumulate(in_spatial.begin(),
                                                          in_spatial.end(),
                                                          std::size_t(1),
                                                          std::multiplies<std::size_t>());

            for(std::size_t i = 0; i < in_n; i++)
            {
                std::size_t out_offset = i * wei_k * out_spatial_size;

                std::size_t in_offset = i * in_c * in_spatial_size;

                CallGemmStridedBatched(handle,
                                       gemm_desc,
                                       tensors.w,
                                       0,
                                       tensors.x,
                                       in_offset,
                                       tensors.y,
                                       out_offset,
                                       nullptr,
                                       false);
                if(handle.IsProfilingEnabled())
                {
                    if(i == in_n - 1)
                        handle.AccumKernelTime(time_0);
                    time_0 += handle.GetKernelTime();
                }
            }
        }
        else
        {
            MIOPEN_LOG_FUNCTION("convolution, 1x1");
            float time_0 = 0;
            float t1     = 0;

            if(tensors.wDesc.GetType() == miopenInt8)
            {
                GemmDescriptor gemm_desc =
                    CreateGemmDescriptorConvFwd(tensors.wDesc, tensors.xDesc, tensors.yDesc);

                std::size_t out_spatial_size = std::accumulate(out_spatial.begin(),
                                                               out_spatial.end(),
                                                               std::size_t(1),
                                                               std::multiplies<std::size_t>());

                std::size_t in_spatial_size = std::accumulate(in_spatial.begin(),
                                                              in_spatial.end(),
                                                              std::size_t(1),
                                                              std::multiplies<std::size_t>());

                for(std::size_t i = 0; i < in_n; i++)
                {
                    std::size_t out_offset = i * wei_k * out_spatial_size;

                    std::size_t in_offset = i * in_c * in_spatial_size;

                    transpose_packed_MN2NM(handle,
                                           in_c,
<<<<<<< HEAD
                                           static_cast<int>(in_n * out_spatial_size),
=======
                                           in_spatial_size,
                                           in_offset,
>>>>>>> 326bf225
                                           0,
                                           tensors.x,
                                           workSpace,
                                           tensors.xDesc.GetType());
                    if(handle.IsProfilingEnabled())
                        t1 += handle.GetKernelTime();

                    CallGemm(handle,
                             gemm_desc,
                             tensors.w,
                             0,
                             workSpace,
                             0,
                             tensors.y,
                             out_offset,
                             nullptr,
                             false);
                    if(handle.IsProfilingEnabled())
                        time_0 += handle.GetKernelTime();
                }
            }
            else
            {
                // tensors.y = tensors.w * tensors.x
                GemmDescriptor gemm_desc = CreateGemmStridedBatchedDescriptorConv1x1Fwd(
                    tensors.wDesc, tensors.xDesc, tensors.yDesc);

                // tensors.y = tensors.w * tensors.x
                CallGemmStridedBatched(
                    handle, gemm_desc, tensors.w, 0, tensors.x, 0, tensors.y, 0, nullptr, false);
                if(handle.IsProfilingEnabled())
                    time_0 += handle.GetKernelTime();
            }

            if((tensors.wDesc.GetType() == miopenInt8 || tensors.wDesc.GetType() == miopenInt8x4) &&
               tensors.yDesc.GetType() != miopenInt32)
            {
                TensorDescriptor ygemmDesc(
                    miopenInt32, tensors.yDesc.GetLengths(), tensors.yDesc.GetStrides());

                CastTensor(
                    handle, &lowp_quant, ygemmDesc, tensors.y, tensors.yDesc, tensors.y, 0, 0);
                if(handle.IsProfilingEnabled())
                    handle.AccumKernelTime(t1 + time_0);
            }
        }
    }
    // if not 1x1
    else
    {
        if(group_count > 1)
        {
            MIOPEN_LOG_FUNCTION("groupconv, non 1x1");
        }
        else
        {
            MIOPEN_LOG_FUNCTION("convolution, non 1x1");
        }
        assert(workSpace != nullptr &&
               workSpaceSize >=
                   (ForwardGetWorkSpaceSizeGEMM(tensors.wDesc, tensors.yDesc) * group_count));

        // tensors.y = tensors.w * Im2Col(tensors.x)
        GemmDescriptor gemm_desc{};
        if(group_count > 1)
            gemm_desc = CreateGemmDescriptorGroupConvFwd(
                tensors.wDesc, tensors.xDesc, tensors.yDesc, group_count);
        else
            gemm_desc = CreateGemmDescriptorConvFwd(tensors.wDesc, tensors.xDesc, tensors.yDesc);

        std::size_t out_spatial_size = std::accumulate(
            out_spatial.begin(), out_spatial.end(), std::size_t(1), std::multiplies<std::size_t>());

        std::size_t in_spatial_size = std::accumulate(
            in_spatial.begin(), in_spatial.end(), std::size_t(1), std::multiplies<std::size_t>());

        float time_0 = 0;
        float t1     = 0;
        for(std::size_t i = 0; i < in_n; i++)
        {
            std::size_t out_offset = i * wei_k * out_spatial_size;

            std::size_t in_offset = i * in_c * in_spatial_size;

            Im2ColGPU(handle,
                      GetSpatialDimension(),
                      tensors.x,
                      in_offset,
                      in_c,
                      in_spatial,
                      wei_spatial,
                      out_spatial,
                      GetConvPads(),
                      GetConvStrides(),
                      GetConvDilations(),
                      workSpace,
                      tensors.xDesc.GetType());

            if(handle.IsProfilingEnabled())
                t1 = handle.GetKernelTime();

            std::size_t wksp_offset = 0;
            if(tensors.wDesc.GetType() == miopenInt8)
            {
                std::size_t wei_spatial_size = std::accumulate(wei_spatial.begin(),
                                                               wei_spatial.end(),
                                                               std::size_t(1),
                                                               std::multiplies<std::size_t>());

                wksp_offset = in_c * wei_spatial_size * out_spatial_size;

                transpose_packed_MN2NM(handle,
                                       static_cast<int>(in_c * wei_spatial_size),
                                       out_spatial_size,
                                       0,
                                       wksp_offset,
                                       workSpace,
                                       workSpace,
                                       tensors.xDesc.GetType());

                if(handle.IsProfilingEnabled())
                    t1 += handle.GetKernelTime();
            }

            // tensors.y = tensors.w * Im2Col(tensors.x)
            if(group_count > 1)
                CallGemmStridedBatched(handle,
                                       gemm_desc,
                                       tensors.w,
                                       0,
                                       workSpace,
                                       0,
                                       tensors.y,
                                       out_offset,
                                       nullptr,
                                       false);
            else
                CallGemm(handle,
                         gemm_desc,
                         tensors.w,
                         0,
                         workSpace,
                         wksp_offset,
                         tensors.y,
                         out_offset,
                         nullptr,
                         false,
                         (tensors.wDesc.GetType() == miopenInt8 ||
                          tensors.wDesc.GetType() == miopenInt8x4)
                             ? GemmBackend_t::rocblas
                             : GemmBackend_t::miopengemm);

            // Update times for both the kernels
            if(handle.IsProfilingEnabled())
            {
                if(i == in_n - 1)
                {
                    handle.AccumKernelTime(t1 + time_0);
                    time_0 = handle.GetKernelTime();
                }
                else
                {
                    handle.AccumKernelTime(t1);
                    time_0 += handle.GetKernelTime();
                }
            }
        }

        if((tensors.wDesc.GetType() == miopenInt8 || tensors.wDesc.GetType() == miopenInt8x4) &&
           tensors.yDesc.GetType() != miopenInt32)
        {
            TensorDescriptor ygemmDesc(
                miopenInt32, tensors.yDesc.GetLengths(), tensors.yDesc.GetStrides());

            CastTensor(handle, &lowp_quant, ygemmDesc, tensors.y, tensors.yDesc, tensors.y, 0, 0);
            if(handle.IsProfilingEnabled())
                handle.AccumKernelTime(time_0);
        }
    }
#ifdef NDEBUG
    (void)workSpaceSize;
#endif
#else
    (void)handle;
    (void)tensors;
    (void)workSpace;
    (void)workSpaceSize;
    MIOPEN_THROW("GEMM is not supported");
#endif
}

void ConvolutionDescriptor::ConvFwdFFT(Handle& handle,
                                       const ConvFwdTensors& tensors,
                                       Data_t workSpace,
                                       std::size_t workSpaceSize) const
{
    if(group_count > 1)
        MIOPEN_THROW("FFT is not supported for group conv");

    std::size_t workspace_fft =
        ForwardGetWorkSpaceSizeFFT(tensors.wDesc, tensors.xDesc, tensors.yDesc);
    if(workSpace != nullptr && workSpaceSize >= workspace_fft)
    {
        bool timed  = handle.IsProfilingEnabled();
        float timev = ExecuteFwdFFTKernel(handle,
                                          tensors.xDesc,
                                          tensors.x,
                                          tensors.wDesc,
                                          tensors.w,
                                          tensors.yDesc,
                                          tensors.y,
                                          workSpace,
                                          workSpaceSize,
                                          timed);
        // FIXME: Is workSpaceSize correct here? It seems that workspace_fft is.

        if(timed)
        {
            handle.ResetKernelTime();
            handle.AccumKernelTime(timev);
        }
    }
}

static std::size_t GetForwardSolutionCountFallback(const TensorDescriptor& wDesc,
                                                   const TensorDescriptor& xDesc,
                                                   const TensorDescriptor& yDesc)
{
#if MIOPEN_USE_GEMM
    if(!miopen::IsDisabled(MIOPEN_DEBUG_CONV_GEMM{}) &&
       !(IsAnyBufferBF16(xDesc, yDesc, wDesc) && !IsUseRocBlas))
    {
        MIOPEN_LOG_I("Fallback path, GEMM");
        return 1;
    }
#else
    std::ignore = dyDesc;
    std::ignore = wDesc;
    std::ignore = dxDesc;
    MIOPEN_LOG_I("Fallback path, GEMM disabled");
#endif
    /// When count=0 the reason could be:
    /// * (1) Convolution is not implemented in the library at all, so Find() would fail as
    ///   well. This is case when I would say that rc=miopenStatusNotImplemented is correct.
    /// * (2) Variant of the above: Convolution is implemented, but implementation is disabled,
    ///   for example, rocBLAS is not installed or some convolutions are disabled by the
    ///   environment setting.
    /// * (3) There is none relevant record in the find-db and fallback path was unable to
    ///   choose suitable solution.
    ///
    /// We can't distinguish these three cases.
    /// Let's do like Find() does:
    MIOPEN_THROW(miopenStatusNotImplemented,
                 "Requested convolution is not supported or immedate mode fallback has failed.");
}

static std::size_t GetBwdSolutionCountFallback(const TensorDescriptor& dyDesc,
                                               const TensorDescriptor& wDesc,
                                               const TensorDescriptor& dxDesc)
{
#if MIOPEN_USE_GEMM
    if(!miopen::IsDisabled(MIOPEN_DEBUG_CONV_GEMM{}) &&
       !(IsAnyBufferBF16(dxDesc, dyDesc, wDesc) && !IsUseRocBlas))
    {
        MIOPEN_LOG_I("Fallback path, GEMM");
        return 1;
    }
#else
    std::ignore = dyDesc;
    std::ignore = wDesc;
    std::ignore = dxDesc;
    MIOPEN_LOG_I("Fallback path, GEMM disabled");
#endif
    /// Reasons for exception are described in forward method.
    MIOPEN_THROW(miopenStatusNotImplemented,
                 "Requested convolution is not supported or immedate mode fallback has failed.");
}

bool ConvolutionDescriptor::IsGemmApplicableWrw(const TensorDescriptor& dyDesc,
                                                const TensorDescriptor& xDesc,
                                                const TensorDescriptor& dwDesc) const
{
#if MIOPEN_USE_GEMM
    if(!miopen::IsDisabled(MIOPEN_DEBUG_CONV_GEMM{}) &&
       !(IsAnyBufferBF16(xDesc, dyDesc, dwDesc) && !IsUseRocBlas))
    {
        const std::size_t spatial_dim = GetSpatialDimension();
        const auto wei_spatial = boost::adaptors::slice(dwDesc.GetLengths(), 2, 2 + spatial_dim);

        // if not 1x1
        if((miopen::any_of(wei_spatial, [](auto v) { return v != 1; }) ||
            miopen::any_of(GetConvPads(), [](auto v) { return v != 0; }) ||
            miopen::any_of(GetConvStrides(), [](auto v) { return v != 1; })))
            return true;

        if(miopen::any_of(wei_spatial, [](auto v) { return v == 1; }) &&
           miopen::any_of(GetConvPads(), [](auto v) { return v == 0; }) &&
           miopen::any_of(GetConvStrides(), [](auto v) { return v == 1; }))
            return true;

        return false;
    }
#else
    std::ignore = dyDesc;
    std::ignore = xDesc;
    std::ignore = dwDesc;
#endif

    return false;
}

std::size_t ConvolutionDescriptor::GetWrwSolutionCountFallback(const TensorDescriptor& dyDesc,
                                                               const TensorDescriptor& xDesc,
                                                               const TensorDescriptor& dwDesc) const
{
#if MIOPEN_USE_GEMM
    if(IsGemmApplicableWrw(xDesc, dyDesc, dwDesc))
    {
        MIOPEN_LOG_I("Fallback path, GEMM");
        return 1;
    }
#else
    std::ignore = dyDesc;
    std::ignore = xDesc;
    std::ignore = dwDesc;
    MIOPEN_LOG_I("Fallback path, GEMM disabled");
#endif
    /// Reasons for exception are described in forward method.
    MIOPEN_THROW(miopenStatusNotImplemented,
                 "Requested convolution is not supported or immedate mode fallback has failed.");
}

std::size_t GetSolutionCount(Handle& handle, const ProblemDescription& problem)
{
    const FindDbRecord fdb_record{handle, problem};
    if(fdb_record.empty())
        return 0;
    return std::distance(fdb_record.begin(), fdb_record.end());
}

std::size_t ConvolutionDescriptor::GetForwardSolutionCount(Handle& handle,
                                                           const TensorDescriptor& wDesc,
                                                           const TensorDescriptor& xDesc,
                                                           const TensorDescriptor& yDesc) const
{
    ValidateGroupCount(xDesc, wDesc, *this);
    const auto problem = ProblemDescription{xDesc, wDesc, yDesc, *this, 1};
    const auto n       = GetSolutionCount(handle, problem);
    if(n > 0)
        return n;
    return GetForwardSolutionCountFallback(wDesc, xDesc, yDesc);
}

void GetSolutions(Handle& handle,
                  const ProblemDescription& problem,
                  const size_t maxSolutionCount,
                  size_t* solutionCount,
                  miopenConvSolution_t* solutions,
                  std::function<int(const std::string&)>&& algoResolver)
{
    const FindDbRecord fdb_record{handle, problem};

    if(fdb_record.empty())
    {
        *solutionCount = 0;
        return;
    }

    auto i = std::size_t{0};

    for(const auto& pair : fdb_record)
    {
        if(i >= maxSolutionCount)
            break;

        solutions[i].algorithm      = static_cast<miopenConvAlgorithm_t>(algoResolver(pair.first));
        solutions[i].time           = pair.second.time;
        solutions[i].workspace_size = pair.second.workspace;
        solutions[i].solution_id    = solver::Id{pair.second.solver_id};
        ++i;
    }

    *solutionCount = i;
}

void ConvolutionDescriptor::GetForwardSolutionsFallback(Handle& handle,
                                                        const TensorDescriptor& wDesc,
                                                        const TensorDescriptor& xDesc,
                                                        const TensorDescriptor& yDesc,
                                                        const size_t maxSolutionCount,
                                                        size_t* const solutionCount,
                                                        miopenConvSolution_t* const solutions) const
{
    auto i = std::size_t{0};

#if MIOPEN_USE_GEMM
    if(!miopen::IsDisabled(MIOPEN_DEBUG_CONV_GEMM{}) &&
       !(IsAnyBufferBF16(xDesc, yDesc, wDesc) && !IsUseRocBlas))
    {
        MIOPEN_LOG_I("Fallback path, GEMM");
        if(i < maxSolutionCount)
        {
            solutions[i].algorithm = miopenConvolutionAlgoGEMM;
            solutions[i].time      = -1.0; /// \todo Evaluate time.
            solutions[i].workspace_size =
                ForwardGetValidWorkSpaceSizeGemm(handle, wDesc, xDesc, yDesc);
            solutions[i].solution_id = solver::Id::gemm();
            ++i;
        }
    }
#else
    (void)handle;
    (void)wDesc;
    (void)xDesc;
    (void)yDesc;
    (void)maxSolutionCount;
    (void)solutionCount;
    (void)solutions;
    MIOPEN_LOG_I("Fallback path, GEMM disabled");
#endif

    *solutionCount = i;
}

void ConvolutionDescriptor::GetBwdSolutionsFallback(Handle& /*handle*/,
                                                    const TensorDescriptor& dyDesc,
                                                    const TensorDescriptor& wDesc,
                                                    const TensorDescriptor& dxDesc,
                                                    const size_t maxSolutionCount,
                                                    size_t* const solutionCount,
                                                    miopenConvSolution_t* const solutions) const
{
    auto i = std::size_t{0};

#if MIOPEN_USE_GEMM
    if(!miopen::IsDisabled(MIOPEN_DEBUG_CONV_GEMM{}) &&
       !(IsAnyBufferBF16(dxDesc, dyDesc, wDesc) && !IsUseRocBlas))
    {
        MIOPEN_LOG_I("Fallback path, GEMM");
        if(i < maxSolutionCount)
        {
            solutions[i].algorithm      = miopenConvolutionAlgoGEMM;
            solutions[i].time           = -1.0; /// \todo Evaluate time.
            solutions[i].workspace_size = BackwardGetValidWorkSpaceSizeGemm(dyDesc, wDesc, dxDesc);
            solutions[i].solution_id    = solver::Id::gemm();
            ++i;
        }
    }
#else
    (void)wDesc;
    (void)dxDesc;
    (void)dyDesc;
    (void)maxSolutionCount;
    (void)solutionCount;
    (void)solutions;
    MIOPEN_LOG_I("Fallback path, GEMM disabled");
#endif

    *solutionCount = i;
}

void ConvolutionDescriptor::GetWrwSolutionsFallback(Handle& /*handle*/,
                                                    const TensorDescriptor& dyDesc,
                                                    const TensorDescriptor& xDesc,
                                                    const TensorDescriptor& dwDesc,
                                                    const size_t maxSolutionCount,
                                                    size_t* const solutionCount,
                                                    miopenConvSolution_t* const solutions) const
{
    auto i = std::size_t{0};

#if MIOPEN_USE_GEMM
    if(IsGemmApplicableWrw(dyDesc, xDesc, dwDesc))
    {
        ValidateGroupCount(xDesc, dwDesc, *this);

        MIOPEN_LOG_I("Fallback path, GEMM");
        if(i < maxSolutionCount)
        {
            solutions[i].algorithm      = miopenConvolutionAlgoGEMM;
            solutions[i].time           = -1.0; /// \todo Evaluate time.
            solutions[i].workspace_size = WrwGetValidWorkSpaceSizeGemm(dyDesc, xDesc, dwDesc);
            solutions[i].solution_id    = solver::Id::gemm();
            ++i;
        }
    }
#else
    (void)dwDesc;
    (void)xDesc;
    (void)dyDesc;
    (void)maxSolutionCount;
    (void)solutionCount;
    (void)solutions;
    MIOPEN_LOG_I("Fallback path, GEMM disabled");
#endif

    *solutionCount = i;
}

void ConvolutionDescriptor::GetForwardSolutions(Handle& handle,
                                                const TensorDescriptor& wDesc,
                                                const TensorDescriptor& xDesc,
                                                const TensorDescriptor& yDesc,
                                                const size_t maxSolutionCount,
                                                size_t* const solutionCount,
                                                miopenConvSolution_t* const solutions) const
{
    MIOPEN_LOG_I("");
    if(solutionCount == nullptr)
        MIOPEN_THROW(miopenStatusBadParm, "solutionCount cannot be nullptr");
    if(solutions == nullptr)
        MIOPEN_THROW(miopenStatusBadParm, "solutions cannot be nullptr");

    const auto problem = ProblemDescription{xDesc, wDesc, yDesc, *this, 1};
    GetSolutions(
        handle, problem, maxSolutionCount, solutionCount, solutions, StringToConvolutionFwdAlgo);

    if(*solutionCount == 0)
        GetForwardSolutionsFallback(
            handle, wDesc, xDesc, yDesc, maxSolutionCount, solutionCount, solutions);
}

static boost::optional<std::size_t>
GetSolutionWorkspaceSize(Handle& handle, const ProblemDescription& problem, solver::Id solver_id)
{
    if(!solver_id.IsValid())
        MIOPEN_THROW(miopenStatusBadParm);

    const FindDbRecord fdb_record{handle, problem};
    if(fdb_record.empty())
        return boost::none;

    for(const auto& pair : fdb_record)
    {
        if(solver::Id{pair.second.solver_id} != solver_id)
            continue;

        return pair.second.workspace;
    }

    MIOPEN_THROW(miopenStatusInternalError);
}

std::size_t
ConvolutionDescriptor::GetFwdSolutionWorkspaceSizeFallback(Handle& handle,
                                                           const TensorDescriptor& wDesc,
                                                           const TensorDescriptor& xDesc,
                                                           const TensorDescriptor& yDesc,
                                                           solver::Id solver_id) const
{
#if MIOPEN_USE_GEMM
    if(solver_id == solver::Id::gemm())
    {
        if(!miopen::IsDisabled(MIOPEN_DEBUG_CONV_GEMM{}) &&
           !(IsAnyBufferBF16(xDesc, yDesc, wDesc) && !IsUseRocBlas))
        {
            MIOPEN_LOG_I("Fallback path, GEMM");
            return ForwardGetValidWorkSpaceSizeGemm(handle, wDesc, xDesc, yDesc);
        }
    }
#else
    (void)handle;
    (void)wDesc;
    (void)xDesc;
    (void)yDesc;
    (void)convDesc;
    MIOPEN_LOG_I("Fallback path, GEMM disabled");
#endif
    MIOPEN_THROW(miopenStatusNotImplemented);
}

std::size_t
ConvolutionDescriptor::BackwardGetValidWorkSpaceSizeGemm(const TensorDescriptor& dyDesc,
                                                         const TensorDescriptor& wDesc,
                                                         const TensorDescriptor& dxDesc) const
{
    const auto wei_spatial =
        boost::adaptors::slice(wDesc.GetLengths(), 2, 2 + GetSpatialDimension());

    if(GetSpatialDimension() == 2 && miopen::all_of(wei_spatial, [](auto v) { return v == 1; }) &&
       miopen::all_of(GetConvPads(), [](auto v) { return v == 0; }) &&
       miopen::all_of(GetConvStrides(), [](auto v) { return v == 2; }))
        return BackwardDataGetWorkSpaceSizeGEMMTranspose(dyDesc, dxDesc);

<<<<<<< HEAD
                    for(std::size_t i = 0; i < in_n; i++)
                    {
                        std::size_t out_offset = i * wei_k * out_spatial_size;
=======
    if(miopen::all_of(wei_spatial, [](auto v) { return v == 1; }) &&
       miopen::all_of(GetConvPads(), [](auto v) { return v == 0; }) &&
       miopen::all_of(GetConvStrides(), [](auto v) { return v == 1; }))
        return 0;
>>>>>>> 326bf225

    return BackwardDataGetWorkSpaceSizeGEMM(wDesc, dyDesc) * group_count;
}

std::size_t
ConvolutionDescriptor::GetBwdSolutionWorkspaceSizeFallback(const TensorDescriptor& dyDesc,
                                                           const TensorDescriptor& wDesc,
                                                           const TensorDescriptor& dxDesc,
                                                           solver::Id solver_id) const
{
#if MIOPEN_USE_GEMM
    if(solver_id == solver::Id::gemm())
    {
        if(!miopen::IsDisabled(MIOPEN_DEBUG_CONV_GEMM{}) &&
           !(IsAnyBufferBF16(dxDesc, dyDesc, wDesc) && !IsUseRocBlas))
        {
            ValidateGroupCount(dxDesc, wDesc, *this);
            return BackwardGetValidWorkSpaceSizeGemm(dyDesc, wDesc, dxDesc);
        }
    }
#else
    (void)dyDesc;
    (void)wDesc;
    (void)dxDesc;
    (void)convDesc;
    MIOPEN_LOG_I("Fallback path, GEMM disabled");
#endif
    MIOPEN_THROW(miopenStatusNotImplemented);
}

std::size_t
ConvolutionDescriptor::GetWrwSolutionWorkspaceSizeFallback(Handle& /*handle*/,
                                                           const TensorDescriptor& dyDesc,
                                                           const TensorDescriptor& xDesc,
                                                           const TensorDescriptor& dwDesc,
                                                           solver::Id solver_id) const
{
#if MIOPEN_USE_GEMM
    if(solver_id == solver::Id::gemm())
    {
        if(!miopen::IsDisabled(MIOPEN_DEBUG_CONV_GEMM{}) &&
           !(IsAnyBufferBF16(xDesc, dyDesc, dwDesc) && !IsUseRocBlas))
        {
            ValidateGroupCount(xDesc, dwDesc, *this);
            return WrwGetValidWorkSpaceSizeGemm(dyDesc, xDesc, dwDesc);
        }
    }
#else
    (void)dyDesc;
    (void)dwDesc;
    (void)xDesc;
    (void)convDesc;
    MIOPEN_LOG_I("Fallback path, GEMM disabled");
#endif
    MIOPEN_THROW(miopenStatusNotImplemented);
}

std::size_t ConvolutionDescriptor::GetForwardSolutionWorkspaceSize(Handle& handle,
                                                                   const TensorDescriptor& wDesc,
                                                                   const TensorDescriptor& xDesc,
                                                                   const TensorDescriptor& yDesc,
                                                                   solver::Id solver_id) const
{
    MIOPEN_LOG_I("solver_id = " << solver_id.ToString());
    const auto problem   = ProblemDescription{xDesc, wDesc, yDesc, *this, 1};
    const auto workspace = GetSolutionWorkspaceSize(handle, problem, solver_id);
    if(workspace)
        return *workspace;
    return GetFwdSolutionWorkspaceSizeFallback(handle, wDesc, xDesc, yDesc, solver_id);
}

static std::vector<KernelInvoke> CompileSolver(Handle& handle,
                                               ConvolutionContext& ctx,
                                               solver::Id solver_id,
                                               const FindDbKCacheKey& key)
{
    ctx.DetectRocm();
    ctx.SetupFloats();

<<<<<<< HEAD
                        for(std::size_t i = 0; i < in_n; i++)
                        {
                            std::size_t out_offset = i * wei_k * out_spatial_size;

                            std::size_t in_offset = i * in_c * in_spatial_size;

                            transpose_packed_MN2NM(handle,
                                                   in_c,
                                                   in_spatial_size,
                                                   in_offset,
                                                   0,
                                                   x,
                                                   workSpace,
                                                   xDesc.GetType());
                            if(handle.IsProfilingEnabled())
                                t1 += handle.GetKernelTime();

                            CallGemm(handle,
                                     gemm_desc,
                                     w,
                                     0,
                                     workSpace,
                                     0,
                                     y,
                                     out_offset,
                                     nullptr,
                                     false);
                            if(handle.IsProfilingEnabled())
                                time_0 += handle.GetKernelTime();
                        }
                    }
                    else
                    {
                        // y = w * x
                        GemmDescriptor gemm_desc =
                            CreateGemmStridedBatchedDescriptorConv1x1Fwd(wDesc, xDesc, yDesc);

                        // y = w * x
                        CallGemmStridedBatched(handle, gemm_desc, w, 0, x, 0, y, 0, nullptr, false);
                        if(handle.IsProfilingEnabled())
                            time_0 += handle.GetKernelTime();
                    }
=======
    const auto solver   = solver_id.GetSolver();
    auto db             = GetDb(ctx);
    const auto solution = solver.FindSolution(ctx, db);
>>>>>>> 326bf225

    std::vector<KernelInvoke> kernels;
    AddKernels(handle, key.algorithm_name, key.network_config, solution, &kernels);
    return kernels;
}

void CompileSolution(Handle& handle,
                     const solver::Id solver_id,
                     ConvolutionContext& ctx,
                     std::function<void()>&& fft_finder)
{
    if(!solver_id.IsValid())
        MIOPEN_THROW(miopenStatusBadParm);

    if(solver_id == solver::Id::gemm())
    {
        // Todo: gemm precompilation?
        return;
    }

    const FindDbRecord fdb_record{handle, ctx};

    for(const auto& pair : fdb_record)
    {
        if(solver::Id{pair.second.solver_id} != solver_id)
            continue;

<<<<<<< HEAD
                float time_0 = 0;
                float t1     = 0;
                for(std::size_t i = 0; i < in_n; i++)
                {
                    std::size_t out_offset = i * wei_k * out_spatial_size;
=======
        const auto&& kernels = handle.GetKernels(pair.second.kcache_key.algorithm_name,
                                                 pair.second.kcache_key.network_config);
>>>>>>> 326bf225

        if(!kernels.empty())
            return;

<<<<<<< HEAD
                    Im2ColGPU(handle,
                              GetSpatialDimension(),
                              x,
                              in_offset,
                              in_c,
                              in_spatial,
                              wei_spatial,
                              out_spatial,
                              GetConvPads(),
                              GetConvStrides(),
                              GetConvDilations(),
                              workSpace,
                              xDesc.GetType());
=======
        if(solver_id == solver::Id::fft())
        {
            fft_finder();
            return;
        }
>>>>>>> 326bf225

        CompileSolver(handle, ctx, solver_id, pair.second.kcache_key);
        return;
    }

    // Todo: solver not found in find-db.
    MIOPEN_THROW(miopenStatusNotImplemented);
}

void ConvolutionDescriptor::CompileForwardSolution(Handle& handle,
                                                   const TensorDescriptor& wDesc,
                                                   const TensorDescriptor& xDesc,
                                                   const TensorDescriptor& yDesc,
                                                   const solver::Id solver_id) const
{
    MIOPEN_LOG_I2("solver_id = " << solver_id.ToString());

    auto ctx = ConvolutionContext{xDesc, wDesc, yDesc, *this, 1};
    ctx.SetStream(&handle);
    CompileSolution(handle, solver_id, ctx, [&]() {
        const auto workspace_fft = ForwardGetWorkSpaceSizeFFT(wDesc, xDesc, yDesc);
        std::vector<KernelInvoke> ignore0;
        std::string ignore1;
        FindFwdFFTKernel(handle, xDesc, wDesc, yDesc, workspace_fft, ignore0, ignore1);
    });
}

<<<<<<< HEAD
                        transpose_packed_MN2NM(handle,
                                               static_cast<int>(in_c * wei_spatial_size),
                                               out_spatial_size,
                                               0,
                                               wksp_offset,
                                               workSpace,
                                               workSpace,
                                               xDesc.GetType());
=======
void ConvolutionDescriptor::ConvolutionForwardImmediate(Handle& handle,
                                                        const TensorDescriptor& wDesc,
                                                        ConstData_t w,
                                                        const TensorDescriptor& xDesc,
                                                        ConstData_t x,
                                                        const TensorDescriptor& yDesc,
                                                        Data_t y,
                                                        Data_t workSpace,
                                                        const std::size_t workSpaceSize,
                                                        const solver::Id solver_id) const
{
    MIOPEN_LOG_I2("solver_id = " << solver_id.ToString() << ", workspace = " << workSpaceSize);
    const auto tensors = ConvFwdTensors{xDesc, x, wDesc, w, yDesc, y};
>>>>>>> 326bf225

    ValidateConvTensors(tensors);
    if(!solver_id.IsValid())
        MIOPEN_THROW(miopenStatusBadParm);

    ConvForwardCheckNumerics(handle, tensors, [&]() {

        if(solver_id == solver::Id::gemm())
        {
            ConvFwdGemm(handle, tensors, workSpace, workSpaceSize);
            return;
        }

        std::string network_config;
        auto ctx = ConvolutionContext{xDesc, wDesc, yDesc, *this, 1};
        ctx.SetStream(&handle);
        ctx.mloBuildConf_Key(network_config);
        auto algo_name           = solver_id.GetAlgo(miopenConvFwd);
        const auto&& chk_kernels = handle.GetKernels(algo_name, network_config);
        auto v_chk_kernels = std::vector<KernelInvoke>{chk_kernels.begin(), chk_kernels.end()};

        if(!v_chk_kernels.empty())
        {
            MIOPEN_LOG_I2(
                "Found previously compiled kernels for solution: " << solver_id.ToString());
            if(solver_id == solver::Id::fft())
            {
                ConvFwdFFT(handle, tensors, workSpace, workSpaceSize);
            }

            if(algo_name == "miopenConvolutionFwdAlgoWinograd")
                ConvFwdWino(ctx, tensors, v_chk_kernels.front());
            else if(algo_name == "miopenConvolutionFwdAlgoDirect")
                ConvFwdDirect(ctx, handle, tensors, workSpace, workSpaceSize, v_chk_kernels);
            else if(algo_name == "miopenConvolutionFwdAlgoImplicitGEMM")
                ConvFwdImplicitGemm(ctx, handle, tensors, workSpace, workSpaceSize, v_chk_kernels);
            else
                MIOPEN_THROW("Invalid algorithm: " + algo_name);
            return;
        }

        const auto problem = ProblemDescription{xDesc, wDesc, yDesc, *this, 1};
        const FindDbRecord fdb_record{handle, problem};

        for(const auto& pair : fdb_record)
        {
            if(solver::Id{pair.second.solver_id} != solver_id)
                continue;

            const auto&& kernels = handle.GetKernels(pair.second.kcache_key.algorithm_name,
                                                     pair.second.kcache_key.network_config);
            auto v_kernels = std::vector<KernelInvoke>{kernels.begin(), kernels.end()};

            if(solver_id == solver::Id::fft())
            {
                if(v_kernels.empty())
                {
                    std::string ignore;
                    FindFwdFFTKernel(handle, xDesc, wDesc, yDesc, workSpaceSize, v_kernels, ignore);
                }

                ConvFwdFFT(handle, tensors, workSpace, workSpaceSize);
                return;
            }

            if(v_kernels.empty())
                v_kernels = CompileSolver(handle, ctx, solver_id, pair.second.kcache_key);

            if(pair.second.kcache_key.algorithm_name == "miopenConvolutionFwdAlgoWinograd")
                ConvFwdWino(ctx, tensors, v_kernels.front());
            else if(pair.second.kcache_key.algorithm_name == "miopenConvolutionFwdAlgoDirect")
                ConvFwdDirect(ctx, handle, tensors, workSpace, workSpaceSize, v_kernels);
            else if(pair.second.kcache_key.algorithm_name == "miopenConvolutionFwdAlgoImplicitGEMM")
                ConvFwdImplicitGemm(ctx, handle, tensors, workSpace, workSpaceSize, v_kernels);
            else
                MIOPEN_THROW("Invalid algorithm: " + pair.second.kcache_key.algorithm_name);
            return;
        }

        // Todo: solver not found in find-db.
        MIOPEN_THROW(miopenStatusNotImplemented);
    });
}

// FindBackwardDataAlgorithm()
//
void ConvolutionDescriptor::FindConvBwdDataAlgorithm(Handle& handle,
                                                     const TensorDescriptor& dyDesc,
                                                     ConstData_t dy,
                                                     const TensorDescriptor& wDesc,
                                                     ConstData_t w,
                                                     const TensorDescriptor& dxDesc,
                                                     Data_t dx,
                                                     const int requestAlgoCount,
                                                     int* const returnedAlgoCount,
                                                     miopenConvAlgoPerf_t* perfResults,
                                                     Data_t workSpace,
                                                     size_t workSpaceSize,
                                                     bool exhaustiveSearch) const
{
    MIOPEN_LOG_I("");
    if(dx == nullptr || w == nullptr || dy == nullptr)
        MIOPEN_THROW(miopenStatusBadParm, "Buffers cannot be NULL");
    if(returnedAlgoCount == nullptr)
        MIOPEN_THROW(miopenStatusBadParm, "returnedAlgoCount cannot be nullptr");
    if(perfResults == nullptr)
        MIOPEN_THROW(miopenStatusBadParm, "perfResults cannot be nullptr");
    if(requestAlgoCount < 1)
        MIOPEN_THROW(miopenStatusBadParm, "requestAlgoCount cannot be < 1");
    if(wDesc.GetType() == miopenInt8)
        MIOPEN_THROW(miopenStatusBadParm);

    *returnedAlgoCount = 0;

    AutoEnableProfiling enableProfiling{handle};

    // < algorith_name, <time, workspace_size> >
<<<<<<< HEAD
    std::vector<PerfField> perf_db;

    std::string network_config;
    {
        if(GetSpatialDimension() == 2 && GetConvDilations()[0] == 1 && GetConvDilations()[1] == 1)
        {
            // Winograd algo
            WinogradKernelParams k_p;
            KernelInvoke kernel_wino;
            std::string solver;
            if(FindWinogradKernel<mlo_construct_winograd>(
                   handle, dxDesc, wDesc, dyDesc, k_p, kernel_wino, solver, 0) == 0)
            { // TODO: be more graceful
                float time_wino = 0;
                /// \todo Move Flags into Solution.
                /// Flags:
                ///  - Any combination of flags is allowed.
                ///  - The last two (F_FLIP_DATA_N_C, F_FLIP_OUT_N_K) are for RxS version only.
                ///
                /// Reverse indexing of r, r -> R-1-r if set.
                static const int F_REVERSE_R = 1 << 0;
                /// Reverse indexing of s, s -> S-1-s if set.
                static const int F_REVERSE_S = 1 << 1;
                /// The w ("filter_addr") to be interpreted as float F [C][K][3][3] instead of
                /// float F [K][C][3][3].
                static const int F_FLIP_K_C = 1 << 2;
                /// Causes the dy ("data_addr") to be interpreted as float D [C][N][H][W] with
                /// the following restrictions:
                ///  - Read several stacks, no restrictions when reading single C
                ///  - When reading 2x C, ((N * H * W) <= 2^28)
                /// instead of float D [N][C][H][W] with the following restrictions:
                ///  - Read several stacks, if (H * W) >= 128 not more than 2, distance at most
                ///  one
                ///    stack, else  (C * H * W) <= 2^23 and it can do 32 stacks, so
                ///    (C * H * W) <= 2^28.
                ///  - Reading 2x C at once not a problem if it can read one.
                // static const int F_FLIP_DATA_N_C = 1 << 3;
                /// Causes the dx ("output_addr") to be interpreted as
                /// float OUT[K][N][out_h][out_w] (no specific restrictions)
                /// instead of float OUT [N][K][out_h][out_w] with the
                /// following restrictions:
                ///  - (K * out_h * out_w) <= 2^28
                // static const int F_FLIP_OUT_N_K = 1 << 4;
                /// <End of Flags>
                // (void)F_FLIP_DATA_N_C;
                // (void)F_FLIP_OUT_N_K;
                int flags        = F_REVERSE_R + F_REVERSE_S + F_FLIP_K_C;
                int reserved     = 0;
                int* return_addr = nullptr;
                int N, C, H, W, K, n_groups, out_H, out_W, R, S, pad_H, pad_W;
                bool isRxS;
                std::tie(N, C, H, W, K, n_groups, out_H, out_W, R, S, pad_H, pad_W, isRxS) = k_p;
                // clang-format off
                MIOPEN_LOG_I2(" N=" << N << " C=" << C << " H=" << H << " W=" << W << " K=" << K
                    << " n_groups=" << n_groups << " flags=" << flags << " R=" << R << " S=" << S
                    << " pad_H=" << pad_H << " pad_W=" << pad_W << " out_H=" << out_H << " out_W=" << out_W); // clang-format on
                if(isRxS)
                {
                    kernel_wino(N,
                                C,
                                H,
                                W,
                                K,
                                n_groups,
                                flags,
                                reserved,
                                dy,
                                w,
                                tmp_dx.get(),
                                return_addr,
                                R,
                                S,
                                pad_H,
                                pad_W,
                                out_H,
                                out_W);
=======
    const ProblemDescription problem(dxDesc, wDesc, dyDesc, *this, 0);
    std::vector<PerfField> perf_db = FindDbRecord::TryLoad(handle, problem, [&](DbRecord& record) {

        if(GetSpatialDimension() == 2 && GetConvDilations()[0] == 1 && GetConvDilations()[1] == 1)
        {
            // Winograd algo
            {
                std::string network_config;
                WinogradKernelParams k_p;
                KernelInvoke kernel_wino;
                std::string solver;
                if(FindWinogradKernel(handle,
                                      dxDesc,
                                      wDesc,
                                      dyDesc,
                                      k_p,
                                      kernel_wino,
                                      solver,
                                      0,
                                      false,
                                      &network_config) == 0)
                { // TODO: be more graceful
                    float time_wino = 0;
                    /// \todo Move Flags into Solution.
                    /// Flags:
                    ///  - Any combination of flags is allowed.
                    ///  - The last two (F_FLIP_DATA_N_C, F_FLIP_OUT_N_K) are for RxS version only.
                    ///
                    /// Reverse indexing of r, r -> R-1-r if set.
                    static const int F_REVERSE_R = 1 << 0;
                    /// Reverse indexing of s, s -> S-1-s if set.
                    static const int F_REVERSE_S = 1 << 1;
                    /// The w ("filter_addr") to be interpreted as float F [C][K][3][3] instead of
                    /// float F [K][C][3][3].
                    static const int F_FLIP_K_C = 1 << 2;
                    /// Causes the dy ("data_addr") to be interpreted as float D [C][N][H][W] with
                    /// the following restrictions:
                    ///  - Read several stacks, no restrictions when reading single C
                    ///  - When reading 2x C, ((N * H * W) <= 2^28)
                    /// instead of float D [N][C][H][W] with the following restrictions:
                    ///  - Read several stacks, if (H * W) >= 128 not more than 2, distance at most
                    ///  one
                    ///    stack, else  (C * H * W) <= 2^23 and it can do 32 stacks, so
                    ///    (C * H * W) <= 2^28.
                    ///  - Reading 2x C at once not a problem if it can read one.
                    // static const int F_FLIP_DATA_N_C = 1 << 3;
                    /// Causes the dx ("output_addr") to be interpreted as
                    /// float OUT[K][N][out_h][out_w] (no specific restrictions)
                    /// instead of float OUT [N][K][out_h][out_w] with the
                    /// following restrictions:
                    ///  - (K * out_h * out_w) <= 2^28
                    // static const int F_FLIP_OUT_N_K = 1 << 4;
                    /// <End of Flags>
                    // (void)F_FLIP_DATA_N_C;
                    // (void)F_FLIP_OUT_N_K;
                    int flags        = F_REVERSE_R + F_REVERSE_S + F_FLIP_K_C;
                    int reserved     = 0;
                    int* return_addr = nullptr;
                    int N, C, H, W, K, n_groups, out_H, out_W, R, S, pad_H, pad_W;
                    bool isRxS;
                    std::tie(N, C, H, W, K, n_groups, out_H, out_W, R, S, pad_H, pad_W, isRxS) =
                        k_p;
                    // clang-format off
                    MIOPEN_LOG_I2(" N=" << N << " C=" << C << " H=" << H << " W=" << W << " K=" << K
                            << " n_groups=" << n_groups << " flags=" << flags << " R=" << R << " S=" << S
                            << " pad_H=" << pad_H << " pad_W=" << pad_W << " out_H=" << out_H << " out_W=" << out_W); // clang-format on
                    if(isRxS)
                    {
                        kernel_wino(N,
                                    C,
                                    H,
                                    W,
                                    K,
                                    n_groups,
                                    flags,
                                    reserved,
                                    dy,
                                    w,
                                    dx,
                                    return_addr,
                                    R,
                                    S,
                                    pad_H,
                                    pad_W,
                                    out_H,
                                    out_W);
                    }
                    else
                    {
                        kernel_wino(
                            N, C, H, W, K, n_groups, flags, reserved, dy, w, dx, return_addr);
                    }
                    time_wino = handle.GetKernelTime();
                    record.SetValues("miopenConvolutionBwdDataAlgoWinograd",
                                     FindDbData{
                                         solver,
                                         time_wino,
                                         0,
                                         {"miopenConvolutionBwdDataAlgoWinograd", network_config},
                                     });
>>>>>>> 326bf225
                }
            }

            // Direct algo
            {
                std::string network_config;
                ExtraKernelArgs eka;
                ConvolutionUserBuffers bufs(workSpace, workSpaceSize);
                bufs.SetBwd(dx, w, dy);
                const auto all = FindDataDirectSolutions(handle,
                                                         dxDesc,
                                                         wDesc,
                                                         dyDesc,
                                                         exhaustiveSearch,
                                                         false,
                                                         network_config,
                                                         eka,
                                                         bufs);
                miopen::solver::ConvSolution selected{miopenStatusUnknownError};
                float best = std::numeric_limits<float>::max();
                visit_float(dyDesc.GetType(), [&](auto as_float) {
                    for(const auto& sol : all)
                    {
                        float elapsed = 0.0f;
                        const int rc  = EvaluateDataDirectSolution(handle,
                                                                  sol,
                                                                  eka,
                                                                  dy,
                                                                  w,
                                                                  dx,
                                                                  dyDesc,
                                                                  workSpace,
                                                                  workSpaceSize,
                                                                  as_float(0.0f),
                                                                  elapsed);
                        if(rc != 0)
                        {
                            MIOPEN_LOG_E(sol << " returns " << rc);
                        }
                        else
                        {
                            MIOPEN_LOG_I(sol << ": " << elapsed << (elapsed < best ? " < " : " >= ")
                                             << best);
                            if(elapsed < best)
                            {
                                best     = elapsed;
                                selected = sol;
                            }
                        }
                    }
                });
                if(selected.Succeeded())
                {
                    const std::string algorithm_name = "miopenConvolutionBwdDataAlgoDirect";
                    AddKernels(handle, algorithm_name, network_config, selected, nullptr);
                    MIOPEN_LOG_I("Selected: " << selected << ": " << best << ", workspce_sz = "
                                              << selected.workspce_sz);
                    record.SetValues(algorithm_name,
                                     FindDbData{
                                         selected.solver_id,
                                         best,
                                         selected.workspce_sz,
                                         {algorithm_name, network_config},
                                     });
                }
            }
        }

        // Implicit GEMM algo
        {
            std::string network_config;
            ExtraKernelArgs eka;
            ConvolutionUserBuffers bufs(workSpace, workSpaceSize);
            bufs.SetBwd(dx, w, dy);
            const auto all = this->FindDataImplicitGemmSolutions(
                handle, dxDesc, wDesc, dyDesc, exhaustiveSearch, false, network_config, eka, bufs);
            miopen::solver::ConvSolution selected{miopenStatusUnknownError};
            float best = std::numeric_limits<float>::max();
            visit_float(dxDesc.GetType(), [&](auto as_float) {
                for(const auto& sol : all)
                {
                    float elapsed = 0.0f;
                    const int rc  = EvaluateDataImplicitGemmSolution(handle,
                                                                    sol,
                                                                    eka,
                                                                    dy,
                                                                    w,
                                                                    dx,
                                                                    dxDesc,
                                                                    false,
                                                                    this->GetConvStrides(),
                                                                    workSpace,
                                                                    workSpaceSize,
                                                                    as_float(0.0f),
                                                                    elapsed);

                    if(rc != 0)
                    {
                        MIOPEN_LOG_E(sol << " returns " << rc);
                    }
                    else
                    {
                        MIOPEN_LOG_I(sol << ": " << elapsed << (elapsed < best ? " < " : " >= ")
                                         << best);
                        if(elapsed < best)
                        {
                            best     = elapsed;
                            selected = sol;
                        }
                    }
                }
            });

            if(selected.Succeeded())
            {
                const std::string algorithm_name = "miopenConvolutionBwdDataAlgoImplicitGEMM";
                AddKernels(handle, algorithm_name, network_config, selected, nullptr);
                MIOPEN_LOG_I("Selected: " << selected << ": " << best << ", workspce_sz = "
                                          << selected.workspce_sz);
                record.SetValues(algorithm_name,
                                 FindDbData{selected.solver_id,
                                            best,
                                            selected.workspce_sz,
                                            {algorithm_name, network_config}});
            }
        }
<<<<<<< HEAD
=======

>>>>>>> 326bf225
        if(GetSpatialDimension() == 2 && GetConvDilations()[0] == 1 && GetConvDilations()[1] == 1 &&
           group_count == 1)
        {
            // FFT algo
            std::string network_config;
            std::vector<KernelInvoke> kernels_fft;
            size_t workspace_fft = BackwardGetWorkSpaceSizeFFT(wDesc, dyDesc, dxDesc);
            if(FindBwdFFTKernel(
                   handle, dyDesc, wDesc, dxDesc, workspace_fft, kernels_fft, network_config) == 0)
            {
                (void)kernels_fft; // not used now, but needed as fft coverage widens
                if(workSpace != nullptr && workSpaceSize >= workspace_fft)
                {
                    float time_fft = ExecuteBwdFFTKernel(
                        handle, dyDesc, dy, wDesc, w, dxDesc, dx, workSpace, workSpaceSize, true);
                    record.SetValues("miopenConvolutionBwdDataAlgoFFT",
                                     FindDbData{
                                         "fft",
                                         time_fft,
                                         workspace_fft,
                                         {"miopenConvolutionBwdDataAlgoFFT", network_config},
                                     });
                }
            }
        }

#if MIOPEN_USE_GEMM
        if(!miopen::IsDisabled(MIOPEN_DEBUG_CONV_GEMM{}) &&
           !(IsAnyBufferBF16(dxDesc, dyDesc, wDesc) && !IsUseRocBlas))
        { // GEMM based
            ValidateGroupCount(dxDesc, wDesc, *this);

            const bool time_precision = (!IsDisabled(MIOPEN_CONV_PRECISE_ROCBLAS_TIMING{}));

            std::size_t in_n, in_c;
            std::tie(in_n, in_c) = tie_pick<0, 1>()(dxDesc.GetLengths());

            std::size_t wei_k = wDesc.GetLengths()[0];

            std::size_t spatial_dim = GetSpatialDimension();

            auto in_spatial  = boost::adaptors::slice(dxDesc.GetLengths(), 2, 2 + spatial_dim);
            auto wei_spatial = boost::adaptors::slice(wDesc.GetLengths(), 2, 2 + spatial_dim);
            auto out_spatial = boost::adaptors::slice(dyDesc.GetLengths(), 2, 2 + spatial_dim);

            // 1x1 does not require col2im
            if(GetSpatialDimension() == 2 &&
               miopen::all_of(wei_spatial, [](auto v) { return v == 1; }) &&
               miopen::all_of(GetConvPads(), [](auto v) { return v == 0; }) &&
               miopen::all_of(GetConvStrides(), [](auto v) { return v == 2; }) &&
               workSpace != nullptr &&
               workSpaceSize >= BackwardDataGetWorkSpaceSizeGEMMTranspose(dyDesc, dxDesc))
            {
                if(group_count > 1)
                {
                    MIOPEN_LOG_FUNCTION("groupconv, 1x1 u2xv2");
                }
                else
                {
                    MIOPEN_LOG_FUNCTION("convolution, 1x1 u2xv2");
                }
                float time_gemm = 0;

                // Initialization required for upsampling in bwd direction
                float zero = 0.f;
                SetTensor(handle, dxDesc, dx, &zero);
                time_gemm = handle.GetKernelTime();

                // dx = CNHW2NCHW(transpose(w) * NCHW2CNHW(dy))
                transpose_NCHW2CNHW(handle,
                                    in_n,
                                    wei_k,
                                    out_spatial[0],
                                    out_spatial[1],
                                    out_spatial[0],
                                    out_spatial[1],
                                    dy,
                                    workSpace,
                                    0,
                                    0,
                                    1,
                                    1,
                                    dyDesc.GetType());
                time_gemm += handle.GetKernelTime();

                GemmDescriptor gemm_desc =
                    group_count > 1 ? CreateGemmDescriptorGroupConvCNHWBwdData(
                                          wDesc, dyDesc, dxDesc, group_count)
                                    : CreateGemmDescriptorConvCNHWBwdData(wDesc, dyDesc, dxDesc);

                auto kcache_key = FindDbKCacheKey{};

                miopenStatus_t gemm_status =
                    CallGemmTimeMeasure(handle,
                                        gemm_desc,
                                        w,
                                        0,
                                        workSpace,
                                        0,
                                        workSpace,
                                        dyDesc.GetElementSize(),
                                        &kcache_key,
                                        time_precision,
                                        group_count > 1 ? callGemmStridedBatched : callGemm);

                time_gemm += handle.GetKernelTime();

                transpose_CNHW2NCHW(handle,
                                    in_n,
                                    in_c,
                                    out_spatial[0],
                                    out_spatial[1],
                                    in_spatial[0],
                                    in_spatial[1],
                                    workSpace,
                                    dx,
                                    dyDesc.GetElementSize(),
                                    0,
                                    GetConvStrides()[0],
                                    GetConvStrides()[1],
                                    dyDesc.GetType());
                time_gemm += handle.GetKernelTime();

                if(gemm_status == miopenStatusSuccess)
                    record.SetValues(
                        "miopenConvolutionBwdDataAlgoGEMM",
                        FindDbData{"gemm",
                                   time_gemm,
                                   BackwardDataGetWorkSpaceSizeGEMMTranspose(dyDesc, dxDesc),
                                   kcache_key});
            }
            // 1x1_stride=1 convolutions use GEMM and zero workspace
            else if(miopen::all_of(wei_spatial, [](auto v) { return v == 1; }) &&
                    miopen::all_of(GetConvPads(), [](auto v) { return v == 0; }) &&
                    miopen::all_of(GetConvStrides(), [](auto v) { return v == 1; }))
            {
                if(group_count > 1)
                {
                    MIOPEN_LOG_FUNCTION("groupconv, 1x1");
                }
                else
                {
                    MIOPEN_LOG_FUNCTION("convolution, 1x1");
                }
                // dx = transpose(w) * dy
                GemmDescriptor gemm_desc =
                    group_count > 1
                        ? CreateGemmDescriptorGroupConvBwdData(wDesc, dyDesc, dxDesc, group_count)
                        : CreateGemmStridedBatchedDescriptorConv1x1BwdData(wDesc, dyDesc, dxDesc);

                auto kcache_key = FindDbKCacheKey{};

                miopenStatus_t gemm_status = CallGemmTimeMeasure(handle,
                                                                 gemm_desc,
                                                                 w,
                                                                 0,
                                                                 dy,
                                                                 0,
                                                                 dx,
                                                                 0,
                                                                 &kcache_key,
                                                                 time_precision,
                                                                 callGemmStridedBatched);

                float time_gemm = handle.GetKernelTime();
                if(group_count > 1)
                    time_gemm *= in_n;

                if(gemm_status == miopenStatusSuccess)
                    record.SetValues("miopenConvolutionBwdDataAlgoGEMM",
                                     FindDbData{
                                         "gemm", time_gemm, 0, kcache_key,
                                     });
            }
            // if not 1x1
            else if(workSpace != nullptr &&
                    workSpaceSize >=
                        (BackwardDataGetWorkSpaceSizeGEMM(wDesc, dyDesc) * group_count))
            {
                if(group_count > 1)
                {
                    MIOPEN_LOG_FUNCTION("groupconv, non 1x1");
                }
                else
                {
                    MIOPEN_LOG_FUNCTION("convolution, non 1x1");
                }
                float time_col2im = 0;
                int in_offset     = 0;

                // dx = transpose(w) * dy
                GemmDescriptor gemm_desc =
                    group_count > 1
                        ? CreateGemmDescriptorGroupConvBwdData(wDesc, dyDesc, dxDesc, group_count)
                        : CreateGemmDescriptorConvBwdData(wDesc, dyDesc, dxDesc);

                auto kcache_key = FindDbKCacheKey{};

                miopenStatus_t gemm_status = CallGemmTimeMeasure(
                    handle,
                    gemm_desc,
                    w,
                    0,
                    dy,
                    0,
                    workSpace,
                    0,
                    &kcache_key,
                    time_precision,
                    group_count > 1 ? callGemmStridedBatched : callGemm,
                    group_count > 1 ? GemmBackend_t::rocblas : GemmBackend_t::miopengemm);

                float time_gemm = in_n * handle.GetKernelTime();
                time_col2im     = Col2ImGPU(handle,
                                        GetSpatialDimension(),
                                        workSpace,
                                        out_spatial,
                                        wei_spatial,
                                        GetConvPads(),
                                        GetConvStrides(),
                                        GetConvDilations(),
                                        in_c,
                                        in_spatial,
                                        dx,
                                        in_offset,
                                        dyDesc.GetType());

                time_gemm += in_n * time_col2im;

                if(gemm_status == miopenStatusSuccess)
                    record.SetValues("miopenConvolutionBwdDataAlgoGEMM",
                                     FindDbData{
                                         "gemm",
                                         time_gemm,
                                         BackwardDataGetWorkSpaceSizeGEMM(wDesc, dyDesc),
                                         kcache_key,
                                     });
            }
        }
#else
        (void)workSpace;     // Suppress warning
        (void)workSpaceSize; // Suppress warning
#endif
    });

    if(perf_db.empty())
        MIOPEN_THROW(miopenStatusUnknownError, "Backward Data Algo cannot be executed");

    std::sort(begin(perf_db), end(perf_db));

    for(const auto& entry : perf_db)
        MIOPEN_LOG_I(entry.name << "\t" << entry.time << "\t" << entry.workspace);

    *returnedAlgoCount = std::min(requestAlgoCount, static_cast<int>(perf_db.size()));

    for(int i = 0; i < *returnedAlgoCount; i++)
    {
        perfResults[i].bwd_data_algo = StringToConvolutionBwdDataAlgo(perf_db[i].name);
        perfResults[i].time          = perf_db[i].time;
        perfResults[i].memory        = perf_db[i].workspace;
    }

    MIOPEN_LOG_I("BWD Chosen Algorithm: " << perf_db[0].solver_id << " , " << perf_db[0].workspace
                                          << ", "
                                          << perf_db[0].time);
}

struct ConvBwdTensors
{
    const TensorDescriptor& dyDesc;
    ConstData_t dy;
    const TensorDescriptor& wDesc;
    ConstData_t w;
    const TensorDescriptor& dxDesc;
    Data_t dx;

    operator ConvTensors() const { return {dxDesc, dx, wDesc, w, dyDesc, dy}; }
};

template <class TKernels>
void ConvBwdImplicitGemm(const ConvolutionContext& ctx,
                         Handle& handle,
                         const ConvBwdTensors& tensors,
                         Data_t workSpace,
                         std::size_t workSpaceSize,
                         const TKernels& kernels);

static void ConvBwdCheckNumerics(Handle& handle,
                                 const ConvBwdTensors& tensors,
                                 const void* beta,
                                 std::function<void()>&& worker)
{
    if(!miopen::CheckNumericsEnabled())
    {
        worker();
        return;
    }

    miopen::checkNumericsInput(handle, tensors.dyDesc, tensors.dy);
    miopen::checkNumericsInput(handle, tensors.wDesc, tensors.w);
    if(!float_equal(*(static_cast<const float*>(beta)), 0))
        miopen::checkNumericsInput(handle, tensors.dxDesc, tensors.dx);

    worker();

    miopen::checkNumericsOutput(handle, tensors.dxDesc, tensors.dx);
}

template <class TKernels>
void ConvBwdDirect(const ConvolutionContext& ctx,
                   Handle& handle,
                   const ConvBwdTensors& tensors,
                   Data_t workSpace,
                   TKernels&& kernels);

void ConvBwdWino(const ConvolutionContext& ctx,
                 const ConvBwdTensors& tensors,
                 const KernelInvoke& kernel);

// BackwardDataAlgorithm()
void ConvolutionDescriptor::ConvolutionBackwardData(Handle& handle,
                                                    const void* alpha,
                                                    const TensorDescriptor& dyDesc,
                                                    ConstData_t dy,
                                                    const TensorDescriptor& wDesc,
                                                    ConstData_t w,
                                                    miopenConvBwdDataAlgorithm_t algo,
                                                    const void* beta,
                                                    const TensorDescriptor& dxDesc,
                                                    Data_t dx,
                                                    Data_t workSpace,
                                                    size_t workSpaceSize) const
{
    MIOPEN_LOG_I("algo = " << algo << ", workspace = " << workSpaceSize);
    auto tensors = ConvBwdTensors{dyDesc, dy, wDesc, w, dxDesc, dx};

    ValidateConvTensors(tensors);
    ValidateAlphaBeta(alpha, beta);

    if(wDesc.GetType() == miopenInt8)
        MIOPEN_THROW(miopenStatusBadParm);

    ConvBwdCheckNumerics(handle, tensors, beta, [&]() {
        if(dyDesc.GetLengths()[1] != wDesc.GetLengths()[0])
        {
            MIOPEN_THROW(miopenStatusBadParm);
        }
        ValidateGroupCount(dxDesc, wDesc, *this);

        // Launch all kernels and store the perf, workspace limits, etc.
        switch(algo)
        {
        case miopenConvolutionBwdDataAlgoDirect:
        {
            auto ctx = ConvolutionContext{dxDesc, wDesc, dyDesc, *this, 0}; // backward
            ctx.SetStream(&handle);

            std::string network_config;
            ctx.mloBuildConf_Key(network_config);

            auto&& kernels =
                handle.GetKernels("miopenConvolutionBwdDataAlgoDirect", network_config);
            ConvBwdDirect(ctx, handle, tensors, workSpace, kernels);
            break;
        }

        case miopenConvolutionBwdDataAlgoImplicitGEMM:
        {
            auto ctx = ConvolutionContext{dxDesc, wDesc, dyDesc, *this, 0}; // backward
            ctx.SetStream(&handle);

            std::string network_config;
            ctx.mloBuildConf_Key(network_config);

            auto&& kernels =
                handle.GetKernels("miopenConvolutionBwdDataAlgoImplicitGEMM", network_config);
            ConvBwdImplicitGemm(ctx, handle, tensors, workSpace, workSpaceSize, kernels);
            break;
        }

        case miopenConvolutionBwdDataAlgoWinograd:
        {
            if(group_count > 1)
                MIOPEN_THROW("Winograd is not supported for group conv");

            auto ctx = ConvolutionContext{dxDesc, wDesc, dyDesc, *this, 0}; // backward data

            ctx.SetStream(&handle);
            std::string network_config;
            ctx.mloBuildConf_Key(network_config);

            auto kernel = handle.GetKernel("miopenConvolutionBwdDataAlgoWinograd", network_config);
            ConvBwdWino(ctx, tensors, kernel);
            break;
        }

        case miopenConvolutionBwdDataAlgoGEMM:
            ConvBwdGemm(handle, tensors, workSpace, workSpaceSize);
            break;

        case miopenConvolutionBwdDataAlgoFFT:
            ConvBwdFFT(handle, tensors, workSpace, workSpaceSize);
            break;

        case miopenTransposeBwdDataAlgoGEMM: break;
        }
    });
}

<<<<<<< HEAD
            std::size_t spatial_dim = GetSpatialDimension();

            auto in_spatial  = boost::adaptors::slice(dxDesc.GetLengths(), 2, 2 + spatial_dim);
            auto wei_spatial = boost::adaptors::slice(wDesc.GetLengths(), 2, 2 + spatial_dim);
            auto out_spatial = boost::adaptors::slice(dyDesc.GetLengths(), 2, 2 + spatial_dim);

            if(GetSpatialDimension() == 2 &&
               miopen::all_of(wei_spatial, [](auto v) { return v == 1; }) &&
               miopen::all_of(GetConvPads(), [](auto v) { return v == 0; }) &&
               miopen::all_of(GetConvStrides(), [](auto v) { return v == 2; }))
=======
template <class TKernels>
void ConvBwdDirect(const ConvolutionContext& ctx,
                   Handle& handle,
                   const ConvBwdTensors& tensors,
                   Data_t workSpace,
                   TKernels&& kernels)
{
    assert(!kernels.empty() && kernels.size() <= 2);

    visit_float(tensors.dyDesc.GetType(), [&](auto as_float) {
        float t1 = 0;
        if(kernels[0].GetName() == "gcnAsmConv1x1U" ||
           kernels[0].GetName() == "gcnAsmConv1x1U_stride2")
        {
            int unused       = 0;
            int* return_addr = nullptr;

            int N, C, H, W, K, n_groups;
            GetCompiledInParameters(ctx, &N, &C, &H, &W, &K, &n_groups);

            kernels[0](N,
                       C,
                       H,
                       W,
                       K,
                       n_groups,
                       unused,
                       unused,
                       tensors.dy,
                       tensors.w,
                       (kernels.size() == 2) ? workSpace : tensors.dx,
                       return_addr);
            if(handle.IsProfilingEnabled())
                t1 += handle.GetKernelTime();

            if(kernels.size() == 2)
>>>>>>> 326bf225
            {
                assert(kernels[1].GetName() == "UpSample");

                /// \todo Initialization is required for upsampling. This leads to small
                /// perf drop.
                /// 1: Add kernel (from SetTensor) to the Solution in the Solver.
                /// 2: Fix UpSample kernel, probably by means of conditional
                /// compilation.
                float zero = 0.f;
                SetTensor(handle, tensors.dxDesc, tensors.dx, &zero);
                if(handle.IsProfilingEnabled())
                    t1 += handle.GetKernelTime();

                kernels[1](workSpace, tensors.dx);
                if(handle.IsProfilingEnabled())
                    t1 += handle.GetKernelTime();
            }
        }
        else
        {
            float padding_val = 0;
            kernels[0](tensors.dy, tensors.w, tensors.dx, as_float(padding_val));
            if(handle.IsProfilingEnabled())
                t1 += handle.GetKernelTime();
        }
        if(handle.IsProfilingEnabled())
        {
            handle.ResetKernelTime();
            handle.AccumKernelTime(t1);
        }
    });
}

template <class TKernels>
void ConvBwdImplicitGemm(const ConvolutionContext& /*ctx*/,
                         Handle& handle,
                         const ConvBwdTensors& tensors,
                         Data_t /*workSpace*/,
                         std::size_t /*workSpaceSize*/,
                         const TKernels& kernels)
{
    if(kernels.empty())
        MIOPEN_THROW("Error running Direct Backward convolution. Was Find() executed previously?");

    auto kernel = kernels[0];

    float elapsed  = 0;
    bool hasStride = (tensors.dyDesc.GetLengths()[2] != tensors.dxDesc.GetLengths()[2]) ||
                     (tensors.dyDesc.GetLengths()[3] != tensors.dxDesc.GetLengths()[3]);
    /// \todo set zero within implicitGEMM kernel
    if(hasStride)
    {
        MIOPEN_LOG_I2("hasStride, call SetTensor with zero");
        float zero = 0.f;
        SetTensor(handle, tensors.dxDesc, tensors.dx, &zero);

        if(handle.IsProfilingEnabled())
            elapsed += handle.GetKernelTime();
    }
    // Miminum checks. Only check what is required to select
    // proper invocation procedure & workspace sanity.
    if((kernel.GetName() ==
        "gridwise_convolution_implicit_gemm_v4_nchw_kc1x1_nkhw_lds_double_buffer"))
    {
        kernel(tensors.dy, tensors.w, tensors.dx);

<<<<<<< HEAD
                    float time_0 = 0;
                    for(std::size_t i = 0; i < in_n; i++)
                    {
                        std::size_t out_spatial_size =
                            std::accumulate(out_spatial.begin(),
                                            out_spatial.end(),
                                            std::size_t(1),
                                            std::multiplies<std::size_t>());
=======
        if(handle.IsProfilingEnabled())
            elapsed += handle.GetKernelTime();
    }
    else
    {
        MIOPEN_THROW("Error running Direct Backward convolution (none workspace?)");
    }
    if(handle.IsProfilingEnabled())
    {
        handle.ResetKernelTime();
        handle.AccumKernelTime(elapsed);
    }
}
>>>>>>> 326bf225

void ConvBwdWino(const ConvolutionContext& ctx,
                 const ConvBwdTensors& tensors,
                 const KernelInvoke& kernel)
{
    /// \todo Copied from ConvolutionDescriptor::FindConvBwdDataAlgorithm()
    static const int F_REVERSE_R = 1 << 0;
    static const int F_REVERSE_S = 1 << 1;
    static const int F_FLIP_K_C  = 1 << 2;
    int flags                    = F_REVERSE_R + F_REVERSE_S + F_FLIP_K_C;
    int reserved                 = 0;
    int* return_addr             = nullptr;
    int N, C, H, W, K, n_groups, out_H, out_W, R, S, pad_H, pad_W;
    GetCompiledInParameters(
        ctx, &N, &C, &H, &W, &K, &n_groups, &out_H, &out_W, &R, &S, &pad_H, &pad_W);
    // clang-format off
        MIOPEN_LOG_I2(" N=" << N << " C=" << C << " H=" << H << " W=" << W << " K=" << K
                << " n_groups=" << n_groups << " flags=" << flags << " R=" << R << " S=" << S
                << " pad_H=" << pad_H << " pad_W=" << pad_W << " out_H=" << out_H << " out_W=" << out_W); // clang-format on
    if(kernel.GetName() == "sp3AsmConvRxSU")
    {
        kernel(N,
               C,
               H,
               W,
               K,
               n_groups,
               flags,
               reserved,
               tensors.dy,
               tensors.w,
               tensors.dx,
               return_addr,
               R,
               S,
               pad_H,
               pad_W,
               out_H,
               out_W);
    }
    else
    {
        kernel(N,
               C,
               H,
               W,
               K,
               n_groups,
               flags,
               reserved,
               tensors.dy,
               tensors.w,
               tensors.dx,
               return_addr);
    }
}

void ConvolutionDescriptor::ConvBwdGemm(Handle& handle,
                                        const ConvBwdTensors& tensors,
                                        Data_t workSpace,
                                        std::size_t workSpaceSize) const
{
#if MIOPEN_USE_GEMM
    if(miopen::IsDisabled(MIOPEN_DEBUG_CONV_GEMM{}))
    {
        MIOPEN_THROW("GEMM convolution is disabled");
    }
    if(IsAnyBufferBF16(tensors.dxDesc, tensors.dyDesc, tensors.wDesc) && !IsUseRocBlas)
    {
        MIOPEN_THROW("GEMM convolution is unsupported");
    }

    std::size_t in_n, in_c;
    std::tie(in_n, in_c) = tie_pick<0, 1>()(tensors.dxDesc.GetLengths());

    std::size_t wei_k = tensors.wDesc.GetLengths()[0];

    std::size_t spatial_dim = GetSpatialDimension();

    auto in_spatial  = boost::adaptors::slice(tensors.dxDesc.GetLengths(), 2, 2 + spatial_dim);
    auto wei_spatial = boost::adaptors::slice(tensors.wDesc.GetLengths(), 2, 2 + spatial_dim);
    auto out_spatial = boost::adaptors::slice(tensors.dyDesc.GetLengths(), 2, 2 + spatial_dim);

    if(GetSpatialDimension() == 2 && miopen::all_of(wei_spatial, [](auto v) { return v == 1; }) &&
       miopen::all_of(GetConvPads(), [](auto v) { return v == 0; }) &&
       miopen::all_of(GetConvStrides(), [](auto v) { return v == 2; }))
    {
        if(group_count > 1)
        {
            MIOPEN_LOG_FUNCTION("groupconv, 1x1, u2xv2");
        }
        else
        {
            MIOPEN_LOG_FUNCTION("convolution, 1x1, u2xv2");
        }

        float t1 = 0;
        // Initialization required for upsampling in bwd direction
        float zero = 0.f;
        SetTensor(handle, tensors.dxDesc, tensors.dx, &zero);
        if(handle.IsProfilingEnabled())
            t1 = handle.GetKernelTime();

        assert(workSpace != nullptr &&
               workSpaceSize >=
                   BackwardDataGetWorkSpaceSizeGEMMTranspose(tensors.dyDesc, tensors.dxDesc));

        transpose_NCHW2CNHW(handle,
                            in_n,
                            wei_k,
                            out_spatial[0],
                            out_spatial[1],
                            out_spatial[0],
                            out_spatial[1],
                            tensors.dy,
                            workSpace,
                            0,
                            0,
                            1,
                            1,
                            tensors.dyDesc.GetType());
        if(handle.IsProfilingEnabled())
            t1 += handle.GetKernelTime();

        if(group_count > 1)
        {
            GemmDescriptor gemm_desc = CreateGemmDescriptorGroupConvCNHWBwdData(
                tensors.wDesc, tensors.dyDesc, tensors.dxDesc, group_count);

            CallGemmStridedBatched(handle,
                                   gemm_desc,
                                   tensors.w,
                                   0,
                                   workSpace,
                                   0,
                                   workSpace,
                                   tensors.dyDesc.GetElementSize(),
                                   nullptr,
                                   false);
        }
        else
        {
            // tensors.dx = CNHW2NCHW(transpose(tensors.w) * NCHW2CNHW(tensors.dy))
            GemmDescriptor gemm_desc =
                CreateGemmDescriptorConvCNHWBwdData(tensors.wDesc, tensors.dyDesc, tensors.dxDesc);

            // tensors.dx = CNHW2NCHW(transpose(tensors.w) * NCHW2CNHW(tensors.dy))
            CallGemm(handle,
                     gemm_desc,
                     tensors.w,
                     0,
                     workSpace,
                     0,
                     workSpace,
                     tensors.dyDesc.GetElementSize(),
                     nullptr,
                     false);
        }
        if(handle.IsProfilingEnabled())
            t1 += handle.GetKernelTime();

        transpose_CNHW2NCHW(handle,
                            in_n,
                            in_c,
                            out_spatial[0],
                            out_spatial[1],
                            in_spatial[0],
                            in_spatial[1],
                            workSpace,
                            tensors.dx,
                            tensors.dyDesc.GetElementSize(),
                            0,
                            GetConvStrides()[0],
                            GetConvStrides()[1],
                            tensors.dyDesc.GetType());
        if(handle.IsProfilingEnabled())
            t1 += handle.GetKernelTime();

        if(handle.IsProfilingEnabled())
        {
            handle.ResetKernelTime();
            handle.AccumKernelTime(t1);
        }
    }
    // 1x1_stride=1 convolutions use GEMM and zero workspace
    else if(miopen::all_of(wei_spatial, [](auto v) { return v == 1; }) &&
            miopen::all_of(GetConvPads(), [](auto v) { return v == 0; }) &&
            miopen::all_of(GetConvStrides(), [](auto v) { return v == 1; }))
    {
        if(group_count > 1)
        {
            MIOPEN_LOG_FUNCTION("groupconv, 1x1");

            GemmDescriptor gemm_desc = CreateGemmDescriptorGroupConvBwdData(
                tensors.wDesc, tensors.dyDesc, tensors.dxDesc, group_count);

            float time_0 = 0;
            for(std::size_t i = 0; i < in_n; i++)
            {
                std::size_t out_spatial_size = std::accumulate(out_spatial.begin(),
                                                               out_spatial.end(),
                                                               std::size_t(1),
                                                               std::multiplies<std::size_t>());

                std::size_t in_spatial_size = std::accumulate(in_spatial.begin(),
                                                              in_spatial.end(),
                                                              std::size_t(1),
                                                              std::multiplies<std::size_t>());

<<<<<<< HEAD
                float time_0 = 0;
                float t1     = 0;
                for(std::size_t i = 0; i < in_n; i++)
                {
                    std::size_t out_offset = i * wei_k * out_spatial_size;
                    std::size_t in_offset  = i * in_c * in_spatial_size;
=======
                std::size_t out_offset = i * wei_k * out_spatial_size;
>>>>>>> 326bf225

                std::size_t in_offset = i * in_c * in_spatial_size;

<<<<<<< HEAD
                    if(handle.IsProfilingEnabled())
                        t1 = handle.GetKernelTime();

                    Col2ImGPU(handle,
                              GetSpatialDimension(),
                              workSpace,
                              out_spatial,
                              wei_spatial,
                              GetConvPads(),
                              GetConvStrides(),
                              GetConvDilations(),
                              in_c,
                              in_spatial,
                              dx,
                              in_offset,
                              dyDesc.GetType());

                    // Update times for both the kernels
                    if(handle.IsProfilingEnabled())
                    {
                        if(i == in_n - 1)
                            handle.AccumKernelTime(t1 + time_0);
                        else
                            handle.AccumKernelTime(t1);
                        time_0 += handle.GetKernelTime();
                    }
=======
                CallGemmStridedBatched(handle,
                                       gemm_desc,
                                       tensors.w,
                                       0,
                                       tensors.dy,
                                       out_offset,
                                       tensors.dx,
                                       in_offset,
                                       nullptr,
                                       false);

                if(handle.IsProfilingEnabled())
                {
                    if(i == in_n - 1)
                        handle.AccumKernelTime(time_0);
                    time_0 += handle.GetKernelTime();
>>>>>>> 326bf225
                }
            }
        }
        else
        {
            MIOPEN_LOG_FUNCTION("convolution, 1x1");

            // tensors.dx = transpose(tensors.w) * tensors.dy
            GemmDescriptor gemm_desc = CreateGemmStridedBatchedDescriptorConv1x1BwdData(
                tensors.wDesc, tensors.dyDesc, tensors.dxDesc);

            // tensors.dx = transpose(tensors.w) * tensors.dy
            CallGemmStridedBatched(
                handle, gemm_desc, tensors.w, 0, tensors.dy, 0, tensors.dx, 0, nullptr, false);
        }
    }
    // if not 1x1
    else
    {
        if(group_count > 1)
        {
            MIOPEN_LOG_FUNCTION("groupconv, non 1x1");
        }
        else
        {
            MIOPEN_LOG_FUNCTION("convolution, non 1x1");
        }
        assert(workSpace != nullptr &&
               workSpaceSize >=
                   (BackwardDataGetWorkSpaceSizeGEMM(tensors.wDesc, tensors.dyDesc) * group_count));

        // tensors.dx = transpose(tensors.w) * tensors.dy
        GemmDescriptor gemm_desc{};
        if(group_count > 1)
            gemm_desc = CreateGemmDescriptorGroupConvBwdData(
                tensors.wDesc, tensors.dyDesc, tensors.dxDesc, group_count);
        else
            gemm_desc =
                CreateGemmDescriptorConvBwdData(tensors.wDesc, tensors.dyDesc, tensors.dxDesc);

        handle.ResetKernelTime();

        std::size_t out_spatial_size = std::accumulate(
            out_spatial.begin(), out_spatial.end(), std::size_t(1), std::multiplies<std::size_t>());

        std::size_t in_spatial_size = std::accumulate(
            in_spatial.begin(), in_spatial.end(), std::size_t(1), std::multiplies<std::size_t>());

        float time_0 = 0;
        float t1     = 0;
        for(std::size_t i = 0; i < in_n; i++)
        {
            std::size_t out_offset = i * wei_k * out_spatial_size;
            std::size_t in_offset  = i * in_c * in_spatial_size;

            // tensors.dx = transpose(tensors.w) * tensors.dy
            if(group_count > 1)
                CallGemmStridedBatched(handle,
                                       gemm_desc,
                                       tensors.w,
                                       0,
                                       tensors.dy,
                                       out_offset,
                                       workSpace,
                                       0,
                                       nullptr,
                                       false);
            else
                CallGemm(handle,
                         gemm_desc,
                         tensors.w,
                         0,
                         tensors.dy,
                         out_offset,
                         workSpace,
                         0,
                         nullptr,
                         false,
                         GemmBackend_t::miopengemm);

            if(handle.IsProfilingEnabled())
                t1 = handle.GetKernelTime();

            Col2ImGPU(handle,
                      GetSpatialDimension(),
                      workSpace,
                      out_spatial,
                      wei_spatial,
                      GetConvPads(),
                      GetConvStrides(),
                      GetConvDilations(),
                      in_c,
                      in_spatial,
                      tensors.dx,
                      in_offset,
                      tensors.dyDesc.GetType());

            // Update times for both the kernels
            if(handle.IsProfilingEnabled())
            {
                if(i == in_n - 1)
                    handle.AccumKernelTime(t1 + time_0);
                else
                    handle.AccumKernelTime(t1);
                time_0 += handle.GetKernelTime();
            }
        }
    }
#ifdef NDEBUG
    std::ignore = workSpaceSize;
#endif
#else
    std::ignore = handle;
    std::ignore = tensors;
    std::ignore = workSpace;
    std::ignore = workSpaceSize;
    MIOPEN_THROW("GEMM is not supported");
#endif
}

void ConvolutionDescriptor::ConvBwdFFT(Handle& handle,
                                       const ConvBwdTensors& tensors,
                                       Data_t workSpace,
                                       size_t workSpaceSize) const
{
    size_t workspace_fft =
        BackwardGetWorkSpaceSizeFFT(tensors.wDesc, tensors.dyDesc, tensors.dxDesc);
    if(workSpace != nullptr && workSpaceSize >= workspace_fft)
    {
        bool timed  = handle.IsProfilingEnabled();
        float timev = ExecuteBwdFFTKernel(handle,
                                          tensors.dyDesc,
                                          tensors.dy,
                                          tensors.wDesc,
                                          tensors.w,
                                          tensors.dxDesc,
                                          tensors.dx,
                                          workSpace,
                                          workSpaceSize,
                                          timed);

        if(timed)
        {
            handle.ResetKernelTime();
            handle.AccumKernelTime(timev);
        }
    }
}

std::size_t ConvolutionDescriptor::GetBackwardSolutionCount(Handle& handle,
                                                            const TensorDescriptor& dyDesc,
                                                            const TensorDescriptor& wDesc,
                                                            const TensorDescriptor& dxDesc) const
{
    ValidateGroupCount(dxDesc, wDesc, *this);
    const auto problem = ProblemDescription{dxDesc, wDesc, dyDesc, *this, 0};
    const auto count   = GetSolutionCount(handle, problem);
    if(count > 0)
        return count;
    return GetBwdSolutionCountFallback(dyDesc, wDesc, dxDesc);
}

void ConvolutionDescriptor::GetBackwardSolutions(Handle& handle,
                                                 const TensorDescriptor& dyDesc,
                                                 const TensorDescriptor& wDesc,
                                                 const TensorDescriptor& dxDesc,
                                                 size_t maxSolutionCount,
                                                 size_t* solutionCount,
                                                 miopenConvSolution_t* solutions) const
{
    if(solutionCount == nullptr)
        MIOPEN_THROW(miopenStatusBadParm, "solutionCount cannot be nullptr");
    if(solutions == nullptr)
        MIOPEN_THROW(miopenStatusBadParm, "solutions cannot be nullptr");

    const auto problem = ProblemDescription{dxDesc, wDesc, dyDesc, *this, 0};
    GetSolutions(handle,
                 problem,
                 maxSolutionCount,
                 solutionCount,
                 solutions,
                 StringToConvolutionBwdDataAlgo);

    if(*solutionCount == 0)
        GetBwdSolutionsFallback(
            handle, dyDesc, wDesc, dxDesc, maxSolutionCount, solutionCount, solutions);
}

void ConvolutionDescriptor::CompileBackwardSolution(Handle& handle,
                                                    const TensorDescriptor& dyDesc,
                                                    const TensorDescriptor& wDesc,
                                                    const TensorDescriptor& dxDesc,
                                                    solver::Id solver_id) const
{
    MIOPEN_LOG_I2("solver_id = " << solver_id.ToString());

    auto ctx = ConvolutionContext{dxDesc, wDesc, dyDesc, *this, 0};
    ctx.SetStream(&handle);
    CompileSolution(handle, solver_id, ctx, [&]() {
        const auto workspace_fft = BackwardGetWorkSpaceSizeFFT(wDesc, dyDesc, dxDesc);
        std::vector<KernelInvoke> ignore0;
        std::string ignore1;
        FindBwdFFTKernel(handle, dyDesc, wDesc, dxDesc, workspace_fft, ignore0, ignore1);
    });
}

std::size_t ConvolutionDescriptor::GetBackwardSolutionWorkspaceSize(Handle& handle,
                                                                    const TensorDescriptor& dyDesc,
                                                                    const TensorDescriptor& wDesc,
                                                                    const TensorDescriptor& dxDesc,
                                                                    solver::Id solver_id) const
{
    MIOPEN_LOG_I2("solver_id = " << solver_id.ToString());
    const auto problem   = ProblemDescription{dxDesc, wDesc, dyDesc, *this, 0};
    const auto workspace = GetSolutionWorkspaceSize(handle, problem, solver_id);
    if(workspace)
        return *workspace;
    return GetBwdSolutionWorkspaceSizeFallback(dyDesc, wDesc, dxDesc, solver_id);
}

void ConvolutionDescriptor::ConvolutionBackwardImmediate(Handle& handle,
                                                         const TensorDescriptor& dyDesc,
                                                         ConstData_t dy,
                                                         const TensorDescriptor& wDesc,
                                                         ConstData_t w,
                                                         const TensorDescriptor& dxDesc,
                                                         Data_t dx,
                                                         Data_t workSpace,
                                                         std::size_t workSpaceSize,
                                                         solver::Id solver_id) const
{
    MIOPEN_LOG_I2("solver_id = " << solver_id.ToString() << ", workspace = " << workSpaceSize);
    auto tensors = ConvBwdTensors{dyDesc, dy, wDesc, w, dxDesc, dx};

    ValidateConvTensors(tensors);

    if(wDesc.GetType() == miopenInt8)
        MIOPEN_THROW(miopenStatusBadParm);

    static const float beta = 0.0f;
    ConvBwdCheckNumerics(handle, tensors, &beta, [&]() {
        if(dyDesc.GetLengths()[1] != wDesc.GetLengths()[0])
        {
            MIOPEN_THROW(miopenStatusBadParm);
        }
        ValidateGroupCount(dxDesc, wDesc, *this);

        if(solver_id == solver::Id::gemm())
        {
            ConvBwdGemm(handle, tensors, workSpace, workSpaceSize);
            return;
        }

        std::string network_config;
        auto ctx = ConvolutionContext{dxDesc, wDesc, dyDesc, *this, 0};
        ctx.SetStream(&handle);
        ctx.mloBuildConf_Key(network_config);
        auto algo_name           = solver_id.GetAlgo(miopenConvBwdData);
        const auto&& chk_kernels = handle.GetKernels(algo_name, network_config);
        auto v_chk_kernels = std::vector<KernelInvoke>{chk_kernels.begin(), chk_kernels.end()};

        if(!v_chk_kernels.empty())
        {
            MIOPEN_LOG_I2(
                "Found previously compiled kernels for solution: " << solver_id.ToString());
            if(solver_id == solver::Id::fft())
            {
                ConvBwdFFT(handle, tensors, workSpace, workSpaceSize);
            }
            if(algo_name == "miopenConvolutionBwdDataAlgoWinograd")
                ConvBwdWino(ctx, tensors, v_chk_kernels.front());
            else if(algo_name == "miopenConvolutionBwdDataAlgoDirect")
                ConvBwdDirect(ctx, handle, tensors, workSpace, v_chk_kernels);
            else if(algo_name == "miopenConvolutionBwdDataAlgoImplicitGEMM")
                ConvBwdImplicitGemm(ctx, handle, tensors, workSpace, workSpaceSize, v_chk_kernels);
            else
                MIOPEN_THROW("Invalid algorithm: " + algo_name);
            return;
        }

        const auto problem = ProblemDescription{dxDesc, wDesc, dyDesc, *this, 0};
        const FindDbRecord fdb_record{handle, problem};

        for(const auto& pair : fdb_record)
        {
            if(solver::Id{pair.second.solver_id} != solver_id)
                continue;

            const auto&& kernels = handle.GetKernels(pair.second.kcache_key.algorithm_name,
                                                     pair.second.kcache_key.network_config);
            auto v_kernels = std::vector<KernelInvoke>{kernels.begin(), kernels.end()};

            if(solver_id == solver::Id::fft())
            {
                if(v_kernels.empty())
                {
                    std::string ignore;
                    FindBwdFFTKernel(
                        handle, dyDesc, wDesc, dxDesc, workSpaceSize, v_kernels, ignore);
                }

                ConvBwdFFT(handle, tensors, workSpace, workSpaceSize);
                return;
            }

            if(v_kernels.empty())
                v_kernels = CompileSolver(handle, ctx, solver_id, pair.second.kcache_key);

            if(pair.second.kcache_key.algorithm_name == "miopenConvolutionBwdDataAlgoWinograd")
                ConvBwdWino(ctx, tensors, v_kernels.front());
            else if(pair.second.kcache_key.algorithm_name == "miopenConvolutionBwdDataAlgoDirect")
                ConvBwdDirect(ctx, handle, tensors, workSpace, v_kernels);
            else if(pair.second.kcache_key.algorithm_name ==
                    "miopenConvolutionBwdDataAlgoImplicitGEMM")
                ConvBwdImplicitGemm(ctx, handle, tensors, workSpace, workSpaceSize, v_kernels);
            else
                MIOPEN_THROW("Invalid algorithm: " + pair.second.kcache_key.algorithm_name);
            return;
        }

        // Todo: solver not found in find-db.
        MIOPEN_THROW(miopenStatusNotImplemented);
    });
}

template <typename T>
inline float EvaluateWrWDirectSolution(Handle& handle,
                                       const ConvolutionContext& ctx,
                                       const solver::ConvSolution& s,
                                       ConstData_t dy,
                                       ConstData_t x,
                                       Data_t dw,
                                       Data_t workSpace,
                                       const size_t workSpaceSize,
                                       T padding_val)
{
    float elapsed            = 0;
    const auto& kernels_info = s.construction_params;
    assert((s.workspce_sz != 0 && kernels_info.size() == 2) ||
           (s.workspce_sz == 0 && kernels_info.size() == 1));
    std::vector<KernelInvoke> kernels;
    AddKernels(handle, "", "", s, &kernels);
    const auto& k_info = kernels_info[0];
    if(kernels_info.size() == 1)
    {
        if(k_info.kernel_name == "gcnAsmConv3x3WrW" || k_info.kernel_name == "gcnAsmConv1x1WrW")
        {
            int unused       = 0;
            int* return_addr = nullptr;
            int N, C, H, W, K, n_groups;
            GetCompiledInParameters(ctx, &N, &C, &H, &W, &K, &n_groups);
            kernels[0](N, C, H, W, K, n_groups, unused, unused, x, dw, dy, return_addr);
        }
        else
        {
            kernels[0](dy, x, dw, padding_val);
        }
        elapsed = handle.GetKernelTime();
    }
    else
    {
        if(workSpace != nullptr && workSpaceSize >= s.workspce_sz)
        {
            if(k_info.kernel_name == "SubSample") // bwd stride 2
            {
                kernels[0](x, workSpace);
                elapsed = handle.GetKernelTime();
                if(kernels_info[1].kernel_name == "gcnAsmConv1x1WrW")
                {
                    int unused       = 0;
                    int* return_addr = nullptr;
                    int N, C, H, W, K, n_groups;
                    GetCompiledInParameters(ctx, &N, &C, &H, &W, &K, &n_groups);
                    kernels[1](
                        N, C, H, W, K, n_groups, unused, unused, workSpace, dw, dy, return_addr);
                }
                else
                {
                    kernels[1](dy, workSpace, dw, padding_val);
                }
                elapsed += handle.GetKernelTime();
            }
            else
            {
                kernels[0](dy, x, workSpace, padding_val);
                elapsed = handle.GetKernelTime();
                kernels[1](workSpace, dw); // reduction
                elapsed += handle.GetKernelTime();
            }
        }
    }
    return elapsed;
}

void ConvolutionDescriptor::FindConvBwdWeightsAlgorithm(Handle& handle,
                                                        const TensorDescriptor& dyDesc,
                                                        ConstData_t dy,
                                                        const TensorDescriptor& xDesc,
                                                        ConstData_t x,
                                                        const TensorDescriptor& dwDesc,
                                                        Data_t dw,
                                                        const int requestAlgoCount,
                                                        int* const returnedAlgoCount,
                                                        miopenConvAlgoPerf_t* perfResults,
                                                        Data_t workSpace,
                                                        size_t workSpaceSize,
                                                        bool exhaustiveSearch) const
{
    MIOPEN_LOG_I("");
    if(x == nullptr || dw == nullptr || dy == nullptr)
        MIOPEN_THROW(miopenStatusBadParm, "Buffers cannot be NULL");
    if(returnedAlgoCount == nullptr)
        MIOPEN_THROW(miopenStatusBadParm, "returnedAlgoCount cannot be nullptr");
    if(perfResults == nullptr)
        MIOPEN_THROW(miopenStatusBadParm, "perfResults cannot be nullptr");
    if(requestAlgoCount < 1)
        MIOPEN_THROW(miopenStatusBadParm, "requestAlgoCount cannot be < 1");
    if(xDesc.GetType() == miopenInt8)
        MIOPEN_THROW(miopenStatusBadParm);

    *returnedAlgoCount = 0;

    AutoEnableProfiling enableProfiling{handle};

    auto problem = ProblemDescription{xDesc, dwDesc, dyDesc, *this, 0};
    problem.direction.SetBackwardWrW();

    // < algorith_name, <time, workspace_size> >
    auto perf_db = FindDbRecord::TryLoad(handle, problem, [&](DbRecord& record) {

#if MIOPEN_USE_GEMM
        if(!miopen::IsDisabled(MIOPEN_DEBUG_CONV_GEMM{}) &&
           !(IsAnyBufferBF16(xDesc, dyDesc, dwDesc) && !IsUseRocBlas))
        {
            const bool time_precision = (!IsDisabled(MIOPEN_CONV_PRECISE_ROCBLAS_TIMING{}));

            ValidateGroupCount(xDesc, dwDesc, *this);

            std::size_t in_n, in_c;
            std::tie(in_n, in_c) = tie_pick<0, 1>()(xDesc.GetLengths());

            auto in_spatial =
                boost::adaptors::slice(xDesc.GetLengths(), 2, 2 + GetSpatialDimension());
            auto wei_spatial =
                boost::adaptors::slice(dwDesc.GetLengths(), 2, 2 + GetSpatialDimension());
            auto out_spatial =
                boost::adaptors::slice(dyDesc.GetLengths(), 2, 2 + GetSpatialDimension());

            size_t workspace_req =
                BackwardWeightsGetWorkSpaceSizeGEMM(dyDesc, dwDesc) * group_count;

            float time_gemm = 0;

            // if not 1x1
            if((miopen::any_of(wei_spatial, [](auto v) { return v != 1; }) ||
                miopen::any_of(GetConvPads(), [](auto v) { return v != 0; }) ||
                miopen::any_of(GetConvStrides(), [](auto v) { return v != 1; })) &&
               (workSpace != nullptr && workSpaceSize >= workspace_req))
            {
                if(group_count > 1)
                {
                    MIOPEN_LOG_FUNCTION("groupconv, non 1x1");
                }
                else
                {
                    MIOPEN_LOG_FUNCTION("convolution, non 1x1");
                }
                float time_im2col = 0;
                int in_offset     = 0;
                time_im2col       = Im2ColGPU(handle,
                                        GetSpatialDimension(),
                                        x,
                                        in_offset,
                                        in_c,
                                        in_spatial,
                                        wei_spatial,
                                        out_spatial,
                                        GetConvPads(),
                                        GetConvStrides(),
                                        GetConvDilations(),
                                        workSpace,
                                        dyDesc.GetType());

                // dw = dy * transpose(Im2Col(x))
                GemmDescriptor gemm_desc =
                    group_count > 1
                        ? CreateGemmDescriptorGroupConvBwdWeight(dyDesc, xDesc, dwDesc, group_count)
                        : CreateGemmDescriptorConvBwdWeight(dyDesc, xDesc, dwDesc);

                auto kcache_key = FindDbKCacheKey{};

                miopenStatus_t gemm_status = CallGemmTimeMeasure(
                    handle,
                    gemm_desc,
                    dy,
                    0,
                    workSpace,
                    0,
                    dw,
                    0,
                    &kcache_key,
                    time_precision,
                    group_count > 1 ? callGemmStridedBatched : callGemm,
                    group_count > 1 ? GemmBackend_t::rocblas : GemmBackend_t::miopengemm);

                time_gemm = in_n * (time_im2col + handle.GetKernelTime());

                if(gemm_status == miopenStatusSuccess)
                    record.SetValues("miopenConvolutionBwdWeightsAlgoGEMM",
                                     FindDbData{
                                         "gemm", time_gemm, workspace_req, kcache_key,
                                     });
            }
            // 1x1 does not require im2col or workspace
            else if(miopen::any_of(wei_spatial, [](auto v) { return v == 1; }) &&
                    miopen::any_of(GetConvPads(), [](auto v) { return v == 0; }) &&
                    miopen::any_of(GetConvStrides(), [](auto v) { return v == 1; }))
            {
                if(group_count > 1)
                {
                    MIOPEN_LOG_FUNCTION("groupconv, 1x1");
                }
                else
                {
                    MIOPEN_LOG_FUNCTION("convolution, 1x1");
                }

                // dw = sum_over_batch(dy[i] * transpose(x[i])), i is batch id
                GemmDescriptor gemm_desc =
                    group_count > 1
                        ? CreateGemmDescriptorGroupConvBwdWeight(dyDesc, xDesc, dwDesc, group_count)
                        : CreateGemmStridedBatchedDescriptorConv1x1BwdWeight(dyDesc, xDesc, dwDesc);

                auto kcache_key = FindDbKCacheKey{};

                miopenStatus_t gemm_status = CallGemmTimeMeasure(
                    handle,
                    gemm_desc,
                    dy,
                    0,
                    x,
                    0,
                    dw,
                    0,
                    &kcache_key,
                    time_precision,
                    group_count > 1 ? callGemmStridedBatched : callGemmStridedBatchedSequential,
                    group_count > 1 ? GemmBackend_t::rocblas : GemmBackend_t::miopengemm);

                time_gemm = handle.GetKernelTime();
                if(group_count > 1)
                    time_gemm *= in_n;

                if(gemm_status == miopenStatusSuccess)
                    record.SetValues("miopenConvolutionBwdWeightsAlgoGEMM",
                                     FindDbData{
                                         "gemm", time_gemm, 0, kcache_key,
                                     });
            }
        }
#endif

        // direct convolution
        {
            if(GetSpatialDimension() == 2 && !miopen::IsDisabled(MIOPEN_DEBUG_CONV_DIRECT{}))
            {
                ConvolutionUserBuffers bufs(workSpace, workSpaceSize);
                bufs.SetWrW(x, dw, dy);
                auto ctx = ConvolutionContext{xDesc, dwDesc, dyDesc, *this, 0};
                ctx.direction.SetBackwardWrW();
                ctx.do_search = exhaustiveSearch;
                ctx.SetStream(&handle);
                ctx.SetBufs(bufs);
                ctx.SetupFloats();
                ctx.DetectRocm();

                std::string network_config;
                ctx.mloBuildConf_Key(network_config);
                const std::string algorithm_name = "miopenConvolutionBwdWeightsAlgoDirect";

                miopen::solver::ConvSolution selected{miopenStatusUnknownError};
                float best     = std::numeric_limits<float>::max();
                const auto all = FindAllBwdWrW2DSolutions(ctx);

                visit_float(dyDesc.GetType(), [&](auto as_float) {
                    for(const auto& sol : all)
                    {
                        /// \todo If there is only one solution available,
                        /// we can avoid wasting time for building kernels with empty
                        /// algorithm_name and network_config.
                        float elapsed = EvaluateWrWDirectSolution(
                            handle, ctx, sol, dy, x, dw, workSpace, workSpaceSize, as_float(0.0f));
                        MIOPEN_LOG_I(sol << ": " << elapsed << (elapsed < best ? " < " : " >= ")
                                         << best);
                        if(elapsed < best)
                        {
                            best     = elapsed;
                            selected = sol;
                        }
                    }
                });
                if(selected.Succeeded())
                {
                    AddKernels(handle, algorithm_name, network_config, selected, nullptr);
                    MIOPEN_LOG_I("Selected: " << selected << ": " << best << ", workspce_sz = "
                                              << selected.workspce_sz);
                    record.SetValues(algorithm_name,
                                     FindDbData{
                                         selected.solver_id,
                                         best,
                                         selected.workspce_sz,
                                         {algorithm_name, network_config},
                                     });
                }
            }
        }

        if(GetSpatialDimension() == 2)
        {
            try
            {
                WinogradKernelParams k_p;
                KernelInvoke kernel_wino;
                std::string network_config;
                std::string solver_id;
                if(FindWinogradKernel(handle,
                                      xDesc,
                                      dwDesc,
                                      dyDesc,
                                      k_p,
                                      kernel_wino,
                                      solver_id,
                                      0,
                                      true,
                                      &network_config) == 0)
                {
                    float time_wino                = 0;
                    static const int F_FLIP_K_C    = 1 << 2;
                    static const int F_NKC_STRIDES = 1 << 9;
                    int flags                      = F_FLIP_K_C + F_NKC_STRIDES;
                    int reserved                   = 0;
                    int* reserved_ptr              = nullptr;
                    bool isRxS;
                    int pad_H = GetConvPads()[0];
                    int pad_W = GetConvPads()[1];
                    int N, C, H, W, K, n_groups, out_H, out_W, R, S, unused;
                    // For bwd & wrw inputs and outputs reside in k_p in reversed order.
                    std::tie(N, K, out_H, out_W, C, n_groups, H, W, R, S, unused, unused, isRxS) =
                        k_p;
                    assert(isRxS);
                    using dataType = float;
                    int d_N_stride = H * W * static_cast<int>(sizeof(dataType));
                    int d_C_stride = C * d_N_stride;
                    int f_K_stride = out_H * out_W * static_cast<int>(sizeof(dataType));
                    int f_C_stride = K * f_K_stride;
                    int o_N_stride = R * S * static_cast<int>(sizeof(dataType));
                    int o_K_stride = C * o_N_stride;
                    // clang-format off
                            MIOPEN_LOG_I2(" N=" << N << " C=" << C << " H=" << H << " W=" << W << " K=" << K
                                    << " n_groups=" << n_groups << " flags=" << flags << " R=" << R << " S=" << S
                                    << " pad_H=" << pad_H << " pad_W=" << pad_W << " out_H=" << out_H << " out_W=" << out_W
                                    << " d_N_stride=" << d_N_stride << " d_C_stride=" << d_C_stride
                                    << " f_K_stride=" << f_K_stride << " f_C_stride=" << f_C_stride
                                    << " o_N_stride=" << o_N_stride << " o_K_stride=" << o_K_stride); // clang-format on
                    kernel_wino(C,
                                N,
                                H,
                                W,
                                K,
                                n_groups,
                                flags,
                                reserved,
                                x,
                                dy,
                                dw,
                                reserved_ptr, // Unused return_addr.
                                out_H,
                                out_W,
                                pad_H, // Like Fwd wino.
                                pad_W,
                                R,
                                S,
                                reserved_ptr, // Unused bias_addr.
                                reserved,     // Unused relu_alpha.
                                d_N_stride,
                                d_C_stride,
                                f_K_stride,
                                f_C_stride,
                                o_N_stride,
                                o_K_stride);
                    time_wino = handle.GetKernelTime();
                    record.SetValues(
                        "miopenConvolutionBwdWeightsAlgoWinograd",
                        FindDbData{
                            solver_id,
                            time_wino,
                            0,
                            {"miopenConvolutionBwdWeightsAlgoWinograd", network_config},
                        });
                }
            }
            catch(const miopen::Exception& ex)
            {
                MIOPEN_LOG_W("Find Winograd WrW failed:" << ex.what());
            }
        }
    });

    if(perf_db.empty())
        MIOPEN_THROW("Bwd Weights Convolution cannot be executed due to incorrect params");

    std::sort(begin(perf_db), end(perf_db));

    for(const auto& entry : perf_db)
        MIOPEN_LOG_I(entry.name << "\t" << entry.time << "\t" << entry.workspace);

    *returnedAlgoCount = std::min(requestAlgoCount, static_cast<int>(perf_db.size()));

    for(int i = 0; i < *returnedAlgoCount; i++)
    {
        perfResults[i].bwd_weights_algo = StringToConvolutionBwdWeightsAlgo(perf_db[i].name);
        perfResults[i].time             = perf_db[i].time;
        perfResults[i].memory           = perf_db[i].workspace;
    }
    MIOPEN_LOG_I("BWrW Chosen Algorithm: " << perf_db[0].solver_id << " , " << perf_db[0].workspace
                                           << ", "
                                           << perf_db[0].time);
}

struct ConvWrwTensors
{
    const TensorDescriptor& dyDesc;
    ConstData_t dy;
    const TensorDescriptor& xDesc;
    ConstData_t x;
    const TensorDescriptor& dwDesc;
    Data_t dw;

    operator ConvTensors() const { return {xDesc, x, dwDesc, dw, dyDesc, dy}; }
};

static void ConvWrwCheckNumerics(Handle& handle,
                                 const ConvWrwTensors& tensors,
                                 const void* beta,
                                 std::function<void()>&& worker)
{
    if(!miopen::CheckNumericsEnabled())
    {
        worker();
        return;
    }

    miopen::checkNumericsInput(handle, tensors.dyDesc, tensors.dy);
    miopen::checkNumericsInput(handle, tensors.xDesc, tensors.x);
    if(!float_equal(*(static_cast<const float*>(beta)), 0))
        miopen::checkNumericsInput(handle, tensors.dwDesc, tensors.dw);

    worker();

    miopen::checkNumericsOutput(handle, tensors.dwDesc, tensors.dw);
}

// BackwardWeightsAlgorithm()
void ConvolutionDescriptor::ConvolutionBackwardWeights(Handle& handle,
                                                       const void* alpha,
                                                       const TensorDescriptor& dyDesc,
                                                       ConstData_t dy,
                                                       const TensorDescriptor& xDesc,
                                                       ConstData_t x,
                                                       miopenConvBwdWeightsAlgorithm_t algo,
                                                       const void* beta,
                                                       const TensorDescriptor& dwDesc,
                                                       Data_t dw,
                                                       Data_t workSpace,
                                                       size_t workSpaceSize) const
{
    MIOPEN_LOG_I("algo = " << algo << ", workspace = " << workSpaceSize);
    auto tensors = ConvWrwTensors{dyDesc, dy, xDesc, x, dwDesc, dw};
    ValidateConvTensors(tensors);
    ValidateAlphaBeta(alpha, beta);

    if(xDesc.GetType() == miopenInt8)
        MIOPEN_THROW(miopenStatusBadParm);

    ConvWrwCheckNumerics(handle, tensors, beta, [&]() {
        ValidateGroupCount(xDesc, dwDesc, *this);

        switch(algo)
        {
        case miopenConvolutionBwdWeightsAlgoGEMM:
            BackwardWeightsGemm(handle, tensors, workSpace, workSpaceSize);
            break;
        case miopenConvolutionBwdWeightsAlgoDirect:
        {
            auto ctx = ConvolutionContext{xDesc, dwDesc, dyDesc, *this, 0};
            ctx.direction.SetBackwardWrW();
            ctx.SetStream(&handle);

            std::string network_config;
            ctx.mloBuildConf_Key(network_config);

            auto&& kernels =
                handle.GetKernels("miopenConvolutionBwdWeightsAlgoDirect", network_config);
            if(kernels.empty())
                MIOPEN_THROW("Error running direct backwards weights convolution. Was Find() "
                             "executed previously?");
            BackwardWeightsDirect(handle, ctx, tensors, workSpace, kernels);
        }
        break;
        case miopenConvolutionBwdWeightsAlgoWinograd:
        {
            auto ctx = ConvolutionContext{xDesc, dwDesc, dyDesc, *this, 0};
            ctx.direction.SetBackwardWrW();
            ctx.SetStream(&handle);

<<<<<<< HEAD
            auto in_spatial =
                boost::adaptors::slice(xDesc.GetLengths(), 2, 2 + GetSpatialDimension());
            auto wei_spatial =
                boost::adaptors::slice(dwDesc.GetLengths(), 2, 2 + GetSpatialDimension());
            auto out_spatial =
                boost::adaptors::slice(dyDesc.GetLengths(), 2, 2 + GetSpatialDimension());
=======
            std::string network_config;
            ctx.mloBuildConf_Key(network_config);
>>>>>>> 326bf225

            auto&& kernels =
                handle.GetKernels("miopenConvolutionBwdWeightsAlgoWinograd", network_config);
            if(kernels.size() != 1)
                MIOPEN_THROW("Error running Winograd WrW. Was Find() run previously?");
            auto kernel = kernels[0];
            BackwardWeightsWinograd(ctx, tensors, kernel);
        }
        break;
        }
    });
}

void ConvolutionDescriptor::BackwardWeightsGemm(Handle& handle,
                                                const ConvWrwTensors& tensors,
                                                Data_t workSpace,
                                                std::size_t workSpaceSize) const
{
#if MIOPEN_USE_GEMM
    if(miopen::IsDisabled(MIOPEN_DEBUG_CONV_GEMM{}))
    {
        MIOPEN_THROW("GEMM convolution is disabled");
    }
    if(IsAnyBufferBF16(tensors.xDesc, tensors.dyDesc, tensors.dwDesc) && !IsUseRocBlas)
    {
        MIOPEN_THROW("GEMM convolution is unsupported");
    }

    std::size_t in_n, in_c;
    std::tie(in_n, in_c) = tie_pick<0, 1>()(tensors.xDesc.GetLengths());

    std::size_t wei_k = tensors.dwDesc.GetLengths()[0];

    auto in_spatial =
        boost::adaptors::slice(tensors.xDesc.GetLengths(), 2, 2 + GetSpatialDimension());
    auto wei_spatial =
        boost::adaptors::slice(tensors.dwDesc.GetLengths(), 2, 2 + GetSpatialDimension());
    auto out_spatial =
        boost::adaptors::slice(tensors.dyDesc.GetLengths(), 2, 2 + GetSpatialDimension());

<<<<<<< HEAD
                for(std::size_t i = 0; i < in_n; i++)
                {
                    std::size_t out_offset = i * wei_k * out_spatial_size;
=======
    // Zeroing out the output buffer
    float zero = 0.0f;
    SetTensor(handle, tensors.dwDesc, tensors.dw, &zero);
>>>>>>> 326bf225

    handle.ResetKernelTime();
    float time_0 = 0;
    if((miopen::any_of(wei_spatial, [](auto v) { return v != 1; }) ||
        miopen::any_of(GetConvPads(), [](auto v) { return v != 0; }) ||
        miopen::any_of(GetConvStrides(), [](auto v) { return v != 1; })))
    {
        if(group_count > 1)
        {
            MIOPEN_LOG_FUNCTION("groupconv, non 1x1");
        }
        else
        {
            MIOPEN_LOG_FUNCTION("convolution, non 1x1");
        }
        assert(workSpace != nullptr &&
               workSpaceSize >=
                   (BackwardWeightsGetWorkSpaceSizeGEMM(tensors.dyDesc, tensors.dwDesc) *
                    group_count));

<<<<<<< HEAD
                    Im2ColGPU(handle,
                              GetSpatialDimension(),
                              x,
                              in_offset,
                              in_c,
                              in_spatial,
                              wei_spatial,
                              out_spatial,
                              GetConvPads(),
                              GetConvStrides(),
                              GetConvDilations(),
                              workSpace,
                              dyDesc.GetType());
=======
        std::size_t out_spatial_size = std::accumulate(
            out_spatial.begin(), out_spatial.end(), std::size_t(1), std::multiplies<std::size_t>());
>>>>>>> 326bf225

        std::size_t in_spatial_size = std::accumulate(
            in_spatial.begin(), in_spatial.end(), std::size_t(1), std::multiplies<std::size_t>());

        float t1 = 0;

        for(std::size_t i = 0; i < in_n; i++)
        {
            std::size_t out_offset = i * wei_k * out_spatial_size;

            std::size_t in_offset = i * in_c * in_spatial_size;

            Im2ColGPU(handle,
                      GetSpatialDimension(),
                      tensors.x,
                      in_offset,
                      in_c,
                      in_spatial,
                      wei_spatial,
                      out_spatial,
                      GetConvPads(),
                      GetConvStrides(),
                      GetConvDilations(),
                      workSpace,
                      tensors.dyDesc.GetType());

            if(handle.IsProfilingEnabled())
                t1 = handle.GetKernelTime();

            if(group_count > 1)
            {
                GemmDescriptor gemm_desc = CreateGemmDescriptorGroupConvBwdWeight(
                    tensors.dyDesc, tensors.xDesc, tensors.dwDesc, group_count);
                CallGemmStridedBatched(handle,
                                       gemm_desc,
                                       tensors.dy,
                                       out_offset,
                                       workSpace,
                                       0,
                                       tensors.dw,
                                       0,
                                       nullptr,
                                       false);
            }
            else
            {
                // tensors.dw = tensors.dy * transpose(Im2Col(tensors.x))
                GemmDescriptor gemm_desc = CreateGemmDescriptorConvBwdWeight(
                    tensors.dyDesc, tensors.xDesc, tensors.dwDesc);

                // dw = dy * transpose(Im2Col(x))
                CallGemm(handle,
                         gemm_desc,
                         tensors.dy,
                         out_offset,
                         workSpace,
                         0,
                         tensors.dw,
                         0,
                         nullptr,
                         false,
                         GemmBackend_t::miopengemm);
            }
            // Update times for both the kernels
            if(handle.IsProfilingEnabled())
            {
                if(i == in_n - 1)
                    handle.AccumKernelTime(t1 + time_0);
                else
                    handle.AccumKernelTime(t1);
                time_0 += handle.GetKernelTime();
            }
        }
    }
    else if(miopen::any_of(wei_spatial, [](auto v) { return v == 1; }) &&
            miopen::any_of(GetConvPads(), [](auto v) { return v == 0; }) &&
            miopen::any_of(GetConvStrides(), [](auto v) { return v == 1; }))
    {
        if(group_count > 1)
        {
            MIOPEN_LOG_FUNCTION("groupconv, 1x1");

            GemmDescriptor gemm_desc = CreateGemmDescriptorGroupConvBwdWeight(
                tensors.dyDesc, tensors.xDesc, tensors.dwDesc, group_count);

            std::size_t out_spatial_size = std::accumulate(out_spatial.begin(),
                                                           out_spatial.end(),
                                                           std::size_t(1),
                                                           std::multiplies<std::size_t>());

<<<<<<< HEAD
                    for(std::size_t i = 0; i < in_n; i++)
                    {
                        std::size_t out_offset = i * wei_k * out_spatial_size;
=======
            std::size_t in_spatial_size = std::accumulate(in_spatial.begin(),
                                                          in_spatial.end(),
                                                          std::size_t(1),
                                                          std::multiplies<std::size_t>());
>>>>>>> 326bf225

            for(std::size_t i = 0; i < in_n; i++)
            {
                std::size_t out_offset = i * wei_k * out_spatial_size;

                std::size_t in_offset = i * in_c * in_spatial_size;

                CallGemmStridedBatched(handle,
                                       gemm_desc,
                                       tensors.dy,
                                       out_offset,
                                       tensors.x,
                                       in_offset,
                                       tensors.dw,
                                       0,
                                       nullptr,
                                       false);

                if(handle.IsProfilingEnabled())
                {
                    if(i == in_n - 1)
                        handle.AccumKernelTime(time_0);
                    time_0 += handle.GetKernelTime();
                }
            }
        }
        else
        {
            MIOPEN_LOG_FUNCTION("convolution, 1x1");

            // dw = sum_over_batch(dy[i] * transpose(x[i])), i is batch id
            GemmDescriptor gemm_desc = CreateGemmStridedBatchedDescriptorConv1x1BwdWeight(
                tensors.dyDesc, tensors.xDesc, tensors.dwDesc);

            // dw = sum_over_batch(dy[i] * transpose(x[i])), i is batch id
            CallGemmStridedBatchedSequential(handle,
                                             gemm_desc,
                                             tensors.dy,
                                             0,
                                             tensors.x,
                                             0,
                                             tensors.dw,
                                             0,
                                             nullptr,
                                             false,
                                             GemmBackend_t::miopengemm);
        }
    }

#ifdef NDEBUG
    std::ignore = workSpaceSize;
#endif
#else
    std::ignore = handle;
    std::ignore = tensors;
    std::ignore = workSpace;
    MIOPEN_THROW("GEMM is not supported");
#endif
}

template <class TKernels>
void ConvolutionDescriptor::BackwardWeightsDirect(Handle& handle,
                                                  const ConvolutionContext& ctx,
                                                  const ConvWrwTensors& tensors,
                                                  Data_t workSpace,
                                                  const TKernels& kernels) const
{
    auto kernel = kernels[0];

    visit_float(tensors.dyDesc.GetType(), [&](auto as_float) {
        handle.ResetKernelTime();

        if((kernel.GetName() == "gcnAsmConv3x3WrW") || (kernel.GetName() == "gcnAsmConv1x1WrW"))
        {
            assert(kernels.size() == 1);
            int unused       = 0;
            int* return_addr = nullptr;
            int N, C, H, W, K, n_groups;
            GetCompiledInParameters(ctx, &N, &C, &H, &W, &K, &n_groups);
            kernel(N,
                   C,
                   H,
                   W,
                   K,
                   n_groups,
                   unused,
                   unused,
                   tensors.x,
                   tensors.dw,
                   tensors.dy,
                   return_addr);
        }
        else if(kernels.size() == 1)
        {
            float padding_val = 0;
            kernel(tensors.dy, tensors.x, tensors.dw, as_float(padding_val));
        }
        else
        {
            assert(kernels.size() == 2 && workSpace != nullptr);
            if(kernel.GetName() == "SubSample")
            {
                // subsampling kernel
                kernel(tensors.x, workSpace);
                float time0 = handle.GetKernelTime();

                // wrw  kernel
                if(kernels[1].GetName() == "gcnAsmConv1x1WrW")
                {
                    int unused       = 0;
                    int* return_addr = nullptr;
                    int N, C, H, W, K, n_groups, out_H, out_W;
                    GetCompiledInParameters(ctx, &N, &C, &H, &W, &K, &n_groups, &out_H, &out_W);
                    // out_H/W are used instead of H/W; see comment in
                    // AsmImgHeight(), conv_asm_dir_BwdWrW1x1.cpp.
                    kernels[1](N,
                               C,
                               out_H,
                               out_W,
                               K,
                               n_groups,
                               unused,
                               unused,
                               workSpace,
                               tensors.dw,
                               tensors.dy,
                               return_addr);
                }
                else
                {
                    float padding_val = 0;
                    kernels[1](tensors.dy, workSpace, tensors.dw, as_float(padding_val));
                }

                handle.AccumKernelTime(time0);
            }
            else
            {
                float padding_val = 0;
                kernel(tensors.dy, tensors.x, workSpace, as_float(padding_val));

                float time0 = handle.GetKernelTime();
                // second kernel - reduction
                kernels[1](workSpace, tensors.dw);

                handle.AccumKernelTime(time0);
            }
        }
    });
}

void ConvolutionDescriptor::BackwardWeightsWinograd(const ConvolutionContext& ctx,
                                                    const ConvWrwTensors& tensors,
                                                    const KernelInvoke& kernel) const
{
    static const int F_FLIP_K_C    = 1 << 2;
    static const int F_NKC_STRIDES = 1 << 9;
    int flags                      = F_FLIP_K_C + F_NKC_STRIDES;
    int reserved                   = 0;
    int* reserved_ptr              = nullptr;
    int pad_H                      = GetConvPads()[0];
    int pad_W                      = GetConvPads()[1];
    int N, C, H, W, K, n_groups, out_H, out_W, R, S, unused;
    // For bwd & wrw inputs and outputs reside in k_p in reversed order.
    GetCompiledInParameters(
        ctx, &N, &K, &out_H, &out_W, &C, &n_groups, &H, &W, &R, &S, &unused, &unused);
    using dataType = float;
    int d_N_stride = H * W * static_cast<int>(sizeof(dataType));
    int d_C_stride = C * d_N_stride;
    int f_K_stride = out_H * out_W * static_cast<int>(sizeof(dataType));
    int f_C_stride = K * f_K_stride;
    int o_N_stride = R * S * static_cast<int>(sizeof(dataType));
    int o_K_stride = C * o_N_stride;
    // clang-format off
        MIOPEN_LOG_I2(" N=" << N << " C=" << C << " H=" << H << " W=" << W << " K=" << K
                << " n_groups=" << n_groups << " flags=" << flags << " R=" << R << " S=" << S
                << " pad_H=" << pad_H << " pad_W=" << pad_W << " out_H=" << out_H << " out_W=" << out_W
                << " d_N_stride=" << d_N_stride << " d_C_stride=" << d_C_stride
                << " f_K_stride=" << f_K_stride << " f_C_stride=" << f_C_stride
                << " o_N_stride=" << o_N_stride << " o_K_stride=" << o_K_stride ); // clang-format on
    kernel(C,
           N,
           H,
           W,
           K,
           n_groups,
           flags,
           reserved,
           tensors.x,
           tensors.dy,
           tensors.dw,
           reserved_ptr,
           out_H,
           out_W,
           pad_H,
           pad_W,
           R,
           S,
           reserved_ptr,
           reserved,
           d_N_stride,
           d_C_stride,
           f_K_stride,
           f_C_stride,
           o_N_stride,
           o_K_stride);
}

ProblemDescription ConvolutionDescriptor::MakeWrwProblem(const TensorDescriptor& dyDesc,
                                                         const TensorDescriptor& xDesc,
                                                         const TensorDescriptor& dwDesc) const
{
    auto problem = ProblemDescription{xDesc, dwDesc, dyDesc, *this, 0};
    problem.direction.SetBackwardWrW();
    return problem;
}

std::size_t ConvolutionDescriptor::GetWrwSolutionCount(Handle& handle,
                                                       const TensorDescriptor& dyDesc,
                                                       const TensorDescriptor& xDesc,
                                                       const TensorDescriptor& dwDesc) const
{
    MIOPEN_LOG_I("");
    const auto problem = MakeWrwProblem(dyDesc, xDesc, dwDesc);
    const auto count   = GetSolutionCount(handle, problem);
    if(count > 0)
        return count;
    return GetWrwSolutionCountFallback(dyDesc, xDesc, dwDesc);
}

void ConvolutionDescriptor::GetWrwSolutions(Handle& handle,
                                            const TensorDescriptor& dyDesc,
                                            const TensorDescriptor& xDesc,
                                            const TensorDescriptor& dwDesc,
                                            size_t maxSolutionCount,
                                            size_t* solutionCount,
                                            miopenConvSolution_t* solutions) const
{
    MIOPEN_LOG_I("");
    if(solutionCount == nullptr)
        MIOPEN_THROW(miopenStatusBadParm, "solutionCount cannot be nullptr");
    if(solutions == nullptr)
        MIOPEN_THROW(miopenStatusBadParm, "solutions cannot be nullptr");

    const auto problem = MakeWrwProblem(dyDesc, xDesc, dwDesc);
    GetSolutions(handle,
                 problem,
                 maxSolutionCount,
                 solutionCount,
                 solutions,
                 StringToConvolutionBwdWeightsAlgo);

    if(*solutionCount == 0)
        GetWrwSolutionsFallback(
            handle, dyDesc, xDesc, dwDesc, maxSolutionCount, solutionCount, solutions);
}

void ConvolutionDescriptor::CompileWrwSolution(Handle& handle,
                                               const TensorDescriptor& dyDesc,
                                               const TensorDescriptor& xDesc,
                                               const TensorDescriptor& dwDesc,
                                               solver::Id solver_id) const
{
    MIOPEN_LOG_I2("solver_id = " << solver_id.ToString());
    auto ctx = ConvolutionContext{xDesc, dwDesc, dyDesc, *this, 0};
    ctx.direction.SetBackwardWrW();
    ctx.SetStream(&handle);
    CompileSolution(handle, solver_id, ctx, [&]() { MIOPEN_THROW("FFT is not supported in WrW"); });
}

std::size_t ConvolutionDescriptor::GetWrwSolutionWorkspaceSize(Handle& handle,
                                                               const TensorDescriptor& dyDesc,
                                                               const TensorDescriptor& xDesc,
                                                               const TensorDescriptor& dwDesc,
                                                               solver::Id solver_id) const
{
    MIOPEN_LOG_I2("solver_id = " << solver_id.ToString());
    const auto problem   = MakeWrwProblem(dyDesc, xDesc, dwDesc);
    const auto workspace = GetSolutionWorkspaceSize(handle, problem, solver_id);
    if(workspace)
        return *workspace;
    return GetWrwSolutionWorkspaceSizeFallback(handle, dyDesc, xDesc, dwDesc, solver_id);
}

void ConvolutionDescriptor::ConvolutionWrwImmediate(Handle& handle,
                                                    const TensorDescriptor& dyDesc,
                                                    ConstData_t dy,
                                                    const TensorDescriptor& xDesc,
                                                    ConstData_t x,
                                                    const TensorDescriptor& dwDesc,
                                                    Data_t dw,
                                                    Data_t workSpace,
                                                    std::size_t workSpaceSize,
                                                    solver::Id solver_id) const
{
    MIOPEN_LOG_I("workspace = " << workSpaceSize);
    auto tensors = ConvWrwTensors{dyDesc, dy, xDesc, x, dwDesc, dw};
    ValidateConvTensors(tensors);

    if(xDesc.GetType() == miopenInt8)
        MIOPEN_THROW(miopenStatusBadParm);

    float beta = 0;
    ConvWrwCheckNumerics(handle, tensors, &beta, [&]() {
        ValidateGroupCount(xDesc, dwDesc, *this);

        if(solver_id == solver::Id::gemm())
        {
            BackwardWeightsGemm(handle, tensors, workSpace, workSpaceSize);
            return;
        }

        std::string network_config;
        auto ctx = ConvolutionContext{xDesc, dwDesc, dyDesc, *this, 0};
        ctx.SetStream(&handle);
        ctx.direction.SetBackwardWrW();
        ctx.mloBuildConf_Key(network_config);
        auto algo_name           = solver_id.GetAlgo(miopenConvBwdWeights);
        const auto&& chk_kernels = handle.GetKernels(algo_name, network_config);
        auto v_chk_kernels = std::vector<KernelInvoke>{chk_kernels.begin(), chk_kernels.end()};
        if(!v_chk_kernels.empty())
        {
            MIOPEN_LOG_I2(
                "Found previously compiled kernels for solution: " << solver_id.ToString());

            if(algo_name == "miopenConvolutionBwdWeightsAlgoWinograd")
                BackwardWeightsWinograd(ctx, tensors, v_chk_kernels.front());
            else if(algo_name == "miopenConvolutionBwdWeightsAlgoDirect")
                BackwardWeightsDirect(handle, ctx, tensors, workSpace, v_chk_kernels);
            else
                MIOPEN_THROW("Invalid algorithm: " + algo_name);
            return;
        }

        const FindDbRecord fdb_record{handle, ctx};

<<<<<<< HEAD
            static const int F_FLIP_K_C    = 1 << 2;
            static const int F_NKC_STRIDES = 1 << 9;
            int flags                      = F_FLIP_K_C + F_NKC_STRIDES;
            int reserved                   = 0;
            int* reserved_ptr              = nullptr;
            int pad_H                      = GetConvPads()[0];
            int pad_W                      = GetConvPads()[1];
            int N, C, H, W, K, n_groups, out_H, out_W, R, S, unused;
            // For bwd & wrw inputs and outputs reside in k_p in reversed order.
            construct_params.getCompiledInParameters(
                &N, &K, &out_H, &out_W, &C, &n_groups, &H, &W, &R, &S, &unused, &unused);
            using dataType = float;
            int d_N_stride = H * W * static_cast<int>(sizeof(dataType));
            int d_C_stride = C * d_N_stride;
            int f_K_stride = out_H * out_W * static_cast<int>(sizeof(dataType));
            int f_C_stride = K * f_K_stride;
            int o_N_stride = R * S * static_cast<int>(sizeof(dataType));
            int o_K_stride = C * o_N_stride;
            // clang-format off
            MIOPEN_LOG_I2(" N=" << N << " C=" << C << " H=" << H << " W=" << W << " K=" << K
                    << " n_groups=" << n_groups << " flags=" << flags << " R=" << R << " S=" << S
                    << " pad_H=" << pad_H << " pad_W=" << pad_W << " out_H=" << out_H << " out_W=" << out_W
                    << " d_N_stride=" << d_N_stride << " d_C_stride=" << d_C_stride
                    << " f_K_stride=" << f_K_stride << " f_C_stride=" << f_C_stride
                    << " o_N_stride=" << o_N_stride << " o_K_stride=" << o_K_stride ); // clang-format on
            kernel(C,
                   N,
                   H,
                   W,
                   K,
                   n_groups,
                   flags,
                   reserved,
                   x,
                   dy,
                   dw,
                   reserved_ptr,
                   out_H,
                   out_W,
                   pad_H,
                   pad_W,
                   R,
                   S,
                   reserved_ptr,
                   reserved,
                   d_N_stride,
                   d_C_stride,
                   f_K_stride,
                   f_C_stride,
                   o_N_stride,
                   o_K_stride);
        }
        break;
=======
        for(const auto& pair : fdb_record)
        {
            if(solver::Id{pair.second.solver_id} != solver_id)
                continue;

            const auto&& kernels = handle.GetKernels(pair.second.kcache_key.algorithm_name,
                                                     pair.second.kcache_key.network_config);
            auto v_kernels = std::vector<KernelInvoke>{kernels.begin(), kernels.end()};

            if(v_kernels.empty())
                v_kernels = CompileSolver(handle, ctx, solver_id, pair.second.kcache_key);

            if(pair.second.kcache_key.algorithm_name == "miopenConvolutionBwdWeightsAlgoWinograd")
                BackwardWeightsWinograd(ctx, tensors, v_kernels.front());
            else if(pair.second.kcache_key.algorithm_name ==
                    "miopenConvolutionBwdWeightsAlgoDirect")
                BackwardWeightsDirect(handle, ctx, tensors, workSpace, v_kernels);
            else
                MIOPEN_THROW("Invalid algorithm: " + pair.second.kcache_key.algorithm_name);
            return;
>>>>>>> 326bf225
        }

        // Todo: solver not found in find-db.
        MIOPEN_THROW(miopenStatusNotImplemented);
    });
}

void ConvolutionBackwardBias(Handle& handle,
                             const void* alpha,
                             const TensorDescriptor& dyDesc,
                             ConstData_t dy,
                             const void* beta,
                             const TensorDescriptor& dbDesc,
                             Data_t db)
{
    if(dy == nullptr || db == nullptr)
    {
        MIOPEN_THROW(miopenStatusBadParm);
    }
    if(dyDesc.GetLengths()[1] != dbDesc.GetLengths()[1])
    {
        MIOPEN_THROW(miopenStatusBadParm);
    }
    if(!float_equal(*(static_cast<const float*>(alpha)), 1.0) ||
       !float_equal(*(static_cast<const float*>(beta)), 0))
    {
        MIOPEN_THROW("Only alpha=1 and beta=0 is supported");
    }
    if(miopen::CheckNumericsEnabled())
    {
        miopen::checkNumericsInput(handle, dyDesc, dy);
    }

    std::size_t out_n, out_k, stride_n, stride_k;
    std::tie(out_n, out_k)       = tie_pick<0, 1>()(dyDesc.GetLengths());
    std::tie(stride_n, stride_k) = tie_pick<0, 1>()(dyDesc.GetStrides());
    std::string program_name = "MIOpenConvBwdBias.cl";
    std::string kernel_name  = "MIOpenConvBwdB";

    std::string params;
    std::size_t lcl_grp_size0 = 256;
    std::size_t lcl_grp_size1 = 1;
    std::size_t local_mem_sz  = 256;

    std::size_t map_size = std::accumulate(dyDesc.GetLengths().begin() + 2,
                                           dyDesc.GetLengths().end(),
                                           std::size_t(1),
                                           std::multiplies<std::size_t>());
    std::size_t read_unit        = 4;
    std::size_t map_size_aligned = (map_size + (read_unit - 1)) / read_unit;
    std::size_t off_pix          = map_size - (map_size / read_unit) * read_unit;

    params = " -DMLO_CONVBWD_GROUP_SZ0=" + std::to_string(lcl_grp_size0);
    params += " -DMLO_CONVBWD_GROUP_SZ1=" + std::to_string(lcl_grp_size1);
    params += " -DMLO_CONVBWDB_LCL_MEMSZ=" + std::to_string(local_mem_sz);
    params += " -DMLO_CONVBWDB_UNITSIZE=" + std::to_string(read_unit);
    params += " -DMLO_OUT_BATCH_SZ=" + std::to_string(out_n);
    params += " -DMLO_OUT_CHANNEL_STRIDE=" + std::to_string(stride_k);
    params += " -DMLO_OUT_BATCH_STRIDE=" + std::to_string(stride_n);
    params += " -DMLO_WK_SIZE=" + std::to_string(map_size_aligned);
    params += " -DMLO_N_PIX_OFF=" + std::to_string(off_pix);

    params += GetDataTypeKernelParams(dyDesc.GetType());

    const std::vector<size_t> vld = {lcl_grp_size0, size_t{1}, size_t{1}};
    const std::vector<size_t> vgd = {lcl_grp_size0, static_cast<size_t>(out_k), size_t{1}};

    handle.AddKernel("miopenConvolutionBwdBias", "", program_name, kernel_name, vld, vgd, params)(
        dy, db);

    if(miopen::CheckNumericsEnabled())
    {
        miopen::checkNumericsOutput(handle, dbDesc, db);
    }
}

} // namespace miopen<|MERGE_RESOLUTION|>--- conflicted
+++ resolved
@@ -344,8 +344,6 @@
 {
 
     if(GetSpatialDimension() != 2 || miopen::IsDisabled(MIOPEN_DEBUG_CONV_DIRECT{}))
-<<<<<<< HEAD
-=======
         return {};
 
     auto ctx                    = ConvolutionContext{xDesc, wDesc, yDesc, *this, isForward ? 1 : 0};
@@ -370,19 +368,10 @@
     }
     catch(miopen::Exception&)
     {
->>>>>>> 326bf225
         return {};
     }
 }
 
-<<<<<<< HEAD
-    mlo_construct_direct2D construct_params(xDesc, wDesc, yDesc, *this, isForward ? 1 : 0);
-    construct_params.setDoSearch(exhaustiveSearch);
-    construct_params.saveSearchRequest(true);
-    construct_params.setGeneralCompOptions("");
-    construct_params.setStream(&handle);
-    construct_params.detectRocm();
-=======
 std::vector<miopen::solver::ConvSolution>
 ConvolutionDescriptor::FindDataImplicitGemmSolutions(Handle& handle,
                                                      const TensorDescriptor& xDesc,
@@ -394,7 +383,6 @@
                                                      ExtraKernelArgs& extraArgs,
                                                      const ConvolutionUserBuffers& bufs) const
 {
->>>>>>> 326bf225
 
     if(!miopen::IsEnabled(MIOPEN_DEBUG_CONV_IMPLICIT_GEMM{}))
         return {};
@@ -954,13 +942,6 @@
         }
     }
 
-<<<<<<< HEAD
-        // FFT algo
-        if(conv.GetSpatialDimension() == 2 &&
-           miopen::all_of(conv.GetConvDilations(), [](auto v) { return v == 1; }) &&
-           conv.group_count == 1 && wDesc.GetType() != miopenInt8 &&
-           wDesc.GetType() != miopenInt8x4)
-=======
     // FFT algo
     if(conv.GetSpatialDimension() == 2 &&
        miopen::all_of(conv.GetConvDilations(), [](auto v) { return v == 1; }) &&
@@ -971,7 +952,6 @@
         size_t workspace_fft = conv.ForwardGetWorkSpaceSizeFFT(wDesc, xDesc, yDesc);
         if(conv.FindFwdFFTKernel(
                handle, xDesc, wDesc, yDesc, workspace_fft, kernels_fft, network_config) == 0)
->>>>>>> 326bf225
         {
             (void)kernels_fft; // not used now, but needed as fft coverage widens
             if(workSpace != nullptr && workSpaceSize >= workspace_fft)
@@ -1260,22 +1240,6 @@
             if(handle.IsProfilingEnabled())
                 elapsed += handle.GetKernelTime();
 
-<<<<<<< HEAD
-            std::size_t spatial_dim = GetSpatialDimension();
-
-            auto in_spatial  = boost::adaptors::slice(xDesc.GetLengths(), 2, 2 + spatial_dim);
-            auto wei_spatial = boost::adaptors::slice(wDesc.GetLengths(), 2, 2 + spatial_dim);
-            auto out_spatial = boost::adaptors::slice(yDesc.GetLengths(), 2, 2 + spatial_dim);
-
-            // Use transpose path if input ht and width <= 14 for 1x1_stride=1 convolutions OR for
-            // 1x1_stride=2
-            if(GetSpatialDimension() == 2 &&
-               (miopen::all_of(wei_spatial, [](auto v) { return v == 1; }) &&
-                miopen::all_of(GetConvPads(), [](auto v) { return v == 0; })) &&
-               ((miopen::all_of(in_spatial, [](auto v) { return v <= 14; }) &&
-                 miopen::all_of(GetConvStrides(), [](auto v) { return v == 1; })) ||
-                miopen::all_of(GetConvStrides(), [](auto v) { return v == 2; })))
-=======
             kernels[1](tensors.x, tensors.w, tensors.y, as_float(padding_val));
             if(handle.IsProfilingEnabled())
                 elapsed += handle.GetKernelTime();
@@ -1520,7 +1484,6 @@
         {
             const auto xts = GetTypeSize(tensors.xDesc.GetType());
             if(xts > 0)
->>>>>>> 326bf225
             {
                 const auto yts_div_xts = GetTypeSize(tensors.yDesc.GetType()) / xts;
                 if(yts_div_xts > 0)
@@ -1666,12 +1629,8 @@
 
                     transpose_packed_MN2NM(handle,
                                            in_c,
-<<<<<<< HEAD
-                                           static_cast<int>(in_n * out_spatial_size),
-=======
                                            in_spatial_size,
                                            in_offset,
->>>>>>> 326bf225
                                            0,
                                            tensors.x,
                                            workSpace,
@@ -2256,16 +2215,10 @@
        miopen::all_of(GetConvStrides(), [](auto v) { return v == 2; }))
         return BackwardDataGetWorkSpaceSizeGEMMTranspose(dyDesc, dxDesc);
 
-<<<<<<< HEAD
-                    for(std::size_t i = 0; i < in_n; i++)
-                    {
-                        std::size_t out_offset = i * wei_k * out_spatial_size;
-=======
     if(miopen::all_of(wei_spatial, [](auto v) { return v == 1; }) &&
        miopen::all_of(GetConvPads(), [](auto v) { return v == 0; }) &&
        miopen::all_of(GetConvStrides(), [](auto v) { return v == 1; }))
         return 0;
->>>>>>> 326bf225
 
     return BackwardDataGetWorkSpaceSizeGEMM(wDesc, dyDesc) * group_count;
 }
@@ -2345,54 +2298,9 @@
     ctx.DetectRocm();
     ctx.SetupFloats();
 
-<<<<<<< HEAD
-                        for(std::size_t i = 0; i < in_n; i++)
-                        {
-                            std::size_t out_offset = i * wei_k * out_spatial_size;
-
-                            std::size_t in_offset = i * in_c * in_spatial_size;
-
-                            transpose_packed_MN2NM(handle,
-                                                   in_c,
-                                                   in_spatial_size,
-                                                   in_offset,
-                                                   0,
-                                                   x,
-                                                   workSpace,
-                                                   xDesc.GetType());
-                            if(handle.IsProfilingEnabled())
-                                t1 += handle.GetKernelTime();
-
-                            CallGemm(handle,
-                                     gemm_desc,
-                                     w,
-                                     0,
-                                     workSpace,
-                                     0,
-                                     y,
-                                     out_offset,
-                                     nullptr,
-                                     false);
-                            if(handle.IsProfilingEnabled())
-                                time_0 += handle.GetKernelTime();
-                        }
-                    }
-                    else
-                    {
-                        // y = w * x
-                        GemmDescriptor gemm_desc =
-                            CreateGemmStridedBatchedDescriptorConv1x1Fwd(wDesc, xDesc, yDesc);
-
-                        // y = w * x
-                        CallGemmStridedBatched(handle, gemm_desc, w, 0, x, 0, y, 0, nullptr, false);
-                        if(handle.IsProfilingEnabled())
-                            time_0 += handle.GetKernelTime();
-                    }
-=======
     const auto solver   = solver_id.GetSolver();
     auto db             = GetDb(ctx);
     const auto solution = solver.FindSolution(ctx, db);
->>>>>>> 326bf225
 
     std::vector<KernelInvoke> kernels;
     AddKernels(handle, key.algorithm_name, key.network_config, solution, &kernels);
@@ -2420,41 +2328,17 @@
         if(solver::Id{pair.second.solver_id} != solver_id)
             continue;
 
-<<<<<<< HEAD
-                float time_0 = 0;
-                float t1     = 0;
-                for(std::size_t i = 0; i < in_n; i++)
-                {
-                    std::size_t out_offset = i * wei_k * out_spatial_size;
-=======
         const auto&& kernels = handle.GetKernels(pair.second.kcache_key.algorithm_name,
                                                  pair.second.kcache_key.network_config);
->>>>>>> 326bf225
 
         if(!kernels.empty())
             return;
 
-<<<<<<< HEAD
-                    Im2ColGPU(handle,
-                              GetSpatialDimension(),
-                              x,
-                              in_offset,
-                              in_c,
-                              in_spatial,
-                              wei_spatial,
-                              out_spatial,
-                              GetConvPads(),
-                              GetConvStrides(),
-                              GetConvDilations(),
-                              workSpace,
-                              xDesc.GetType());
-=======
         if(solver_id == solver::Id::fft())
         {
             fft_finder();
             return;
         }
->>>>>>> 326bf225
 
         CompileSolver(handle, ctx, solver_id, pair.second.kcache_key);
         return;
@@ -2482,16 +2366,6 @@
     });
 }
 
-<<<<<<< HEAD
-                        transpose_packed_MN2NM(handle,
-                                               static_cast<int>(in_c * wei_spatial_size),
-                                               out_spatial_size,
-                                               0,
-                                               wksp_offset,
-                                               workSpace,
-                                               workSpace,
-                                               xDesc.GetType());
-=======
 void ConvolutionDescriptor::ConvolutionForwardImmediate(Handle& handle,
                                                         const TensorDescriptor& wDesc,
                                                         ConstData_t w,
@@ -2505,7 +2379,6 @@
 {
     MIOPEN_LOG_I2("solver_id = " << solver_id.ToString() << ", workspace = " << workSpaceSize);
     const auto tensors = ConvFwdTensors{xDesc, x, wDesc, w, yDesc, y};
->>>>>>> 326bf225
 
     ValidateConvTensors(tensors);
     if(!solver_id.IsValid())
@@ -2623,84 +2496,6 @@
     AutoEnableProfiling enableProfiling{handle};
 
     // < algorith_name, <time, workspace_size> >
-<<<<<<< HEAD
-    std::vector<PerfField> perf_db;
-
-    std::string network_config;
-    {
-        if(GetSpatialDimension() == 2 && GetConvDilations()[0] == 1 && GetConvDilations()[1] == 1)
-        {
-            // Winograd algo
-            WinogradKernelParams k_p;
-            KernelInvoke kernel_wino;
-            std::string solver;
-            if(FindWinogradKernel<mlo_construct_winograd>(
-                   handle, dxDesc, wDesc, dyDesc, k_p, kernel_wino, solver, 0) == 0)
-            { // TODO: be more graceful
-                float time_wino = 0;
-                /// \todo Move Flags into Solution.
-                /// Flags:
-                ///  - Any combination of flags is allowed.
-                ///  - The last two (F_FLIP_DATA_N_C, F_FLIP_OUT_N_K) are for RxS version only.
-                ///
-                /// Reverse indexing of r, r -> R-1-r if set.
-                static const int F_REVERSE_R = 1 << 0;
-                /// Reverse indexing of s, s -> S-1-s if set.
-                static const int F_REVERSE_S = 1 << 1;
-                /// The w ("filter_addr") to be interpreted as float F [C][K][3][3] instead of
-                /// float F [K][C][3][3].
-                static const int F_FLIP_K_C = 1 << 2;
-                /// Causes the dy ("data_addr") to be interpreted as float D [C][N][H][W] with
-                /// the following restrictions:
-                ///  - Read several stacks, no restrictions when reading single C
-                ///  - When reading 2x C, ((N * H * W) <= 2^28)
-                /// instead of float D [N][C][H][W] with the following restrictions:
-                ///  - Read several stacks, if (H * W) >= 128 not more than 2, distance at most
-                ///  one
-                ///    stack, else  (C * H * W) <= 2^23 and it can do 32 stacks, so
-                ///    (C * H * W) <= 2^28.
-                ///  - Reading 2x C at once not a problem if it can read one.
-                // static const int F_FLIP_DATA_N_C = 1 << 3;
-                /// Causes the dx ("output_addr") to be interpreted as
-                /// float OUT[K][N][out_h][out_w] (no specific restrictions)
-                /// instead of float OUT [N][K][out_h][out_w] with the
-                /// following restrictions:
-                ///  - (K * out_h * out_w) <= 2^28
-                // static const int F_FLIP_OUT_N_K = 1 << 4;
-                /// <End of Flags>
-                // (void)F_FLIP_DATA_N_C;
-                // (void)F_FLIP_OUT_N_K;
-                int flags        = F_REVERSE_R + F_REVERSE_S + F_FLIP_K_C;
-                int reserved     = 0;
-                int* return_addr = nullptr;
-                int N, C, H, W, K, n_groups, out_H, out_W, R, S, pad_H, pad_W;
-                bool isRxS;
-                std::tie(N, C, H, W, K, n_groups, out_H, out_W, R, S, pad_H, pad_W, isRxS) = k_p;
-                // clang-format off
-                MIOPEN_LOG_I2(" N=" << N << " C=" << C << " H=" << H << " W=" << W << " K=" << K
-                    << " n_groups=" << n_groups << " flags=" << flags << " R=" << R << " S=" << S
-                    << " pad_H=" << pad_H << " pad_W=" << pad_W << " out_H=" << out_H << " out_W=" << out_W); // clang-format on
-                if(isRxS)
-                {
-                    kernel_wino(N,
-                                C,
-                                H,
-                                W,
-                                K,
-                                n_groups,
-                                flags,
-                                reserved,
-                                dy,
-                                w,
-                                tmp_dx.get(),
-                                return_addr,
-                                R,
-                                S,
-                                pad_H,
-                                pad_W,
-                                out_H,
-                                out_W);
-=======
     const ProblemDescription problem(dxDesc, wDesc, dyDesc, *this, 0);
     std::vector<PerfField> perf_db = FindDbRecord::TryLoad(handle, problem, [&](DbRecord& record) {
 
@@ -2801,7 +2596,6 @@
                                          0,
                                          {"miopenConvolutionBwdDataAlgoWinograd", network_config},
                                      });
->>>>>>> 326bf225
                 }
             }
 
@@ -2928,10 +2722,7 @@
                                             {algorithm_name, network_config}});
             }
         }
-<<<<<<< HEAD
-=======
-
->>>>>>> 326bf225
+
         if(GetSpatialDimension() == 2 && GetConvDilations()[0] == 1 && GetConvDilations()[1] == 1 &&
            group_count == 1)
         {
@@ -3341,18 +3132,6 @@
     });
 }
 
-<<<<<<< HEAD
-            std::size_t spatial_dim = GetSpatialDimension();
-
-            auto in_spatial  = boost::adaptors::slice(dxDesc.GetLengths(), 2, 2 + spatial_dim);
-            auto wei_spatial = boost::adaptors::slice(wDesc.GetLengths(), 2, 2 + spatial_dim);
-            auto out_spatial = boost::adaptors::slice(dyDesc.GetLengths(), 2, 2 + spatial_dim);
-
-            if(GetSpatialDimension() == 2 &&
-               miopen::all_of(wei_spatial, [](auto v) { return v == 1; }) &&
-               miopen::all_of(GetConvPads(), [](auto v) { return v == 0; }) &&
-               miopen::all_of(GetConvStrides(), [](auto v) { return v == 2; }))
-=======
 template <class TKernels>
 void ConvBwdDirect(const ConvolutionContext& ctx,
                    Handle& handle,
@@ -3389,7 +3168,6 @@
                 t1 += handle.GetKernelTime();
 
             if(kernels.size() == 2)
->>>>>>> 326bf225
             {
                 assert(kernels[1].GetName() == "UpSample");
 
@@ -3456,16 +3234,6 @@
     {
         kernel(tensors.dy, tensors.w, tensors.dx);
 
-<<<<<<< HEAD
-                    float time_0 = 0;
-                    for(std::size_t i = 0; i < in_n; i++)
-                    {
-                        std::size_t out_spatial_size =
-                            std::accumulate(out_spatial.begin(),
-                                            out_spatial.end(),
-                                            std::size_t(1),
-                                            std::multiplies<std::size_t>());
-=======
         if(handle.IsProfilingEnabled())
             elapsed += handle.GetKernelTime();
     }
@@ -3479,7 +3247,6 @@
         handle.AccumKernelTime(elapsed);
     }
 }
->>>>>>> 326bf225
 
 void ConvBwdWino(const ConvolutionContext& ctx,
                  const ConvBwdTensors& tensors,
@@ -3689,47 +3456,10 @@
                                                               std::size_t(1),
                                                               std::multiplies<std::size_t>());
 
-<<<<<<< HEAD
-                float time_0 = 0;
-                float t1     = 0;
-                for(std::size_t i = 0; i < in_n; i++)
-                {
-                    std::size_t out_offset = i * wei_k * out_spatial_size;
-                    std::size_t in_offset  = i * in_c * in_spatial_size;
-=======
                 std::size_t out_offset = i * wei_k * out_spatial_size;
->>>>>>> 326bf225
 
                 std::size_t in_offset = i * in_c * in_spatial_size;
 
-<<<<<<< HEAD
-                    if(handle.IsProfilingEnabled())
-                        t1 = handle.GetKernelTime();
-
-                    Col2ImGPU(handle,
-                              GetSpatialDimension(),
-                              workSpace,
-                              out_spatial,
-                              wei_spatial,
-                              GetConvPads(),
-                              GetConvStrides(),
-                              GetConvDilations(),
-                              in_c,
-                              in_spatial,
-                              dx,
-                              in_offset,
-                              dyDesc.GetType());
-
-                    // Update times for both the kernels
-                    if(handle.IsProfilingEnabled())
-                    {
-                        if(i == in_n - 1)
-                            handle.AccumKernelTime(t1 + time_0);
-                        else
-                            handle.AccumKernelTime(t1);
-                        time_0 += handle.GetKernelTime();
-                    }
-=======
                 CallGemmStridedBatched(handle,
                                        gemm_desc,
                                        tensors.w,
@@ -3746,7 +3476,6 @@
                     if(i == in_n - 1)
                         handle.AccumKernelTime(time_0);
                     time_0 += handle.GetKernelTime();
->>>>>>> 326bf225
                 }
             }
         }
@@ -4562,17 +4291,8 @@
             ctx.direction.SetBackwardWrW();
             ctx.SetStream(&handle);
 
-<<<<<<< HEAD
-            auto in_spatial =
-                boost::adaptors::slice(xDesc.GetLengths(), 2, 2 + GetSpatialDimension());
-            auto wei_spatial =
-                boost::adaptors::slice(dwDesc.GetLengths(), 2, 2 + GetSpatialDimension());
-            auto out_spatial =
-                boost::adaptors::slice(dyDesc.GetLengths(), 2, 2 + GetSpatialDimension());
-=======
             std::string network_config;
             ctx.mloBuildConf_Key(network_config);
->>>>>>> 326bf225
 
             auto&& kernels =
                 handle.GetKernels("miopenConvolutionBwdWeightsAlgoWinograd", network_config);
@@ -4613,15 +4333,9 @@
     auto out_spatial =
         boost::adaptors::slice(tensors.dyDesc.GetLengths(), 2, 2 + GetSpatialDimension());
 
-<<<<<<< HEAD
-                for(std::size_t i = 0; i < in_n; i++)
-                {
-                    std::size_t out_offset = i * wei_k * out_spatial_size;
-=======
     // Zeroing out the output buffer
     float zero = 0.0f;
     SetTensor(handle, tensors.dwDesc, tensors.dw, &zero);
->>>>>>> 326bf225
 
     handle.ResetKernelTime();
     float time_0 = 0;
@@ -4642,24 +4356,8 @@
                    (BackwardWeightsGetWorkSpaceSizeGEMM(tensors.dyDesc, tensors.dwDesc) *
                     group_count));
 
-<<<<<<< HEAD
-                    Im2ColGPU(handle,
-                              GetSpatialDimension(),
-                              x,
-                              in_offset,
-                              in_c,
-                              in_spatial,
-                              wei_spatial,
-                              out_spatial,
-                              GetConvPads(),
-                              GetConvStrides(),
-                              GetConvDilations(),
-                              workSpace,
-                              dyDesc.GetType());
-=======
         std::size_t out_spatial_size = std::accumulate(
             out_spatial.begin(), out_spatial.end(), std::size_t(1), std::multiplies<std::size_t>());
->>>>>>> 326bf225
 
         std::size_t in_spatial_size = std::accumulate(
             in_spatial.begin(), in_spatial.end(), std::size_t(1), std::multiplies<std::size_t>());
@@ -4750,16 +4448,10 @@
                                                            std::size_t(1),
                                                            std::multiplies<std::size_t>());
 
-<<<<<<< HEAD
-                    for(std::size_t i = 0; i < in_n; i++)
-                    {
-                        std::size_t out_offset = i * wei_k * out_spatial_size;
-=======
             std::size_t in_spatial_size = std::accumulate(in_spatial.begin(),
                                                           in_spatial.end(),
                                                           std::size_t(1),
                                                           std::multiplies<std::size_t>());
->>>>>>> 326bf225
 
             for(std::size_t i = 0; i < in_n; i++)
             {
@@ -5096,61 +4788,6 @@
 
         const FindDbRecord fdb_record{handle, ctx};
 
-<<<<<<< HEAD
-            static const int F_FLIP_K_C    = 1 << 2;
-            static const int F_NKC_STRIDES = 1 << 9;
-            int flags                      = F_FLIP_K_C + F_NKC_STRIDES;
-            int reserved                   = 0;
-            int* reserved_ptr              = nullptr;
-            int pad_H                      = GetConvPads()[0];
-            int pad_W                      = GetConvPads()[1];
-            int N, C, H, W, K, n_groups, out_H, out_W, R, S, unused;
-            // For bwd & wrw inputs and outputs reside in k_p in reversed order.
-            construct_params.getCompiledInParameters(
-                &N, &K, &out_H, &out_W, &C, &n_groups, &H, &W, &R, &S, &unused, &unused);
-            using dataType = float;
-            int d_N_stride = H * W * static_cast<int>(sizeof(dataType));
-            int d_C_stride = C * d_N_stride;
-            int f_K_stride = out_H * out_W * static_cast<int>(sizeof(dataType));
-            int f_C_stride = K * f_K_stride;
-            int o_N_stride = R * S * static_cast<int>(sizeof(dataType));
-            int o_K_stride = C * o_N_stride;
-            // clang-format off
-            MIOPEN_LOG_I2(" N=" << N << " C=" << C << " H=" << H << " W=" << W << " K=" << K
-                    << " n_groups=" << n_groups << " flags=" << flags << " R=" << R << " S=" << S
-                    << " pad_H=" << pad_H << " pad_W=" << pad_W << " out_H=" << out_H << " out_W=" << out_W
-                    << " d_N_stride=" << d_N_stride << " d_C_stride=" << d_C_stride
-                    << " f_K_stride=" << f_K_stride << " f_C_stride=" << f_C_stride
-                    << " o_N_stride=" << o_N_stride << " o_K_stride=" << o_K_stride ); // clang-format on
-            kernel(C,
-                   N,
-                   H,
-                   W,
-                   K,
-                   n_groups,
-                   flags,
-                   reserved,
-                   x,
-                   dy,
-                   dw,
-                   reserved_ptr,
-                   out_H,
-                   out_W,
-                   pad_H,
-                   pad_W,
-                   R,
-                   S,
-                   reserved_ptr,
-                   reserved,
-                   d_N_stride,
-                   d_C_stride,
-                   f_K_stride,
-                   f_C_stride,
-                   o_N_stride,
-                   o_K_stride);
-        }
-        break;
-=======
         for(const auto& pair : fdb_record)
         {
             if(solver::Id{pair.second.solver_id} != solver_id)
@@ -5171,7 +4808,6 @@
             else
                 MIOPEN_THROW("Invalid algorithm: " + pair.second.kcache_key.algorithm_name);
             return;
->>>>>>> 326bf225
         }
 
         // Todo: solver not found in find-db.
