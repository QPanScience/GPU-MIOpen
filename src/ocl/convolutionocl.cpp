--- conflicted
+++ resolved
@@ -1093,10 +1093,7 @@
         }
     });
 }
-<<<<<<< HEAD
-=======
-
->>>>>>> 2ba5a243
+
 void ConvolutionDescriptor::ConvFwdGemm(Handle& handle,
                                         const ConvFwdTensors& tensors,
                                         Data_t workSpace,
