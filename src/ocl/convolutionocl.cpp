/*******************************************************************************
 *
 * MIT License
 *
 * Copyright (c) 2020 Advanced Micro Devices, Inc.
 *
 * Permission is hereby granted, free of charge, to any person obtaining a copy
 * of this software and associated documentation files (the "Software"), to deal
 * in the Software without restriction, including without limitation the rights
 * to use, copy, modify, merge, publish, distribute, sublicense, and/or sell
 * copies of the Software, and to permit persons to whom the Software is
 * furnished to do so, subject to the following conditions:
 *
 * The above copyright notice and this permission notice shall be included in all
 * copies or substantial portions of the Software.
 *
 * THE SOFTWARE IS PROVIDED "AS IS", WITHOUT WARRANTY OF ANY KIND, EXPRESS OR
 * IMPLIED, INCLUDING BUT NOT LIMITED TO THE WARRANTIES OF MERCHANTABILITY,
 * FITNESS FOR A PARTICULAR PURPOSE AND NONINFRINGEMENT. IN NO EVENT SHALL THE
 * AUTHORS OR COPYRIGHT HOLDERS BE LIABLE FOR ANY CLAIM, DAMAGES OR OTHER
 * LIABILITY, WHETHER IN AN ACTION OF CONTRACT, TORT OR OTHERWISE, ARISING FROM,
 * OUT OF OR IN CONNECTION WITH THE SOFTWARE OR THE USE OR OTHER DEALINGS IN THE
 * SOFTWARE.
 *
 *******************************************************************************/
#include <miopen/algorithm.hpp>
#include <miopen/conv_algo_name.hpp>
#include <miopen/check_numerics.hpp>
#include <miopen/config.h>
#include <miopen/convolution.hpp>
#include <miopen/conv_algo_name.hpp>
#include <miopen/db.hpp>
#include <miopen/db_record.hpp>
#include <miopen/env.hpp>
#include <miopen/find_db.hpp>
#include <miopen/finddb_kernel_cache_key.hpp>
#include <miopen/find_controls.hpp>
#include <miopen/float_equal.hpp>
#include <miopen/invoker.hpp>
#include <miopen/kernel.hpp>
#include <miopen/solver.hpp>
#include <miopen/tensor_ops.hpp>
#include <miopen/tensor.hpp>
#include <miopen/util.hpp>
#include <miopen/visit_float.hpp>
#include <miopen/datatype.hpp>
#include <miopen/any_solver.hpp>
#include <miopen/conv/tensors.hpp>
#include <miopen/conv/compiled_in_parameters.hpp>
#include <miopen/conv/data_invoke_params.hpp>
#include <miopen/conv/wrw_invoke_params.hpp>

#if MIOPEN_USE_SCGEMM
#include <miopen/scgemm_utils.hpp>
#endif

#if MIOPEN_USE_GEMM
#include <miopen/gemm_v2.hpp>
#endif

#include <cassert>
#include <type_traits>

#include <boost/range/adaptors.hpp>

namespace miopen {

MIOPEN_DECLARE_ENV_VAR(MIOPEN_DEBUG_CONV_GEMM)
MIOPEN_DECLARE_ENV_VAR(MIOPEN_DEBUG_CONV_DIRECT)
MIOPEN_DECLARE_ENV_VAR(MIOPEN_DEBUG_CONV_WINOGRAD)
MIOPEN_DECLARE_ENV_VAR(MIOPEN_DEBUG_CONV_IMPLICIT_GEMM)
MIOPEN_DECLARE_ENV_VAR(MIOPEN_CONV_PRECISE_ROCBLAS_TIMING)
MIOPEN_DECLARE_ENV_VAR(MIOPEN_DEBUG_CONV_FFT)
MIOPEN_DECLARE_ENV_VAR(MIOPEN_DEBUG_CONV_SCGEMM)

#if MIOPEN_USE_GEMM
#ifdef CPPCHECK
// Keep the value unknown in cppcheck since this can differ between opencl and hip
static bool IsUseRocBlas;
#else
static const bool IsUseRocBlas = (MIOPEN_USE_ROCBLAS == 1);
#endif

static inline bool IsAnyBufferBF16(const TensorDescriptor& xDesc,
                                   const TensorDescriptor& yDesc,
                                   const TensorDescriptor& wDesc)
{
    return xDesc.GetType() == miopenBFloat16 || yDesc.GetType() == miopenBFloat16 ||
           wDesc.GetType() == miopenBFloat16;
}
#endif

size_t GetKernelGlobalWorkDim(const KernelInvoke& kernel, int dim)
{
#if(MIOPEN_BACKEND_HIP)
    return kernel.gdims[dim];
#else
    return kernel.global_work_dim[dim];
#endif
}

size_t GetKernelLocalWorkDim(const KernelInvoke& kernel, int dim)
{
#if(MIOPEN_BACKEND_HIP)
    return kernel.ldims[dim];
#else
    // sometimes local_work_dim = {0,0,0} look in issue #1724
    return kernel.local_work_dim[dim];
#endif
}

static inline void AddKernels(Handle& handle,
                              const std::string& algorithm_name,
                              const std::string& network_config,
                              const miopen::solver::ConvSolution& s,
                              std::vector<KernelInvoke>* const kernels)
{
    if(!algorithm_name.empty() && !network_config.empty())
    {
        handle.ClearKernels(algorithm_name, network_config);
    }
    else
    {
        assert(algorithm_name.empty() && network_config.empty());
    }
    int i = 0;
    for(auto& k : s.construction_params)
    {
        MIOPEN_LOG_I2(k.kernel_name);
        auto kernel = handle.AddKernel(algorithm_name,
                                       network_config,
                                       k.kernel_file,
                                       k.kernel_name,
                                       k.l_wk,
                                       k.g_wk,
                                       k.comp_options,
                                       i);
        if(kernels != nullptr)
        {
            kernels->push_back(kernel);
        }
        ++i;
    }
}

static inline void ValidateGroupCount(const TensorDescriptor& xDesc,
                                      const TensorDescriptor& wDesc,
                                      const ConvolutionDescriptor& conv)
{
    if(conv.group_count == 1)
    {
        if(xDesc.GetLengths()[1] != wDesc.GetLengths()[1])
            MIOPEN_THROW(miopenStatusBadParm, "Invalid filter channel number");
    }
    if(conv.group_count > 1)
    {
        if(xDesc.GetLengths()[1] % conv.group_count != 0 ||
           wDesc.GetLengths()[0] % conv.group_count != 0 ||
           conv.group_count > xDesc.GetLengths()[1] || conv.group_count > wDesc.GetLengths()[0] ||
           conv.group_count < 1)
            MIOPEN_THROW(miopenStatusBadParm, "Invalid group number");
        if(xDesc.GetLengths()[1] / conv.group_count != wDesc.GetLengths()[1])
            MIOPEN_THROW(miopenStatusBadParm, "Invalid filter channel number");
    }
}

<<<<<<< HEAD
template <typename T>
inline int
EvaluateDataImplicitGemmSolution(Handle& handle,
                                 const miopen::solver::ConvSolution& solution,
                                 ConstData_t in, // Fwd: x, Bwd: dy, this is really a confusion trap
                                 ConstData_t weights,
                                 Data_t out, // Fwd: y, Bwd: dx
                                 const TensorDescriptor& wDesc,
                                 const TensorDescriptor& outDesc, // Fwd: dyDesc, Bwd: dxDesc
                                 bool isForward,
                                 const std::vector<int>& padding,
                                 const std::vector<int>& strides,
                                 Data_t workSpace,
                                 const size_t workSpaceSize,
                                 T /*padding_val*/,
                                 float lowp_quant,
                                 float& elapsed)
{
    if(solution.workspce_sz != 0)
    {
        if(workSpace == nullptr || workSpaceSize < solution.workspce_sz)
            return -1;
    }

    std::vector<KernelInvoke> kernels;
    AddKernels(handle, "", "", solution, &kernels);
    auto kernel = kernels[0];

    elapsed = 0.0f;

    // For fp16/bfp16 backward data case, do zero init, bwd data with fp32 output
    // and cast from fp32 to fp16/bfp16
    if((outDesc.GetType() == miopenHalf || outDesc.GetType() == miopenBFloat16) &&
       (kernel.GetName() ==
            "gridwise_convolution_backward_data_implicit_gemm_v1r1_xdlops_nchw_kcyx_nkhw" ||
        kernel.GetName() ==
            "gridwise_convolution_backward_data_implicit_gemm_v1r1_xdlops_gnchw_gkcyx_gnkhw" ||
        kernel.GetName() ==
            "gridwise_convolution_backward_data_implicit_gemm_v1r1_nchw_kcyx_nkhw" ||
        kernel.GetName() ==
            "gridwise_convolution_backward_data_implicit_gemm_v1r1_ncdhw_kczyx_nkdhw"))
    {
        float zero = 0.f;
        TensorDescriptor workSpaceDesc(miopenFloat, outDesc.GetLengths(), outDesc.GetStrides());
        SetTensor(handle, workSpaceDesc, workSpace, &zero);
        elapsed += handle.GetKernelTime();

        for(auto& k : kernels)
        {
            k(in, weights, workSpace);
            elapsed += handle.GetKernelTime();
        }

        CastTensor(handle, &lowp_quant, workSpaceDesc, workSpace, outDesc, out, 0, 0);
        elapsed += handle.GetKernelTime();
    }
    else // All other cases w/o CastTensor needed
    {
        if((kernel.GetName() ==
            "gridwise_convolution_implicit_gemm_v4_nchw_kc1x1_nkhw_lds_double_buffer") ||
           (kernel.GetName() ==
            "gridwise_convolution_implicit_gemm_v4r4_xdlops_nchw_kc1x1_nkhw_lds_double_buffer"))
        {
            /// \todo set zero within implicitGEMM kernel
            if(!isForward && (strides[0] > 1 || strides[1] > 1))
            {
                MIOPEN_LOG_I2("hasStride, call SetTensor with zero");
                float zero = 0.f;
                SetTensor(handle, outDesc, out, &zero);
                elapsed += handle.GetKernelTime();
            }
        }
        // clang-format off
        else if(kernel.GetName() ==
                    "gridwise_convolution_backward_data_implicit_gemm_v1r1_xdlops_nchw_kcyx_nkhw" ||
                kernel.GetName() ==
                    "gridwise_convolution_backward_data_implicit_gemm_v1r1_xdlops_gnchw_gkcyx_gnkhw")
        // clang-format on
        {
            // this kernel accumulate results into input tensor, therefore need to set zero
            float zero = 0.f;
            SetTensor(handle, outDesc, out, &zero);
            elapsed += handle.GetKernelTime();
        }
        else if(kernel.GetName() ==
                    "gridwise_convolution_backward_data_implicit_gemm_v1r1_nchw_kcyx_nkhw" ||
                kernel.GetName() ==
                    "gridwise_convolution_backward_data_implicit_gemm_v1r1_ncdhw_kczyx_nkdhw")
        { // only pad=0 stride=1 filter 1 not set zero
            bool is_1x1_s1 = false;
            if(miopen::all_of(padding, [](auto v) { return v == 0; }) &&
               miopen::all_of(strides, [](auto v) { return v == 1; }))
            {
                if(wDesc.GetLengths()[2] == 1 && wDesc.GetLengths()[3] == 1)
                { // filter = 1
                    if(wDesc.GetSize() == 4 || (wDesc.GetSize() == 5 && wDesc.GetLengths()[4] == 1))
                    {
                        is_1x1_s1 = true;
                    }
                }
            }

            if(!is_1x1_s1)
            {
                float zero = 0.f;
                SetTensor(handle, outDesc, out, &zero);
                elapsed += handle.GetKernelTime();
            }
        }
        else if(kernel.GetName() ==
                    "gridwise_convolution_backward_data_implicit_gemm_v4r1_nchw_kcyx_nkhw" ||
                kernel.GetName() ==
                    "gridwise_convolution_backward_data_implicit_gemm_v4r1_ncdhw_kczyx_nkdhw" ||
                kernel.GetName() ==
                    "gridwise_convolution_backward_data_implicit_gemm_v4r1_xdlops_nchw_kcyx_nkhw")
        {
            bool filterGeStride = false;
            if(miopen::all_of(padding, [](auto v) { return v == 0; }))
            {
                if(wDesc.GetSize() == 4)
                { // 2d
                    if(wDesc.GetLengths()[2] >= strides[0] && wDesc.GetLengths()[3] >= strides[1])
                    {
                        filterGeStride = true;
                    }
                }
                else
                { // 3d
                    if(wDesc.GetLengths()[2] >= strides[0] && wDesc.GetLengths()[3] >= strides[1] &&
                       wDesc.GetLengths()[4] >= strides[2])
                    {
                        filterGeStride = true;
                    }
                }
            }

            if(!filterGeStride)
            {
                float zero = 0.f;
                SetTensor(handle, outDesc, out, &zero);
                elapsed += handle.GetKernelTime();
            }
        }

        for(auto& k : kernels)
        {
            k(in, weights, out);
            elapsed += handle.GetKernelTime();
        }
    }

    return 0;
}

=======
>>>>>>> 2ba5a243
// cppcheck-suppress constParameter
inline int EvaluateSCGemmSolution(Handle& handle,
                                  const miopen::solver::ConvSolution& solution,
                                  ConstData_t x,
                                  ConstData_t w,
                                  Data_t y,
                                  Data_t workSpace,
                                  size_t workSpaceSize,
                                  const ConvolutionContext& params,
                                  int mask,
                                  float coef,
                                  float& elapsed)
{
#if MIOPEN_USE_SCGEMM
    // Fail if required workspace is not provided.
    if(solution.workspce_sz != 0)
    {
        if(workSpace == nullptr || workSpaceSize < solution.workspce_sz)
        {
            MIOPEN_LOG_E("Expected workspace is " << solution.workspce_sz << " but is "
                                                  << workSpaceSize);
            return -1;
        }
    }

    std::vector<KernelInvoke> kernels;
    AddKernels(handle, "", "", solution, &kernels);

    elapsed = CallSCGemm(handle, params, x, y, w, nullptr, workSpace, kernels, mask, coef);
    return 0;
#else
    std::ignore = handle;
    std::ignore = solution;
    std::ignore = x;
    std::ignore = w;
    std::ignore = y;
    std::ignore = workSpace;
    std::ignore = workSpaceSize;
    std::ignore = params;
    std::ignore = mask;
    std::ignore = coef;
    std::ignore = elapsed;
    elapsed     = 0;
    return -1;
#endif
}

std::vector<miopen::solver::ConvSolution>
ConvolutionDescriptor::FindWinogradSolutions(const ConvolutionContext& ctx) const
{
    if(miopen::IsDisabled(MIOPEN_DEBUG_CONV_WINOGRAD{}))
        return {};
    try
    {
        return FindAllWinogradSolutions(ctx);
    }
    catch(miopen::Exception& ex)
    {
        MIOPEN_LOG_WE(ex.what());
        return {};
    }
}

std::vector<miopen::solver::ConvSolution>
ConvolutionDescriptor::FindDataDirectSolutions(Handle& handle,
                                               const TensorDescriptor& xDesc,
                                               const TensorDescriptor& wDesc,
                                               const TensorDescriptor& yDesc,
                                               bool exhaustiveSearch,
                                               bool isForward,
                                               const ConvolutionUserBuffers& bufs) const
{

    if(miopen::IsDisabled(MIOPEN_DEBUG_CONV_DIRECT{}))
        return {};

    const auto dir    = isForward ? conv::Direction::Forward : conv::Direction::BackwardData;
    auto ctx          = ConvolutionContext{xDesc, wDesc, yDesc, *this, dir};
    ctx.do_search     = exhaustiveSearch;
    ctx.save_srch_req = true;
    ctx.general_compile_options = "";
    ctx.SetStream(&handle);
    ctx.SetBufs(bufs);
    ctx.DetectRocm();
    ctx.SetupFloats();

    try
    {
        return FindAllDirectSolutions(ctx);
    }
    catch(miopen::Exception& ex)
    {
        MIOPEN_LOG_WE(ex.what());
        return {};
    }
}

std::vector<miopen::solver::ConvSolution>
ConvolutionDescriptor::FindDataImplicitGemmSolutions(Handle& handle,
                                                     const TensorDescriptor& xDesc,
                                                     const TensorDescriptor& wDesc,
                                                     const TensorDescriptor& yDesc,
                                                     bool exhaustiveSearch,
                                                     bool isForward,
                                                     const ConvolutionUserBuffers& bufs) const
{

    if(miopen::IsDisabled(MIOPEN_DEBUG_CONV_IMPLICIT_GEMM{}))
        return {};

    const auto dir    = isForward ? conv::Direction::Forward : conv::Direction::BackwardData;
    auto ctx          = ConvolutionContext{xDesc, wDesc, yDesc, *this, dir};
    ctx.do_search     = exhaustiveSearch;
    ctx.save_srch_req = true;
    ctx.general_compile_options = "";
    ctx.SetStream(&handle);
    ctx.SetBufs(bufs);
    ctx.DetectRocm();
    ctx.SetupFloats();

    try
    {
        return FindAllImplicitGemmSolutions(ctx);
    }
    catch(miopen::Exception& ex)
    {
        MIOPEN_LOG_WE(ex.what());
        return {};
    }
}

std::vector<miopen::solver::ConvSolution>
ConvolutionDescriptor::FindSCGemmSolutions(Handle& handle,
                                           const TensorDescriptor& xDesc,
                                           const TensorDescriptor& wDesc,
                                           const TensorDescriptor& yDesc,
                                           bool exhaustiveSearch,
                                           bool isForward,
                                           const ConvolutionUserBuffers& bufs) const
{
    if(miopen::IsDisabled(MIOPEN_DEBUG_CONV_SCGEMM{}))
        return {};

    const auto dir    = isForward ? conv::Direction::Forward : conv::Direction::BackwardData;
    auto ctx          = ConvolutionContext{xDesc, wDesc, yDesc, *this, dir};
    ctx.do_search     = exhaustiveSearch;
    ctx.save_srch_req = true;
    ctx.general_compile_options = "";
    ctx.SetStream(&handle);
    ctx.SetBufs(bufs);
    ctx.DetectRocm();
    ctx.SetupFloats();

    try
    {
        return FindAllFwdSCGemmSolutions(ctx);
    }
    catch(miopen::Exception& ex)
    {
        MIOPEN_LOG_WE(ex.what());
        return {};
    }
}

template <class InvokeParams>
static void EvaluateInvokers(Handle& handle,
                             const std::vector<solver::ConvSolution>& solutions,
                             const AlgorithmName& algorithm_name,
                             const NetworkConfig& network_config,
                             const InvokeParams& invoke_ctx,
                             DbRecord& record)
{
    miopen::solver::ConvSolution selected{miopenStatusUnknownError};
    float best = std::numeric_limits<float>::max();
    Invoker best_invoker;

    for(const auto& sol : solutions)
    {
        if(sol.workspce_sz > 0 &&
           (invoke_ctx.workSpace == nullptr || invoke_ctx.workSpaceSize < sol.workspce_sz))
        {
            MIOPEN_LOG_I("Skipping solver <" << sol.solver_id << "> due to insufficient workspace ("
                                             << invoke_ctx.workSpaceSize
                                             << " < "
                                             << sol.workspce_sz
                                             << ")");
            continue;
        }

        if(!sol.invoker_factory)
            MIOPEN_THROW("Invoker is not provided by solver " + sol.solver_id);

        const auto invoker = handle.PrepareInvoker(*sol.invoker_factory, sol.construction_params);
        invoker(handle, invoke_ctx);
        const auto elapsed = handle.GetKernelTime();

        MIOPEN_LOG_I(sol << ": " << elapsed << (elapsed < best ? " < " : " >= ") << best);
        if(elapsed < best)
        {
            best         = elapsed;
            selected     = sol;
            best_invoker = invoker;
        }
    }

    if(selected.Succeeded())
    {
        handle.RegisterInvoker(best_invoker, network_config, selected.solver_id, algorithm_name);
        MIOPEN_LOG_I(
            "Selected: " << selected << ": " << best << ", workspce_sz = " << selected.workspce_sz);
        record.SetValues(algorithm_name,
                         FindDbData{selected.solver_id,
                                    best,
                                    selected.workspce_sz,
                                    FindDbKCacheKey::MakeUnused(algorithm_name)});
    }
}

static void DirConvFindCore(Handle& handle,
                            const TensorDescriptor& xDesc,
                            ConstData_t x,
                            const TensorDescriptor& wDesc,
                            ConstData_t w,
                            const TensorDescriptor& yDesc,
                            Data_t y,
                            Data_t workSpace,
                            size_t workSpaceSize,
                            const ConvolutionDescriptor& conv,
                            bool exhaustiveSearch,
                            DbRecord& record,
                            const ConvolutionContext& ctx,
                            bool use_winograd_only)
{
    AutoEnableProfiling enableProfiling{handle};
    ValidateGroupCount(xDesc, wDesc, conv);

#if MIOPEN_USE_GEMM
    if(!use_winograd_only && !miopen::IsDisabled(MIOPEN_DEBUG_CONV_GEMM{}) &&
       !(IsAnyBufferBF16(xDesc, yDesc, wDesc) && !IsUseRocBlas))
    { // GEMM algo
        std::size_t in_n, in_c;
        std::tie(in_n, in_c) = tie_pick<0, 1>()(xDesc.GetLengths());

        std::size_t wei_k = wDesc.GetLengths()[0];

        std::size_t spatial_dim = conv.GetSpatialDimension();

        auto in_spatial  = boost::adaptors::slice(xDesc.GetLengths(), 2, 2 + spatial_dim);
        auto wei_spatial = boost::adaptors::slice(wDesc.GetLengths(), 2, 2 + spatial_dim);
        auto out_spatial = boost::adaptors::slice(yDesc.GetLengths(), 2, 2 + spatial_dim);

        float time_gemm           = 0;
        const bool time_precision = (!IsDisabled(MIOPEN_CONV_PRECISE_ROCBLAS_TIMING{}));
        // Use transpose path 1x1, stride=2
        if(conv.GetSpatialDimension() == 2 &&
           miopen::all_of(wei_spatial, [](auto v) { return v == 1; }) &&
           miopen::all_of(conv.GetConvPads(), [](auto v) { return v == 0; }) &&
           miopen::all_of(conv.GetConvStrides(), [](auto v) { return v == 2; }))
        {
            size_t workspace_req = conv.ForwardGetWorkSpaceSizeGEMMTranspose(xDesc, yDesc);
            if(workSpace != nullptr && workSpaceSize >= workspace_req)
            {
                if(conv.group_count > 1)
                {
                    MIOPEN_LOG_FUNCTION("groupconv, 1x1 u2xv2");
                }
                else
                {
                    MIOPEN_LOG_FUNCTION("convolution, 1x1 u2xv2");
                }

                // y = CNHW2NCHW(w * NCHW2CNHW(x))
                transpose_NCHW2CNHW(handle,
                                    in_n,
                                    in_c,
                                    in_spatial[0],
                                    in_spatial[1],
                                    out_spatial[0],
                                    out_spatial[1],
                                    x,
                                    workSpace,
                                    0,
                                    0,
                                    conv.GetConvStrides()[0],
                                    conv.GetConvStrides()[1],
                                    xDesc.GetType());
                time_gemm = handle.GetKernelTime();

                std::size_t out_spatial_size = std::accumulate(out_spatial.begin(),
                                                               out_spatial.end(),
                                                               std::size_t(1),
                                                               std::multiplies<std::size_t>());

                std::size_t x_t_size = in_n * in_c * out_spatial_size;

                std::size_t wksp_offset = 0;
                if(wDesc.GetType() == miopenInt8)
                {
                    wksp_offset = x_t_size;
                    transpose_packed_MN2NM(handle,
                                           in_c,
                                           static_cast<int>(in_n * out_spatial_size),
                                           0,
                                           wksp_offset,
                                           workSpace,
                                           workSpace,
                                           xDesc.GetType());

                    time_gemm += handle.GetKernelTime();

                    x_t_size *= 2;
                }
                if((wDesc.GetType() == miopenInt8 || wDesc.GetType() == miopenInt8x4) &&
                   (yDesc.GetType() == miopenInt32 || yDesc.GetType() == miopenFloat))
                    x_t_size /= 4;

                FindDbKCacheKey kcache_key;

                GemmDescriptor gemm_desc =
                    conv.group_count > 1 ? CreateGemmDescriptorGroupConvCNHWFwd(
                                               wDesc, xDesc, yDesc, conv.group_count)
                                         : CreateGemmDescriptorConvCNHWFwd(wDesc, xDesc, yDesc);

                miopenStatus_t gemm_status =
                    CallGemmTimeMeasure(handle,
                                        gemm_desc,
                                        w,
                                        0,
                                        workSpace,
                                        wksp_offset,
                                        workSpace,
                                        x_t_size,
                                        &kcache_key,
                                        time_precision,
                                        conv.group_count > 1 ? callGemmStridedBatched : callGemm);

                time_gemm += handle.GetKernelTime();

                transpose_CNHW2NCHW(handle,
                                    in_n,
                                    wei_k,
                                    out_spatial[0],
                                    out_spatial[1],
                                    out_spatial[0],
                                    out_spatial[1],
                                    workSpace,
                                    y,
                                    x_t_size,
                                    0,
                                    1,
                                    1,
                                    yDesc.GetType());
                time_gemm += handle.GetKernelTime();

                if((wDesc.GetType() == miopenInt8 || wDesc.GetType() == miopenInt8x4) &&
                   yDesc.GetType() != miopenInt32)
                {
                    TensorDescriptor ygemmDesc(miopenInt32, yDesc.GetLengths(), yDesc.GetStrides());

                    CastTensor(handle, &conv.lowp_quant, ygemmDesc, y, yDesc, y, 0, 0);
                    time_gemm += handle.GetKernelTime();
                }

                if(gemm_status == miopenStatusSuccess)
                    record.SetValues(
                        "miopenConvolutionFwdAlgoGEMM",
                        FindDbData{
                            "gemm", time_gemm, workspace_req, kcache_key}); // Todo: gemm solver id?
            }
        }
        // 1x1_stride=1 with GEMM and zero workspace
        else if(miopen::all_of(wei_spatial, [](auto v) { return v == 1; }) &&
                miopen::all_of(conv.GetConvPads(), [](auto v) { return v == 0; }) &&
                miopen::all_of(conv.GetConvStrides(), [](auto v) { return v == 1; }))
        {
            if(conv.group_count > 1)
            {
                MIOPEN_LOG_FUNCTION("groupconv, 1x1");
            }
            else
            {
                MIOPEN_LOG_FUNCTION("convolution, 1x1");
            }

            // y = w * x
            FindDbKCacheKey kcache_key;
            miopenStatus_t gemm_status = miopenStatusNotInitialized;

            if(wDesc.GetType() == miopenInt8)
            {
                GemmDescriptor gemm_desc = CreateGemmDescriptorConvFwd(wDesc, xDesc, yDesc);

                std::size_t out_offset      = 0;
                std::size_t in_offset       = 0;
                std::size_t in_spatial_size = std::accumulate(in_spatial.begin(),
                                                              in_spatial.end(),
                                                              std::size_t(1),
                                                              std::multiplies<std::size_t>());
                transpose_packed_MN2NM(
                    handle, in_c, in_spatial_size, in_offset, 0, x, workSpace, xDesc.GetType());

                time_gemm += (in_n * handle.GetKernelTime());

                gemm_status = CallGemmTimeMeasure(handle,
                                                  gemm_desc,
                                                  w,
                                                  0,
                                                  workSpace,
                                                  0,
                                                  y,
                                                  out_offset,
                                                  &kcache_key,
                                                  time_precision,
                                                  callGemm);

                time_gemm += (in_n * handle.GetKernelTime());
            }
            else
            {
                GemmDescriptor gemm_desc =
                    conv.group_count > 1
                        ? CreateGemmDescriptorGroupConvFwd(wDesc, xDesc, yDesc, conv.group_count)
                        : CreateGemmStridedBatchedDescriptorConv1x1Fwd(wDesc, xDesc, yDesc);

                gemm_status = CallGemmTimeMeasure(handle,
                                                  gemm_desc,
                                                  w,
                                                  0,
                                                  x,
                                                  0,
                                                  y,
                                                  0,
                                                  &kcache_key,
                                                  time_precision,
                                                  callGemmStridedBatched);

                time_gemm = handle.GetKernelTime();
                if(conv.group_count > 1)
                    time_gemm *= in_n;
            }

            if((wDesc.GetType() == miopenInt8 || wDesc.GetType() == miopenInt8x4) &&
               yDesc.GetType() != miopenInt32)
            {
                TensorDescriptor ygemmDesc(miopenInt32, yDesc.GetLengths(), yDesc.GetStrides());

                CastTensor(handle, &conv.lowp_quant, ygemmDesc, y, yDesc, y, 0, 0);
                time_gemm += handle.GetKernelTime();
            }

            if(gemm_status == miopenStatusSuccess)
                record.SetValues(
                    "miopenConvolutionFwdAlgoGEMM",
                    FindDbData{"gemm", time_gemm, 0, kcache_key}); // Todo: gemm solver id?
        }
        // if not 1x1
        else if(workSpace != nullptr &&
                workSpaceSize >=
                    (conv.ForwardGetWorkSpaceSizeGEMM(wDesc, yDesc) * conv.group_count))
        {
            if(conv.group_count > 1)
            {
                MIOPEN_LOG_FUNCTION("groupconv, non 1x1");
            }
            else
            {
                MIOPEN_LOG_FUNCTION("convolution, non 1x1");
            }

            // y = w * Im2Col(x)
            float time_im2col = 0;
            int in_offset     = 0;
            time_im2col       = Im2ColGPU(handle,
                                    conv.GetSpatialDimension(),
                                    x,
                                    in_offset,
                                    in_c,
                                    in_spatial,
                                    wei_spatial,
                                    out_spatial,
                                    conv.GetConvPads(),
                                    conv.GetConvStrides(),
                                    conv.GetConvDilations(),
                                    workSpace,
                                    xDesc.GetType());

            std::size_t wksp_offset = 0;
            if(wDesc.GetType() == miopenInt8)
            {
                std::size_t wei_spatial_size = std::accumulate(wei_spatial.begin(),
                                                               wei_spatial.end(),
                                                               std::size_t(1),
                                                               std::multiplies<std::size_t>());

                std::size_t out_spatial_size = std::accumulate(out_spatial.begin(),
                                                               out_spatial.end(),
                                                               std::size_t(1),
                                                               std::multiplies<std::size_t>());

                wksp_offset = in_c * wei_spatial_size * out_spatial_size;

                transpose_packed_MN2NM(handle,
                                       static_cast<int>(in_c * wei_spatial_size),
                                       out_spatial_size,
                                       0,
                                       wksp_offset,
                                       workSpace,
                                       workSpace,
                                       xDesc.GetType());
                time_gemm += (in_n * handle.GetKernelTime());
            }

            FindDbKCacheKey kcache_key;

            GemmDescriptor gemm_desc =
                conv.group_count > 1
                    ? CreateGemmDescriptorGroupConvFwd(wDesc, xDesc, yDesc, conv.group_count)
                    : CreateGemmDescriptorConvFwd(wDesc, xDesc, yDesc);

            miopenStatus_t gemm_status = CallGemmTimeMeasure(
                handle,
                gemm_desc,
                w,
                0,
                workSpace,
                wksp_offset,
                y,
                0,
                &kcache_key,
                time_precision,
                conv.group_count > 1 ? callGemmStridedBatched : callGemm,
                (conv.group_count > 1 || wDesc.GetType() == miopenInt8 ||
                 wDesc.GetType() == miopenInt8x4 || wDesc.GetType() == miopenBFloat16)
                    ? GemmBackend_t::rocblas
                    : GemmBackend_t::miopengemm);

            time_gemm += (in_n * (time_im2col + handle.GetKernelTime()));

            if((wDesc.GetType() == miopenInt8 || wDesc.GetType() == miopenInt8x4) &&
               yDesc.GetType() != miopenInt32)
            {
                TensorDescriptor ygemmDesc(miopenInt32, yDesc.GetLengths(), yDesc.GetStrides());

                CastTensor(handle, &conv.lowp_quant, ygemmDesc, y, yDesc, y, 0, 0);
                time_gemm += handle.GetKernelTime();
            }

            if(gemm_status == miopenStatusSuccess)
                record.SetValues(
                    "miopenConvolutionFwdAlgoGEMM",
                    FindDbData{"gemm",
                               time_gemm,
                               (conv.ForwardGetWorkSpaceSizeGEMM(wDesc, yDesc) * conv.group_count),
                               kcache_key}); // Todo: gemm solver id?
        }
    }
#endif

    const auto network_config = ctx.BuildConfKey();
    const auto invoke_ctx =
        conv::DataInvokeParams{{xDesc, x, wDesc, w, yDesc, y}, workSpace, workSpaceSize};

    // Winograd algo
    {
        const auto all = conv.FindWinogradSolutions(ctx);
        PrecompileSolutions(handle, all);
        const auto algorithm_name = AlgorithmName{"miopenConvolutionFwdAlgoWinograd"};
        EvaluateInvokers(handle, all, algorithm_name, network_config, invoke_ctx, record);
    }

    // Direct algo
    if(!use_winograd_only)
    {
        ConvolutionUserBuffers bufs(workSpace, workSpaceSize);
        bufs.SetFwd(x, w, y);
        const auto all =
            conv.FindDataDirectSolutions(handle, xDesc, wDesc, yDesc, exhaustiveSearch, true, bufs);
        PrecompileSolutions(handle, all);
        const auto algorithm_name = AlgorithmName{"miopenConvolutionFwdAlgoDirect"};
        EvaluateInvokers(handle, all, algorithm_name, network_config, invoke_ctx, record);
    }

    // Implicit GEMM algo
    if(!use_winograd_only)
    {
        ConvolutionUserBuffers bufs(workSpace, workSpaceSize);
        bufs.SetFwd(x, w, y);
        const auto all = conv.FindDataImplicitGemmSolutions(
            handle, xDesc, wDesc, yDesc, exhaustiveSearch, true, bufs);
        PrecompileSolutions(handle, all);
        const auto algorithm_name = AlgorithmName{"miopenConvolutionFwdAlgoImplicitGEMM"};
        EvaluateInvokers(handle, all, algorithm_name, network_config, invoke_ctx, record);
    }

    // FFT algo
    if(!use_winograd_only && conv.GetSpatialDimension() == 2 &&
       miopen::all_of(conv.GetConvDilations(), [](auto v) { return v == 1; }) &&
       conv.group_count == 1 && wDesc.GetType() != miopenInt8 && wDesc.GetType() != miopenInt8x4)
    {
        std::vector<KernelInvoke> kernels_fft;
        size_t workspace_fft = conv.ForwardGetWorkSpaceSizeFFT(wDesc, xDesc, yDesc);
        if(conv.FindFwdFFTKernel(
               handle, xDesc, wDesc, yDesc, workspace_fft, kernels_fft, network_config) == 0)
        {
            (void)kernels_fft; // not used now, but needed as fft coverage widens
            if(workSpace != nullptr && workSpaceSize >= workspace_fft)
            {
                float time_fft = conv.ExecuteFwdFFTKernel(handle,
                                                          xDesc,
                                                          x,
                                                          wDesc,
                                                          w,
                                                          yDesc,
                                                          y,
                                                          workSpace,
                                                          workSpaceSize,
                                                          network_config,
                                                          true);
                record.SetValues("miopenConvolutionFwdAlgoFFT",
                                 FindDbData{"fft",
                                            time_fft,
                                            workspace_fft,
                                            {"miopenConvolutionFwdAlgoFFT",
                                             network_config}}); // Todo: fft solver id?
            }
        }
    }

    // static compiled gemm algo
    if(!use_winograd_only)
    {
        ConvolutionContext params(xDesc, wDesc, yDesc, conv, conv::Direction::Forward, 0);
        ConvolutionUserBuffers bufs(workSpace, workSpaceSize);
        bufs.SetFwd(x, w, y);
        const auto all =
            conv.FindSCGemmSolutions(handle, xDesc, wDesc, yDesc, exhaustiveSearch, true, bufs);
        PrecompileSolutions(handle, all);
        miopen::solver::ConvSolution selected{miopenStatusUnknownError};

        float best = std::numeric_limits<float>::max();

        visit_float(xDesc.GetType(), [&](auto as_float) {
            for(const auto& sol : all)
            {

                float elapsed = 0.0f;
                const int rc  = EvaluateSCGemmSolution(handle,
                                                      sol,
                                                      x,
                                                      w,
                                                      y,
                                                      workSpace,
                                                      workSpaceSize,
                                                      params,
                                                      0,
                                                      as_float(0.0f),
                                                      elapsed);
                if(rc != 0)
                {
                    MIOPEN_LOG_E(sol << " returns " << rc);
                }
                else
                {
                    MIOPEN_LOG_I(sol << ": " << elapsed << (elapsed < best ? " < " : " >= ")
                                     << best);
                    if(elapsed < best)
                    {
                        best     = elapsed;
                        selected = sol;
                    }
                }
            }
        });

        if(selected.Succeeded())
        {
            const std::string algorithm_name = "miopenConvolutionFwdAlgoStaticCompiledGEMM";
            AddKernels(handle, algorithm_name, network_config, selected, nullptr);

            MIOPEN_LOG_I("Selected: " << selected << ": " << best << ", workspce_sz = "
                                      << selected.workspce_sz);
            record.SetValues(algorithm_name,
                             FindDbData{selected.solver_id,
                                        best,
                                        selected.workspce_sz,
                                        {algorithm_name, network_config}});
        }
    }
}

void ConvolutionDescriptor::FindConvFwdAlgorithm(Handle& handle,
                                                 const TensorDescriptor& xDesc,
                                                 ConstData_t x,
                                                 const TensorDescriptor& wDesc,
                                                 ConstData_t w,
                                                 const TensorDescriptor& yDesc,
                                                 Data_t y,
                                                 const int requestAlgoCount,
                                                 int* const returnedAlgoCount,
                                                 miopenConvAlgoPerf_t* perfResults,
                                                 Data_t workSpace,
                                                 size_t workSpaceSize,
                                                 bool exhaustiveSearch) const
{
    MIOPEN_LOG_I("requestAlgoCount = " << requestAlgoCount << ", workspace = " << workSpaceSize);
    if(x == nullptr || w == nullptr || y == nullptr)
        MIOPEN_THROW(miopenStatusBadParm, "Buffers cannot be NULL");
    if(returnedAlgoCount == nullptr)
        MIOPEN_THROW(miopenStatusBadParm, "returnedAlgoCount cannot be nullptr");
    if(perfResults == nullptr)
        MIOPEN_THROW(miopenStatusBadParm, "perfResults cannot be nullptr");
    if(requestAlgoCount < 1)
        MIOPEN_THROW(miopenStatusBadParm, "requestAlgoCount cannot be < 1");

    *returnedAlgoCount = 0;

    const ProblemDescription problem(xDesc, wDesc, yDesc, *this, conv::Direction::Forward);

    auto ctx = ConvolutionContext{problem};
    ctx.SetStream(&handle);
    ctx.DetectRocm();
    ConvolutionUserBuffers bufs(workSpace, workSpaceSize);
    bufs.SetFwd(x, w, y);
    ctx.SetBufs(bufs);
    const bool use_winograd_only = IsWinograd3x3SupportedAndFast(ctx);

    std::vector<PerfField> perf_db;

    const miopen::FindMode fm;
    /// \section ffind_special_cases
    /// Fast Find mode: Let's allow known fast-to-build special cases
    /// (this is only Winograd 3x3 so far) to override switching to Immediate mode.
    /// This minimizes performance drop in Fast Find mode at for free.
    /// Otherwise we can hit Immediate mode fallback (which is just GEMM
    /// right now) in many cases. -- atamazov 21 Nov 2019.
    ///
    /// \todo Revise this (and similar cases) when Immediate mode
    /// will be better elaborated.
    bool use_immediate_solution = false;
    miopenConvSolution_t sol;
    if((fm.IsFast() || fm.IsHybrid()) && !use_winograd_only)
    {
        size_t count;
        GetForwardSolutions(handle, wDesc, xDesc, yDesc, 1, &count, &sol);
        use_immediate_solution = (count > 0) && !(fm.IsHybrid() && sol.time < 0);
        // In Hybrid Find mode, we use Normal Find instead of Immediate fallback kernels.
    }

    if(use_immediate_solution)
    {
        CompileForwardSolution(handle, wDesc, xDesc, yDesc, sol.solution_id);
        /// It is possible to measure actual execution time and return it to the caller.
        /// \todo Consider if we need (and want to spend time) for this.
        const auto id = solver::Id(sol.solution_id);
        perf_db.push_back(
            {id.GetAlgo(conv::Direction::Forward), id.ToString(), sol.time, sol.workspace_size});
    }
    else
    {
        perf_db = UserFindDbRecord::TryLoad(handle, problem, [&](DbRecord& record) {
            DirConvFindCore(handle,
                            xDesc,
                            x,
                            wDesc,
                            w,
                            yDesc,
                            y,
                            workSpace,
                            workSpaceSize,
                            *this,
                            exhaustiveSearch,
                            record,
                            ctx,
                            use_winograd_only);
        });
    }

    if(perf_db.empty())
        MIOPEN_THROW("Fwd Convolution cannot be executed due to incorrect params");

    std::sort(begin(perf_db), end(perf_db));

    for(const auto& entry : perf_db)
        MIOPEN_LOG_I(entry.name << "\t" << entry.time << "\t" << entry.workspace);

    *returnedAlgoCount = std::min(requestAlgoCount, static_cast<int>(perf_db.size()));

    for(int i = 0; i < *returnedAlgoCount; i++)
    {
        perfResults[i].fwd_algo = StringToConvolutionFwdAlgo(perf_db[i].name);
        perfResults[i].time     = perf_db[i].time;
        perfResults[i].memory   = perf_db[i].workspace;
    }

    MIOPEN_LOG_I("FW Chosen Algorithm: " << perf_db[0].solver_id << " , " << perf_db[0].workspace
                                         << ", "
                                         << perf_db[0].time);
}

void ValidateConvTensors(const ConvTensors& tensors)
{
    const auto invalid_buffers =
        tensors.x == nullptr || tensors.w == nullptr || tensors.y == nullptr;

    const auto tensor_sizes_not_matched = tensors.xDesc.GetSize() != tensors.yDesc.GetSize() ||
                                          tensors.xDesc.GetSize() != tensors.wDesc.GetSize();

    const auto tensor_types_not_matched =
        (tensors.xDesc.GetType() != tensors.yDesc.GetType() &&
         tensors.xDesc.GetType() != miopenInt8 && tensors.xDesc.GetType() != miopenInt8x4) ||
        tensors.xDesc.GetType() != tensors.wDesc.GetType();

    // if(xDesc.GetLengths()[1] != wDesc.GetLengths()[1]) {
    //    MIOPEN_THROW(miopenStatusBadParm);
    //}

    const auto x_tensor_invalid = tensors.xDesc.GetSize() < 3;

    const auto bad_parameters =
        invalid_buffers || tensor_sizes_not_matched || tensor_types_not_matched || x_tensor_invalid;

    if(bad_parameters)
        MIOPEN_THROW(miopenStatusBadParm);
}

void ValidateAlphaBeta(const void* alpha, const void* beta)
{
    if(!float_equal(*(static_cast<const float*>(alpha)), 1.0) ||
       !float_equal(*(static_cast<const float*>(beta)), 0))
    {
        MIOPEN_THROW(miopenStatusNotImplemented, "Only alpha=1 and beta=0 is supported");
    }
}

static void ConvForwardCheckNumerics(Handle& handle,
                                     const ConvFwdTensors& tensors,
                                     std::function<void()>&& worker)
{
    if(!miopen::CheckNumericsEnabled())
    {
        worker();
        return;
    }

    miopen::checkNumericsInput(handle, tensors.xDesc, tensors.x);
    miopen::checkNumericsInput(handle, tensors.wDesc, tensors.w);

    worker();

    miopen::checkNumericsOutput(handle, tensors.yDesc, tensors.y);
}

template <class TKernels>
void ConvFwdSCGemm(const ConvolutionContext& ctx,
                   Handle& handle,
                   const ConvFwdTensors& tensors,
                   Data_t workSpace,
                   std::size_t workSpaceSize,
                   const TKernels& kernels);

void ConvolutionDescriptor::ConvolutionForward(Handle& handle,
                                               const void* alpha,
                                               const TensorDescriptor& xDesc,
                                               ConstData_t x,
                                               const TensorDescriptor& wDesc,
                                               ConstData_t w,
                                               miopenConvFwdAlgorithm_t algo,
                                               const void* beta,
                                               const TensorDescriptor& yDesc,
                                               Data_t y,
                                               Data_t workSpace,
                                               size_t workSpaceSize) const
{
    MIOPEN_LOG_I("algo = " << algo << ", workspace = " << workSpaceSize);
    const auto tensors = ConvFwdTensors{xDesc, x, wDesc, w, yDesc, y};
    ValidateConvTensors(tensors);
    ValidateAlphaBeta(alpha, beta);

    if(algo != miopenConvolutionFwdAlgoGEMM &&
       (xDesc.GetType() == miopenInt8 || xDesc.GetType() == miopenInt8x4))
    {
        MIOPEN_THROW(miopenStatusBadParm);
    }

    ConvForwardCheckNumerics(handle, tensors, [&]() {
        ValidateGroupCount(xDesc, wDesc, *this);

        const auto algorithm_name = AlgorithmName{ConvolutionAlgoToDirectionalString(
            static_cast<miopenConvAlgorithm_t>(algo), conv::Direction::Forward)};

        auto ctx =
            ConvolutionContext{xDesc, wDesc, yDesc, *this, conv::Direction::Forward}; // forward
        ctx.SetStream(&handle);
        const auto network_config = ctx.BuildConfKey();
        const auto& invoker       = handle.GetInvoker(network_config, boost::none, algorithm_name);

        if(invoker)
        {
            const auto& invoke_ctx = conv::DataInvokeParams{tensors, workSpace, workSpaceSize};
            (*invoker)(handle, invoke_ctx);
            return;
        }

        switch(algo)
        {
        case miopenConvolutionFwdAlgoDirect:
        case miopenConvolutionFwdAlgoWinograd:
        case miopenConvolutionFwdAlgoImplicitGEMM:
            MIOPEN_THROW("No invoker was registered for convolution forward. Was find executed?");

        case miopenConvolutionFwdAlgoGEMM:
            ConvFwdGemm(handle, tensors, workSpace, workSpaceSize);
            break;

        case miopenConvolutionFwdAlgoFFT:
            ConvFwdFFT(handle, tensors, workSpace, workSpaceSize, network_config);
            break;
        case miopenConvolutionFwdAlgoStaticCompiledGEMM:
        {
            auto&& kernels = handle.GetKernels(algorithm_name, network_config);
            ConvFwdSCGemm(ctx, handle, tensors, workSpace, workSpaceSize, kernels);
        }
        break;
        }
    });
}

void ConvolutionDescriptor::ConvFwdGemm(Handle& handle,
                                        const ConvFwdTensors& tensors,
                                        Data_t workSpace,
                                        std::size_t workSpaceSize) const
{
#if MIOPEN_USE_GEMM
    if(miopen::IsDisabled(MIOPEN_DEBUG_CONV_GEMM{}))
    {
        MIOPEN_THROW("GEMM convolution is disabled");
    }
    if(IsAnyBufferBF16(tensors.xDesc, tensors.yDesc, tensors.wDesc) && !IsUseRocBlas)
    {
        MIOPEN_THROW("GEMM convolution is unsupported");
    }

    std::size_t in_n, in_c;
    std::tie(in_n, in_c) = tie_pick<0, 1>()(tensors.xDesc.GetLengths());

    std::size_t wei_k = tensors.wDesc.GetLengths()[0];

    std::size_t spatial_dim = GetSpatialDimension();

    auto in_spatial  = boost::adaptors::slice(tensors.xDesc.GetLengths(), 2, 2 + spatial_dim);
    auto wei_spatial = boost::adaptors::slice(tensors.wDesc.GetLengths(), 2, 2 + spatial_dim);
    auto out_spatial = boost::adaptors::slice(tensors.yDesc.GetLengths(), 2, 2 + spatial_dim);

    // Use transpose path for 1x1, stride=2
    if(GetSpatialDimension() == 2 && miopen::all_of(wei_spatial, [](auto v) { return v == 1; }) &&
       miopen::all_of(GetConvPads(), [](auto v) { return v == 0; }) &&
       miopen::all_of(GetConvStrides(), [](auto v) { return v == 2; }))
    {
        if(group_count > 1)
        {
            MIOPEN_LOG_FUNCTION("groupconv, 1x1 u2xv2");
        }
        else
        {
            MIOPEN_LOG_FUNCTION("convolution, 1x1 u2xv2");
        }

        assert(workSpace != nullptr &&
               workSpaceSize >= ForwardGetWorkSpaceSizeGEMMTranspose(tensors.xDesc, tensors.yDesc));

        float t1 = 0;
        transpose_NCHW2CNHW(handle,
                            in_n,
                            in_c,
                            in_spatial[0],
                            in_spatial[1],
                            out_spatial[0],
                            out_spatial[1],
                            tensors.x,
                            workSpace,
                            0,
                            0,
                            GetConvStrides()[0],
                            GetConvStrides()[1],
                            tensors.xDesc.GetType());
        if(handle.IsProfilingEnabled())
            t1 = handle.GetKernelTime();

        std::size_t out_spatial_size = std::accumulate(
            out_spatial.begin(), out_spatial.end(), std::size_t(1), std::multiplies<std::size_t>());

        std::size_t x_t_size = in_n * in_c * out_spatial_size;

        std::size_t wksp_offset = 0;
        if(tensors.wDesc.GetType() == miopenInt8)
        {
            wksp_offset = x_t_size;

            transpose_packed_MN2NM(handle,
                                   in_c,
                                   static_cast<int>(in_n * out_spatial_size),
                                   0,
                                   wksp_offset,
                                   workSpace,
                                   workSpace,
                                   tensors.xDesc.GetType());
            if(handle.IsProfilingEnabled())
                t1 += handle.GetKernelTime();

            x_t_size *= 2;
        }

        if(tensors.wDesc.GetType() == miopenInt8 || tensors.wDesc.GetType() == miopenInt8x4)
        {
            const auto xts = GetTypeSize(tensors.xDesc.GetType());
            if(xts > 0)
            {
                const auto yts_div_xts = GetTypeSize(tensors.yDesc.GetType()) / xts;
                if(yts_div_xts > 0)
                    x_t_size /= yts_div_xts;
            }
        }

        if(group_count > 1)
        {
            GemmDescriptor gemm_desc = CreateGemmDescriptorGroupConvCNHWFwd(
                tensors.wDesc, tensors.xDesc, tensors.yDesc, group_count);

            CallGemmStridedBatched(
                handle, gemm_desc, tensors.w, 0, workSpace, 0, workSpace, x_t_size, nullptr, false);
        }
        else
        {
            // tensors.y = CNHW2NCHW(tensors.w * NCHW2CNHW(tensors.x))
            GemmDescriptor gemm_desc =
                CreateGemmDescriptorConvCNHWFwd(tensors.wDesc, tensors.xDesc, tensors.yDesc);

            // tensors.y = CNHW2NCHW(tensors.w * NCHW2CNHW(tensors.x))
            CallGemm(handle,
                     gemm_desc,
                     tensors.w,
                     0,
                     workSpace,
                     wksp_offset,
                     workSpace,
                     x_t_size,
                     nullptr,
                     false);
        }
        if(handle.IsProfilingEnabled())
            t1 += handle.GetKernelTime();

        transpose_CNHW2NCHW(handle,
                            in_n,
                            wei_k,
                            out_spatial[0],
                            out_spatial[1],
                            out_spatial[0],
                            out_spatial[1],
                            workSpace,
                            tensors.y,
                            x_t_size,
                            0,
                            1,
                            1,
                            tensors.yDesc.GetType());
        if(handle.IsProfilingEnabled())
            t1 += handle.GetKernelTime();

        if((tensors.wDesc.GetType() == miopenInt8 || tensors.wDesc.GetType() == miopenInt8x4) &&
           tensors.yDesc.GetType() != miopenInt32)
        {
            TensorDescriptor ygemmDesc(
                miopenInt32, tensors.yDesc.GetLengths(), tensors.yDesc.GetStrides());

            CastTensor(handle, &lowp_quant, ygemmDesc, tensors.y, tensors.yDesc, tensors.y, 0, 0);
            if(handle.IsProfilingEnabled())
                t1 += handle.GetKernelTime();
        }

        if(handle.IsProfilingEnabled())
        {
            handle.ResetKernelTime();
            handle.AccumKernelTime(t1);
        }
    }
    else if(miopen::all_of(wei_spatial, [](auto v) { return v == 1; }) &&
            miopen::all_of(GetConvPads(), [](auto v) { return v == 0; }) &&
            miopen::all_of(GetConvStrides(), [](auto v) { return v == 1; }))
    {
        if(group_count > 1)
        {
            MIOPEN_LOG_FUNCTION("groupconv, 1x1");

            GemmDescriptor gemm_desc = CreateGemmDescriptorGroupConvFwd(
                tensors.wDesc, tensors.xDesc, tensors.yDesc, group_count);
            float time_0 = 0;

            std::size_t out_spatial_size = std::accumulate(out_spatial.begin(),
                                                           out_spatial.end(),
                                                           std::size_t(1),
                                                           std::multiplies<std::size_t>());

            std::size_t in_spatial_size = std::accumulate(in_spatial.begin(),
                                                          in_spatial.end(),
                                                          std::size_t(1),
                                                          std::multiplies<std::size_t>());

            for(std::size_t i = 0; i < in_n; i++)
            {
                std::size_t out_offset = i * wei_k * out_spatial_size;

                std::size_t in_offset = i * in_c * in_spatial_size;

                CallGemmStridedBatched(handle,
                                       gemm_desc,
                                       tensors.w,
                                       0,
                                       tensors.x,
                                       in_offset,
                                       tensors.y,
                                       out_offset,
                                       nullptr,
                                       false);
                if(handle.IsProfilingEnabled())
                {
                    if(i == in_n - 1)
                        handle.AccumKernelTime(time_0);
                    time_0 += handle.GetKernelTime();
                }
            }
        }
        else
        {
            MIOPEN_LOG_FUNCTION("convolution, 1x1");
            float time_0 = 0;
            float t1     = 0;

            if(tensors.wDesc.GetType() == miopenInt8)
            {
                GemmDescriptor gemm_desc =
                    CreateGemmDescriptorConvFwd(tensors.wDesc, tensors.xDesc, tensors.yDesc);

                std::size_t out_spatial_size = std::accumulate(out_spatial.begin(),
                                                               out_spatial.end(),
                                                               std::size_t(1),
                                                               std::multiplies<std::size_t>());

                std::size_t in_spatial_size = std::accumulate(in_spatial.begin(),
                                                              in_spatial.end(),
                                                              std::size_t(1),
                                                              std::multiplies<std::size_t>());

                for(std::size_t i = 0; i < in_n; i++)
                {
                    std::size_t out_offset = i * wei_k * out_spatial_size;

                    std::size_t in_offset = i * in_c * in_spatial_size;

                    transpose_packed_MN2NM(handle,
                                           in_c,
                                           in_spatial_size,
                                           in_offset,
                                           0,
                                           tensors.x,
                                           workSpace,
                                           tensors.xDesc.GetType());
                    if(handle.IsProfilingEnabled())
                        t1 += handle.GetKernelTime();

                    CallGemm(handle,
                             gemm_desc,
                             tensors.w,
                             0,
                             workSpace,
                             0,
                             tensors.y,
                             out_offset,
                             nullptr,
                             false);
                    if(handle.IsProfilingEnabled())
                        time_0 += handle.GetKernelTime();
                }
            }
            else
            {
                // tensors.y = tensors.w * tensors.x
                GemmDescriptor gemm_desc = CreateGemmStridedBatchedDescriptorConv1x1Fwd(
                    tensors.wDesc, tensors.xDesc, tensors.yDesc);

                // tensors.y = tensors.w * tensors.x
                CallGemmStridedBatched(
                    handle, gemm_desc, tensors.w, 0, tensors.x, 0, tensors.y, 0, nullptr, false);
                if(handle.IsProfilingEnabled())
                    time_0 += handle.GetKernelTime();
            }

            if((tensors.wDesc.GetType() == miopenInt8 || tensors.wDesc.GetType() == miopenInt8x4) &&
               tensors.yDesc.GetType() != miopenInt32)
            {
                TensorDescriptor ygemmDesc(
                    miopenInt32, tensors.yDesc.GetLengths(), tensors.yDesc.GetStrides());

                CastTensor(
                    handle, &lowp_quant, ygemmDesc, tensors.y, tensors.yDesc, tensors.y, 0, 0);
                if(handle.IsProfilingEnabled())
                    handle.AccumKernelTime(t1 + time_0);
            }
        }
    }
    // if not 1x1
    else
    {
        if(group_count > 1)
        {
            MIOPEN_LOG_FUNCTION("groupconv, non 1x1");
        }
        else
        {
            MIOPEN_LOG_FUNCTION("convolution, non 1x1");
        }
        assert(workSpace != nullptr &&
               workSpaceSize >=
                   (ForwardGetWorkSpaceSizeGEMM(tensors.wDesc, tensors.yDesc) * group_count));

        // tensors.y = tensors.w * Im2Col(tensors.x)
        GemmDescriptor gemm_desc{};
        if(group_count > 1)
            gemm_desc = CreateGemmDescriptorGroupConvFwd(
                tensors.wDesc, tensors.xDesc, tensors.yDesc, group_count);
        else
            gemm_desc = CreateGemmDescriptorConvFwd(tensors.wDesc, tensors.xDesc, tensors.yDesc);

        std::size_t out_spatial_size = std::accumulate(
            out_spatial.begin(), out_spatial.end(), std::size_t(1), std::multiplies<std::size_t>());

        std::size_t in_spatial_size = std::accumulate(
            in_spatial.begin(), in_spatial.end(), std::size_t(1), std::multiplies<std::size_t>());

        float time_0 = 0;
        float t1     = 0;
        for(std::size_t i = 0; i < in_n; i++)
        {
            std::size_t out_offset = i * wei_k * out_spatial_size;

            std::size_t in_offset = i * in_c * in_spatial_size;

            Im2ColGPU(handle,
                      GetSpatialDimension(),
                      tensors.x,
                      in_offset,
                      in_c,
                      in_spatial,
                      wei_spatial,
                      out_spatial,
                      GetConvPads(),
                      GetConvStrides(),
                      GetConvDilations(),
                      workSpace,
                      tensors.xDesc.GetType());

            if(handle.IsProfilingEnabled())
                t1 = handle.GetKernelTime();

            std::size_t wksp_offset = 0;
            if(tensors.wDesc.GetType() == miopenInt8)
            {
                std::size_t wei_spatial_size = std::accumulate(wei_spatial.begin(),
                                                               wei_spatial.end(),
                                                               std::size_t(1),
                                                               std::multiplies<std::size_t>());

                wksp_offset = in_c * wei_spatial_size * out_spatial_size;

                transpose_packed_MN2NM(handle,
                                       static_cast<int>(in_c * wei_spatial_size),
                                       out_spatial_size,
                                       0,
                                       wksp_offset,
                                       workSpace,
                                       workSpace,
                                       tensors.xDesc.GetType());

                if(handle.IsProfilingEnabled())
                    t1 += handle.GetKernelTime();
            }

            // tensors.y = tensors.w * Im2Col(tensors.x)
            if(group_count > 1)
                CallGemmStridedBatched(handle,
                                       gemm_desc,
                                       tensors.w,
                                       0,
                                       workSpace,
                                       0,
                                       tensors.y,
                                       out_offset,
                                       nullptr,
                                       false);
            else
                CallGemm(handle,
                         gemm_desc,
                         tensors.w,
                         0,
                         workSpace,
                         wksp_offset,
                         tensors.y,
                         out_offset,
                         nullptr,
                         false,
                         (tensors.wDesc.GetType() == miopenInt8 ||
                          tensors.wDesc.GetType() == miopenInt8x4)
                             ? GemmBackend_t::rocblas
                             : GemmBackend_t::miopengemm);

            // Update times for both the kernels
            if(handle.IsProfilingEnabled())
            {
                if(i == in_n - 1)
                {
                    handle.AccumKernelTime(t1 + time_0);
                    time_0 = handle.GetKernelTime();
                }
                else
                {
                    handle.AccumKernelTime(t1);
                    time_0 += handle.GetKernelTime();
                }
            }
        }

        if((tensors.wDesc.GetType() == miopenInt8 || tensors.wDesc.GetType() == miopenInt8x4) &&
           tensors.yDesc.GetType() != miopenInt32)
        {
            TensorDescriptor ygemmDesc(
                miopenInt32, tensors.yDesc.GetLengths(), tensors.yDesc.GetStrides());

            CastTensor(handle, &lowp_quant, ygemmDesc, tensors.y, tensors.yDesc, tensors.y, 0, 0);
            if(handle.IsProfilingEnabled())
                handle.AccumKernelTime(time_0);
        }
    }
#ifdef NDEBUG
    (void)workSpaceSize;
#endif
#else
    (void)handle;
    (void)tensors;
    (void)workSpace;
    (void)workSpaceSize;
    MIOPEN_THROW("GEMM is not supported");
#endif
}

void ConvolutionDescriptor::ConvFwdFFT(Handle& handle,
                                       const ConvFwdTensors& tensors,
                                       Data_t workSpace,
                                       std::size_t workSpaceSize,
                                       const NetworkConfig& kcache_key) const
{
    if(group_count > 1)
        MIOPEN_THROW("FFT is not supported for group conv");

    assert(workSpaceSize >=
           ForwardGetWorkSpaceSizeFFT(tensors.wDesc, tensors.xDesc, tensors.yDesc));

    if(workSpace == nullptr || workSpaceSize == 0)
        MIOPEN_THROW("Error running FFT: none workspace");

    bool timed  = handle.IsProfilingEnabled();
    float timev = ExecuteFwdFFTKernel(handle,
                                      tensors.xDesc,
                                      tensors.x,
                                      tensors.wDesc,
                                      tensors.w,
                                      tensors.yDesc,
                                      tensors.y,
                                      workSpace,
                                      workSpaceSize,
                                      kcache_key,
                                      timed);
    if(timed)
    {
        handle.ResetKernelTime();
        handle.AccumKernelTime(timev);
    }
}

template <class TKernels>
void ConvFwdSCGemm(const ConvolutionContext& ctx,
                   Handle& handle,
                   const ConvFwdTensors& tensors,
                   Data_t workSpace,
                   std::size_t workSpaceSize,
                   const TKernels& kernels)
{
#if MIOPEN_USE_SCGEMM
    if(miopen::IsDisabled(MIOPEN_DEBUG_CONV_SCGEMM{}))
    {
        MIOPEN_THROW("Static Compiled GEMM is disabled");
    }

    if(kernels.empty() /*|| scgParams.params == nullptr*/)
        MIOPEN_THROW(
            "Error running Static Compiled GEMM convolution. Was Find() executed previously?");

    auto ks = std::vector<KernelInvoke>{kernels.begin(), kernels.end()};

    float elapsed = 0;

    elapsed = CallSCGemm(handle, ctx, tensors.x, tensors.y, tensors.w, nullptr, workSpace, ks);

    if(handle.IsProfilingEnabled())
    {
        MIOPEN_LOG_I2("CallSCGemm elapsed time = " << elapsed << " ms");
        handle.ResetKernelTime();
        handle.AccumKernelTime(elapsed);
    }
    std::ignore = workSpaceSize;
#else
    std::ignore = ctx;
    std::ignore = handle;
    std::ignore = tensors;
    std::ignore = workSpace;
    std::ignore = workSpaceSize;
    std::ignore = kernels;
    MIOPEN_THROW("Static Compiled GEMM is not supported");
#endif
}

std::size_t ConvolutionDescriptor::GetFwdSolutionCountFallback(const TensorDescriptor& wDesc,
                                                               const TensorDescriptor& xDesc,
                                                               const TensorDescriptor& yDesc) const
{
    // This is needed on fallback path only.
    // Regular (find-db) path have been verified during Find().
    ValidateGroupCount(xDesc, wDesc, *this);

    if(IsGemmApplicableFwd(wDesc, xDesc, yDesc))
    {
        MIOPEN_LOG_I("Fallback path, GEMM");
        return 1;
    }
    MIOPEN_LOG_I("Fallback path, GEMM disabled");
    /// When count=0 the reason could be:
    /// * (1) Convolution is not implemented in the library at all, so Find() would fail as
    ///   well. This is case when rc = miopenStatusNotImplemented is correct.
    /// * (2) Variant of the above: Convolution is implemented, but implementation is disabled,
    ///   for example, rocBLAS is not installed or some convolutions are disabled by the
    ///   environment setting.
    /// * (3) There is none relevant record in the find-db and fallback path was unable to
    ///   choose suitable solution.
    ///
    /// We can't distinguish these three cases.
    /// Let's do like Find() does:
    MIOPEN_THROW(miopenStatusNotImplemented,
                 "Requested convolution is not supported or immedate mode fallback has failed.");
}

std::size_t ConvolutionDescriptor::GetBwdSolutionCountFallback(const TensorDescriptor& dyDesc,
                                                               const TensorDescriptor& wDesc,
                                                               const TensorDescriptor& dxDesc) const
{
    ValidateGroupCount(dxDesc, wDesc, *this); // See comment in Forward method.

    if(IsGemmApplicableBwd(dyDesc, wDesc, dxDesc))
    {
        MIOPEN_LOG_I("Fallback path, GEMM");
        return 1;
    }
    MIOPEN_LOG_I("Fallback path, GEMM disabled");
    // See comment in Forward method.
    MIOPEN_THROW(miopenStatusNotImplemented,
                 "Requested convolution is not supported or immedate mode fallback has failed.");
}

bool ConvolutionDescriptor::IsGemmApplicableWrw(const TensorDescriptor& dyDesc,
                                                const TensorDescriptor& xDesc,
                                                const TensorDescriptor& dwDesc) const
{
#if MIOPEN_USE_GEMM
    if(!miopen::IsDisabled(MIOPEN_DEBUG_CONV_GEMM{}) &&
       !(IsAnyBufferBF16(xDesc, dyDesc, dwDesc) && !IsUseRocBlas))
    {
        const std::size_t spatial_dim = GetSpatialDimension();
        const auto wei_spatial = boost::adaptors::slice(dwDesc.GetLengths(), 2, 2 + spatial_dim);

        // if not 1x1
        if((miopen::any_of(wei_spatial, [](auto v) { return v != 1; }) ||
            miopen::any_of(GetConvPads(), [](auto v) { return v != 0; }) ||
            miopen::any_of(GetConvStrides(), [](auto v) { return v != 1; })))
            return true;

        if(miopen::any_of(wei_spatial, [](auto v) { return v == 1; }) &&
           miopen::any_of(GetConvPads(), [](auto v) { return v == 0; }) &&
           miopen::any_of(GetConvStrides(), [](auto v) { return v == 1; }))
            return true;

        return false;
    }
#else
    std::ignore = dyDesc;
    std::ignore = xDesc;
    std::ignore = dwDesc;
#endif
    return false;
}

bool ConvolutionDescriptor::IsGemmApplicableFwd(const TensorDescriptor& wDesc,
                                                const TensorDescriptor& xDesc,
                                                const TensorDescriptor& yDesc) const
{
#if MIOPEN_USE_GEMM
    return !miopen::IsDisabled(MIOPEN_DEBUG_CONV_GEMM{}) &&
           !(IsAnyBufferBF16(xDesc, yDesc, wDesc) && !IsUseRocBlas);
#else
    std::ignore = wDesc;
    std::ignore = xDesc;
    std::ignore = yDesc;
    return false;
#endif
}

bool ConvolutionDescriptor::IsGemmApplicableBwd(const TensorDescriptor& dyDesc,
                                                const TensorDescriptor& wDesc,
                                                const TensorDescriptor& dxDesc) const
{
#if MIOPEN_USE_GEMM
    return !miopen::IsDisabled(MIOPEN_DEBUG_CONV_GEMM{}) &&
           !(IsAnyBufferBF16(dxDesc, dyDesc, wDesc) && !IsUseRocBlas);
#else
    std::ignore = dyDesc;
    std::ignore = wDesc;
    std::ignore = dxDesc;
    return false;
#endif
}

std::size_t ConvolutionDescriptor::GetWrwSolutionCountFallback(const TensorDescriptor& dyDesc,
                                                               const TensorDescriptor& xDesc,
                                                               const TensorDescriptor& dwDesc) const
{
    ValidateGroupCount(xDesc, dwDesc, *this); // See comment in Forward method.

    if(IsGemmApplicableWrw(xDesc, dyDesc, dwDesc))
    {
        MIOPEN_LOG_I("Fallback path, GEMM");
        return 1;
    }
    MIOPEN_LOG_I("Fallback path, GEMM disabled");
    // See comment in Forward method.
    MIOPEN_THROW(miopenStatusNotImplemented,
                 "Requested convolution is not supported or immedate mode fallback has failed.");
}

std::size_t GetSolutionCount(Handle& handle, const ProblemDescription& problem)
{
    const FindDbRecord fdb_record{handle, problem};
    if(fdb_record.empty())
        return 0;
    return std::distance(fdb_record.begin(), fdb_record.end());
}

std::size_t ConvolutionDescriptor::GetForwardSolutionCount(Handle& handle,
                                                           const TensorDescriptor& wDesc,
                                                           const TensorDescriptor& xDesc,
                                                           const TensorDescriptor& yDesc) const
{
    MIOPEN_LOG_I("");
    const auto problem = ProblemDescription{xDesc, wDesc, yDesc, *this, conv::Direction::Forward};
    const auto n       = GetSolutionCount(handle, problem);
    if(n > 0)
        return n;
    return GetFwdSolutionCountFallback(wDesc, xDesc, yDesc);
}

static inline bool IsAlgorithmDisabled(const miopenConvAlgorithm_t algo)
{
    switch(algo)
    { // clang-format off
    case miopenConvolutionAlgoGEMM:
        return miopen::IsDisabled(MIOPEN_DEBUG_CONV_GEMM{}) || !MIOPEN_USE_GEMM;
    case miopenConvolutionAlgoDirect:
        return miopen::IsDisabled(MIOPEN_DEBUG_CONV_DIRECT{});
    case miopenConvolutionAlgoFFT:
        return miopen::IsDisabled(MIOPEN_DEBUG_CONV_FFT{});
    case miopenConvolutionAlgoWinograd:
        return miopen::IsDisabled(MIOPEN_DEBUG_CONV_WINOGRAD{});
    case miopenConvolutionAlgoImplicitGEMM:
        return miopen::IsDisabled(MIOPEN_DEBUG_CONV_IMPLICIT_GEMM{});
    case miopenConvolutionAlgoStaticCompiledGEMM:
        return miopen::IsDisabled(MIOPEN_DEBUG_CONV_SCGEMM{}) || !MIOPEN_USE_SCGEMM;
    default: // Disable future algos by default to enforce explicit handling:
        return true;
    } // clang-format on
}

void GetSolutions(Handle& handle,
                  const ProblemDescription& problem,
                  const size_t maxSolutionCount,
                  size_t* solutionCount,
                  miopenConvSolution_t* solutions,
                  std::function<int(const std::string&)>&& algoResolver)
{
    const FindDbRecord fdb_record{handle, problem};

    if(fdb_record.empty())
    {
        *solutionCount = 0;
        return;
    }

    // Read all what we have, then sort and write out up to max asked.
    // Fallback path currently returns only one solution, so no need to sort there.
    struct SortWrapper : miopenConvSolution_t // For emplace and sort.
    {
        SortWrapper(const float& t,
                    const size_t& ws,
                    const uint64_t& id,
                    const miopenConvAlgorithm_t& algo)
            : miopenConvSolution_t{t, ws, id, algo}
        {
        }
        bool operator<(const SortWrapper& other) const { return (time < other.time); }
    };
    std::vector<SortWrapper> interim;
    interim.reserve(maxSolutionCount); // For speed. In most cases we have less entries than asked.

    // Individual Solvers can be enabled/disabled by environment settings.
    // Applicability is also affected by presence of external tools (e.g. assembler)
    // ROCm version, specific features of GPU (like xnack) etc.
    // All the above can be found by calling IsApplicable().
    // We need fully initialized context for this, see below.
    auto ctx = ConvolutionContext{problem};
    ctx.SetStream(&handle);
    ctx.DetectRocm();

    for(const auto& pair : fdb_record)
    {
        const auto algo = static_cast<miopenConvAlgorithm_t>(algoResolver(pair.first));
        if(IsAlgorithmDisabled(algo))
            continue;

        const auto solver_id = solver::Id{pair.second.solver_id};
        // Wrong IDs can't be used to call IsApplicable(), so let's
        // ignore obsolete or invalid IDs read from find-db first.
        if(!solver_id.IsValid())
        {
            // Do not disturb users with warnings unless detailed log is enabled.
            MIOPEN_LOG_I("[Warning] incorrect solver_id: " << pair.second.solver_id);
            continue;
        }
        // gemm and fft are always applicable.
        // These can be disabled/enabled at algorithm level.
        if(!(solver_id == solver::Id::gemm() || solver_id == solver::Id::fft()))
            if(!solver_id.GetSolver().IsApplicable(ctx))
                continue;

        interim.emplace_back(pair.second.time, pair.second.workspace, solver_id.Value(), algo);
    }
    std::sort(begin(interim), end(interim));

    auto i = std::size_t{0};
    for(const auto& entry : interim)
    {
        if(i >= maxSolutionCount)
            break;
        solutions[i] = entry;
        ++i;
    }
    *solutionCount = i;
}

void ConvolutionDescriptor::GetForwardSolutionsFallback(Handle& handle,
                                                        const TensorDescriptor& wDesc,
                                                        const TensorDescriptor& xDesc,
                                                        const TensorDescriptor& yDesc,
                                                        const size_t maxSolutionCount,
                                                        size_t* const solutionCount,
                                                        miopenConvSolution_t* const solutions) const
{
    // This check is needed on fallback path only.
    // Regular (find-db) path have been verified during Find().
    ValidateGroupCount(xDesc, wDesc, *this);
    auto i = std::size_t{0};

    if(IsGemmApplicableFwd(wDesc, xDesc, yDesc))
    {
        MIOPEN_LOG_I("Fallback path, GEMM");
        if(i < maxSolutionCount)
        {
            solutions[i].algorithm = miopenConvolutionAlgoGEMM;
            solutions[i].time      = -1.0; /// \todo Evaluate time.
            solutions[i].workspace_size =
                ForwardGetValidWorkSpaceSizeGemm(handle, wDesc, xDesc, yDesc);
            solutions[i].solution_id = solver::Id::gemm().Value();
            ++i;
        }
    }
    else
        MIOPEN_LOG_I("Fallback path, GEMM disabled");

    *solutionCount = i;
}

void ConvolutionDescriptor::GetBwdSolutionsFallback(Handle& /*handle*/,
                                                    const TensorDescriptor& dyDesc,
                                                    const TensorDescriptor& wDesc,
                                                    const TensorDescriptor& dxDesc,
                                                    const size_t maxSolutionCount,
                                                    size_t* const solutionCount,
                                                    miopenConvSolution_t* const solutions) const
{
    ValidateGroupCount(dxDesc, wDesc, *this);
    auto i = std::size_t{0};

    if(IsGemmApplicableBwd(dyDesc, wDesc, dxDesc))
    {
        MIOPEN_LOG_I("Fallback path, GEMM");
        if(i < maxSolutionCount)
        {
            solutions[i].algorithm      = miopenConvolutionAlgoGEMM;
            solutions[i].time           = -1.0; /// \todo Evaluate time.
            solutions[i].workspace_size = BackwardGetValidWorkSpaceSizeGemm(dyDesc, wDesc, dxDesc);
            solutions[i].solution_id    = solver::Id::gemm().Value();
            ++i;
        }
    }
    else
        MIOPEN_LOG_I("Fallback path, GEMM disabled");

    *solutionCount = i;
}

void ConvolutionDescriptor::GetWrwSolutionsFallback(Handle& /*handle*/,
                                                    const TensorDescriptor& dyDesc,
                                                    const TensorDescriptor& xDesc,
                                                    const TensorDescriptor& dwDesc,
                                                    const size_t maxSolutionCount,
                                                    size_t* const solutionCount,
                                                    miopenConvSolution_t* const solutions) const
{
    ValidateGroupCount(xDesc, dwDesc, *this);
    auto i = std::size_t{0};

    if(IsGemmApplicableWrw(dyDesc, xDesc, dwDesc))
    {
        MIOPEN_LOG_I("Fallback path, GEMM");
        if(i < maxSolutionCount)
        {
            solutions[i].algorithm      = miopenConvolutionAlgoGEMM;
            solutions[i].time           = -1.0; /// \todo Evaluate time.
            solutions[i].workspace_size = WrwGetValidWorkSpaceSizeGemm(dyDesc, xDesc, dwDesc);
            solutions[i].solution_id    = solver::Id::gemm().Value();
            ++i;
        }
    }
    else
        MIOPEN_LOG_I("Fallback path, GEMM disabled");

    *solutionCount = i;
}

void ConvolutionDescriptor::GetForwardSolutions(Handle& handle,
                                                const TensorDescriptor& wDesc,
                                                const TensorDescriptor& xDesc,
                                                const TensorDescriptor& yDesc,
                                                const size_t maxSolutionCount,
                                                size_t* const solutionCount,
                                                miopenConvSolution_t* const solutions) const
{
    MIOPEN_LOG_I("");
    if(solutionCount == nullptr)
        MIOPEN_THROW(miopenStatusBadParm, "solutionCount cannot be nullptr");
    if(solutions == nullptr)
        MIOPEN_THROW(miopenStatusBadParm, "solutions cannot be nullptr");

    const auto problem = ProblemDescription{xDesc, wDesc, yDesc, *this, conv::Direction::Forward};
    GetSolutions(
        handle, problem, maxSolutionCount, solutionCount, solutions, StringToConvolutionFwdAlgo);

    if(*solutionCount == 0)
        GetForwardSolutionsFallback(
            handle, wDesc, xDesc, yDesc, maxSolutionCount, solutionCount, solutions);
}

std::size_t
ConvolutionDescriptor::GetFwdSolutionWorkspaceSizeFallback(Handle& handle,
                                                           const TensorDescriptor& wDesc,
                                                           const TensorDescriptor& xDesc,
                                                           const TensorDescriptor& yDesc,
                                                           solver::Id solver_id) const
{
    ValidateGroupCount(xDesc, wDesc, *this);
    if(solver_id == solver::Id::gemm() && IsGemmApplicableFwd(wDesc, xDesc, yDesc))
    {
        MIOPEN_LOG_I("Fallback path, GEMM");
        return ForwardGetValidWorkSpaceSizeGemm(handle, wDesc, xDesc, yDesc);
    }
    MIOPEN_THROW(miopenStatusNotImplemented);
}

std::size_t
ConvolutionDescriptor::BackwardGetValidWorkSpaceSizeGemm(const TensorDescriptor& dyDesc,
                                                         const TensorDescriptor& wDesc,
                                                         const TensorDescriptor& dxDesc) const
{
    const auto wei_spatial =
        boost::adaptors::slice(wDesc.GetLengths(), 2, 2 + GetSpatialDimension());

    if(GetSpatialDimension() == 2 && miopen::all_of(wei_spatial, [](auto v) { return v == 1; }) &&
       miopen::all_of(GetConvPads(), [](auto v) { return v == 0; }) &&
       miopen::all_of(GetConvStrides(), [](auto v) { return v == 2; }))
        return BackwardDataGetWorkSpaceSizeGEMMTranspose(dyDesc, dxDesc);

    if(miopen::all_of(wei_spatial, [](auto v) { return v == 1; }) &&
       miopen::all_of(GetConvPads(), [](auto v) { return v == 0; }) &&
       miopen::all_of(GetConvStrides(), [](auto v) { return v == 1; }))
        return 0;

    return BackwardDataGetWorkSpaceSizeGEMM(wDesc, dyDesc) * group_count;
}

std::size_t
ConvolutionDescriptor::GetBwdSolutionWorkspaceSizeFallback(const TensorDescriptor& dyDesc,
                                                           const TensorDescriptor& wDesc,
                                                           const TensorDescriptor& dxDesc,
                                                           solver::Id solver_id) const
{
    ValidateGroupCount(dxDesc, wDesc, *this);
    if(solver_id == solver::Id::gemm() && IsGemmApplicableBwd(dyDesc, wDesc, dxDesc))
    {
        MIOPEN_LOG_I("Fallback path, GEMM");
        return BackwardGetValidWorkSpaceSizeGemm(dyDesc, wDesc, dxDesc);
    }
    MIOPEN_THROW(miopenStatusNotImplemented);
}

std::size_t
ConvolutionDescriptor::GetWrwSolutionWorkspaceSizeFallback(Handle& /*handle*/,
                                                           const TensorDescriptor& dyDesc,
                                                           const TensorDescriptor& xDesc,
                                                           const TensorDescriptor& dwDesc,
                                                           solver::Id solver_id) const
{
    ValidateGroupCount(xDesc, dwDesc, *this);
    if(solver_id == solver::Id::gemm() && IsGemmApplicableWrw(dyDesc, xDesc, dwDesc))
    {
        MIOPEN_LOG_I("Fallback path, GEMM");
        return WrwGetValidWorkSpaceSizeGemm(dyDesc, xDesc, dwDesc);
    }
    MIOPEN_THROW(miopenStatusNotImplemented);
}

std::size_t ConvolutionDescriptor::GetForwardSolutionWorkspaceSize(Handle& handle,
                                                                   const TensorDescriptor& wDesc,
                                                                   const TensorDescriptor& xDesc,
                                                                   const TensorDescriptor& yDesc,
                                                                   solver::Id solver_id) const
{
    MIOPEN_LOG_I("solver_id = " << solver_id.ToString());
    if(!solver_id.IsValid())
        MIOPEN_THROW(miopenStatusBadParm, "invalid solution id = " + solver_id.ToString());
    if(solver_id != solver::Id::gemm() && solver_id != solver::Id::fft())
    {
        auto sol = solver_id.GetSolver();
        auto ctx = ConvolutionContext{xDesc, wDesc, yDesc, *this, conv::Direction::Forward};
        ctx.SetStream(&handle);
        ctx.DetectRocm();
        if(sol.IsApplicable(ctx))
            return sol.GetWorkspaceSize(ctx);
        else
        {
            MIOPEN_THROW(miopenStatusBadParm,
                         "The supplied solution id: " + solver_id.ToString() +
                             " is not applicable to the current problem");
        }
    }
    else if(solver_id == solver::Id::fft())
        return ForwardGetWorkSpaceSizeFFT(wDesc, xDesc, yDesc);
    // handles the GEMM case
    return GetFwdSolutionWorkspaceSizeFallback(handle, wDesc, xDesc, yDesc, solver_id);
}

// Todo: remove when all immediate mode calls will support invokers
static std::vector<KernelInvoke> CompileSolver(Handle& handle,
                                               ConvolutionContext& ctx,
                                               solver::Id solver_id,
                                               const FindDbKCacheKey& key)
{
    ctx.DetectRocm();
    ctx.SetupFloats();

    const auto solver   = solver_id.GetSolver();
    auto db             = GetDb(ctx);
    const auto solution = solver.FindSolution(ctx, db);

    std::vector<KernelInvoke> kernels;
    AddKernels(handle, key.algorithm_name, key.network_config, solution, &kernels);
    return kernels;
}

static Invoker PrepareInvoker(Handle& handle,
                              ConvolutionContext& ctx,
                              const NetworkConfig& config,
                              solver::Id solver_id,
                              conv::Direction dir)
{
    ctx.DetectRocm();
    ctx.SetupFloats();

    const auto solver = solver_id.GetSolver();
    auto db           = GetDb(ctx);
    auto solution     = solver.FindSolution(ctx, db);
    const auto invoker =
        handle.PrepareInvoker(*solution.invoker_factory, solution.construction_params);

    handle.RegisterInvoker(invoker, config, solver_id, AlgorithmName(solver_id.GetAlgo(dir)));
    return invoker;
}

static Invoker LoadOrPrepareInvoker(Handle& handle,
                                    ConvolutionContext& ctx,
                                    solver::Id solver_id,
                                    conv::Direction dir)
{
    const auto config = ctx.BuildConfKey();
    auto invoker      = handle.GetInvoker(config, solver_id);
    if(invoker)
        return *invoker;
    return PrepareInvoker(handle, ctx, config, solver_id, dir);
}

static bool CheckInvokerSupport(const solver::Id solver_id, conv::Direction dir)
{
    const auto& algo = solver_id.GetAlgo(dir);
    return CheckInvokerSupport(algo);
}

static void CompileSolution(Handle& handle,
                            const solver::Id solver_id,
                            ConvolutionContext& ctx,
                            conv::Direction dir,
                            std::function<void()>&& fft_finder)
{
    if(!solver_id.IsValid())
        MIOPEN_THROW(miopenStatusBadParm, "solver_id = " + solver_id.ToString());

    if(CheckInvokerSupport(solver_id, dir))
    {
        LoadOrPrepareInvoker(handle, ctx, solver_id, dir);
        return;
    }

    // Todo: remove when all finds will use invokers.
    if(solver_id == solver::Id::gemm())
    {
        // Todo: gemm precompilation?
        return;
    }

    const FindDbRecord fdb_record{handle, ctx};
    for(const auto& pair : fdb_record)
    {
        if(solver::Id{pair.second.solver_id} != solver_id)
            continue;

        const auto&& kernels = handle.GetKernels(pair.second.kcache_key.algorithm_name,
                                                 pair.second.kcache_key.network_config);

        if(!kernels.empty())
            return;

        if(solver_id == solver::Id::fft())
        {
            fft_finder();
            return;
        }

        CompileSolver(handle, ctx, solver_id, pair.second.kcache_key);
        return;
    }

    // Todo: solver not found in find-db.
    MIOPEN_THROW(miopenStatusNotImplemented);
}

void ConvolutionDescriptor::CompileForwardSolution(Handle& handle,
                                                   const TensorDescriptor& wDesc,
                                                   const TensorDescriptor& xDesc,
                                                   const TensorDescriptor& yDesc,
                                                   const solver::Id solver_id) const
{
    MIOPEN_LOG_I("solver_id = " << solver_id.ToString());

    auto ctx = ConvolutionContext{xDesc, wDesc, yDesc, *this, conv::Direction::Forward};
    ctx.SetStream(&handle);
    ctx.disable_search_enforce = true;

    CompileSolution(handle, solver_id, ctx, conv::Direction::Forward, [&]() {
        const auto workspace_fft = ForwardGetWorkSpaceSizeFFT(wDesc, xDesc, yDesc);
        std::vector<KernelInvoke> ignore0;
        const auto network_config = ctx.BuildConfKey();
        FindFwdFFTKernel(handle, xDesc, wDesc, yDesc, workspace_fft, ignore0, network_config);
    });
}

void ConvolutionDescriptor::ConvolutionForwardImmediate(Handle& handle,
                                                        const TensorDescriptor& wDesc,
                                                        ConstData_t w,
                                                        const TensorDescriptor& xDesc,
                                                        ConstData_t x,
                                                        const TensorDescriptor& yDesc,
                                                        Data_t y,
                                                        Data_t workSpace,
                                                        const std::size_t workSpaceSize,
                                                        const solver::Id solver_id) const
{
    MIOPEN_LOG_I("solver_id = " << solver_id.ToString() << ", workspace = " << workSpaceSize);
    const auto tensors = ConvFwdTensors{xDesc, x, wDesc, w, yDesc, y};

    ValidateConvTensors(tensors);
    if(!solver_id.IsValid())
        MIOPEN_THROW(miopenStatusBadParm);

    ConvForwardCheckNumerics(handle, tensors, [&]() {
        auto ctx = ConvolutionContext{xDesc, wDesc, yDesc, *this, conv::Direction::Forward};
        ctx.SetStream(&handle);

        if(CheckInvokerSupport(solver_id, conv::Direction::Forward))
        {
            const auto invoker =
                LoadOrPrepareInvoker(handle, ctx, solver_id, conv::Direction::Forward);
            const auto invoke_ctx = conv::DataInvokeParams{tensors, workSpace, workSpaceSize};
            invoker(handle, invoke_ctx);
            return;
        }

        // Todo: remove when all algorithms would support invokers
        if(solver_id == solver::Id::gemm())
        {
            ConvFwdGemm(handle, tensors, workSpace, workSpaceSize);
            return;
        }

        const auto network_config = ctx.BuildConfKey();
        const auto algo_name      = solver_id.GetAlgo(conv::Direction::Forward);
        const auto&& chk_kernels  = handle.GetKernels(algo_name, network_config);
        auto v_chk_kernels = std::vector<KernelInvoke>{chk_kernels.begin(), chk_kernels.end()};

        if(!v_chk_kernels.empty())
        {
            MIOPEN_LOG_I2(
                "Found previously compiled kernels for solution: " << solver_id.ToString());
            if(solver_id == solver::Id::fft())
                ConvFwdFFT(handle, tensors, workSpace, workSpaceSize, network_config);
            else if(algo_name == "miopenConvolutionFwdAlgoStaticCompiledGEMM")
                ConvFwdSCGemm(ctx, handle, tensors, workSpace, workSpaceSize, v_chk_kernels);
            else
                MIOPEN_THROW("Invalid algorithm: " + algo_name);
            return;
        }

        const auto problem =
            ProblemDescription{xDesc, wDesc, yDesc, *this, conv::Direction::Forward};
        const FindDbRecord fdb_record{handle, problem};

        for(const auto& pair : fdb_record)
        {
            if(solver::Id{pair.second.solver_id} != solver_id)
                continue;

            const auto&& kernels = handle.GetKernels(pair.second.kcache_key.algorithm_name,
                                                     pair.second.kcache_key.network_config);
            auto v_kernels = std::vector<KernelInvoke>{kernels.begin(), kernels.end()};

            if(solver_id == solver::Id::fft())
            {
                if(v_kernels.empty())
                    FindFwdFFTKernel(
                        handle, xDesc, wDesc, yDesc, workSpaceSize, v_kernels, network_config);
                ConvFwdFFT(handle, tensors, workSpace, workSpaceSize, network_config);
                return;
            }

            if(v_kernels.empty())
                v_kernels = CompileSolver(handle, ctx, solver_id, pair.second.kcache_key);

            if(algo_name == "miopenConvolutionFwdAlgoStaticCompiledGEMM")
                ConvFwdSCGemm(ctx, handle, tensors, workSpace, workSpaceSize, v_kernels);
            else
                MIOPEN_THROW("Invalid algorithm: " + pair.second.kcache_key.algorithm_name);
            return;
        }

        // Todo: solver not found in find-db.
        MIOPEN_THROW(miopenStatusNotImplemented);
    });
}

// FindBackwardDataAlgorithm()
//
void ConvolutionDescriptor::FindConvBwdDataAlgorithm(Handle& handle,
                                                     const TensorDescriptor& dyDesc,
                                                     ConstData_t dy,
                                                     const TensorDescriptor& wDesc,
                                                     ConstData_t w,
                                                     const TensorDescriptor& dxDesc,
                                                     Data_t dx,
                                                     const int requestAlgoCount,
                                                     int* const returnedAlgoCount,
                                                     miopenConvAlgoPerf_t* perfResults,
                                                     Data_t workSpace,
                                                     size_t workSpaceSize,
                                                     bool exhaustiveSearch) const
{
    MIOPEN_LOG_I("requestAlgoCount = " << requestAlgoCount << ", workspace = " << workSpaceSize);
    if(dx == nullptr || w == nullptr || dy == nullptr)
        MIOPEN_THROW(miopenStatusBadParm, "Buffers cannot be NULL");
    if(returnedAlgoCount == nullptr)
        MIOPEN_THROW(miopenStatusBadParm, "returnedAlgoCount cannot be nullptr");
    if(perfResults == nullptr)
        MIOPEN_THROW(miopenStatusBadParm, "perfResults cannot be nullptr");
    if(requestAlgoCount < 1)
        MIOPEN_THROW(miopenStatusBadParm, "requestAlgoCount cannot be < 1");
    if(wDesc.GetType() == miopenInt8)
        MIOPEN_THROW(miopenStatusBadParm);

    *returnedAlgoCount = 0;

    AutoEnableProfiling enableProfiling{handle};

    const ProblemDescription problem(dxDesc, wDesc, dyDesc, *this, conv::Direction::BackwardData);

    const auto use_winograd_only = [&]() {
        auto ctx = ConvolutionContext{problem};
        ctx.SetStream(&handle);
        ctx.DetectRocm();
        return IsWinograd3x3SupportedAndFast(ctx);
    }();

    std::vector<PerfField> perf_db;

    const miopen::FindMode fm;
    /// \ref ffind_special_cases
    bool use_immediate_solution = false;
    miopenConvSolution_t imm_sol;
    if((fm.IsFast() || fm.IsHybrid()) && !use_winograd_only)
    {
        size_t count;
        GetBackwardSolutions(handle, dyDesc, wDesc, dxDesc, 1, &count, &imm_sol);
        use_immediate_solution = (count > 0) && !(fm.IsHybrid() && imm_sol.time < 0);
    }

    if(use_immediate_solution)
    {
        CompileBackwardSolution(handle, dyDesc, wDesc, dxDesc, imm_sol.solution_id);
        const auto id = solver::Id(imm_sol.solution_id);
        perf_db.push_back({id.GetAlgo(conv::Direction::BackwardData),
                           id.ToString(),
                           imm_sol.time,
                           imm_sol.workspace_size});
    }
    else
    {
        perf_db = UserFindDbRecord::TryLoad(handle, problem, [&](DbRecord& record) {
            const auto network_config = problem.BuildConfKey();
            const auto invoke_ctx     = conv::DataInvokeParams{
                {dyDesc, dy, wDesc, w, dxDesc, dx}, workSpace, workSpaceSize};

            // Winograd algo
            {
                ConvolutionUserBuffers bufs(workSpace, workSpaceSize);
                bufs.SetBwd(dx, w, dy);
                auto ctx = ConvolutionContext{problem};
                ctx.SetBufs(bufs);
                ctx.SetStream(&handle);
                ctx.DetectRocm();
                const auto all            = FindWinogradSolutions(ctx);
                const auto algorithm_name = AlgorithmName{"miopenConvolutionBwdDataAlgoWinograd"};
                PrecompileSolutions(handle, all);
                EvaluateInvokers(handle, all, algorithm_name, network_config, invoke_ctx, record);
            }

            // Direct algo
            if(!use_winograd_only)
            {
                ConvolutionUserBuffers bufs(workSpace, workSpaceSize);
                bufs.SetBwd(dx, w, dy);
                const auto all = FindDataDirectSolutions(
                    handle, dxDesc, wDesc, dyDesc, exhaustiveSearch, false, bufs);
                const auto algorithm_name = AlgorithmName{"miopenConvolutionBwdDataAlgoDirect"};
                PrecompileSolutions(handle, all);
                EvaluateInvokers(handle, all, algorithm_name, network_config, invoke_ctx, record);
            }

            // Implicit GEMM algo
            if(!use_winograd_only)
            {
                ConvolutionUserBuffers bufs(workSpace, workSpaceSize);
                bufs.SetBwd(dx, w, dy);
                const auto all = this->FindDataImplicitGemmSolutions(
                    handle, dxDesc, wDesc, dyDesc, exhaustiveSearch, false, bufs);
                PrecompileSolutions(handle, all);
                const auto algorithm_name =
                    AlgorithmName{"miopenConvolutionBwdDataAlgoImplicitGEMM"};
                EvaluateInvokers(handle, all, algorithm_name, network_config, invoke_ctx, record);
            }

            if(GetSpatialDimension() == 2 && GetConvDilations()[0] == 1 &&
               GetConvDilations()[1] == 1 && group_count == 1 && !use_winograd_only)
            {
                // FFT algo
                std::vector<KernelInvoke> kernels_fft;
                size_t workspace_fft = BackwardGetWorkSpaceSizeFFT(wDesc, dyDesc, dxDesc);
                if(FindBwdFFTKernel(
                       handle, dyDesc, wDesc, dxDesc, workspace_fft, kernels_fft, network_config) ==
                   0)
                {
                    (void)kernels_fft; // not used now, but needed as fft coverage widens
                    if(workSpace != nullptr && workSpaceSize >= workspace_fft)
                    {
                        float time_fft = ExecuteBwdFFTKernel(handle,
                                                             dyDesc,
                                                             dy,
                                                             wDesc,
                                                             w,
                                                             dxDesc,
                                                             dx,
                                                             workSpace,
                                                             workSpaceSize,
                                                             network_config,
                                                             true);
                        record.SetValues("miopenConvolutionBwdDataAlgoFFT",
                                         FindDbData{
                                             "fft",
                                             time_fft,
                                             workspace_fft,
                                             {"miopenConvolutionBwdDataAlgoFFT", network_config},
                                         });
                    }
                }
            }

/// The SCGemm Solver is applicable for Bwd Data convolutions, but it is not used here.
/// \todo Decide & use SCGemm here and in GWSS. Or, make the Solver not applicable for Bwd.

#if MIOPEN_USE_GEMM
            if(!use_winograd_only && !miopen::IsDisabled(MIOPEN_DEBUG_CONV_GEMM{}) &&
               !(IsAnyBufferBF16(dxDesc, dyDesc, wDesc) && !IsUseRocBlas))
            { // GEMM based
                ValidateGroupCount(dxDesc, wDesc, *this);

                const bool time_precision = (!IsDisabled(MIOPEN_CONV_PRECISE_ROCBLAS_TIMING{}));

                std::size_t in_n, in_c;
                std::tie(in_n, in_c) = tie_pick<0, 1>()(dxDesc.GetLengths());

                std::size_t wei_k = wDesc.GetLengths()[0];

                std::size_t spatial_dim = GetSpatialDimension();

                auto in_spatial  = boost::adaptors::slice(dxDesc.GetLengths(), 2, 2 + spatial_dim);
                auto wei_spatial = boost::adaptors::slice(wDesc.GetLengths(), 2, 2 + spatial_dim);
                auto out_spatial = boost::adaptors::slice(dyDesc.GetLengths(), 2, 2 + spatial_dim);

                // 1x1 does not require col2im
                if(GetSpatialDimension() == 2 &&
                   miopen::all_of(wei_spatial, [](auto v) { return v == 1; }) &&
                   miopen::all_of(GetConvPads(), [](auto v) { return v == 0; }) &&
                   miopen::all_of(GetConvStrides(), [](auto v) { return v == 2; }) &&
                   workSpace != nullptr &&
                   workSpaceSize >= BackwardDataGetWorkSpaceSizeGEMMTranspose(dyDesc, dxDesc))
                {
                    if(group_count > 1)
                    {
                        MIOPEN_LOG_FUNCTION("groupconv, 1x1 u2xv2");
                    }
                    else
                    {
                        MIOPEN_LOG_FUNCTION("convolution, 1x1 u2xv2");
                    }
                    float time_gemm = 0;

                    // Initialization required for upsampling in bwd direction
                    float zero = 0.f;
                    SetTensor(handle, dxDesc, dx, &zero);
                    time_gemm = handle.GetKernelTime();

                    // dx = CNHW2NCHW(transpose(w) * NCHW2CNHW(dy))
                    transpose_NCHW2CNHW(handle,
                                        in_n,
                                        wei_k,
                                        out_spatial[0],
                                        out_spatial[1],
                                        out_spatial[0],
                                        out_spatial[1],
                                        dy,
                                        workSpace,
                                        0,
                                        0,
                                        1,
                                        1,
                                        dyDesc.GetType());
                    time_gemm += handle.GetKernelTime();

                    GemmDescriptor gemm_desc =
                        group_count > 1
                            ? CreateGemmDescriptorGroupConvCNHWBwdData(
                                  wDesc, dyDesc, dxDesc, group_count)
                            : CreateGemmDescriptorConvCNHWBwdData(wDesc, dyDesc, dxDesc);

                    auto kcache_key = FindDbKCacheKey{};

                    miopenStatus_t gemm_status =
                        CallGemmTimeMeasure(handle,
                                            gemm_desc,
                                            w,
                                            0,
                                            workSpace,
                                            0,
                                            workSpace,
                                            dyDesc.GetElementSize(),
                                            &kcache_key,
                                            time_precision,
                                            group_count > 1 ? callGemmStridedBatched : callGemm);

                    time_gemm += handle.GetKernelTime();

                    transpose_CNHW2NCHW(handle,
                                        in_n,
                                        in_c,
                                        out_spatial[0],
                                        out_spatial[1],
                                        in_spatial[0],
                                        in_spatial[1],
                                        workSpace,
                                        dx,
                                        dyDesc.GetElementSize(),
                                        0,
                                        GetConvStrides()[0],
                                        GetConvStrides()[1],
                                        dyDesc.GetType());
                    time_gemm += handle.GetKernelTime();

                    if(gemm_status == miopenStatusSuccess)
                        record.SetValues(
                            "miopenConvolutionBwdDataAlgoGEMM",
                            FindDbData{"gemm",
                                       time_gemm,
                                       BackwardDataGetWorkSpaceSizeGEMMTranspose(dyDesc, dxDesc),
                                       kcache_key});
                }
                // 1x1_stride=1 convolutions use GEMM and zero workspace
                else if(miopen::all_of(wei_spatial, [](auto v) { return v == 1; }) &&
                        miopen::all_of(GetConvPads(), [](auto v) { return v == 0; }) &&
                        miopen::all_of(GetConvStrides(), [](auto v) { return v == 1; }))
                {
                    if(group_count > 1)
                    {
                        MIOPEN_LOG_FUNCTION("groupconv, 1x1");
                    }
                    else
                    {
                        MIOPEN_LOG_FUNCTION("convolution, 1x1");
                    }
                    // dx = transpose(w) * dy
                    GemmDescriptor gemm_desc =
                        group_count > 1 ? CreateGemmDescriptorGroupConvBwdData(
                                              wDesc, dyDesc, dxDesc, group_count)
                                        : CreateGemmStridedBatchedDescriptorConv1x1BwdData(
                                              wDesc, dyDesc, dxDesc);

                    auto kcache_key = FindDbKCacheKey{};

                    miopenStatus_t gemm_status = CallGemmTimeMeasure(handle,
                                                                     gemm_desc,
                                                                     w,
                                                                     0,
                                                                     dy,
                                                                     0,
                                                                     dx,
                                                                     0,
                                                                     &kcache_key,
                                                                     time_precision,
                                                                     callGemmStridedBatched);

                    float time_gemm = handle.GetKernelTime();
                    if(group_count > 1)
                        time_gemm *= in_n;

                    if(gemm_status == miopenStatusSuccess)
                        record.SetValues("miopenConvolutionBwdDataAlgoGEMM",
                                         FindDbData{
                                             "gemm", time_gemm, 0, kcache_key,
                                         });
                }
                // if not 1x1
                else if(workSpace != nullptr &&
                        workSpaceSize >=
                            (BackwardDataGetWorkSpaceSizeGEMM(wDesc, dyDesc) * group_count))
                {
                    if(group_count > 1)
                    {
                        MIOPEN_LOG_FUNCTION("groupconv, non 1x1");
                    }
                    else
                    {
                        MIOPEN_LOG_FUNCTION("convolution, non 1x1");
                    }
                    float time_col2im = 0;
                    int in_offset     = 0;

                    // dx = transpose(w) * dy
                    GemmDescriptor gemm_desc =
                        group_count > 1 ? CreateGemmDescriptorGroupConvBwdData(
                                              wDesc, dyDesc, dxDesc, group_count)
                                        : CreateGemmDescriptorConvBwdData(wDesc, dyDesc, dxDesc);

                    auto kcache_key = FindDbKCacheKey{};

                    miopenStatus_t gemm_status = CallGemmTimeMeasure(
                        handle,
                        gemm_desc,
                        w,
                        0,
                        dy,
                        0,
                        workSpace,
                        0,
                        &kcache_key,
                        time_precision,
                        group_count > 1 ? callGemmStridedBatched : callGemm,
                        group_count > 1 ? GemmBackend_t::rocblas : GemmBackend_t::miopengemm);

                    float time_gemm = in_n * handle.GetKernelTime();
                    time_col2im     = Col2ImGPU(handle,
                                            GetSpatialDimension(),
                                            workSpace,
                                            out_spatial,
                                            wei_spatial,
                                            GetConvPads(),
                                            GetConvStrides(),
                                            GetConvDilations(),
                                            in_c,
                                            in_spatial,
                                            dx,
                                            in_offset,
                                            dyDesc.GetType());

                    time_gemm += in_n * time_col2im;

                    if(gemm_status == miopenStatusSuccess)
                        record.SetValues(
                            "miopenConvolutionBwdDataAlgoGEMM",
                            FindDbData{
                                "gemm",
                                time_gemm,
                                BackwardDataGetWorkSpaceSizeGEMM(wDesc, dyDesc) * group_count,
                                kcache_key,
                            });
                }
            }
#endif
        });
    }

    if(perf_db.empty())
        MIOPEN_THROW(miopenStatusUnknownError, "Backward Data Algo cannot be executed");

    std::sort(begin(perf_db), end(perf_db));

    for(const auto& entry : perf_db)
        MIOPEN_LOG_I(entry.name << "\t" << entry.time << "\t" << entry.workspace);

    *returnedAlgoCount = std::min(requestAlgoCount, static_cast<int>(perf_db.size()));

    for(int i = 0; i < *returnedAlgoCount; i++)
    {
        perfResults[i].bwd_data_algo = StringToConvolutionBwdDataAlgo(perf_db[i].name);
        perfResults[i].time          = perf_db[i].time;
        perfResults[i].memory        = perf_db[i].workspace;
    }

    MIOPEN_LOG_I("BWD Chosen Algorithm: " << perf_db[0].solver_id << " , " << perf_db[0].workspace
                                          << ", "
                                          << perf_db[0].time);
}
static void ConvBwdCheckNumerics(Handle& handle,
                                 const ConvBwdTensors& tensors,
                                 const void* beta,
                                 std::function<void()>&& worker)
{
    if(!miopen::CheckNumericsEnabled())
    {
        worker();
        return;
    }

    miopen::checkNumericsInput(handle, tensors.dyDesc, tensors.dy);
    miopen::checkNumericsInput(handle, tensors.wDesc, tensors.w);
    if(!float_equal(*(static_cast<const float*>(beta)), 0))
        miopen::checkNumericsInput(handle, tensors.dxDesc, tensors.dx);

    worker();

    miopen::checkNumericsOutput(handle, tensors.dxDesc, tensors.dx);
}

// BackwardDataAlgorithm()
void ConvolutionDescriptor::ConvolutionBackwardData(Handle& handle,
                                                    const void* alpha,
                                                    const TensorDescriptor& dyDesc,
                                                    ConstData_t dy,
                                                    const TensorDescriptor& wDesc,
                                                    ConstData_t w,
                                                    miopenConvBwdDataAlgorithm_t algo,
                                                    const void* beta,
                                                    const TensorDescriptor& dxDesc,
                                                    Data_t dx,
                                                    Data_t workSpace,
                                                    size_t workSpaceSize) const
{
    MIOPEN_LOG_I("algo = " << algo << ", workspace = " << workSpaceSize);
    auto tensors = ConvBwdTensors{dyDesc, dy, wDesc, w, dxDesc, dx};

    ValidateConvTensors(tensors);
    ValidateAlphaBeta(alpha, beta);

    if(wDesc.GetType() == miopenInt8)
        MIOPEN_THROW(miopenStatusBadParm);

    ConvBwdCheckNumerics(handle, tensors, beta, [&]() {
        if(dyDesc.GetLengths()[1] != wDesc.GetLengths()[0])
        {
            MIOPEN_THROW(miopenStatusBadParm);
        }
        ValidateGroupCount(dxDesc, wDesc, *this);

        const auto algorithm_name = AlgorithmName{ConvolutionAlgoToDirectionalString(
            static_cast<miopenConvAlgorithm_t>(algo), conv::Direction::BackwardData)};

        auto ctx = ConvolutionContext{dxDesc, wDesc, dyDesc, *this, conv::Direction::BackwardData};
        ctx.SetStream(&handle);
        const auto network_config = ctx.BuildConfKey();
        const auto& invoker       = handle.GetInvoker(network_config, boost::none, algorithm_name);

        if(invoker)
        {
            const auto& invoke_ctx = conv::DataInvokeParams{tensors, workSpace, workSpaceSize};
            (*invoker)(handle, invoke_ctx);
            return;
        }

        switch(algo)
        {
        case miopenConvolutionBwdDataAlgoDirect:
        case miopenConvolutionBwdDataAlgoWinograd:
        case miopenConvolutionBwdDataAlgoImplicitGEMM:
            MIOPEN_THROW("No invoker was registered for convolution backward. Was find executed?");

        case miopenConvolutionBwdDataAlgoGEMM:
            ConvBwdGemm(handle, tensors, workSpace, workSpaceSize);
            break;

        case miopenConvolutionBwdDataAlgoFFT:
            ConvBwdFFT(handle, tensors, workSpace, workSpaceSize, network_config);
            break;

        case miopenTransposeBwdDataAlgoGEMM: break;
        }
    });
}
<<<<<<< HEAD

template <class TKernels>
void ConvBwdImplicitGemm(const ConvolutionDescriptor& conv,
                         const ConvolutionContext& /*ctx*/,
                         Handle& handle,
                         const ConvBwdTensors& tensors,
                         Data_t workSpace,
                         std::size_t /*workSpaceSize*/,
                         const TKernels& kernels,
                         float lowp_quant)
{
    if(kernels.empty())
        MIOPEN_THROW("Error running Direct Backward convolution. Was Find() executed previously?");

    // Miminum checks. Only check what is required to select
    // proper invocation procedure & workspace sanity.
    auto kernel = kernels[0];

    float elapsed = 0;
    if((tensors.dxDesc.GetType() == miopenHalf || tensors.dxDesc.GetType() == miopenBFloat16) &&
       (kernel.GetName() ==
            "gridwise_convolution_backward_data_implicit_gemm_v1r1_xdlops_nchw_kcyx_nkhw" ||
        kernel.GetName() ==
            "gridwise_convolution_backward_data_implicit_gemm_v1r1_xdlops_gnchw_gkcyx_gnkhw" ||
        kernel.GetName() ==
            "gridwise_convolution_backward_data_implicit_gemm_v1r1_nchw_kcyx_nkhw" ||
        kernel.GetName() ==
            "gridwise_convolution_backward_data_implicit_gemm_v1r1_ncdhw_kczyx_nkdhw"))
    {
        float zero = 0.f;
        TensorDescriptor workspaceDesc(
            miopenFloat, tensors.dxDesc.GetLengths(), tensors.dxDesc.GetStrides());
        SetTensor(handle, workspaceDesc, workSpace, &zero);
        if(handle.IsProfilingEnabled())
            elapsed += handle.GetKernelTime();

        kernel(tensors.dy, tensors.w, workSpace);
        if(handle.IsProfilingEnabled())
            elapsed += handle.GetKernelTime();

        CastTensor(handle, &lowp_quant, workspaceDesc, workSpace, tensors.dxDesc, tensors.dx, 0, 0);
        if(handle.IsProfilingEnabled())
            elapsed += handle.GetKernelTime();
    }
    else if((kernel.GetName() ==
             "gridwise_convolution_implicit_gemm_v4_nchw_kc1x1_nkhw_lds_double_buffer") ||
            (kernel.GetName() ==
             "gridwise_convolution_implicit_gemm_v4r4_xdlops_nchw_kc1x1_nkhw_lds_double_buffer"))
    {
        bool hasStride = (tensors.dyDesc.GetLengths()[2] != tensors.dxDesc.GetLengths()[2]) ||
                         (tensors.dyDesc.GetLengths()[3] != tensors.dxDesc.GetLengths()[3]);
        /// \todo set zero within implicitGEMM kernel
        if(hasStride)
        {
            MIOPEN_LOG_I2("hasStride, call SetTensor with zero");
            float zero = 0.f;
            SetTensor(handle, tensors.dxDesc, tensors.dx, &zero);

            if(handle.IsProfilingEnabled())
                elapsed += handle.GetKernelTime();
        }

        kernel(tensors.dy, tensors.w, tensors.dx);

        if(handle.IsProfilingEnabled())
            elapsed += handle.GetKernelTime();
    }
    else if(kernel.GetName() ==
                "gridwise_convolution_backward_data_implicit_gemm_v1r1_xdlops_nchw_kcyx_nkhw" ||
            kernel.GetName() ==
                "gridwise_convolution_backward_data_implicit_gemm_v1r1_xdlops_gnchw_gkcyx_gnkhw")
    {
        float zero = 0.f;
        SetTensor(handle, tensors.dxDesc, tensors.dx, &zero);
        if(handle.IsProfilingEnabled())
            elapsed += handle.GetKernelTime();

        kernel(tensors.dy, tensors.w, tensors.dx);
        if(handle.IsProfilingEnabled())
            elapsed += handle.GetKernelTime();
    }
    else if(kernel.GetName() ==
                "gridwise_convolution_backward_data_implicit_gemm_v1r1_nchw_kcyx_nkhw" ||
            kernel.GetName() ==
                "gridwise_convolution_backward_data_implicit_gemm_v1r1_ncdhw_kczyx_nkdhw")
    {
        // this kernel accumulate results into input tensor, therefore need to set zero
        bool is_1x1_s1 = false;
        if(miopen::all_of(conv.GetConvPads(), [](auto v) { return v == 0; }) &&
           miopen::all_of(conv.GetConvStrides(), [](auto v) { return v == 1; }))
        {
            if(tensors.wDesc.GetLengths()[2] == 1 && tensors.wDesc.GetLengths()[3] == 1)
            { // filter = 1
                if(tensors.wDesc.GetSize() == 4 ||
                   (tensors.wDesc.GetSize() == 5 && tensors.wDesc.GetLengths()[4] == 1))
                {
                    is_1x1_s1 = true;
                }
            }
        }

        if(!is_1x1_s1)
        {
            float zero = 0.f;
            SetTensor(handle, tensors.dxDesc, tensors.dx, &zero);
            if(handle.IsProfilingEnabled())
                elapsed += handle.GetKernelTime();
        }

        kernel(tensors.dy, tensors.w, tensors.dx);
        if(handle.IsProfilingEnabled())
            elapsed += handle.GetKernelTime();
    }
    else if(kernel.GetName() ==
                "gridwise_convolution_backward_data_implicit_gemm_v4r1_nchw_kcyx_nkhw" ||
            kernel.GetName() ==
                "gridwise_convolution_backward_data_implicit_gemm_v4r1_xdlops_nchw_kcyx_nkhw" ||
            kernel.GetName() ==
                "gridwise_convolution_backward_data_implicit_gemm_v4r1_ncdhw_kczyx_nkdhw")
    {
        // \todo this kernel doesn't always need to set-zero
        bool filterGeStride = false;
        if(miopen::all_of(conv.GetConvPads(), [](auto v) { return v == 0; }))
        {
            if(tensors.wDesc.GetSize() == 4)
            { // 2d
                if(tensors.wDesc.GetLengths()[2] >= conv.GetConvStrides()[0] &&
                   tensors.wDesc.GetLengths()[3] >= conv.GetConvStrides()[1])
                {
                    filterGeStride = true;
                }
            }
            else
            { // 3d
                if(tensors.wDesc.GetLengths()[2] >= conv.GetConvStrides()[0] &&
                   tensors.wDesc.GetLengths()[3] >= conv.GetConvStrides()[1] &&
                   tensors.wDesc.GetLengths()[4] >= conv.GetConvStrides()[2])
                {
                    filterGeStride = true;
                }
            }
        }

        if(!filterGeStride)
        {
            float zero = 0.f;
            SetTensor(handle, tensors.dxDesc, tensors.dx, &zero);

            if(handle.IsProfilingEnabled())
                elapsed += handle.GetKernelTime();
        }

        // a group kernels (compiled from same source code) will be launched
        for(const auto& k : kernels)
        {
            k(tensors.dy, tensors.w, tensors.dx);
            elapsed += handle.GetKernelTime();
        }
    }
    else
    {
        MIOPEN_THROW("Error running implicit GEMM backward data convolution (none workspace?)");
    }

    if(handle.IsProfilingEnabled())
    {
        handle.ResetKernelTime();
        handle.AccumKernelTime(elapsed);
    }
}

=======
>>>>>>> 2ba5a243
void ConvolutionDescriptor::ConvBwdGemm(Handle& handle,
                                        const ConvBwdTensors& tensors,
                                        Data_t workSpace,
                                        std::size_t workSpaceSize) const
{
#if MIOPEN_USE_GEMM
    if(miopen::IsDisabled(MIOPEN_DEBUG_CONV_GEMM{}))
    {
        MIOPEN_THROW("GEMM convolution is disabled");
    }
    if(IsAnyBufferBF16(tensors.dxDesc, tensors.dyDesc, tensors.wDesc) && !IsUseRocBlas)
    {
        MIOPEN_THROW("GEMM convolution is unsupported");
    }

    std::size_t in_n, in_c;
    std::tie(in_n, in_c) = tie_pick<0, 1>()(tensors.dxDesc.GetLengths());

    std::size_t wei_k = tensors.wDesc.GetLengths()[0];

    std::size_t spatial_dim = GetSpatialDimension();

    auto in_spatial  = boost::adaptors::slice(tensors.dxDesc.GetLengths(), 2, 2 + spatial_dim);
    auto wei_spatial = boost::adaptors::slice(tensors.wDesc.GetLengths(), 2, 2 + spatial_dim);
    auto out_spatial = boost::adaptors::slice(tensors.dyDesc.GetLengths(), 2, 2 + spatial_dim);

    if(GetSpatialDimension() == 2 && miopen::all_of(wei_spatial, [](auto v) { return v == 1; }) &&
       miopen::all_of(GetConvPads(), [](auto v) { return v == 0; }) &&
       miopen::all_of(GetConvStrides(), [](auto v) { return v == 2; }))
    {
        if(group_count > 1)
        {
            MIOPEN_LOG_FUNCTION("groupconv, 1x1, u2xv2");
        }
        else
        {
            MIOPEN_LOG_FUNCTION("convolution, 1x1, u2xv2");
        }

        float t1 = 0;
        // Initialization required for upsampling in bwd direction
        float zero = 0.f;
        SetTensor(handle, tensors.dxDesc, tensors.dx, &zero);
        if(handle.IsProfilingEnabled())
            t1 = handle.GetKernelTime();

        assert(workSpace != nullptr &&
               workSpaceSize >=
                   BackwardDataGetWorkSpaceSizeGEMMTranspose(tensors.dyDesc, tensors.dxDesc));

        transpose_NCHW2CNHW(handle,
                            in_n,
                            wei_k,
                            out_spatial[0],
                            out_spatial[1],
                            out_spatial[0],
                            out_spatial[1],
                            tensors.dy,
                            workSpace,
                            0,
                            0,
                            1,
                            1,
                            tensors.dyDesc.GetType());
        if(handle.IsProfilingEnabled())
            t1 += handle.GetKernelTime();

        if(group_count > 1)
        {
            GemmDescriptor gemm_desc = CreateGemmDescriptorGroupConvCNHWBwdData(
                tensors.wDesc, tensors.dyDesc, tensors.dxDesc, group_count);

            CallGemmStridedBatched(handle,
                                   gemm_desc,
                                   tensors.w,
                                   0,
                                   workSpace,
                                   0,
                                   workSpace,
                                   tensors.dyDesc.GetElementSize(),
                                   nullptr,
                                   false);
        }
        else
        {
            // tensors.dx = CNHW2NCHW(transpose(tensors.w) * NCHW2CNHW(tensors.dy))
            GemmDescriptor gemm_desc =
                CreateGemmDescriptorConvCNHWBwdData(tensors.wDesc, tensors.dyDesc, tensors.dxDesc);

            // tensors.dx = CNHW2NCHW(transpose(tensors.w) * NCHW2CNHW(tensors.dy))
            CallGemm(handle,
                     gemm_desc,
                     tensors.w,
                     0,
                     workSpace,
                     0,
                     workSpace,
                     tensors.dyDesc.GetElementSize(),
                     nullptr,
                     false);
        }
        if(handle.IsProfilingEnabled())
            t1 += handle.GetKernelTime();

        transpose_CNHW2NCHW(handle,
                            in_n,
                            in_c,
                            out_spatial[0],
                            out_spatial[1],
                            in_spatial[0],
                            in_spatial[1],
                            workSpace,
                            tensors.dx,
                            tensors.dyDesc.GetElementSize(),
                            0,
                            GetConvStrides()[0],
                            GetConvStrides()[1],
                            tensors.dyDesc.GetType());
        if(handle.IsProfilingEnabled())
            t1 += handle.GetKernelTime();

        if(handle.IsProfilingEnabled())
        {
            handle.ResetKernelTime();
            handle.AccumKernelTime(t1);
        }
    }
    // 1x1_stride=1 convolutions use GEMM and zero workspace
    else if(miopen::all_of(wei_spatial, [](auto v) { return v == 1; }) &&
            miopen::all_of(GetConvPads(), [](auto v) { return v == 0; }) &&
            miopen::all_of(GetConvStrides(), [](auto v) { return v == 1; }))
    {
        if(group_count > 1)
        {
            MIOPEN_LOG_FUNCTION("groupconv, 1x1");

            GemmDescriptor gemm_desc = CreateGemmDescriptorGroupConvBwdData(
                tensors.wDesc, tensors.dyDesc, tensors.dxDesc, group_count);

            float time_0 = 0;
            for(std::size_t i = 0; i < in_n; i++)
            {
                std::size_t out_spatial_size = std::accumulate(out_spatial.begin(),
                                                               out_spatial.end(),
                                                               std::size_t(1),
                                                               std::multiplies<std::size_t>());

                std::size_t in_spatial_size = std::accumulate(in_spatial.begin(),
                                                              in_spatial.end(),
                                                              std::size_t(1),
                                                              std::multiplies<std::size_t>());

                std::size_t out_offset = i * wei_k * out_spatial_size;

                std::size_t in_offset = i * in_c * in_spatial_size;

                CallGemmStridedBatched(handle,
                                       gemm_desc,
                                       tensors.w,
                                       0,
                                       tensors.dy,
                                       out_offset,
                                       tensors.dx,
                                       in_offset,
                                       nullptr,
                                       false);

                if(handle.IsProfilingEnabled())
                {
                    if(i == in_n - 1)
                        handle.AccumKernelTime(time_0);
                    time_0 += handle.GetKernelTime();
                }
            }
        }
        else
        {
            MIOPEN_LOG_FUNCTION("convolution, 1x1");

            // tensors.dx = transpose(tensors.w) * tensors.dy
            GemmDescriptor gemm_desc = CreateGemmStridedBatchedDescriptorConv1x1BwdData(
                tensors.wDesc, tensors.dyDesc, tensors.dxDesc);

            // tensors.dx = transpose(tensors.w) * tensors.dy
            CallGemmStridedBatched(
                handle, gemm_desc, tensors.w, 0, tensors.dy, 0, tensors.dx, 0, nullptr, false);
        }
    }
    // if not 1x1
    else
    {
        if(group_count > 1)
        {
            MIOPEN_LOG_FUNCTION("groupconv, non 1x1");
        }
        else
        {
            MIOPEN_LOG_FUNCTION("convolution, non 1x1");
        }
        assert(workSpace != nullptr &&
               workSpaceSize >=
                   (BackwardDataGetWorkSpaceSizeGEMM(tensors.wDesc, tensors.dyDesc) * group_count));

        // tensors.dx = transpose(tensors.w) * tensors.dy
        GemmDescriptor gemm_desc{};
        if(group_count > 1)
            gemm_desc = CreateGemmDescriptorGroupConvBwdData(
                tensors.wDesc, tensors.dyDesc, tensors.dxDesc, group_count);
        else
            gemm_desc =
                CreateGemmDescriptorConvBwdData(tensors.wDesc, tensors.dyDesc, tensors.dxDesc);

        handle.ResetKernelTime();

        std::size_t out_spatial_size = std::accumulate(
            out_spatial.begin(), out_spatial.end(), std::size_t(1), std::multiplies<std::size_t>());

        std::size_t in_spatial_size = std::accumulate(
            in_spatial.begin(), in_spatial.end(), std::size_t(1), std::multiplies<std::size_t>());

        float time_0 = 0;
        float t1     = 0;
        for(std::size_t i = 0; i < in_n; i++)
        {
            std::size_t out_offset = i * wei_k * out_spatial_size;
            std::size_t in_offset  = i * in_c * in_spatial_size;

            // tensors.dx = transpose(tensors.w) * tensors.dy
            if(group_count > 1)
                CallGemmStridedBatched(handle,
                                       gemm_desc,
                                       tensors.w,
                                       0,
                                       tensors.dy,
                                       out_offset,
                                       workSpace,
                                       0,
                                       nullptr,
                                       false);
            else
                CallGemm(handle,
                         gemm_desc,
                         tensors.w,
                         0,
                         tensors.dy,
                         out_offset,
                         workSpace,
                         0,
                         nullptr,
                         false,
                         GemmBackend_t::miopengemm);

            if(handle.IsProfilingEnabled())
                t1 = handle.GetKernelTime();

            Col2ImGPU(handle,
                      GetSpatialDimension(),
                      workSpace,
                      out_spatial,
                      wei_spatial,
                      GetConvPads(),
                      GetConvStrides(),
                      GetConvDilations(),
                      in_c,
                      in_spatial,
                      tensors.dx,
                      in_offset,
                      tensors.dyDesc.GetType());

            // Update times for both the kernels
            if(handle.IsProfilingEnabled())
            {
                if(i == in_n - 1)
                    handle.AccumKernelTime(t1 + time_0);
                else
                    handle.AccumKernelTime(t1);
                time_0 += handle.GetKernelTime();
            }
        }
    }
#ifdef NDEBUG
    std::ignore = workSpaceSize;
#endif
#else
    std::ignore = handle;
    std::ignore = tensors;
    std::ignore = workSpace;
    std::ignore = workSpaceSize;
    MIOPEN_THROW("GEMM is not supported");
#endif
}

void ConvolutionDescriptor::ConvBwdFFT(Handle& handle,
                                       const ConvBwdTensors& tensors,
                                       Data_t workSpace,
                                       size_t workSpaceSize,
                                       const NetworkConfig& kcache_key) const
{
    assert(workSpaceSize >=
           BackwardGetWorkSpaceSizeFFT(tensors.wDesc, tensors.dyDesc, tensors.dxDesc));

    if(workSpace == nullptr || workSpaceSize == 0)
        MIOPEN_THROW("Error running FFT: none workspace");

    bool timed  = handle.IsProfilingEnabled();
    float timev = ExecuteBwdFFTKernel(handle,
                                      tensors.dyDesc,
                                      tensors.dy,
                                      tensors.wDesc,
                                      tensors.w,
                                      tensors.dxDesc,
                                      tensors.dx,
                                      workSpace,
                                      workSpaceSize,
                                      kcache_key,
                                      timed);

    if(timed)
    {
        handle.ResetKernelTime();
        handle.AccumKernelTime(timev);
    }
}

std::size_t ConvolutionDescriptor::GetBackwardSolutionCount(Handle& handle,
                                                            const TensorDescriptor& dyDesc,
                                                            const TensorDescriptor& wDesc,
                                                            const TensorDescriptor& dxDesc) const
{
    MIOPEN_LOG_I("");
    ValidateGroupCount(dxDesc, wDesc, *this);
    const auto problem =
        ProblemDescription{dxDesc, wDesc, dyDesc, *this, conv::Direction::BackwardData};
    const auto count = GetSolutionCount(handle, problem);
    if(count > 0)
        return count;
    return GetBwdSolutionCountFallback(dyDesc, wDesc, dxDesc);
}

void ConvolutionDescriptor::GetBackwardSolutions(Handle& handle,
                                                 const TensorDescriptor& dyDesc,
                                                 const TensorDescriptor& wDesc,
                                                 const TensorDescriptor& dxDesc,
                                                 size_t maxSolutionCount,
                                                 size_t* solutionCount,
                                                 miopenConvSolution_t* solutions) const
{
    MIOPEN_LOG_I("");
    if(solutionCount == nullptr)
        MIOPEN_THROW(miopenStatusBadParm, "solutionCount cannot be nullptr");
    if(solutions == nullptr)
        MIOPEN_THROW(miopenStatusBadParm, "solutions cannot be nullptr");

    const auto problem =
        ProblemDescription{dxDesc, wDesc, dyDesc, *this, conv::Direction::BackwardData};
    GetSolutions(handle,
                 problem,
                 maxSolutionCount,
                 solutionCount,
                 solutions,
                 StringToConvolutionBwdDataAlgo);

    if(*solutionCount == 0)
        GetBwdSolutionsFallback(
            handle, dyDesc, wDesc, dxDesc, maxSolutionCount, solutionCount, solutions);
}

void ConvolutionDescriptor::CompileBackwardSolution(Handle& handle,
                                                    const TensorDescriptor& dyDesc,
                                                    const TensorDescriptor& wDesc,
                                                    const TensorDescriptor& dxDesc,
                                                    solver::Id solver_id) const
{
    MIOPEN_LOG_I("solver_id = " << solver_id.ToString());

    auto ctx = ConvolutionContext{dxDesc, wDesc, dyDesc, *this, conv::Direction::BackwardData};
    ctx.SetStream(&handle);
    ctx.disable_search_enforce = true;

    CompileSolution(handle, solver_id, ctx, conv::Direction::BackwardData, [&]() {
        const auto workspace_fft = BackwardGetWorkSpaceSizeFFT(wDesc, dyDesc, dxDesc);
        std::vector<KernelInvoke> ignore0;
        const auto network_config = ctx.BuildConfKey();
        FindBwdFFTKernel(handle, dyDesc, wDesc, dxDesc, workspace_fft, ignore0, network_config);
    });
}

std::size_t ConvolutionDescriptor::GetBackwardSolutionWorkspaceSize(Handle& handle,
                                                                    const TensorDescriptor& dyDesc,
                                                                    const TensorDescriptor& wDesc,
                                                                    const TensorDescriptor& dxDesc,
                                                                    solver::Id solver_id) const
{
    MIOPEN_LOG_I2("solver_id = " << solver_id.ToString());
    if(!solver_id.IsValid())
        MIOPEN_THROW(miopenStatusBadParm, "invalid solution id = " + solver_id.ToString());
    if(solver_id != solver::Id::gemm() && solver_id != solver::Id::fft())
    {
        auto sol = solver_id.GetSolver();
        auto ctx = ConvolutionContext{dxDesc, wDesc, dyDesc, *this, conv::Direction::BackwardData};
        ctx.SetStream(&handle);
        ctx.DetectRocm();
        if(sol.IsApplicable(ctx))
            return sol.GetWorkspaceSize(ctx);
        else
        {
            MIOPEN_THROW(miopenStatusBadParm,
                         "The supplied solution id: " + solver_id.ToString() +
                             " is not applicable to the current problem");
        }
    }
    else if(solver_id == solver::Id::fft())
        return BackwardGetWorkSpaceSizeFFT(wDesc, dyDesc, dxDesc);
    return GetBwdSolutionWorkspaceSizeFallback(dyDesc, wDesc, dxDesc, solver_id);
}

void ConvolutionDescriptor::ConvolutionBackwardImmediate(Handle& handle,
                                                         const TensorDescriptor& dyDesc,
                                                         ConstData_t dy,
                                                         const TensorDescriptor& wDesc,
                                                         ConstData_t w,
                                                         const TensorDescriptor& dxDesc,
                                                         Data_t dx,
                                                         Data_t workSpace,
                                                         std::size_t workSpaceSize,
                                                         solver::Id solver_id) const
{
    MIOPEN_LOG_I("solver_id = " << solver_id.ToString() << ", workspace = " << workSpaceSize);
    auto tensors = ConvBwdTensors{dyDesc, dy, wDesc, w, dxDesc, dx};

    ValidateConvTensors(tensors);

    if(wDesc.GetType() == miopenInt8)
        MIOPEN_THROW(miopenStatusBadParm);

    static const float beta = 0.0f;
    ConvBwdCheckNumerics(handle, tensors, &beta, [&]() {
        if(dyDesc.GetLengths()[1] != wDesc.GetLengths()[0])
        {
            MIOPEN_THROW(miopenStatusBadParm);
        }
        ValidateGroupCount(dxDesc, wDesc, *this);

        auto ctx = ConvolutionContext{dxDesc, wDesc, dyDesc, *this, conv::Direction::BackwardData};

        if(CheckInvokerSupport(solver_id, conv::Direction::BackwardData))
        {
            const auto invoker =
                LoadOrPrepareInvoker(handle, ctx, solver_id, conv::Direction::BackwardData);
            const auto invoke_ctx = conv::DataInvokeParams{tensors, workSpace, workSpaceSize};
            invoker(handle, invoke_ctx);
            return;
        }

        if(solver_id == solver::Id::gemm())
        {
            ConvBwdGemm(handle, tensors, workSpace, workSpaceSize);
            return;
        }

        ctx.SetStream(&handle);
        const auto network_config = ctx.BuildConfKey();
        const auto algo_name      = solver_id.GetAlgo(conv::Direction::BackwardData);
        const auto&& chk_kernels  = handle.GetKernels(algo_name, network_config);
        auto v_chk_kernels = std::vector<KernelInvoke>{chk_kernels.begin(), chk_kernels.end()};

        if(!v_chk_kernels.empty())
        {
            MIOPEN_LOG_I2(
                "Found previously compiled kernels for solution: " << solver_id.ToString());
            if(solver_id == solver::Id::fft())
                ConvBwdFFT(handle, tensors, workSpace, workSpaceSize, network_config);
            else
                MIOPEN_THROW("Invalid algorithm: " + algo_name);
            return;
        }

        const auto problem =
            ProblemDescription{dxDesc, wDesc, dyDesc, *this, conv::Direction::BackwardData};
        const FindDbRecord fdb_record{handle, problem};

        for(const auto& pair : fdb_record)
        {
            if(solver::Id{pair.second.solver_id} != solver_id)
                continue;

            const auto&& kernels = handle.GetKernels(pair.second.kcache_key.algorithm_name,
                                                     pair.second.kcache_key.network_config);
            auto v_kernels = std::vector<KernelInvoke>{kernels.begin(), kernels.end()};

            if(solver_id == solver::Id::fft())
            {
                if(v_kernels.empty())
                    FindBwdFFTKernel(
                        handle, dyDesc, wDesc, dxDesc, workSpaceSize, v_kernels, network_config);
                ConvBwdFFT(handle, tensors, workSpace, workSpaceSize, network_config);
                return;
            }

            MIOPEN_THROW("Invalid algorithm: " + pair.second.kcache_key.algorithm_name);
            return;
        }

        // Todo: solver not found in find-db.
        MIOPEN_THROW(miopenStatusNotImplemented);
    });
}

template <int WinoDataH, int WinoFilterH, typename T>
inline void EvaluateWinograd3x3MultipassWrW(Handle& handle,
                                            const ConvolutionContext& ctx,
                                            const ConvWrwTensors& tensors,
                                            Data_t workSpace,
                                            T kernels,
                                            int pad_H,
                                            int pad_W,
                                            float* elapsed = nullptr)
{
    EvaluateWinograd3x3MultipassWrW<WinoDataH, WinoFilterH, WinoDataH, WinoFilterH, T>(
        handle, ctx, tensors, workSpace, kernels, pad_H, pad_W, elapsed);
}

template <int WinoDataH, int WinoFilterH, int WinoDataW, int WinoFilterW, typename T>
inline void EvaluateWinograd3x3MultipassWrW(Handle& handle,
                                            const ConvolutionContext& ctx,
                                            const ConvWrwTensors& tensors,
                                            Data_t workSpace,
                                            T kernels,
                                            int pad_H,
                                            int pad_W,
                                            float* elapsed = nullptr)

{
#if(MIOPEN_BACKEND_HIP && MIOPEN_USE_ROCBLAS)
    int flags         = 0;
    int reserved      = 0;
    int* reserved_ptr = nullptr;
    int unused        = 0;
    int N, C, H, W, K, n_groups, out_H, out_W, R, S;

    GetCompiledInParameters(
        ctx, &C, &K, &R, &S, &N, &n_groups, &H, &W, &out_H, &out_W, &unused, &unused);
    // clang-format off
    BuffInfo
        in_buff_info(
            GetSwappedNCLayout(GetMemLayout_t(ctx.in_layout)),
            N, C, H, W, 1,
            GetTypeSize(ctx.in_data_type)),
        out_buff_info(
            GetSwappedNCLayout(GetMemLayout_t(ctx.out_layout)),
            N, K, out_H, out_W, 1,
            GetTypeSize(ctx.out_data_type)),
        weights_buff_info(
            // weights_layout unsupported ... GetSwappedNCLayout(GetMemLayout_t(ctx.weights_layout))
            GetSwappedNCLayout(MemLayout_t::NCHW),
            K, C, R, S, 1,
            GetTypeSize(ctx.weights_data_type));

    int wino_xform_h =
            solver::ConvWinograd3x3MultipassWrW<WinoDataH, WinoFilterH, WinoDataW, WinoFilterW>::GetSolverWinoXformHWSize(ctx,0),
        wino_xform_w =
            solver::ConvWinograd3x3MultipassWrW<WinoDataH, WinoFilterH, WinoDataW, WinoFilterW>::GetSolverWinoXformHWSize(ctx,1);
    WinogradBufferInfo <WinoDataH, WinoFilterH, WinoDataW, WinoFilterW>
        // cppcheck-suppress unreadVariable
        wino_in(N,K,C,out_H,out_W,R,S,
            MemLayout_t::HWNC,
            1,GetTypeSize(ctx.in_data_type),
            ConvWinoBuffType::Input,
            wino_xform_h,
            wino_xform_w),
        // cppcheck-suppress unreadVariable
        wino_out(N,K,C,out_H,out_W,R,S,
            MemLayout_t::HWNC,
            1,GetTypeSize(ctx.out_data_type),
            ConvWinoBuffType::Output,
            wino_xform_h,
            wino_xform_w),
        // cppcheck-suppress unreadVariable
        wino_wei(N,K,C,out_H,out_W,R,S,
            MemLayout_t::HWNC,
            1,GetTypeSize(ctx.weights_data_type),
            ConvWinoBuffType::Weight,
            wino_xform_h,
            wino_xform_w);
    float total_time = 0;
    // clang-format on
    for(const auto& cur_kernel : kernels)
    {
        BuffInfo* d_buf         = nullptr;
        BuffInfo* o_buf         = nullptr;
        Data_t buff_out_adr     = nullptr;
        auto f_buf              = &weights_buff_info;
        auto const_buff_in_adr  = tensors.x;
        auto buff_in_adr        = workSpace;
        bool const_input        = false;
        float cur_time          = 0;
        int flat_GroupCountMult = 1;

        size_t wino_in_offset = 0, wino_out_offset = wino_in.buff_info.total_byte_size,
               wino_wei_offset = wino_out_offset + wino_out.buff_info.total_byte_size;

        size_t buff_in_addr_offset = 0, buff_out_addr_offset = 0;

        if(cur_kernel.GetName() ==
           solver::ConvWinograd3x3MultipassWrW<WinoDataH, WinoFilterH, WinoDataW, WinoFilterW>::
               GetSolverKernelNames(0)) // Input
                                        // Transform
        {
            d_buf               = &in_buff_info;
            o_buf               = &(wino_in.buff_info);
            const_buff_in_adr   = tensors.x;
            buff_out_adr        = workSpace;
            buff_in_addr_offset = wino_in_offset;
            const_input         = true;
            flat_GroupCountMult =
                solver::ConvWinograd3x3MultipassWrW<WinoDataH,
                                                    WinoFilterH,
                                                    WinoDataW,
                                                    WinoFilterW>::GetGroupCountMult();
        }
        else if(cur_kernel.GetName() ==
                solver::ConvWinograd3x3MultipassWrW<WinoDataH,
                                                    WinoFilterH,
                                                    WinoDataW,
                                                    WinoFilterW>::GetSolverKernelNames(1)) // filter
        // Transform
        {
            d_buf                = &weights_buff_info;
            o_buf                = &(wino_wei.buff_info);
            const_buff_in_adr    = tensors.dy;
            buff_out_adr         = workSpace;
            buff_out_addr_offset = wino_wei_offset;
            const_input          = true;
            flat_GroupCountMult =
                solver::ConvWinograd3x3MultipassWrW<WinoDataH,
                                                    WinoFilterH,
                                                    WinoDataW,
                                                    WinoFilterW>::GetGroupCountMult();
        }
        else // Output
             // and GEMM
        {
            const bool time_precision = (!IsDisabled(MIOPEN_CONV_PRECISE_ROCBLAS_TIMING{}));
            int m = N, n = K, k = wino_in.wino_c;
            int lda = k, ldb = k, ldc = n;
            int batch_count       = wino_xform_h * wino_xform_w;
            long long int strideA = m * k * 1LL, strideB = k * n * 1LL, strideC = m * n * 1LL;
            float alpha = 1., beta = 0.0;
            // clang-format off
            GemmDescriptor wino_gemm_desc{false,false,true,m,n,k,
                lda,ldb,ldc,batch_count,strideA,strideB,
                strideC,alpha,beta,ctx.in_data_type};

            if(elapsed == nullptr)
                CallGemmStridedBatched(handle,
                            wino_gemm_desc,
                            workSpace,
                            static_cast<int>(wino_in_offset / GetTypeSize(ctx.in_data_type)),
                            workSpace,
                            static_cast<int>(wino_wei_offset / GetTypeSize(ctx.in_data_type)),
                            workSpace,
                            static_cast<int>(wino_out_offset / GetTypeSize(ctx.in_data_type)),
                            nullptr,
                            false,
                            GemmBackend_t::rocblas);
            else
                CallGemmTimeMeasure(handle,
                            wino_gemm_desc,
                            workSpace,
                            static_cast<int>(wino_in_offset / GetTypeSize(ctx.in_data_type)),
                            workSpace,
                            static_cast<int>(wino_wei_offset / GetTypeSize(ctx.in_data_type)),
                            workSpace,
                            static_cast<int>(wino_out_offset / GetTypeSize(ctx.in_data_type)),
                            nullptr,
                            time_precision,
                            CallGemmType_t::callGemmStridedBatched,
                            GemmBackend_t::rocblas);
            // clang-format on
            if(handle.IsProfilingEnabled() || elapsed != nullptr)
            {
                cur_time = handle.GetKernelTime();
                total_time += cur_time;
            }
            if(elapsed != nullptr)
            {
                *elapsed += cur_time;
                MIOPEN_LOG_I2("WRW_WINO_GEMM: " << cur_time);
            }

            d_buf               = &(wino_out.buff_info);
            o_buf               = &(out_buff_info);
            buff_in_adr         = workSpace;
            buff_in_addr_offset = wino_out_offset;
            buff_out_adr        = tensors.dw;
        }

        const auto input_ptr = static_cast<const void*>(
            static_cast<const char*>(const_input ? const_buff_in_adr : buff_in_adr) +
            buff_in_addr_offset);
        const auto output_ptr =
            static_cast<void*>(static_cast<char*>(buff_out_adr) + buff_out_addr_offset);

        cur_kernel(N,
                   C,
                   H,
                   W,
                   K,
                   n_groups * flat_GroupCountMult,
                   flags,
                   reserved,
                   input_ptr,
                   reserved_ptr,
                   output_ptr,
                   reserved_ptr,
                   R,
                   S,
                   pad_H,
                   pad_W,
                   out_H,
                   out_W,
                   reserved_ptr,
                   reserved,
                   d_buf->byte_stride.nk,
                   d_buf->byte_stride.c,
                   d_buf->byte_stride.h,
                   d_buf->byte_stride.w,
                   f_buf->byte_stride.nk,
                   f_buf->byte_stride.c,
                   f_buf->byte_stride.h,
                   f_buf->byte_stride.w,
                   o_buf->byte_stride.nk,
                   o_buf->byte_stride.c,
                   o_buf->byte_stride.h,
                   o_buf->byte_stride.w);

        if(elapsed != nullptr)
        {
            cur_time = handle.GetKernelTime();
            *elapsed += cur_time;
            MIOPEN_LOG_I2(cur_kernel.GetName() << ": " << cur_time);
        }
        else
        {
            if(handle.IsProfilingEnabled())
            {
                if(!(cur_kernel.GetName() ==
                     solver::ConvWinograd3x3MultipassWrW<WinoDataH,
                                                         WinoFilterH,
                                                         WinoDataW,
                                                         WinoFilterW>::GetSolverKernelNames(2)))
                {
                    total_time += handle.GetKernelTime();
                }
                else
                {
                    handle.AccumKernelTime(total_time);
                }
            }
        }
    }
#else
    (void)handle;
    (void)ctx;
    (void)tensors;
    (void)workSpace;
    (void)kernels;
    (void)pad_H;
    (void)pad_W;
    if(elapsed != nullptr)
    {
        *elapsed = 0;
    }
    MIOPEN_THROW(miopenStatusBadParm, "MixedWrW3x3Winograd Unsupported ");
#endif
}

// ConvolutionBackwardWeightsGetWorkSpaceSize
// FindBackwardWeightsAlgorithm()
//
void ConvolutionDescriptor::FindConvBwdWeightsAlgorithm(Handle& handle,
                                                        const TensorDescriptor& dyDesc,
                                                        ConstData_t dy,
                                                        const TensorDescriptor& xDesc,
                                                        ConstData_t x,
                                                        const TensorDescriptor& dwDesc,
                                                        Data_t dw,
                                                        const int requestAlgoCount,
                                                        int* const returnedAlgoCount,
                                                        miopenConvAlgoPerf_t* perfResults,
                                                        Data_t workSpace,
                                                        size_t workSpaceSize,
                                                        bool exhaustiveSearch) const
{
    MIOPEN_LOG_I("requestAlgoCount = " << requestAlgoCount << ", workspace = " << workSpaceSize);
    if(x == nullptr || dw == nullptr || dy == nullptr)
        MIOPEN_THROW(miopenStatusBadParm, "Buffers cannot be NULL");
    if(returnedAlgoCount == nullptr)
        MIOPEN_THROW(miopenStatusBadParm, "returnedAlgoCount cannot be nullptr");
    if(perfResults == nullptr)
        MIOPEN_THROW(miopenStatusBadParm, "perfResults cannot be nullptr");
    if(requestAlgoCount < 1)
        MIOPEN_THROW(miopenStatusBadParm, "requestAlgoCount cannot be < 1");
    if(xDesc.GetType() == miopenInt8)
        MIOPEN_THROW(miopenStatusBadParm);

    *returnedAlgoCount = 0;

    AutoEnableProfiling enableProfiling{handle};

    auto problem =
        ProblemDescription{xDesc, dwDesc, dyDesc, *this, conv::Direction::BackwardWeights};

    std::vector<PerfField> perf_db;
    const miopen::FindMode fm;
    bool use_immediate_solution = false;
    miopenConvSolution_t imm_sol;
    if(fm.IsFast() || fm.IsHybrid())
    {
        size_t count;
        GetWrwSolutions(handle, dyDesc, xDesc, dwDesc, 1, &count, &imm_sol);
        use_immediate_solution = (count > 0) && !(fm.IsHybrid() && imm_sol.time < 0);
    }

    if(use_immediate_solution)
    {
        CompileWrwSolution(handle, dyDesc, xDesc, dwDesc, imm_sol.solution_id);
        const auto id = solver::Id(imm_sol.solution_id);
        perf_db.push_back({id.GetAlgo(conv::Direction::BackwardWeights),
                           id.ToString(),
                           imm_sol.time,
                           imm_sol.workspace_size});
    }
    else
    {
        perf_db = UserFindDbRecord::TryLoad(handle, problem, [&](DbRecord& record) {
#if MIOPEN_USE_GEMM
            if(!miopen::IsDisabled(MIOPEN_DEBUG_CONV_GEMM{}) &&
               !(IsAnyBufferBF16(xDesc, dyDesc, dwDesc) && !IsUseRocBlas))
            {
                const bool time_precision = (!IsDisabled(MIOPEN_CONV_PRECISE_ROCBLAS_TIMING{}));

                ValidateGroupCount(xDesc, dwDesc, *this);

                std::size_t in_n, in_c;
                std::tie(in_n, in_c) = tie_pick<0, 1>()(xDesc.GetLengths());

                auto in_spatial =
                    boost::adaptors::slice(xDesc.GetLengths(), 2, 2 + GetSpatialDimension());
                auto wei_spatial =
                    boost::adaptors::slice(dwDesc.GetLengths(), 2, 2 + GetSpatialDimension());
                auto out_spatial =
                    boost::adaptors::slice(dyDesc.GetLengths(), 2, 2 + GetSpatialDimension());

                size_t workspace_req =
                    BackwardWeightsGetWorkSpaceSizeGEMM(dyDesc, dwDesc) * group_count;

                float time_gemm = 0;

                // if not 1x1
                if((miopen::any_of(wei_spatial, [](auto v) { return v != 1; }) ||
                    miopen::any_of(GetConvPads(), [](auto v) { return v != 0; }) ||
                    miopen::any_of(GetConvStrides(), [](auto v) { return v != 1; })) &&
                   (workSpace != nullptr && workSpaceSize >= workspace_req))
                {
                    if(group_count > 1)
                    {
                        MIOPEN_LOG_FUNCTION("groupconv, non 1x1");
                    }
                    else
                    {
                        MIOPEN_LOG_FUNCTION("convolution, non 1x1");
                    }
                    float time_im2col = 0;
                    int in_offset     = 0;
                    time_im2col       = Im2ColGPU(handle,
                                            GetSpatialDimension(),
                                            x,
                                            in_offset,
                                            in_c,
                                            in_spatial,
                                            wei_spatial,
                                            out_spatial,
                                            GetConvPads(),
                                            GetConvStrides(),
                                            GetConvDilations(),
                                            workSpace,
                                            dyDesc.GetType());

                    // dw = dy * transpose(Im2Col(x))
                    GemmDescriptor gemm_desc =
                        group_count > 1 ? CreateGemmDescriptorGroupConvBwdWeight(
                                              dyDesc, xDesc, dwDesc, group_count)
                                        : CreateGemmDescriptorConvBwdWeight(dyDesc, xDesc, dwDesc);

                    auto kcache_key = FindDbKCacheKey{};

                    miopenStatus_t gemm_status = CallGemmTimeMeasure(
                        handle,
                        gemm_desc,
                        dy,
                        0,
                        workSpace,
                        0,
                        dw,
                        0,
                        &kcache_key,
                        time_precision,
                        group_count > 1 ? callGemmStridedBatched : callGemm,
                        group_count > 1 ? GemmBackend_t::rocblas : GemmBackend_t::miopengemm);

                    time_gemm = in_n * (time_im2col + handle.GetKernelTime());

                    if(gemm_status == miopenStatusSuccess)
                        record.SetValues("miopenConvolutionBwdWeightsAlgoGEMM",
                                         FindDbData{
                                             "gemm", time_gemm, workspace_req, kcache_key,
                                         });
                }
                // 1x1 does not require im2col or workspace
                else if(miopen::any_of(wei_spatial, [](auto v) { return v == 1; }) &&
                        miopen::any_of(GetConvPads(), [](auto v) { return v == 0; }) &&
                        miopen::any_of(GetConvStrides(), [](auto v) { return v == 1; }))
                {
                    if(group_count > 1)
                    {
                        MIOPEN_LOG_FUNCTION("groupconv, 1x1");
                    }
                    else
                    {
                        MIOPEN_LOG_FUNCTION("convolution, 1x1");
                    }

                    // dw = sum_over_batch(dy[i] * transpose(x[i])), i is batch id
                    GemmDescriptor gemm_desc =
                        group_count > 1 ? CreateGemmDescriptorGroupConvBwdWeight(
                                              dyDesc, xDesc, dwDesc, group_count)
                                        : CreateGemmStridedBatchedDescriptorConv1x1BwdWeight(
                                              dyDesc, xDesc, dwDesc);

                    auto kcache_key = FindDbKCacheKey{};

                    miopenStatus_t gemm_status = CallGemmTimeMeasure(
                        handle,
                        gemm_desc,
                        dy,
                        0,
                        x,
                        0,
                        dw,
                        0,
                        &kcache_key,
                        time_precision,
                        group_count > 1 ? callGemmStridedBatched : callGemmStridedBatchedSequential,
                        group_count > 1 ? GemmBackend_t::rocblas : GemmBackend_t::miopengemm);

                    time_gemm = handle.GetKernelTime();
                    if(group_count > 1)
                        time_gemm *= in_n;

                    if(gemm_status == miopenStatusSuccess)
                        record.SetValues("miopenConvolutionBwdWeightsAlgoGEMM",
                                         FindDbData{
                                             "gemm", time_gemm, 0, kcache_key,
                                         });
                }
            }
#endif
            ConvolutionUserBuffers bufs(workSpace, workSpaceSize);
            bufs.SetWrW(x, dw, dy);
            auto ctx =
                ConvolutionContext{xDesc, dwDesc, dyDesc, *this, conv::Direction::BackwardWeights};
            ctx.do_search = exhaustiveSearch;
            ctx.SetStream(&handle);
            ctx.SetBufs(bufs);
            ctx.SetupFloats();
            ctx.DetectRocm();
            const auto network_config = ctx.BuildConfKey();
            const auto invoke_ctx =
                conv::WrWInvokeParams{{dyDesc, dy, xDesc, x, dwDesc, dw}, workSpace, workSpaceSize};
            // direct convolution
            if(!miopen::IsDisabled(MIOPEN_DEBUG_CONV_DIRECT{}))
            {
                const auto all            = FindAllBwdWrW2DSolutions(ctx);
                const auto algorithm_name = AlgorithmName{"miopenConvolutionBwdWeightsAlgoDirect"};
                EvaluateInvokers(handle, all, algorithm_name, network_config, invoke_ctx, record);
            }

            try
            {
                const auto all = miopen::IsDisabled(MIOPEN_DEBUG_CONV_WINOGRAD{})
                                     ? std::vector<miopen::solver::ConvSolution>()
                                     : FindWinogradWrWAllSolutions(ctx);

                float elapsed = 0.0f;
                if(!all.empty())
                {
                    float best = std::numeric_limits<float>::max();
                    miopen::solver::ConvSolution selected{miopenStatusUnknownError};
                    for(const auto& sol : all)
                    {
                        elapsed = 0.0f;
                        std::vector<KernelInvoke> kernels;

                        AddKernels(handle,
                                   "miopenConvolutionBwdWeightsAlgoWinograd",
                                   network_config,
                                   sol,
                                   &kernels);
                        auto tensors = ConvWrwTensors{dyDesc, dy, xDesc, x, dwDesc, dw};
                        if(workSpaceSize < sol.workspce_sz)
                            continue;
                        // clang-format off
                    if(sol.solver_id == SolverDbId(miopen::solver::ConvWinograd3x3MultipassWrW<3, 2>()))
                        EvaluateWinograd3x3MultipassWrW<3,2>(
                            handle, ctx, tensors, workSpace, kernels, GetConvPads()[0], GetConvPads()[1],&elapsed);
                    else if(sol.solver_id == SolverDbId(miopen::solver::ConvWinograd3x3MultipassWrW<3, 3>()))
                        EvaluateWinograd3x3MultipassWrW<3,3>(
                            handle, ctx, tensors, workSpace, kernels, GetConvPads()[0], GetConvPads()[1],&elapsed);
                    else if(sol.solver_id == SolverDbId(miopen::solver::ConvWinograd3x3MultipassWrW<3, 4>()))
                        EvaluateWinograd3x3MultipassWrW<3,4>(
                            handle, ctx, tensors, workSpace, kernels, GetConvPads()[0], GetConvPads()[1],&elapsed);
                    else if(sol.solver_id == SolverDbId(miopen::solver::ConvWinograd3x3MultipassWrW<3, 5>()))
                        EvaluateWinograd3x3MultipassWrW<3,5>(
                            handle, ctx, tensors, workSpace, kernels, GetConvPads()[0], GetConvPads()[1],&elapsed);
                    else if(sol.solver_id == SolverDbId(miopen::solver::ConvWinograd3x3MultipassWrW<3, 6>()))
                        EvaluateWinograd3x3MultipassWrW<3,6>(
                            handle, ctx, tensors, workSpace, kernels, GetConvPads()[0], GetConvPads()[1],&elapsed);
                    else if(sol.solver_id == SolverDbId(miopen::solver::ConvWinograd3x3MultipassWrW<7, 2>()))
                        EvaluateWinograd3x3MultipassWrW<7,2>(
                            handle, ctx, tensors, workSpace, kernels, GetConvPads()[0], GetConvPads()[1],&elapsed);
                    else if(sol.solver_id == SolverDbId(miopen::solver::ConvWinograd3x3MultipassWrW<7, 3>()))
                        EvaluateWinograd3x3MultipassWrW<7,3>(
                            handle, ctx, tensors, workSpace, kernels, GetConvPads()[0], GetConvPads()[1],&elapsed);
                    else if(sol.solver_id == SolverDbId(miopen::solver::ConvWinograd3x3MultipassWrW<7, 2, 1, 1>()))
                        EvaluateWinograd3x3MultipassWrW<7,2,1,1>(
                            handle, ctx, tensors, workSpace, kernels, GetConvPads()[0], GetConvPads()[1],&elapsed);
                    else if(sol.solver_id == SolverDbId(miopen::solver::ConvWinograd3x3MultipassWrW<7, 3, 1, 1>()))
                        EvaluateWinograd3x3MultipassWrW<7,3,1,1>(
                            handle, ctx, tensors, workSpace, kernels, GetConvPads()[0], GetConvPads()[1],&elapsed);
                    else if(sol.solver_id == SolverDbId(miopen::solver::ConvWinograd3x3MultipassWrW<1, 1, 7, 2>()))
                        EvaluateWinograd3x3MultipassWrW<1,1,7,2>(
                            handle, ctx, tensors, workSpace, kernels, GetConvPads()[0], GetConvPads()[1],&elapsed);
                    else if(sol.solver_id == SolverDbId(miopen::solver::ConvWinograd3x3MultipassWrW<1, 1, 7, 3>()))
                        EvaluateWinograd3x3MultipassWrW<1,1,7,3>(
                            handle, ctx, tensors, workSpace, kernels, GetConvPads()[0], GetConvPads()[1],&elapsed);
                    else if(sol.solver_id == SolverDbId(miopen::solver::ConvWinograd3x3MultipassWrW<5, 3>()))
                        EvaluateWinograd3x3MultipassWrW<5,3>(
                            handle, ctx, tensors, workSpace, kernels, GetConvPads()[0], GetConvPads()[1],&elapsed);
                    else if(sol.solver_id == SolverDbId(miopen::solver::ConvWinograd3x3MultipassWrW<5, 4>()))
                        EvaluateWinograd3x3MultipassWrW<5,4>(
                            handle, ctx, tensors, workSpace, kernels, GetConvPads()[0], GetConvPads()[1],&elapsed);

                    else // clang-format on
                        {    // single pass
                            int unused                       = 0;
                            using dataType                   = float;
                            static const int F_FLIP_K_C      = 1 << 2;
                            static const int F_NKC_STRIDES   = 1 << 9;
                            static const int F_GROUP_STRIDES = 1 << 10;
                            int reserved                     = 0;
                            int* reserved_ptr                = nullptr;
                            int pad_H                        = GetConvPads()[0];
                            int pad_W                        = GetConvPads()[1];
                            // clang-format off
                        int N, C, H, W, K, n_groups, out_H, out_W, R, S;
                            // clang-format on
                            if(kernels[0].GetName().rfind("miopenSp3AsmConv_group_20_5_23_M", 0) ==
                               0)
                            {
                                GetCompiledInParameters(ctx,
                                                        &C,
                                                        &K,
                                                        &R,
                                                        &S,
                                                        &N,
                                                        &n_groups,
                                                        &H,
                                                        &W,
                                                        &out_H,
                                                        &out_W,
                                                        &unused,
                                                        &unused);
                                // GetCompiledInParameters(ctx, &N, &C, &H, &W, &K, &n_groups,
                                // &out_H, &out_W, &R, &S, &pad_H, &pad_W);
                                int flags      = F_NKC_STRIDES + F_GROUP_STRIDES;
                                auto group_cnt = ctx.group_counts;
                                N              = N / group_cnt;
                                K              = K / group_cnt;

                                BuffInfo d_buf(
                                    GetGroupConvLayout(
                                        GetSwappedNCLayout(GetMemLayout_t(ctx.in_layout)), true),
                                    N,
                                    C,
                                    H,
                                    W,
                                    1,
                                    group_cnt,
                                    GetTypeSize(ctx.in_data_type)),
                                    o_buf(GetGroupConvLayout(
                                              GetSwappedNCLayout(GetMemLayout_t(ctx.out_layout)),
                                              false),
                                          N,
                                          K,
                                          out_H,
                                          out_W,
                                          1,
                                          group_cnt,
                                          GetTypeSize(ctx.out_data_type)),
                                    f_buf(GetGroupConvLayout(GetSwappedNCLayout(MemLayout_t::NCHW),
                                                             true),
                                          K,
                                          C,
                                          R,
                                          S,
                                          1,
                                          group_cnt,
                                          GetTypeSize(ctx.weights_data_type));

                                if(GetKernelLocalWorkDim(kernels[0], 0) != 0)
                                    n_groups = solver::ConvBinWinogradRxSf2x3::GetNGroups(
                                        ctx.group_counts,
                                        GetKernelGlobalWorkDim(kernels[0], 0) /
                                            GetKernelLocalWorkDim(kernels[0], 0));
                                else
                                    n_groups = solver::ConvBinWinogradRxSf2x3::GetNGroups(
                                        ctx.group_counts,
                                        GetKernelGlobalWorkDim(kernels[0], 0) /
                                            512); // For OCL runtime. Issue #1724

                                // clang-format off
                            MIOPEN_LOG_I2(" N=" << N << " G=" << group_cnt << " C=" << C << " H=" << H << " W=" << W << " K=" << K
                                << " n_groups=" << n_groups << " flags=" << flags << " R=" << R << " S=" << S
                                << " pad_H=" << pad_H << " pad_W=" << pad_W << " out_H=" << out_H << " out_W=" << out_W
                                << " d_buf.byte_stride.nk=" << d_buf.byte_stride.nk << " d_buf.byte_stride.c=" << d_buf.byte_stride.c
                                << " d_buf.byte_stride.h=" << d_buf.byte_stride.h << " d_buf.byte_stride.w=" << d_buf.byte_stride.w
                                << " f_buf.byte_stride.nk=" << f_buf.byte_stride.nk << " f_buf.byte_stride.c=" << f_buf.byte_stride.c
                                << " f_buf.byte_stride.h=" << f_buf.byte_stride.h << " f_buf.byte_stride.w=" << f_buf.byte_stride.w
                                << " o_buf.byte_stride.nk=" << o_buf.byte_stride.nk << " o_buf.byte_stride.c=" << o_buf.byte_stride.c
                                << " o_buf.byte_stride.h="  << o_buf.byte_stride.h <<  " o_buf.byte_stride.w=" << o_buf.byte_stride.w
                                << " d_buf.byte_stride.g=" << d_buf.byte_stride.g  << " o_buf.byte_stride.g="  << o_buf.byte_stride.g
                                << " f_buf.byte_stride.g=" << f_buf.byte_stride.g); // clang-format on
                                MIOPEN_LOG_I2(" ctx.batch_sz=" << ctx.batch_sz << "ctx.n_inputs="
                                                               << ctx.n_inputs);
                                kernels[0](N,
                                           C,
                                           H,
                                           W,
                                           K,
                                           n_groups,
                                           flags,
                                           reserved,
                                           x,
                                           dy,
                                           dw,
                                           reserved_ptr, // Unused return_addr.
                                           R,
                                           S,
                                           pad_H, // Like Fwd wino.
                                           pad_W,
                                           out_H,
                                           out_W,
                                           reserved_ptr, // Unused bias_addr.
                                           reserved,     // Unused relu_alpha.
                                           d_buf.byte_stride.nk,
                                           d_buf.byte_stride.c,
                                           d_buf.byte_stride.h,
                                           d_buf.byte_stride.w,
                                           f_buf.byte_stride.nk,
                                           f_buf.byte_stride.c,
                                           f_buf.byte_stride.h,
                                           f_buf.byte_stride.w,
                                           o_buf.byte_stride.nk,
                                           o_buf.byte_stride.c,
                                           o_buf.byte_stride.h,
                                           o_buf.byte_stride.w,
                                           group_cnt,
                                           d_buf.byte_stride.g,
                                           f_buf.byte_stride.g,
                                           o_buf.byte_stride.g);
                                elapsed = handle.GetKernelTime();
                            }
                            else // miopenSp3AsmConvRxSf3x2 and other
                            {
                                // clang-format off
                            GetCompiledInParameters(ctx, &N,&K,&out_H,&out_W,
                                &C,&n_groups,&H,&W,&R,&S,&unused,&unused);
                                // clang-format on
                                int flags      = F_FLIP_K_C + F_NKC_STRIDES;
                                int d_N_stride = H * W * static_cast<int>(sizeof(dataType));
                                int d_C_stride = C * d_N_stride;
                                int f_K_stride = out_H * out_W * static_cast<int>(sizeof(dataType));
                                int f_C_stride = K * f_K_stride;
                                int o_N_stride = R * S * static_cast<int>(sizeof(dataType));
                                int o_K_stride = C * o_N_stride;

                                // clang-format off
                            MIOPEN_LOG_I2(" N=" << N << " C=" << C << " H=" << H << " W=" << W << " K=" << K
                                << " n_groups=" << n_groups << " flags=" << flags << " R=" << R << " S=" << S
                                << " pad_H=" << pad_H << " pad_W=" << pad_W << " out_H=" << out_H << " out_W=" << out_W
                                << " d_N_stride=" << d_N_stride << " d_C_stride=" << d_C_stride
                                << " f_K_stride=" << f_K_stride << " f_C_stride=" << f_C_stride
                                << " o_N_stride=" << o_N_stride << " o_K_stride=" << o_K_stride); // clang-format on

                                kernels[0](C,
                                           N,
                                           H,
                                           W,
                                           K,
                                           n_groups,
                                           flags,
                                           reserved,
                                           x,
                                           dy,
                                           dw,
                                           reserved_ptr, // Unused return_addr.
                                           out_H,
                                           out_W,
                                           pad_H, // Like Fwd wino.
                                           pad_W,
                                           R,
                                           S,
                                           reserved_ptr, // Unused bias_addr.
                                           reserved,     // Unused relu_alpha.
                                           d_N_stride,
                                           d_C_stride,
                                           f_K_stride,
                                           f_C_stride,
                                           o_N_stride,
                                           o_K_stride);
                                elapsed = handle.GetKernelTime();
                            }
                        } ////single pass end
                        MIOPEN_LOG_I(sol << ": " << elapsed << (elapsed < best ? " < " : " >= ")
                                         << best);
                        if(elapsed < best)
                        {
                            best     = elapsed;
                            selected = sol;
                        }
                    }
                    if(selected.Succeeded())
                    {
                        const std::string algorithm_name =
                            "miopenConvolutionBwdWeightsAlgoWinograd";
                        AddKernels(handle, algorithm_name, network_config, selected, nullptr);
                        MIOPEN_LOG_I("Selected: " << selected << ": " << best << ", workspce_sz = "
                                                  << selected.workspce_sz);
                        record.SetValues(algorithm_name,
                                         FindDbData{
                                             selected.solver_id,
                                             best,
                                             selected.workspce_sz,
                                             {algorithm_name, network_config},
                                         });
                    }
                }
            }
            catch(const miopen::Exception& ex)
            {
                MIOPEN_LOG_WE("Find Winograd WrW failed:" << ex.what());
            }

            // Implicit GEMM
            if(!miopen::IsDisabled(MIOPEN_DEBUG_CONV_IMPLICIT_GEMM{}))
            {
                const auto all = FindImplicitGemmWrWAllSolutions(ctx);
                float best     = std::numeric_limits<float>::max();
                miopen::solver::ConvSolution selected{miopenStatusUnknownError};
                const auto algo_name = "miopenConvolutionBwdWeightsAlgoImplicitGEMM";
                float elapsed        = 0.0f;
                for(const auto& sol : all)
                {
                    std::vector<KernelInvoke> kernels;
                    AddKernels(handle, algo_name, network_config, sol, &kernels);
                    if(!kernels.empty())
                    {
                        auto kernel = kernels[0];

                        // For fp16/bfp16 backward data case, do zero init, bwd data with fp32
                        // output and cast (convert) from fp32 to fp16/bfp16.
                        // clang-format off
                        if((dwDesc.GetType() == miopenHalf || dwDesc.GetType() == miopenBFloat16) &&
                           (kernel.GetName() == "gridwise_convolution_implicit_gemm_v4r4_gen_xdlops_nchw_kcyx_nkhw_lds_double_buffer" ||
                            kernel.GetName() == "gridwise_convolution_implicit_gemm_v4r4_gen_xdlops_gnchw_gkcyx_gnkhw_lds_double_buffer"))
                        // clang-format on
                        {
                            float zero = 0.f;
                            TensorDescriptor workSpaceDesc(
                                miopenFloat, dwDesc.GetLengths(), dwDesc.GetStrides());
                            SetTensor(handle, workSpaceDesc, workSpace, &zero);
                            elapsed = handle.GetKernelTime();

                            kernel(x, dy, workSpace);
                            elapsed += handle.GetKernelTime();

                            CastTensor(
                                handle, &lowp_quant, workSpaceDesc, workSpace, dwDesc, dw, 0, 0);
                            elapsed += handle.GetKernelTime();
                        }
                        else
                        {
                            // This kernel may accumulate results into input tensor, therefore need
                            // to set zero.
                            float zero = 0.f;
                            SetTensor(handle, dwDesc, dw, &zero);
                            elapsed = handle.GetKernelTime();
                            kernel(x, dy, dw);
                            elapsed += handle.GetKernelTime();
                        }
                    }

                    MIOPEN_LOG_I(sol << ": " << elapsed << (elapsed < best ? " < " : " >= ")
                                     << best);

                    if(elapsed < best)
                    {
                        best     = elapsed;
                        selected = sol;
                    }
                }
                if(selected.Succeeded())
                {
                    AddKernels(handle, algo_name, network_config, selected, nullptr);
                    MIOPEN_LOG_I("Selected: " << selected << ": " << best << ", workspce_sz = "
                                              << selected.workspce_sz);
                    record.SetValues(algo_name,
                                     FindDbData{selected.solver_id,
                                                best,
                                                selected.workspce_sz,
                                                {algo_name, network_config}});
                }
            }
        });
    }

    if(perf_db.empty())
        MIOPEN_THROW("Bwd Weights Convolution cannot be executed due to incorrect params");

    std::sort(begin(perf_db), end(perf_db));

    for(const auto& entry : perf_db)
        MIOPEN_LOG_I(entry.name << "\t" << entry.time << "\t" << entry.workspace);

    *returnedAlgoCount = std::min(requestAlgoCount, static_cast<int>(perf_db.size()));

    for(int i = 0; i < *returnedAlgoCount; i++)
    {
        perfResults[i].bwd_weights_algo = StringToConvolutionBwdWeightsAlgo(perf_db[i].name);
        perfResults[i].time             = perf_db[i].time;
        perfResults[i].memory           = perf_db[i].workspace;
    }
    MIOPEN_LOG_I("BWrW Chosen Algorithm: " << perf_db[0].solver_id << " , " << perf_db[0].workspace
                                           << ", "
                                           << perf_db[0].time);
}

static void ConvWrwCheckNumerics(Handle& handle,
                                 const ConvWrwTensors& tensors,
                                 const void* beta,
                                 std::function<void()>&& worker)
{
    if(!miopen::CheckNumericsEnabled())
    {
        worker();
        return;
    }

    miopen::checkNumericsInput(handle, tensors.dyDesc, tensors.dy);
    miopen::checkNumericsInput(handle, tensors.xDesc, tensors.x);
    if(!float_equal(*(static_cast<const float*>(beta)), 0))
        miopen::checkNumericsInput(handle, tensors.dwDesc, tensors.dw);

    worker();

    miopen::checkNumericsOutput(handle, tensors.dwDesc, tensors.dw);
}

// BackwardWeightsAlgorithm()
void ConvolutionDescriptor::ConvolutionBackwardWeights(Handle& handle,
                                                       const void* alpha,
                                                       const TensorDescriptor& dyDesc,
                                                       ConstData_t dy,
                                                       const TensorDescriptor& xDesc,
                                                       ConstData_t x,
                                                       miopenConvBwdWeightsAlgorithm_t algo,
                                                       const void* beta,
                                                       const TensorDescriptor& dwDesc,
                                                       Data_t dw,
                                                       Data_t workSpace,
                                                       size_t workSpaceSize) const
{
    MIOPEN_LOG_I("algo = " << algo << ", workspace = " << workSpaceSize);
    auto tensors = ConvWrwTensors{dyDesc, dy, xDesc, x, dwDesc, dw};
    ValidateConvTensors(tensors);
    ValidateAlphaBeta(alpha, beta);

    if(xDesc.GetType() == miopenInt8)
        MIOPEN_THROW(miopenStatusBadParm);

    ConvWrwCheckNumerics(handle, tensors, beta, [&]() {
        ValidateGroupCount(xDesc, dwDesc, *this);

        const auto algorithm_name = [=]() {
            switch(algo)
            {
            case miopenConvolutionBwdWeightsAlgoGEMM:
                return AlgorithmName{"miopenConvolutionBwdWeightsAlgoGEMM"};
            case miopenConvolutionBwdWeightsAlgoDirect:
                return AlgorithmName{"miopenConvolutionBwdWeightsAlgoDirect"};
            case miopenConvolutionBwdWeightsAlgoWinograd:
                return AlgorithmName{"miopenConvolutionBwdWeightsAlgoWinograd"};
            case miopenConvolutionBwdWeightsAlgoImplicitGEMM:
                return AlgorithmName{"miopenConvolutionBwdWeightsAlgoImplicitGEMM"};
            }
            MIOPEN_THROW("Unknown conv wrw algorigthm: " + std::to_string(algo));
        }();

        auto ctx =
            ConvolutionContext{xDesc, dwDesc, dyDesc, *this, conv::Direction::BackwardWeights};
        ctx.SetStream(&handle);
        const auto network_config = ctx.BuildConfKey();
        const auto& invoker       = handle.GetInvoker(network_config, boost::none, algorithm_name);

        if(invoker)
        {
            const auto& invoke_ctx = conv::WrWInvokeParams{tensors, workSpace, workSpaceSize};
            (*invoker)(handle, invoke_ctx);
            return;
        }

        switch(algo)
        {
        case miopenConvolutionBwdWeightsAlgoDirect:
            MIOPEN_THROW("No invoker was registered for convolution weights. Was find executed?");
        case miopenConvolutionBwdWeightsAlgoGEMM:
            BackwardWeightsGemm(handle, tensors, workSpace, workSpaceSize);
            break;
        case miopenConvolutionBwdWeightsAlgoWinograd:
        {
            auto&& kernels = handle.GetKernels(algorithm_name, network_config);
            if(kernels.empty())
                MIOPEN_THROW("Error running Winograd WrW. Was Find() run previously?");
            BackwardWeightsWinograd(handle, ctx, tensors, workSpace, kernels);
        }
        break;
        case miopenConvolutionBwdWeightsAlgoImplicitGEMM:
        {
            auto&& kernels = handle.GetKernels(algorithm_name, network_config);
            if(kernels.empty())
                MIOPEN_THROW("Error running Implicit GEMM WrW. Was Find() run previously?");

            auto kernel = kernels[0];

            // For fp16/bfp16 backward data case, do zero init, bwd data with fp32 output
            // and cast from fp32 to fp16/bfp16
            // clang-format off
            if((dwDesc.GetType() == miopenHalf || dwDesc.GetType() == miopenBFloat16) &&
               (kernel.GetName() == "gridwise_convolution_implicit_gemm_v4r4_gen_xdlops_nchw_kcyx_nkhw_lds_double_buffer" ||
                kernel.GetName() == "gridwise_convolution_implicit_gemm_v4r4_gen_xdlops_gnchw_gkcyx_gnkhw_lds_double_buffer"))
            // clang-format on
            {
                float zero = 0.f;
                TensorDescriptor workSpaceDesc(
                    miopenFloat, dwDesc.GetLengths(), dwDesc.GetStrides());
                SetTensor(handle, workSpaceDesc, workSpace, &zero);
                kernel(x, dy, workSpace);
                CastTensor(handle, &lowp_quant, workSpaceDesc, workSpace, dwDesc, dw, 0, 0);
            }
            else
            {
                float zero = 0.f;
                SetTensor(handle, dwDesc, dw, &zero);
                kernel(x, dy, dw);
            }
        }
        }
    });
}

void ConvolutionDescriptor::BackwardWeightsGemm(Handle& handle,
                                                const ConvWrwTensors& tensors,
                                                Data_t workSpace,
                                                std::size_t workSpaceSize) const
{
#if MIOPEN_USE_GEMM
    if(miopen::IsDisabled(MIOPEN_DEBUG_CONV_GEMM{}))
    {
        MIOPEN_THROW("GEMM convolution is disabled");
    }
    if(IsAnyBufferBF16(tensors.xDesc, tensors.dyDesc, tensors.dwDesc) && !IsUseRocBlas)
    {
        MIOPEN_THROW("GEMM convolution is unsupported");
    }

    std::size_t in_n, in_c;
    std::tie(in_n, in_c) = tie_pick<0, 1>()(tensors.xDesc.GetLengths());

    std::size_t wei_k = tensors.dwDesc.GetLengths()[0];

    auto in_spatial =
        boost::adaptors::slice(tensors.xDesc.GetLengths(), 2, 2 + GetSpatialDimension());
    auto wei_spatial =
        boost::adaptors::slice(tensors.dwDesc.GetLengths(), 2, 2 + GetSpatialDimension());
    auto out_spatial =
        boost::adaptors::slice(tensors.dyDesc.GetLengths(), 2, 2 + GetSpatialDimension());

    // Zeroing out the output buffer
    float zero = 0.0f;
    SetTensor(handle, tensors.dwDesc, tensors.dw, &zero);

    handle.ResetKernelTime();
    float time_0 = 0;
    if((miopen::any_of(wei_spatial, [](auto v) { return v != 1; }) ||
        miopen::any_of(GetConvPads(), [](auto v) { return v != 0; }) ||
        miopen::any_of(GetConvStrides(), [](auto v) { return v != 1; })))
    {
        if(group_count > 1)
        {
            MIOPEN_LOG_FUNCTION("groupconv, non 1x1");
        }
        else
        {
            MIOPEN_LOG_FUNCTION("convolution, non 1x1");
        }
        assert(workSpace != nullptr &&
               workSpaceSize >=
                   (BackwardWeightsGetWorkSpaceSizeGEMM(tensors.dyDesc, tensors.dwDesc) *
                    group_count));

        std::size_t out_spatial_size = std::accumulate(
            out_spatial.begin(), out_spatial.end(), std::size_t(1), std::multiplies<std::size_t>());

        std::size_t in_spatial_size = std::accumulate(
            in_spatial.begin(), in_spatial.end(), std::size_t(1), std::multiplies<std::size_t>());

        float t1 = 0;

        for(std::size_t i = 0; i < in_n; i++)
        {
            std::size_t out_offset = i * wei_k * out_spatial_size;

            std::size_t in_offset = i * in_c * in_spatial_size;

            Im2ColGPU(handle,
                      GetSpatialDimension(),
                      tensors.x,
                      in_offset,
                      in_c,
                      in_spatial,
                      wei_spatial,
                      out_spatial,
                      GetConvPads(),
                      GetConvStrides(),
                      GetConvDilations(),
                      workSpace,
                      tensors.dyDesc.GetType());

            if(handle.IsProfilingEnabled())
                t1 = handle.GetKernelTime();

            if(group_count > 1)
            {
                GemmDescriptor gemm_desc = CreateGemmDescriptorGroupConvBwdWeight(
                    tensors.dyDesc, tensors.xDesc, tensors.dwDesc, group_count);
                CallGemmStridedBatched(handle,
                                       gemm_desc,
                                       tensors.dy,
                                       out_offset,
                                       workSpace,
                                       0,
                                       tensors.dw,
                                       0,
                                       nullptr,
                                       false);
            }
            else
            {
                // tensors.dw = tensors.dy * transpose(Im2Col(tensors.x))
                GemmDescriptor gemm_desc = CreateGemmDescriptorConvBwdWeight(
                    tensors.dyDesc, tensors.xDesc, tensors.dwDesc);

                // dw = dy * transpose(Im2Col(x))
                CallGemm(handle,
                         gemm_desc,
                         tensors.dy,
                         out_offset,
                         workSpace,
                         0,
                         tensors.dw,
                         0,
                         nullptr,
                         false,
                         GemmBackend_t::miopengemm);
            }
            // Update times for both the kernels
            if(handle.IsProfilingEnabled())
            {
                if(i == in_n - 1)
                    handle.AccumKernelTime(t1 + time_0);
                else
                    handle.AccumKernelTime(t1);
                time_0 += handle.GetKernelTime();
            }
        }
    }
    else if(miopen::any_of(wei_spatial, [](auto v) { return v == 1; }) &&
            miopen::any_of(GetConvPads(), [](auto v) { return v == 0; }) &&
            miopen::any_of(GetConvStrides(), [](auto v) { return v == 1; }))
    {
        if(group_count > 1)
        {
            MIOPEN_LOG_FUNCTION("groupconv, 1x1");

            GemmDescriptor gemm_desc = CreateGemmDescriptorGroupConvBwdWeight(
                tensors.dyDesc, tensors.xDesc, tensors.dwDesc, group_count);

            std::size_t out_spatial_size = std::accumulate(out_spatial.begin(),
                                                           out_spatial.end(),
                                                           std::size_t(1),
                                                           std::multiplies<std::size_t>());

            std::size_t in_spatial_size = std::accumulate(in_spatial.begin(),
                                                          in_spatial.end(),
                                                          std::size_t(1),
                                                          std::multiplies<std::size_t>());

            for(std::size_t i = 0; i < in_n; i++)
            {
                std::size_t out_offset = i * wei_k * out_spatial_size;

                std::size_t in_offset = i * in_c * in_spatial_size;

                CallGemmStridedBatched(handle,
                                       gemm_desc,
                                       tensors.dy,
                                       out_offset,
                                       tensors.x,
                                       in_offset,
                                       tensors.dw,
                                       0,
                                       nullptr,
                                       false);

                if(handle.IsProfilingEnabled())
                {
                    if(i == in_n - 1)
                        handle.AccumKernelTime(time_0);
                    time_0 += handle.GetKernelTime();
                }
            }
        }
        else
        {
            MIOPEN_LOG_FUNCTION("convolution, 1x1");

            // dw = sum_over_batch(dy[i] * transpose(x[i])), i is batch id
            GemmDescriptor gemm_desc = CreateGemmStridedBatchedDescriptorConv1x1BwdWeight(
                tensors.dyDesc, tensors.xDesc, tensors.dwDesc);

            // dw = sum_over_batch(dy[i] * transpose(x[i])), i is batch id
            CallGemmStridedBatchedSequential(handle,
                                             gemm_desc,
                                             tensors.dy,
                                             0,
                                             tensors.x,
                                             0,
                                             tensors.dw,
                                             0,
                                             nullptr,
                                             false,
                                             GemmBackend_t::miopengemm);
        }
    }

#ifdef NDEBUG
    std::ignore = workSpaceSize;
#endif
#else
    std::ignore = handle;
    std::ignore = tensors;
    std::ignore = workSpace;
    std::ignore = workSpaceSize;
    MIOPEN_THROW("GEMM is not supported");
#endif
}

template <class TKernels>
void ConvolutionDescriptor::BackwardWeightsWinograd(Handle& handle,
                                                    const ConvolutionContext& ctx,
                                                    const ConvWrwTensors& tensors,
                                                    Data_t workSpace,
                                                    const TKernels& kernels) const
{
    if(kernels.size() > 1)
    {
        auto kernel_1 = kernels.front();
        if(kernel_1.GetName() == solver::ConvWinograd3x3MultipassWrW<3, 2>::GetSolverKernelNames(0))
            EvaluateWinograd3x3MultipassWrW<3, 2>(
                handle, ctx, tensors, workSpace, kernels, GetConvPads()[0], GetConvPads()[1]);
        else if(kernel_1.GetName() ==
                solver::ConvWinograd3x3MultipassWrW<3, 3>::GetSolverKernelNames(0))
            EvaluateWinograd3x3MultipassWrW<3, 3>(
                handle, ctx, tensors, workSpace, kernels, GetConvPads()[0], GetConvPads()[1]);
        else if(kernel_1.GetName() ==
                solver::ConvWinograd3x3MultipassWrW<3, 4>::GetSolverKernelNames(0))
            EvaluateWinograd3x3MultipassWrW<3, 4>(
                handle, ctx, tensors, workSpace, kernels, GetConvPads()[0], GetConvPads()[1]);
        else if(kernel_1.GetName() ==
                solver::ConvWinograd3x3MultipassWrW<3, 5>::GetSolverKernelNames(0))
            EvaluateWinograd3x3MultipassWrW<3, 5>(
                handle, ctx, tensors, workSpace, kernels, GetConvPads()[0], GetConvPads()[1]);
        else if(kernel_1.GetName() ==
                solver::ConvWinograd3x3MultipassWrW<3, 6>::GetSolverKernelNames(0))
            EvaluateWinograd3x3MultipassWrW<3, 6>(
                handle, ctx, tensors, workSpace, kernels, GetConvPads()[0], GetConvPads()[1]);
        else if(kernel_1.GetName() ==
                solver::ConvWinograd3x3MultipassWrW<7, 2>::GetSolverKernelNames(0))
            EvaluateWinograd3x3MultipassWrW<7, 2>(
                handle, ctx, tensors, workSpace, kernels, GetConvPads()[0], GetConvPads()[1]);
        else if(kernel_1.GetName() ==
                solver::ConvWinograd3x3MultipassWrW<7, 3>::GetSolverKernelNames(0))
            EvaluateWinograd3x3MultipassWrW<7, 3>(
                handle, ctx, tensors, workSpace, kernels, GetConvPads()[0], GetConvPads()[1]);
        else if(kernel_1.GetName() ==
                solver::ConvWinograd3x3MultipassWrW<7, 2, 1, 1>::GetSolverKernelNames(0))
            EvaluateWinograd3x3MultipassWrW<7, 2, 1, 1>(
                handle, ctx, tensors, workSpace, kernels, GetConvPads()[0], GetConvPads()[1]);
        else if(kernel_1.GetName() ==
                solver::ConvWinograd3x3MultipassWrW<7, 3, 1, 1>::GetSolverKernelNames(0))
            EvaluateWinograd3x3MultipassWrW<7, 3, 1, 1>(
                handle, ctx, tensors, workSpace, kernels, GetConvPads()[0], GetConvPads()[1]);
        else if(kernel_1.GetName() ==
                solver::ConvWinograd3x3MultipassWrW<1, 1, 7, 2>::GetSolverKernelNames(0))
            EvaluateWinograd3x3MultipassWrW<1, 1, 7, 2>(
                handle, ctx, tensors, workSpace, kernels, GetConvPads()[0], GetConvPads()[1]);
        else if(kernel_1.GetName() ==
                solver::ConvWinograd3x3MultipassWrW<1, 1, 7, 3>::GetSolverKernelNames(0))
            EvaluateWinograd3x3MultipassWrW<1, 1, 7, 3>(
                handle, ctx, tensors, workSpace, kernels, GetConvPads()[0], GetConvPads()[1]);
        else if(kernel_1.GetName() ==
                solver::ConvWinograd3x3MultipassWrW<5, 3>::GetSolverKernelNames(0))
            EvaluateWinograd3x3MultipassWrW<5, 3>(
                handle, ctx, tensors, workSpace, kernels, GetConvPads()[0], GetConvPads()[1]);
        else if(kernel_1.GetName() ==
                solver::ConvWinograd3x3MultipassWrW<5, 4>::GetSolverKernelNames(0))
            EvaluateWinograd3x3MultipassWrW<5, 4>(
                handle, ctx, tensors, workSpace, kernels, GetConvPads()[0], GetConvPads()[1]);
    }
    else
    { // single pass
        static const int F_FLIP_K_C      = 1 << 2;
        static const int F_NKC_STRIDES   = 1 << 9;
        static const int F_GROUP_STRIDES = 1 << 10;
        int flags                        = F_FLIP_K_C + F_NKC_STRIDES;
        int reserved                     = 0;
        int* reserved_ptr                = nullptr;
        int pad_H                        = GetConvPads()[0];
        int pad_W                        = GetConvPads()[1];

        int N, C, H, W, K, n_groups, out_H, out_W, R, S, unused;

        if(kernels[0].GetName().rfind("miopenSp3AsmConv_group_20_5_23_M", 0) == 0)
        {
            GetCompiledInParameters(
                ctx, &C, &K, &R, &S, &N, &n_groups, &H, &W, &out_H, &out_W, &unused, &unused);
            // GetCompiledInParameters(
            //  ctx, &N, &C, &H, &W, &K, &n_groups, &out_H, &out_W, &R, &S, &pad_H, &pad_W);

            flags          = F_NKC_STRIDES + F_GROUP_STRIDES;
            auto group_cnt = ctx.group_counts;
            N              = N / group_cnt;
            K              = K / group_cnt;

            // cppcheck-suppress unreadVariable
            BuffInfo d_buf(
                GetGroupConvLayout(GetSwappedNCLayout(GetMemLayout_t(ctx.in_layout)), true),
                N,
                C,
                H,
                W,
                1,
                group_cnt,
                GetTypeSize(ctx.in_data_type)),
                // cppcheck-suppress unreadVariable
                o_buf(GetGroupConvLayout(GetSwappedNCLayout(GetMemLayout_t(ctx.out_layout)), false),
                      N,
                      K,
                      out_H,
                      out_W,
                      1,
                      group_cnt,
                      GetTypeSize(ctx.out_data_type)),
                // cppcheck-suppress unreadVariable
                f_buf(GetGroupConvLayout(GetSwappedNCLayout(MemLayout_t::NCHW), true),
                      K,
                      C,
                      R,
                      S,
                      1,
                      group_cnt,
                      GetTypeSize(ctx.weights_data_type));

            if(GetKernelLocalWorkDim(kernels[0], 0) != 0)
                n_groups = solver::ConvBinWinogradRxSf2x3::GetNGroups(
                    ctx.group_counts,
                    GetKernelGlobalWorkDim(kernels[0], 0) / GetKernelLocalWorkDim(kernels[0], 0));
            else
                n_groups = solver::ConvBinWinogradRxSf2x3::GetNGroups(
                    ctx.group_counts,
                    GetKernelGlobalWorkDim(kernels[0], 0) / 512); // For OCL runtime. Issue #1724

            // clang-format off
            MIOPEN_LOG_I2(" N=" << N << " G=" << group_cnt << " C=" << C << " H=" << H << " W=" << W << " K=" << K
                << " n_groups=" << n_groups << " flags=" << flags << " R=" << R << " S=" << S
                << " pad_H=" << pad_H << " pad_W=" << pad_W << " out_H=" << out_H << " out_W=" << out_W
                << " d_buf.byte_stride.nk=" << d_buf.byte_stride.nk << " d_buf.byte_stride.c=" << d_buf.byte_stride.c
                << " d_buf.byte_stride.h=" << d_buf.byte_stride.h << " d_buf.byte_stride.w=" << d_buf.byte_stride.w
                << " f_buf.byte_stride.nk=" << f_buf.byte_stride.nk << " f_buf.byte_stride.c=" << f_buf.byte_stride.c
                << " f_buf.byte_stride.h=" << f_buf.byte_stride.h << " f_buf.byte_stride.w=" << f_buf.byte_stride.w
                << " o_buf.byte_stride.nk=" << o_buf.byte_stride.nk << " o_buf.byte_stride.c=" << o_buf.byte_stride.c
                << " o_buf.byte_stride.h="  << o_buf.byte_stride.h <<  " o_buf.byte_stride.w=" << o_buf.byte_stride.w
                << " d_buf.byte_stride.g=" << d_buf.byte_stride.g
                << " f_buf.byte_stride.g=" << f_buf.byte_stride.g
                << " o_buf.byte_stride.g=" << o_buf.byte_stride.g); // clang-format on

            kernels[0](N,
                       C,
                       H,
                       W,
                       K,
                       n_groups,
                       flags,
                       reserved,
                       tensors.x,
                       tensors.dy,
                       tensors.dw,
                       reserved_ptr, // Unused return_addr.
                       R,
                       S,
                       pad_H, // Like Fwd wino.
                       pad_W,
                       out_H,
                       out_W,
                       reserved_ptr, // Unused bias_addr.
                       reserved,     // Unused relu_alpha.
                       d_buf.byte_stride.nk,
                       d_buf.byte_stride.c,
                       d_buf.byte_stride.h,
                       d_buf.byte_stride.w,
                       f_buf.byte_stride.nk,
                       f_buf.byte_stride.c,
                       f_buf.byte_stride.h,
                       f_buf.byte_stride.w,
                       o_buf.byte_stride.nk,
                       o_buf.byte_stride.c,
                       o_buf.byte_stride.h,
                       o_buf.byte_stride.w,
                       group_cnt,
                       d_buf.byte_stride.g,
                       f_buf.byte_stride.g,
                       o_buf.byte_stride.g);
        }
        else
        {
            auto kernel = kernels.front();
            // For bwd & wrw inputs and outputs reside in k_p in reversed order.
            GetCompiledInParameters(
                ctx, &N, &K, &out_H, &out_W, &C, &n_groups, &H, &W, &R, &S, &unused, &unused);
            using dataType = float;
            int d_N_stride = H * W * static_cast<int>(sizeof(dataType));
            int d_C_stride = C * d_N_stride;
            int f_K_stride = out_H * out_W * static_cast<int>(sizeof(dataType));
            int f_C_stride = K * f_K_stride;
            int o_N_stride = R * S * static_cast<int>(sizeof(dataType));
            int o_K_stride = C * o_N_stride;
            // clang-format off
            MIOPEN_LOG_I2(" N=" << N << " C=" << C << " H=" << H << " W=" << W << " K=" << K
                << " n_groups=" << n_groups << " flags=" << flags << " R=" << R << " S=" << S
                << " pad_H=" << pad_H << " pad_W=" << pad_W << " out_H=" << out_H << " out_W=" << out_W
                << " d_N_stride=" << d_N_stride << " d_C_stride=" << d_C_stride
                << " f_K_stride=" << f_K_stride << " f_C_stride=" << f_C_stride
                << " o_N_stride=" << o_N_stride << " o_K_stride=" << o_K_stride ); // clang-format on
            kernel(C,
                   N,
                   H,
                   W,
                   K,
                   n_groups,
                   flags,
                   reserved,
                   tensors.x,
                   tensors.dy,
                   tensors.dw,
                   reserved_ptr,
                   out_H,
                   out_W,
                   pad_H,
                   pad_W,
                   R,
                   S,
                   reserved_ptr,
                   reserved,
                   d_N_stride,
                   d_C_stride,
                   f_K_stride,
                   f_C_stride,
                   o_N_stride,
                   o_K_stride);
        }
    }
    ////single pass end
}

ProblemDescription ConvolutionDescriptor::MakeWrwProblem(const TensorDescriptor& dyDesc,
                                                         const TensorDescriptor& xDesc,
                                                         const TensorDescriptor& dwDesc) const
{
    auto problem =
        ProblemDescription{xDesc, dwDesc, dyDesc, *this, conv::Direction::BackwardWeights};
    return problem;
}

std::size_t ConvolutionDescriptor::GetWrwSolutionCount(Handle& handle,
                                                       const TensorDescriptor& dyDesc,
                                                       const TensorDescriptor& xDesc,
                                                       const TensorDescriptor& dwDesc) const
{
    MIOPEN_LOG_I("");
    const auto problem = MakeWrwProblem(dyDesc, xDesc, dwDesc);
    const auto count   = GetSolutionCount(handle, problem);
    if(count > 0)
        return count;
    return GetWrwSolutionCountFallback(dyDesc, xDesc, dwDesc);
}

void ConvolutionDescriptor::GetWrwSolutions(Handle& handle,
                                            const TensorDescriptor& dyDesc,
                                            const TensorDescriptor& xDesc,
                                            const TensorDescriptor& dwDesc,
                                            size_t maxSolutionCount,
                                            size_t* solutionCount,
                                            miopenConvSolution_t* solutions) const
{
    MIOPEN_LOG_I("");
    if(solutionCount == nullptr)
        MIOPEN_THROW(miopenStatusBadParm, "solutionCount cannot be nullptr");
    if(solutions == nullptr)
        MIOPEN_THROW(miopenStatusBadParm, "solutions cannot be nullptr");

    const auto problem = MakeWrwProblem(dyDesc, xDesc, dwDesc);
    GetSolutions(handle,
                 problem,
                 maxSolutionCount,
                 solutionCount,
                 solutions,
                 StringToConvolutionBwdWeightsAlgo);

    if(*solutionCount == 0)
        GetWrwSolutionsFallback(
            handle, dyDesc, xDesc, dwDesc, maxSolutionCount, solutionCount, solutions);
}

void ConvolutionDescriptor::CompileWrwSolution(Handle& handle,
                                               const TensorDescriptor& dyDesc,
                                               const TensorDescriptor& xDesc,
                                               const TensorDescriptor& dwDesc,
                                               solver::Id solver_id) const
{
    MIOPEN_LOG_I("solver_id = " << solver_id.ToString());
    auto ctx = ConvolutionContext{xDesc, dwDesc, dyDesc, *this, conv::Direction::BackwardWeights};
    ctx.SetStream(&handle);
    ctx.disable_search_enforce = true;

    CompileSolution(handle, solver_id, ctx, conv::Direction::BackwardWeights, [&]() {
        MIOPEN_THROW("FFT is not supported in WrW");
    });
}

std::size_t ConvolutionDescriptor::GetWrwSolutionWorkspaceSize(Handle& handle,
                                                               const TensorDescriptor& dyDesc,
                                                               const TensorDescriptor& xDesc,
                                                               const TensorDescriptor& dwDesc,
                                                               solver::Id solver_id) const
{
    MIOPEN_LOG_I2("solver_id = " << solver_id.ToString());
    if(!solver_id.IsValid())
        MIOPEN_THROW(miopenStatusBadParm, "invalid solution id = " + solver_id.ToString());
    if(solver_id != solver::Id::gemm() && solver_id != solver::Id::fft())
    {
        auto sol = solver_id.GetSolver();
        auto problem =
            ProblemDescription{xDesc, dwDesc, dyDesc, *this, conv::Direction::BackwardWeights};
        auto ctx = ConvolutionContext{problem};
        ctx.SetStream(&handle);
        ctx.DetectRocm();
        if(sol.IsApplicable(ctx))
            return sol.GetWorkspaceSize(ctx);
        else
        {
            MIOPEN_THROW(miopenStatusBadParm,
                         "The supplied solution id: " + solver_id.ToString() +
                             " is not applicable to the current problem");
        }
    }
    return GetWrwSolutionWorkspaceSizeFallback(handle, dyDesc, xDesc, dwDesc, solver_id);
}

void ConvolutionDescriptor::ConvolutionWrwImmediate(Handle& handle,
                                                    const TensorDescriptor& dyDesc,
                                                    ConstData_t dy,
                                                    const TensorDescriptor& xDesc,
                                                    ConstData_t x,
                                                    const TensorDescriptor& dwDesc,
                                                    Data_t dw,
                                                    Data_t workSpace,
                                                    std::size_t workSpaceSize,
                                                    solver::Id solver_id) const
{
    MIOPEN_LOG_I("solver_id = " << solver_id.ToString() << ", workspace = " << workSpaceSize);
    auto tensors = ConvWrwTensors{dyDesc, dy, xDesc, x, dwDesc, dw};
    ValidateConvTensors(tensors);

    if(xDesc.GetType() == miopenInt8)
        MIOPEN_THROW(miopenStatusBadParm);

    float beta = 0;
    ConvWrwCheckNumerics(handle, tensors, &beta, [&]() {
        ValidateGroupCount(xDesc, dwDesc, *this);

        auto ctx =
            ConvolutionContext{xDesc, dwDesc, dyDesc, *this, conv::Direction::BackwardWeights};
        ctx.SetStream(&handle);

        if(CheckInvokerSupport(solver_id, conv::Direction::BackwardWeights))
        {
            const auto invoker =
                LoadOrPrepareInvoker(handle, ctx, solver_id, conv::Direction::BackwardWeights);
            const auto invoke_ctx = conv::WrWInvokeParams{tensors, workSpace, workSpaceSize};
            invoker(handle, invoke_ctx);
            return;
        }

        if(solver_id == solver::Id::gemm())
        {
            BackwardWeightsGemm(handle, tensors, workSpace, workSpaceSize);
            return;
        }

        const auto network_config = ctx.BuildConfKey();
        auto algo_name            = solver_id.GetAlgo(conv::Direction::BackwardWeights);
        const auto&& chk_kernels  = handle.GetKernels(algo_name, network_config);
        auto v_chk_kernels = std::vector<KernelInvoke>{chk_kernels.begin(), chk_kernels.end()};
        if(!v_chk_kernels.empty())
        {
            MIOPEN_LOG_I2(
                "Found previously compiled kernels for solution: " << solver_id.ToString());

            if(algo_name == "miopenConvolutionBwdWeightsAlgoWinograd")
                BackwardWeightsWinograd(handle, ctx, tensors, workSpace, v_chk_kernels);
            else if(algo_name == "miopenConvolutionBwdWeightsAlgoImplicitGEMM")
                v_chk_kernels[0](x, dy, dw);
            else
                MIOPEN_THROW("Invalid algorithm: " + algo_name);
            return;
        }

        const FindDbRecord fdb_record{handle, ctx};

        for(const auto& pair : fdb_record)
        {
            if(solver::Id{pair.second.solver_id} != solver_id)
                continue;

            const auto&& kernels = handle.GetKernels(pair.second.kcache_key.algorithm_name,
                                                     pair.second.kcache_key.network_config);
            auto v_kernels = std::vector<KernelInvoke>{kernels.begin(), kernels.end()};

            if(v_kernels.empty())
                v_kernels = CompileSolver(handle, ctx, solver_id, pair.second.kcache_key);

            if(pair.second.kcache_key.algorithm_name == "miopenConvolutionBwdWeightsAlgoWinograd")
                BackwardWeightsWinograd(handle, ctx, tensors, workSpace, v_kernels);
            else if(pair.second.kcache_key.algorithm_name ==
                    "miopenConvolutionBwdWeightsAlgoImplicitGEMM")
                v_kernels[0](x, dy, dw);
            else
                MIOPEN_THROW("Invalid algorithm: " + pair.second.kcache_key.algorithm_name);
            return;
        }

        // Todo: solver not found in find-db.
        MIOPEN_THROW(miopenStatusNotImplemented);
    });
}

void ConvolutionBackwardBias(Handle& handle,
                             const void* alpha,
                             const TensorDescriptor& dyDesc,
                             ConstData_t dy,
                             const void* beta,
                             const TensorDescriptor& dbDesc,
                             Data_t db)
{
    if(dy == nullptr || db == nullptr)
    {
        MIOPEN_THROW(miopenStatusBadParm);
    }
    if(dyDesc.GetLengths()[1] != dbDesc.GetLengths()[1])
    {
        MIOPEN_THROW(miopenStatusBadParm);
    }
    if(!float_equal(*(static_cast<const float*>(alpha)), 1.0) ||
       !float_equal(*(static_cast<const float*>(beta)), 0))
    {
        MIOPEN_THROW("Only alpha=1 and beta=0 is supported");
    }
    if(miopen::CheckNumericsEnabled())
    {
        miopen::checkNumericsInput(handle, dyDesc, dy);
    }

    std::size_t out_n, out_k, stride_n, stride_k;
    std::tie(out_n, out_k)       = tie_pick<0, 1>()(dyDesc.GetLengths());
    std::tie(stride_n, stride_k) = tie_pick<0, 1>()(dyDesc.GetStrides());
    std::string program_name = "MIOpenConvBwdBias.cl";
    std::string kernel_name  = "MIOpenConvBwdB";

    std::string params;
    std::size_t lcl_grp_size0 = 256;
    std::size_t lcl_grp_size1 = 1;
    std::size_t local_mem_sz  = 256;

    std::size_t map_size = std::accumulate(dyDesc.GetLengths().begin() + 2,
                                           dyDesc.GetLengths().end(),
                                           std::size_t(1),
                                           std::multiplies<std::size_t>());
    std::size_t read_unit        = 4;
    std::size_t map_size_aligned = (map_size + (read_unit - 1)) / read_unit;
    std::size_t off_pix          = map_size - (map_size / read_unit) * read_unit;

    params = " -DMLO_CONVBWD_GROUP_SZ0=" + std::to_string(lcl_grp_size0);
    params += " -DMLO_CONVBWD_GROUP_SZ1=" + std::to_string(lcl_grp_size1);
    params += " -DMLO_CONVBWDB_LCL_MEMSZ=" + std::to_string(local_mem_sz);
    params += " -DMLO_CONVBWDB_UNITSIZE=" + std::to_string(read_unit);
    params += " -DMLO_OUT_BATCH_SZ=" + std::to_string(out_n);
    params += " -DMLO_OUT_CHANNEL_STRIDE=" + std::to_string(stride_k);
    params += " -DMLO_OUT_BATCH_STRIDE=" + std::to_string(stride_n);
    params += " -DMLO_WK_SIZE=" + std::to_string(map_size_aligned);
    params += " -DMLO_N_PIX_OFF=" + std::to_string(off_pix);

    params += GetDataTypeKernelParams(dyDesc.GetType());

    const std::vector<size_t> vld = {lcl_grp_size0, size_t{1}, size_t{1}};
    const std::vector<size_t> vgd = {lcl_grp_size0, static_cast<size_t>(out_k), size_t{1}};

    handle.AddKernel("miopenConvolutionBwdBias", "", program_name, kernel_name, vld, vgd, params)(
        dy, db);

    if(miopen::CheckNumericsEnabled())
    {
        miopen::checkNumericsOutput(handle, dbDesc, db);
    }
}

} // namespace miopen<|MERGE_RESOLUTION|>--- conflicted
+++ resolved
@@ -164,163 +164,6 @@
     }
 }
 
-<<<<<<< HEAD
-template <typename T>
-inline int
-EvaluateDataImplicitGemmSolution(Handle& handle,
-                                 const miopen::solver::ConvSolution& solution,
-                                 ConstData_t in, // Fwd: x, Bwd: dy, this is really a confusion trap
-                                 ConstData_t weights,
-                                 Data_t out, // Fwd: y, Bwd: dx
-                                 const TensorDescriptor& wDesc,
-                                 const TensorDescriptor& outDesc, // Fwd: dyDesc, Bwd: dxDesc
-                                 bool isForward,
-                                 const std::vector<int>& padding,
-                                 const std::vector<int>& strides,
-                                 Data_t workSpace,
-                                 const size_t workSpaceSize,
-                                 T /*padding_val*/,
-                                 float lowp_quant,
-                                 float& elapsed)
-{
-    if(solution.workspce_sz != 0)
-    {
-        if(workSpace == nullptr || workSpaceSize < solution.workspce_sz)
-            return -1;
-    }
-
-    std::vector<KernelInvoke> kernels;
-    AddKernels(handle, "", "", solution, &kernels);
-    auto kernel = kernels[0];
-
-    elapsed = 0.0f;
-
-    // For fp16/bfp16 backward data case, do zero init, bwd data with fp32 output
-    // and cast from fp32 to fp16/bfp16
-    if((outDesc.GetType() == miopenHalf || outDesc.GetType() == miopenBFloat16) &&
-       (kernel.GetName() ==
-            "gridwise_convolution_backward_data_implicit_gemm_v1r1_xdlops_nchw_kcyx_nkhw" ||
-        kernel.GetName() ==
-            "gridwise_convolution_backward_data_implicit_gemm_v1r1_xdlops_gnchw_gkcyx_gnkhw" ||
-        kernel.GetName() ==
-            "gridwise_convolution_backward_data_implicit_gemm_v1r1_nchw_kcyx_nkhw" ||
-        kernel.GetName() ==
-            "gridwise_convolution_backward_data_implicit_gemm_v1r1_ncdhw_kczyx_nkdhw"))
-    {
-        float zero = 0.f;
-        TensorDescriptor workSpaceDesc(miopenFloat, outDesc.GetLengths(), outDesc.GetStrides());
-        SetTensor(handle, workSpaceDesc, workSpace, &zero);
-        elapsed += handle.GetKernelTime();
-
-        for(auto& k : kernels)
-        {
-            k(in, weights, workSpace);
-            elapsed += handle.GetKernelTime();
-        }
-
-        CastTensor(handle, &lowp_quant, workSpaceDesc, workSpace, outDesc, out, 0, 0);
-        elapsed += handle.GetKernelTime();
-    }
-    else // All other cases w/o CastTensor needed
-    {
-        if((kernel.GetName() ==
-            "gridwise_convolution_implicit_gemm_v4_nchw_kc1x1_nkhw_lds_double_buffer") ||
-           (kernel.GetName() ==
-            "gridwise_convolution_implicit_gemm_v4r4_xdlops_nchw_kc1x1_nkhw_lds_double_buffer"))
-        {
-            /// \todo set zero within implicitGEMM kernel
-            if(!isForward && (strides[0] > 1 || strides[1] > 1))
-            {
-                MIOPEN_LOG_I2("hasStride, call SetTensor with zero");
-                float zero = 0.f;
-                SetTensor(handle, outDesc, out, &zero);
-                elapsed += handle.GetKernelTime();
-            }
-        }
-        // clang-format off
-        else if(kernel.GetName() ==
-                    "gridwise_convolution_backward_data_implicit_gemm_v1r1_xdlops_nchw_kcyx_nkhw" ||
-                kernel.GetName() ==
-                    "gridwise_convolution_backward_data_implicit_gemm_v1r1_xdlops_gnchw_gkcyx_gnkhw")
-        // clang-format on
-        {
-            // this kernel accumulate results into input tensor, therefore need to set zero
-            float zero = 0.f;
-            SetTensor(handle, outDesc, out, &zero);
-            elapsed += handle.GetKernelTime();
-        }
-        else if(kernel.GetName() ==
-                    "gridwise_convolution_backward_data_implicit_gemm_v1r1_nchw_kcyx_nkhw" ||
-                kernel.GetName() ==
-                    "gridwise_convolution_backward_data_implicit_gemm_v1r1_ncdhw_kczyx_nkdhw")
-        { // only pad=0 stride=1 filter 1 not set zero
-            bool is_1x1_s1 = false;
-            if(miopen::all_of(padding, [](auto v) { return v == 0; }) &&
-               miopen::all_of(strides, [](auto v) { return v == 1; }))
-            {
-                if(wDesc.GetLengths()[2] == 1 && wDesc.GetLengths()[3] == 1)
-                { // filter = 1
-                    if(wDesc.GetSize() == 4 || (wDesc.GetSize() == 5 && wDesc.GetLengths()[4] == 1))
-                    {
-                        is_1x1_s1 = true;
-                    }
-                }
-            }
-
-            if(!is_1x1_s1)
-            {
-                float zero = 0.f;
-                SetTensor(handle, outDesc, out, &zero);
-                elapsed += handle.GetKernelTime();
-            }
-        }
-        else if(kernel.GetName() ==
-                    "gridwise_convolution_backward_data_implicit_gemm_v4r1_nchw_kcyx_nkhw" ||
-                kernel.GetName() ==
-                    "gridwise_convolution_backward_data_implicit_gemm_v4r1_ncdhw_kczyx_nkdhw" ||
-                kernel.GetName() ==
-                    "gridwise_convolution_backward_data_implicit_gemm_v4r1_xdlops_nchw_kcyx_nkhw")
-        {
-            bool filterGeStride = false;
-            if(miopen::all_of(padding, [](auto v) { return v == 0; }))
-            {
-                if(wDesc.GetSize() == 4)
-                { // 2d
-                    if(wDesc.GetLengths()[2] >= strides[0] && wDesc.GetLengths()[3] >= strides[1])
-                    {
-                        filterGeStride = true;
-                    }
-                }
-                else
-                { // 3d
-                    if(wDesc.GetLengths()[2] >= strides[0] && wDesc.GetLengths()[3] >= strides[1] &&
-                       wDesc.GetLengths()[4] >= strides[2])
-                    {
-                        filterGeStride = true;
-                    }
-                }
-            }
-
-            if(!filterGeStride)
-            {
-                float zero = 0.f;
-                SetTensor(handle, outDesc, out, &zero);
-                elapsed += handle.GetKernelTime();
-            }
-        }
-
-        for(auto& k : kernels)
-        {
-            k(in, weights, out);
-            elapsed += handle.GetKernelTime();
-        }
-    }
-
-    return 0;
-}
-
-=======
->>>>>>> 2ba5a243
 // cppcheck-suppress constParameter
 inline int EvaluateSCGemmSolution(Handle& handle,
                                   const miopen::solver::ConvSolution& solution,
@@ -2894,180 +2737,6 @@
         }
     });
 }
-<<<<<<< HEAD
-
-template <class TKernels>
-void ConvBwdImplicitGemm(const ConvolutionDescriptor& conv,
-                         const ConvolutionContext& /*ctx*/,
-                         Handle& handle,
-                         const ConvBwdTensors& tensors,
-                         Data_t workSpace,
-                         std::size_t /*workSpaceSize*/,
-                         const TKernels& kernels,
-                         float lowp_quant)
-{
-    if(kernels.empty())
-        MIOPEN_THROW("Error running Direct Backward convolution. Was Find() executed previously?");
-
-    // Miminum checks. Only check what is required to select
-    // proper invocation procedure & workspace sanity.
-    auto kernel = kernels[0];
-
-    float elapsed = 0;
-    if((tensors.dxDesc.GetType() == miopenHalf || tensors.dxDesc.GetType() == miopenBFloat16) &&
-       (kernel.GetName() ==
-            "gridwise_convolution_backward_data_implicit_gemm_v1r1_xdlops_nchw_kcyx_nkhw" ||
-        kernel.GetName() ==
-            "gridwise_convolution_backward_data_implicit_gemm_v1r1_xdlops_gnchw_gkcyx_gnkhw" ||
-        kernel.GetName() ==
-            "gridwise_convolution_backward_data_implicit_gemm_v1r1_nchw_kcyx_nkhw" ||
-        kernel.GetName() ==
-            "gridwise_convolution_backward_data_implicit_gemm_v1r1_ncdhw_kczyx_nkdhw"))
-    {
-        float zero = 0.f;
-        TensorDescriptor workspaceDesc(
-            miopenFloat, tensors.dxDesc.GetLengths(), tensors.dxDesc.GetStrides());
-        SetTensor(handle, workspaceDesc, workSpace, &zero);
-        if(handle.IsProfilingEnabled())
-            elapsed += handle.GetKernelTime();
-
-        kernel(tensors.dy, tensors.w, workSpace);
-        if(handle.IsProfilingEnabled())
-            elapsed += handle.GetKernelTime();
-
-        CastTensor(handle, &lowp_quant, workspaceDesc, workSpace, tensors.dxDesc, tensors.dx, 0, 0);
-        if(handle.IsProfilingEnabled())
-            elapsed += handle.GetKernelTime();
-    }
-    else if((kernel.GetName() ==
-             "gridwise_convolution_implicit_gemm_v4_nchw_kc1x1_nkhw_lds_double_buffer") ||
-            (kernel.GetName() ==
-             "gridwise_convolution_implicit_gemm_v4r4_xdlops_nchw_kc1x1_nkhw_lds_double_buffer"))
-    {
-        bool hasStride = (tensors.dyDesc.GetLengths()[2] != tensors.dxDesc.GetLengths()[2]) ||
-                         (tensors.dyDesc.GetLengths()[3] != tensors.dxDesc.GetLengths()[3]);
-        /// \todo set zero within implicitGEMM kernel
-        if(hasStride)
-        {
-            MIOPEN_LOG_I2("hasStride, call SetTensor with zero");
-            float zero = 0.f;
-            SetTensor(handle, tensors.dxDesc, tensors.dx, &zero);
-
-            if(handle.IsProfilingEnabled())
-                elapsed += handle.GetKernelTime();
-        }
-
-        kernel(tensors.dy, tensors.w, tensors.dx);
-
-        if(handle.IsProfilingEnabled())
-            elapsed += handle.GetKernelTime();
-    }
-    else if(kernel.GetName() ==
-                "gridwise_convolution_backward_data_implicit_gemm_v1r1_xdlops_nchw_kcyx_nkhw" ||
-            kernel.GetName() ==
-                "gridwise_convolution_backward_data_implicit_gemm_v1r1_xdlops_gnchw_gkcyx_gnkhw")
-    {
-        float zero = 0.f;
-        SetTensor(handle, tensors.dxDesc, tensors.dx, &zero);
-        if(handle.IsProfilingEnabled())
-            elapsed += handle.GetKernelTime();
-
-        kernel(tensors.dy, tensors.w, tensors.dx);
-        if(handle.IsProfilingEnabled())
-            elapsed += handle.GetKernelTime();
-    }
-    else if(kernel.GetName() ==
-                "gridwise_convolution_backward_data_implicit_gemm_v1r1_nchw_kcyx_nkhw" ||
-            kernel.GetName() ==
-                "gridwise_convolution_backward_data_implicit_gemm_v1r1_ncdhw_kczyx_nkdhw")
-    {
-        // this kernel accumulate results into input tensor, therefore need to set zero
-        bool is_1x1_s1 = false;
-        if(miopen::all_of(conv.GetConvPads(), [](auto v) { return v == 0; }) &&
-           miopen::all_of(conv.GetConvStrides(), [](auto v) { return v == 1; }))
-        {
-            if(tensors.wDesc.GetLengths()[2] == 1 && tensors.wDesc.GetLengths()[3] == 1)
-            { // filter = 1
-                if(tensors.wDesc.GetSize() == 4 ||
-                   (tensors.wDesc.GetSize() == 5 && tensors.wDesc.GetLengths()[4] == 1))
-                {
-                    is_1x1_s1 = true;
-                }
-            }
-        }
-
-        if(!is_1x1_s1)
-        {
-            float zero = 0.f;
-            SetTensor(handle, tensors.dxDesc, tensors.dx, &zero);
-            if(handle.IsProfilingEnabled())
-                elapsed += handle.GetKernelTime();
-        }
-
-        kernel(tensors.dy, tensors.w, tensors.dx);
-        if(handle.IsProfilingEnabled())
-            elapsed += handle.GetKernelTime();
-    }
-    else if(kernel.GetName() ==
-                "gridwise_convolution_backward_data_implicit_gemm_v4r1_nchw_kcyx_nkhw" ||
-            kernel.GetName() ==
-                "gridwise_convolution_backward_data_implicit_gemm_v4r1_xdlops_nchw_kcyx_nkhw" ||
-            kernel.GetName() ==
-                "gridwise_convolution_backward_data_implicit_gemm_v4r1_ncdhw_kczyx_nkdhw")
-    {
-        // \todo this kernel doesn't always need to set-zero
-        bool filterGeStride = false;
-        if(miopen::all_of(conv.GetConvPads(), [](auto v) { return v == 0; }))
-        {
-            if(tensors.wDesc.GetSize() == 4)
-            { // 2d
-                if(tensors.wDesc.GetLengths()[2] >= conv.GetConvStrides()[0] &&
-                   tensors.wDesc.GetLengths()[3] >= conv.GetConvStrides()[1])
-                {
-                    filterGeStride = true;
-                }
-            }
-            else
-            { // 3d
-                if(tensors.wDesc.GetLengths()[2] >= conv.GetConvStrides()[0] &&
-                   tensors.wDesc.GetLengths()[3] >= conv.GetConvStrides()[1] &&
-                   tensors.wDesc.GetLengths()[4] >= conv.GetConvStrides()[2])
-                {
-                    filterGeStride = true;
-                }
-            }
-        }
-
-        if(!filterGeStride)
-        {
-            float zero = 0.f;
-            SetTensor(handle, tensors.dxDesc, tensors.dx, &zero);
-
-            if(handle.IsProfilingEnabled())
-                elapsed += handle.GetKernelTime();
-        }
-
-        // a group kernels (compiled from same source code) will be launched
-        for(const auto& k : kernels)
-        {
-            k(tensors.dy, tensors.w, tensors.dx);
-            elapsed += handle.GetKernelTime();
-        }
-    }
-    else
-    {
-        MIOPEN_THROW("Error running implicit GEMM backward data convolution (none workspace?)");
-    }
-
-    if(handle.IsProfilingEnabled())
-    {
-        handle.ResetKernelTime();
-        handle.AccumKernelTime(elapsed);
-    }
-}
-
-=======
->>>>>>> 2ba5a243
 void ConvolutionDescriptor::ConvBwdGemm(Handle& handle,
                                         const ConvBwdTensors& tensors,
                                         Data_t workSpace,
