--- conflicted
+++ resolved
@@ -158,159 +158,79 @@
         return -1;
     }
 
-<<<<<<< HEAD
-    miopen::solver::ConvSolution solution;
-    mloConstruct(construct_params, solution);
-    if(!solution.Succeeded())
-        return -1;
-    const auto& kernels_info = solution.construction_params;
-    const auto& k_info       = kernels_info[0];
-
-    std::string network_config;
-    construct_params.mloBuildConf_Key(network_config);
-
-    const std::string algorithm =
-        (direction == 1) ? "miopenConvolutionFwdAlgoDirect" : "miopenConvolutionBwdDataAlgoDirect";
-
-    /// \todo Rework this into loop.
-    // if not 11x11
-    if(k_info.kernel_file !=
-       "MIOpenConvFwd_LxL_11.cl") // is_forward ? "MIOpenCvFwd11x11" : "MIOpenCvBwd11x11"
-    {
-
-        auto k = handle.AddKernel(algorithm,
-                                  network_config,
-                                  k_info.kernel_file,
-                                  k_info.kernel_name,
-                                  k_info.l_wk,
-                                  k_info.g_wk,
-                                  k_info.comp_options);
-        kernels.push_back(k);
-    }
-    else
-    {
-        if(kernels_info.size() == 1)
-        {
-            auto k1 = handle.AddKernel(algorithm,
-                                       network_config,
-                                       k_info.kernel_file,
-                                       k_info.kernel_name,
-                                       k_info.l_wk,
-                                       k_info.g_wk,
-                                       k_info.comp_options);
-=======
     try
     {
-        mloConstruct(construct_params);
-
-        std::string program_name = construct_params.getKernelFile();
-        std::string kernel_name  = construct_params.getKernelName();
-        const std::string& parms = construct_params.getCompilerOptions();
+        miopen::solver::ConvSolution solution;
+        mloConstruct(construct_params, solution);
+        if(!solution.Succeeded())
+            return -1;
+        const auto& kernels_info = solution.construction_params;
+        const auto& k_info       = kernels_info[0];
 
         std::string network_config;
         construct_params.mloBuildConf_Key(network_config);
 
-        const std::vector<size_t>& vld = construct_params.getLocalWkSize();
-        const std::vector<size_t>& vgd = construct_params.getGlobalWkSize();
-
-        std::string algorithm = (direction == 1) ? "miopenConvolutionFwdAlgoDirect"
-                                                 : "miopenConvolutionBwdDataAlgoDirect";
+        const std::string algorithm = (direction == 1) ? "miopenConvolutionFwdAlgoDirect"
+                                                       : "miopenConvolutionBwdDataAlgoDirect";
 
         {
             int N, C, H, W, K, n_groups;
             construct_params.getCompiledInParameters(&N, &C, &H, &W, &K, &n_groups);
             extraArgs = std::make_tuple(N, C, H, W, K, n_groups);
         }
+        /// \todo Rework this into loop.
         // if not 11x11
-        if(program_name != "MIOpenConvFwd_LxL_11.cl")
-        {
-
-            auto k = handle.AddKernel(
-                algorithm, network_config, program_name, kernel_name, vld, vgd, parms);
->>>>>>> bb141f1c
-
+        if(k_info.kernel_file !=
+           "MIOpenConvFwd_LxL_11.cl") // is_forward ? "MIOpenCvFwd11x11" : "MIOpenCvBwd11x11"
+        {
+
+            auto k = handle.AddKernel(algorithm,
+                                      network_config,
+                                      k_info.kernel_file,
+                                      k_info.kernel_name,
+                                      k_info.l_wk,
+                                      k_info.g_wk,
+                                      k_info.comp_options);
             kernels.push_back(k);
         }
         else
         {
-<<<<<<< HEAD
-            assert(kernels_info.size() == 2);
-            auto k1 = handle.AddKernel(algorithm,
-                                       network_config,
-                                       k_info.kernel_file,
-                                       k_info.kernel_name,
-                                       k_info.l_wk,
-                                       k_info.g_wk,
-                                       k_info.comp_options);
-            kernels.push_back(k1);
-
-            const auto& k2_info = kernels_info[1]; // second pass kernel
-            auto k2             = handle.AddKernel(algorithm,
-                                       network_config,
-                                       k2_info.kernel_file,
-                                       k2_info.kernel_name,
-                                       k2_info.l_wk,
-                                       k2_info.g_wk,
-                                       k2_info.comp_options,
-                                       1);
-            kernels.push_back(k2);
-=======
-            const std::vector<mlo_kernel_info>& bwd_wrw_info = construct_params.getKernelsInfo();
-            /*
-            * get info for all kernels of the layer
-            * std::string _kernel_name;
-            * std::string _kernel_file;
-            * std::string _comp_options;
-            * std::vector<size_t> _g_wk;
-            * std::vector<size_t> _l_wk;
-            */
-
-            if(bwd_wrw_info.size() == 1)
-            {
-                const mlo_kernel_info& bwd_wrw = bwd_wrw_info[0];
-
+            if(kernels_info.size() == 1)
+            {
                 auto k1 = handle.AddKernel(algorithm,
                                            network_config,
-                                           std::get<1>(bwd_wrw),
-                                           std::get<0>(bwd_wrw),
-                                           std::get<4>(bwd_wrw),
-                                           std::get<3>(bwd_wrw),
-                                           std::get<2>(bwd_wrw));
+                                           k_info.kernel_file,
+                                           k_info.kernel_name,
+                                           k_info.l_wk,
+                                           k_info.g_wk,
+                                           k_info.comp_options);
 
                 kernels.push_back(k1);
             }
             else
             {
-                auto bwd_wrw_main = bwd_wrw_info[0];
-
+                assert(kernels_info.size() == 2);
                 auto k1 = handle.AddKernel(algorithm,
                                            network_config,
-                                           std::get<1>(bwd_wrw_main),
-                                           std::get<0>(bwd_wrw_main),
-                                           std::get<4>(bwd_wrw_main),
-                                           std::get<3>(bwd_wrw_main),
-                                           std::get<2>(bwd_wrw_main));
-
+                                           k_info.kernel_file,
+                                           k_info.kernel_name,
+                                           k_info.l_wk,
+                                           k_info.g_wk,
+                                           k_info.comp_options);
                 kernels.push_back(k1);
 
-                // second kernel hash
-                network_config += "x1";
-                // second pass  kernel
-                auto bwd_wrw_red = bwd_wrw_info[1];
-
-                auto k2 = handle.AddKernel(algorithm + "_pass2",
+                const auto& k2_info = kernels_info[1]; // second pass kernel
+                auto k2             = handle.AddKernel(algorithm,
                                            network_config,
-                                           std::get<1>(bwd_wrw_red),
-                                           std::get<0>(bwd_wrw_red),
-                                           std::get<4>(bwd_wrw_red),
-                                           std::get<3>(bwd_wrw_red),
-                                           std::get<2>(bwd_wrw_red));
-
+                                           k2_info.kernel_file,
+                                           k2_info.kernel_name,
+                                           k2_info.l_wk,
+                                           k2_info.g_wk,
+                                           k2_info.comp_options,
+                                           1);
                 kernels.push_back(k2);
             }
->>>>>>> bb141f1c
-        }
-
+        }
         return 0;
     }
     catch(miopen::Exception&)
@@ -764,20 +684,7 @@
                 }
                 else
                 {
-<<<<<<< HEAD
                     if(1 == num_kernels)
-=======
-                    /// \todo Something unusual is happening here, why? Shall we rework this?
-                    ConvolutionContext context;
-                    construct_params.mloCopyTo(context);
-                    context.n_passes = true;
-
-                    Db db(context.GetPerfDbPath());
-                    solver::ConvSolution solution =
-                        FindSolution(solver::ConvOclDirectFwd11x11{}, context, db);
-
-                    if(solution.passes == 1)
->>>>>>> bb141f1c
                     {
                         kernel(x, w, y, as_float(padding_val));
                     }
@@ -2175,90 +2082,80 @@
                 construct_params.setWeightDescFromMLDesc(dwDesc);
                 construct_params.setConvDescr(pad_h, pad_w, u, v, dilation_h, dilation_w);
 
-<<<<<<< HEAD
                 construct_params.mloBuildConf_Key(network_config);
                 const std::string perf_name      = "miopenConvolutionBwdWeightsAlgoDirect";
                 const std::string algorithm_name = perf_name + "_Main";
-=======
-                if(try_([&] { mloConstruct(construct_params); }, false) == miopenStatusSuccess)
-                {
-                    construct_params.mloBuildConf_Key(network_config);
->>>>>>> bb141f1c
-
-                if(!construct_params.mloIsCompilerWorkarounds())
-                {
-                    visit_float(dyDesc.GetType(), [&](auto as_float) {
-                        miopen::solver::ConvSolution found{miopenStatusUnknownError};
-                        float best = std::numeric_limits<float>::max();
-                        std::vector<miopen::solver::ConvSolution> all;
-                        mloConstruct(construct_params, all);
+
+                visit_float(dyDesc.GetType(), [&](auto as_float) {
+                    miopen::solver::ConvSolution found{miopenStatusUnknownError};
+                    float best = std::numeric_limits<float>::max();
+                    std::vector<miopen::solver::ConvSolution> all;
+                    mloConstruct(construct_params, all);
 #if WORKAROUND_ISSUE_791
-                        int n_pure_opencl_solutions = 0;
+                    int n_pure_opencl_solutions = 0;
 #endif
-                        for(const auto& s : all)
+                    for(const auto& s : all)
+                    {
+#if WORKAROUND_ISSUE_791
+                        /// Try only the first "pure" OpenCL solution.
+                        /// It seems that OpenCL solvers imply that only the 1st one
+                        /// applicable solution shall be used while the rest of OpenCL
+                        /// solutions shall be ignored. There is issue
+                        /// https://github.com/AMDComputeLibraries/MLOpen/issues/791
+                        /// which possibly reveals the problem.
+                        if(IsPureOpenCLSolution(s))
                         {
-#if WORKAROUND_ISSUE_791
-                            /// Try only the first "pure" OpenCL solution.
-                            /// It seems that OpenCL solvers imply that only the 1st one
-                            /// applicable solution shall be used while the rest of OpenCL
-                            /// solutions shall be ignored. There is issue
-                            /// https://github.com/AMDComputeLibraries/MLOpen/issues/791
-                            /// which possibly reveals the problem.
-                            if(IsPureOpenCLSolution(s))
-                            {
-                                ++n_pure_opencl_solutions;
-                                if(n_pure_opencl_solutions > 1)
-                                    continue;
-                            }
+                            ++n_pure_opencl_solutions;
+                            if(n_pure_opencl_solutions > 1)
+                                continue;
+                        }
 #endif
-                            /// \todo If there is only one solution available,
-                            /// we can avoid wasting time for building kernels with empty
-                            /// algorithm_name and network_config.
-                            float elapsed = FindConvBwdWeightsAlgorithmDirectRun(handle,
-                                                                                 "",
-                                                                                 "",
-                                                                                 construct_params,
-                                                                                 s,
-                                                                                 dy,
-                                                                                 x,
-                                                                                 tmp_dw.get(),
-                                                                                 workSpace,
-                                                                                 workSpaceSize,
-                                                                                 as_float(0.0f));
-                            /// \todo Rework printing kernel names.
-                            MIOPEN_LLOG_I(
-                                s.construction_params[0].kernel_name
-                                << (s.construction_params.size() > 1
-                                        ? (std::string(", ") + s.construction_params[1].kernel_name)
-                                        : std::string())
-                                << ": "
-                                << elapsed
-                                << (elapsed < best ? " < " : " >= ")
-                                << best);
-                            if(elapsed < best)
-                            {
-                                best  = elapsed;
-                                found = s;
-                            }
+                        /// \todo If there is only one solution available,
+                        /// we can avoid wasting time for building kernels with empty
+                        /// algorithm_name and network_config.
+                        float elapsed = FindConvBwdWeightsAlgorithmDirectRun(handle,
+                                                                             "",
+                                                                             "",
+                                                                             construct_params,
+                                                                             s,
+                                                                             dy,
+                                                                             x,
+                                                                             tmp_dw.get(),
+                                                                             workSpace,
+                                                                             workSpaceSize,
+                                                                             as_float(0.0f));
+                        /// \todo Rework printing kernel names.
+                        MIOPEN_LLOG_I(
+                            s.construction_params[0].kernel_name
+                            << (s.construction_params.size() > 1
+                                    ? (std::string(", ") + s.construction_params[1].kernel_name)
+                                    : std::string())
+                            << ": "
+                            << elapsed
+                            << (elapsed < best ? " < " : " >= ")
+                            << best);
+                        if(elapsed < best)
+                        {
+                            best  = elapsed;
+                            found = s;
                         }
-                        if(found.Succeeded())
-                        {
-                            FindConvBwdWeightsAlgorithmDirectAddKernels(
-                                handle, algorithm_name, network_config, found, nullptr);
-                            MIOPEN_LLOG_I("Found "
-                                          << found.construction_params[0].kernel_name
-                                          << (found.construction_params.size() > 1
-                                                  ? (std::string(", ") +
-                                                     found.construction_params[1].kernel_name)
-                                                  : std::string())
-                                          << ": "
-                                          << best
-                                          << ", "
-                                          << found.workspce_sz);
-                            perf_db.push_back(PerfField{perf_name, best, found.workspce_sz});
-                        }
-                    });
-                }
+                    }
+                    if(found.Succeeded())
+                    {
+                        FindConvBwdWeightsAlgorithmDirectAddKernels(
+                            handle, algorithm_name, network_config, found, nullptr);
+                        MIOPEN_LLOG_I("Found " << found.construction_params[0].kernel_name
+                                               << (found.construction_params.size() > 1
+                                                       ? (std::string(", ") +
+                                                          found.construction_params[1].kernel_name)
+                                                       : std::string())
+                                               << ": "
+                                               << best
+                                               << ", "
+                                               << found.workspce_sz);
+                        perf_db.push_back(PerfField{perf_name, best, found.workspce_sz});
+                    }
+                });
             }
         }
     }
