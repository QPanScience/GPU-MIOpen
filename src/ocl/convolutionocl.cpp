/*******************************************************************************
 *
 * MIT License
 *
 * Copyright (c) 2017 Advanced Micro Devices, Inc.
 *
 * Permission is hereby granted, free of charge, to any person obtaining a copy
 * of this software and associated documentation files (the "Software"), to deal
 * in the Software without restriction, including without limitation the rights
 * to use, copy, modify, merge, publish, distribute, sublicense, and/or sell
 * copies of the Software, and to permit persons to whom the Software is
 * furnished to do so, subject to the following conditions:
 *
 * The above copyright notice and this permission notice shall be included in all
 * copies or substantial portions of the Software.
 *
 * THE SOFTWARE IS PROVIDED "AS IS", WITHOUT WARRANTY OF ANY KIND, EXPRESS OR
 * IMPLIED, INCLUDING BUT NOT LIMITED TO THE WARRANTIES OF MERCHANTABILITY,
 * FITNESS FOR A PARTICULAR PURPOSE AND NONINFRINGEMENT. IN NO EVENT SHALL THE
 * AUTHORS OR COPYRIGHT HOLDERS BE LIABLE FOR ANY CLAIM, DAMAGES OR OTHER
 * LIABILITY, WHETHER IN AN ACTION OF CONTRACT, TORT OR OTHERWISE, ARISING FROM,
 * OUT OF OR IN CONNECTION WITH THE SOFTWARE OR THE USE OR OTHER DEALINGS IN THE
 * SOFTWARE.
 *
 *******************************************************************************/
#include <miopen/config.h>
#include <miopen/convolution.hpp>
#include <miopen/db.hpp>
#include <miopen/env.hpp>
#include <miopen/util.hpp>
#include <miopen/solver.hpp>
#include <miopen/float_equal.hpp>
#include <miopen/visit_float.hpp>
#include <miopen/check_numerics.hpp>

#if MIOPEN_USE_GEMM
#include <miopen/gemm.hpp>
#include <miopen/gemm_v2.hpp>
#endif

namespace miopen {

MIOPEN_DECLARE_ENV_VAR(MIOPEN_DEBUG_CONV_DIRECT)

struct AutoEnableProfiling
{
    AutoEnableProfiling(Handle& x) : h(x)
    {
        prev_state = h.IsProfilingEnabled();
        h.EnableProfiling();
    }

    ~AutoEnableProfiling()
    {
        h.EnableProfiling(prev_state);
        h.ResetKernelTime();
    }

    private:
    Handle& h;
    bool prev_state;
};

static inline void AddKernels(Handle& handle,
                              const std::string& algorithm_name,
                              const std::string& network_config,
                              const miopen::solver::ConvSolution& s,
                              std::vector<KernelInvoke>* const kernels)
{
    if(!algorithm_name.empty() && !network_config.empty())
    {
        handle.ClearKernels(algorithm_name, network_config);
    }
    else
    {
        assert(algorithm_name.empty() && network_config.empty());
    }
    int i = 0;
    for(auto& k : s.construction_params)
    {
        MIOPEN_LOG_I2(k.kernel_name);
        auto kernel = handle.AddKernel(algorithm_name,
                                       network_config,
                                       k.kernel_file,
                                       k.kernel_name,
                                       k.l_wk,
                                       k.g_wk,
                                       k.comp_options,
                                       i);
        if(kernels != nullptr)
        {
            kernels->push_back(kernel);
        }
        ++i;
    }
}

template <typename T>
inline int EvaluateDataDirectSolution(Handle& handle,
                                      const miopen::solver::ConvSolution& solution,
                                      const ExtraKernelArgs& extraArgs,
                                      ConstData_t in, // Fwd: x, Bwd: dy
                                      ConstData_t weights,
                                      Data_t out, // Fwd: y, Bwd: dx
                                      const TensorDescriptor& outDesc,
                                      Data_t workSpace,
                                      const size_t workSpaceSize,
                                      T padding_val,
                                      float& elapsed)
{
    // Fail if required workspace is not provided.
    if(solution.workspce_sz != 0)
    {
        if(workSpace == nullptr || workSpaceSize < solution.workspce_sz)
            return -1;
    }
    std::vector<KernelInvoke> kernels;
    AddKernels(handle, "", "", solution, &kernels);
    if(kernels.size() > 2)
        return -2;

    bool with_subsample = false;
    bool with_upsample  = false;
    for(auto& k : kernels)
    {
        if(k.GetName() == "SubSample")
            with_subsample = true;
        else if(k.GetName() == "UpSample")
            with_upsample = true;
    }
    assert(!(with_subsample && with_upsample));
    if(with_subsample && with_upsample)
        return -3;

    // Note implicit conversion: Data_t to ConstData_t (workSpace).
    ConstData_t conv_in = with_subsample ? workSpace : in;
    Data_t conv_out     = with_upsample ? workSpace : out;

    elapsed = 0.0f;
    for(auto& k : kernels)
    {

        if(k.GetName() == "SubSample")
        {
            k(in, workSpace);
        }
        else if(k.GetName() == "UpSample")
        {
            {
                /// \todo Initialization is required for upsampling. This leads to small perf drop.
                /// 1: Add kernel (from SetTensor) to the Solution in the Solver.
                /// 2: Fix UpSample kernel, probably by means of conditional compilation.
                float zero = 0.f;
                SetTensor(handle, outDesc, out, &zero);
                elapsed += handle.GetKernelTime();
            }
            k(workSpace, out);
        }
        else if(k.GetName() == "gcnAsmConv1x1U")
        {
            int unused       = 0;
            int* return_addr = nullptr;
            int N, C, H, W, K, n_groups, out_H, out_W;
            std::tie(N, C, H, W, K, n_groups, out_H, out_W) = extraArgs;
            int conv_H = (with_subsample ? out_H : H); // Trick; see respective Solver.
            int conv_W = (with_subsample ? out_W : W);
            k(N,
              C,
              conv_H,
              conv_W,
              K,
              n_groups,
              unused,
              unused,
              conv_in,
              weights,
              conv_out,
              return_addr);
        }
        else
        {
            k(conv_in, weights, conv_out, padding_val);
        }
        elapsed += handle.GetKernelTime();
    }
    return 0;
}

int ConvolutionDescriptor::FindWinogradKernel(Handle& handle,
                                              const TensorDescriptor& xDesc,
                                              const TensorDescriptor& wDesc,
                                              const TensorDescriptor& yDesc,
                                              WinogradKernelParams& k_p,
                                              KernelInvoke& kernel,
                                              std::string& solver_id,
                                              int direction,
                                              std::string* kcache_key) const
{
    try
    {
        mlo_construct_winograd construct_params(xDesc, wDesc, yDesc, *this, direction);
        construct_params.setStream(&handle);

        const auto solution = FindFirstSolution(construct_params);
        if(!solution.Succeeded())
            return -1;
        const auto& kernels_info = solution.construction_params;
        const auto& k_info       = kernels_info[0];

        solver_id = solution.solver_id;
        std::string network_config;
        construct_params.mloBuildConf_Key(network_config);

        if(kcache_key != nullptr)
            *kcache_key = network_config;

        std::string algorithm = (direction == 1) ? "miopenConvolutionFwdAlgoWinograd"
                                                 : "miopenConvolutionBwdDataAlgoWinograd";
        handle.ClearKernels(algorithm, network_config);
        kernel = handle.AddKernel(algorithm,
                                  network_config,
                                  k_info.kernel_file,
                                  k_info.kernel_name,
                                  k_info.l_wk,
                                  k_info.g_wk,
                                  k_info.comp_options);
        int N, C, H, W, K, n_groups, out_H, out_W, R, S, pad_H, pad_W;
        construct_params.getCompiledInParameters(
            &N, &C, &H, &W, &K, &n_groups, &out_H, &out_W, &R, &S, &pad_H, &pad_W);
        k_p = std::make_tuple(N,
                              C,
                              H,
                              W,
                              K,
                              n_groups,
                              out_H,
                              out_W,
                              R,
                              S,
                              pad_H,
                              pad_W,
                              k_info.kernel_name == "sp3AsmConvRxSU");
        return 0;
    }
    catch(miopen::Exception&)
    {
        return -1;
    }
}

std::vector<miopen::solver::ConvSolution>
ConvolutionDescriptor::FindDataDirectSolutions(Handle& handle,
                                               const TensorDescriptor& xDesc,
                                               const TensorDescriptor& wDesc,
                                               const TensorDescriptor& yDesc,
                                               bool exhaustiveSearch,
                                               bool isForward,
                                               std::string& network_config,
                                               ExtraKernelArgs& extraArgs) const
{

    if((!IsDirectSupported(wDesc) || miopen::IsDisabled(MIOPEN_DEBUG_CONV_DIRECT{})) &&
       !(mode == miopenGroupConv || mode == miopenDepthwise))
        return {};

    mlo_construct_direct2D construct_params(xDesc, wDesc, yDesc, *this, isForward ? 1 : 0);
    construct_params.setDoSearch(exhaustiveSearch);
    construct_params.saveSearchRequest(true);
    construct_params.setGeneralCompOptions("");
    construct_params.setStream(&handle);

    if(mode == miopenGroupConv || mode == miopenDepthwise)
        construct_params.setGroupConvCounts(group_count);

    if((IsWinograd3x3Supported(handle, isForward, wDesc, (isForward ? xDesc : yDesc)) &&
        construct_params.mloIsFastBinaryWinograd3x3U()) &&
       !(mode == miopenGroupConv || mode == miopenDepthwise))
        return {};

    try
    {
        int N, C, H, W, K, n_groups, out_H, out_W;
        construct_params.getCompiledInParameters(&N, &C, &H, &W, &K, &n_groups, &out_H, &out_W);
        extraArgs = std::make_tuple(N, C, H, W, K, n_groups, out_H, out_W);
        construct_params.mloBuildConf_Key(network_config);
        return FindAllSolutions(construct_params);
    }
    catch(miopen::Exception&)
    {
        return {};
    }
}

class ConvFindHelper
{
    public:
    ConvFindHelper(Handle& handle_,
                   const TensorDescriptor& xDesc_,
                   ConstData_t x_,
                   const TensorDescriptor& wDesc_,
                   ConstData_t w_,
                   const TensorDescriptor& yDesc_,
                   Data_t workSpace_,
                   size_t workSpaceSize_,
                   const ConvolutionDescriptor& conv_)
        : handle(handle_),
          xDesc(xDesc_),
          x(x_),
          wDesc(wDesc_),
          w(w_),
          yDesc(yDesc_),
          workSpace(workSpace_),
          workSpaceSize(workSpaceSize_),
          conv(conv_)
    {
    }

<<<<<<< HEAD
    void operator()(DbRecord& record, bool exhaustiveSearch) const
    {
        AutoEnableProfiling enableProfiling{handle};
=======
    int wei_n, wei_c, wei_h, wei_w;
>>>>>>> b83b1f96

        // create a dummy buffer for use as output for the kernel calls
        // because kernels are called purely for timing purposes
        auto tmp_y = handle.Create(yDesc.GetElementSize() * GetTypeSize(yDesc.GetType()));

        switch(conv.mode)
        {
        case miopenTranspose: Transpose(tmp_y, record); break;
        case miopenConvolution: Conv(tmp_y, record, exhaustiveSearch); break;
        }
    }

    private:
    Handle& handle;
    const TensorDescriptor& xDesc;
    ConstData_t x;
    const TensorDescriptor& wDesc;
    ConstData_t w;
    const TensorDescriptor& yDesc;
    Data_t workSpace;
    size_t workSpaceSize;
    const ConvolutionDescriptor& conv;

    void Transpose(Allocator::ManageDataPtr& tmp_y, DbRecord& record) const
    {
        int wei_n, wei_h, wei_w;
        std::tie(std::ignore, wei_n, wei_h, wei_w) = tien<4>(wDesc.GetLengths());

        // GEMM based
        int in_n, in_c, in_h, in_w;
        std::tie(in_n, in_c, in_h, in_w) = tien<4>(xDesc.GetLengths());

        int out_h, out_w;
        std::tie(std::ignore, std::ignore, out_h, out_w) = tien<4>(yDesc.GetLengths());

#if MIOPEN_USE_MIOPENGEMM
        if(xDesc.GetType() == miopenFloat)
        {
            std::string network_config;
            size_t workspace_req = conv.BackwardDataGetWorkSpaceSizeGEMM(handle, wDesc, xDesc);
            float time_gemm      = 0;
            GemmGeometry gg =
                CreateGemmGeometryConvBwdData(xDesc, wDesc, yDesc, true, network_config);

            // 1x1 does not require im2col or workspace
            if(wei_h == 1 && wei_w == 1 && conv.v == 1 && conv.u == 1)
            {
                MIOPEN_LOG_FUNCTION("transpose, 1x1");

                gg.FindSolution(.003, handle, w, x, tmp_y.get(), false);
                gg.RunGemm(handle, w, x, tmp_y.get(), 0, 0, 0);

                time_gemm = in_n * handle.GetKernelTime();

                record.SetValues("miopenConvolutionFwdAlgoGEMM",
                                 FindDbData{"gemm", time_gemm, 0, network_config});
            }

            // if not 1x1
            else if(workSpace != nullptr && workSpaceSize >= workspace_req)
            {
                MIOPEN_LOG_FUNCTION("transpose, non 1x1");

                float time_col2im = 0;
                int out_offset    = 0;

                gg.FindSolution(.003, handle, w, x, workSpace, false);
                gg.RunGemm(handle, w, x, workSpace, 0, 0, 0);

                time_gemm   = in_n * handle.GetKernelTime();
                time_col2im = Col2ImGPU(handle,
                                        workSpace,
                                        in_h,
                                        in_w,
                                        wei_h,
                                        wei_w,
                                        conv.pad_h,
                                        conv.pad_w,
                                        conv.u,
                                        conv.v,
                                        conv.dilation_h,
                                        conv.dilation_w,
                                        wei_n,
                                        out_h,
                                        out_w,
                                        tmp_y.get(),
                                        out_offset);

                time_gemm += in_n * time_col2im;

                record.SetValues("miopenConvolutionFwdAlgoGEMM",
                                 FindDbData{"gemm", time_gemm, workspace_req, network_config});
            }
        }
#else
        (void)tmp_y;  // Suppress warning
        (void)record; // Suppress warning
#endif
    }
<<<<<<< HEAD

    void Conv(Allocator::ManageDataPtr& tmp_y, DbRecord& record, bool exhaustiveSearch) const
=======
    else if(mode == miopenGroupConv || mode == miopenDepthwise)
    {
        std::tie(wei_n, wei_c, wei_h, wei_w) = tien<4>(wDesc.GetLengths());
        if(in_c % group_count != 0 || wei_n % group_count != 0 || group_count > in_c ||
           group_count > wei_n || group_count < 1 ||
           (mode == miopenDepthwise && group_count != in_c))
            MIOPEN_THROW(miopenStatusBadParm, "Invalid group number");
        if(in_c / group_count != wei_c || (mode == miopenDepthwise && wei_c != 1))
            MIOPEN_THROW(miopenStatusBadParm, "Invalid filter channel number");

#if MIOPEN_USE_MIOPENGEMM
        if(xDesc.GetType() == miopenFloat)
        {
            float time_gemm = 0;

            // Use transpose path if input ht and width <= 14 for 1x1_stride=1 convolutions OR for
            // 1x1_stride=2
            if((wei_h == 1 && wei_w == 1 && pad_h == 0 && pad_w == 0) &&
               ((in_h <= 14 && in_w <= 14 && u == 1 && v == 1) || (u == 2 && v == 2)))
            {
                size_t workspace_req = ForwardGetWorkSpaceSizeGEMMTranspose(xDesc, yDesc);
                if(workSpace != nullptr && workSpaceSize >= workspace_req)
                {
                    GemmGeometry gg = CreateGemmGeometryConvFwdCNHW(
                        xDesc, wDesc, yDesc, false, network_config, group_count);

                    transpose_NCHW2CNHW(
                        handle, in_n, in_c, in_h, in_w, out_h, out_w, x, workSpace, 0, 0, v, u);
                    time_gemm = handle.GetKernelTime();

                    gg.FindSolution(0.03, handle, workSpace, w, tmp_y.get(), false);
                    size_t x_t_size = in_n * in_c * out_h * out_w;
                    gg.RunGemm(handle, workSpace, w, workSpace, 0, 0, x_t_size);
                    time_gemm += (group_count * (handle.GetKernelTime()));

                    transpose_CNHW2NCHW(handle,
                                        in_n,
                                        wei_n,
                                        out_h,
                                        out_w,
                                        out_h,
                                        out_w,
                                        workSpace,
                                        tmp_y.get(),
                                        x_t_size,
                                        0,
                                        1,
                                        1);
                    time_gemm += handle.GetKernelTime();

                    perf_db.push_back(
                        PerfField{"miopenConvolutionFwdAlgoGEMM", time_gemm, workspace_req});
                }
            }
            // 1x1_stride=1 with GEMM and zero workspace
            else if(wei_h == 1 && wei_w == 1 && pad_h == 0 && pad_w == 0 && (u == 1 && v == 1))
            {
                GemmGeometry gg = CreateGemmGeometryConvFwd(
                    xDesc, wDesc, yDesc, false, network_config, group_count);

                gg.FindSolution(.003, handle, x, w, tmp_y.get(), false);
                gg.RunGemm(handle, x, w, tmp_y.get(), 0, 0, 0);
                time_gemm = in_n * group_count * (handle.GetKernelTime());

                perf_db.push_back(PerfField{"miopenConvolutionFwdAlgoGEMM", time_gemm, 0});
            }
            // if not 1x1
            else if(workSpace != nullptr &&
                    workSpaceSize >= ForwardGetWorkSpaceSizeGEMM(handle, wDesc, yDesc))
            {
                GemmGeometry gg = CreateGemmGeometryConvFwd(
                    xDesc, wDesc, yDesc, false, network_config, group_count);
                float time_im2col = 0;
                size_t in_offset  = 0;
                time_im2col       = Im2ColGPU(handle,
                                        xDesc.GetElementSize(),
                                        x,
                                        in_offset,
                                        in_c,
                                        in_h,
                                        in_w,
                                        wei_h,
                                        wei_w,
                                        out_h,
                                        out_w,
                                        pad_h,
                                        pad_w,
                                        u,
                                        v,
                                        dilation_h,
                                        dilation_w,
                                        workSpace);

                gg.FindSolution(.003, handle, workSpace, w, tmp_y.get(), false);
                gg.RunGemm(handle, workSpace, w, tmp_y.get(), 0, 0, 0);
                time_gemm = in_n * (time_im2col + group_count * handle.GetKernelTime());
                perf_db.push_back(PerfField{"miopenConvolutionFwdAlgoGEMM",
                                            time_gemm,
                                            ForwardGetWorkSpaceSizeGEMM(handle, wDesc, yDesc)});
            }
        }
#else
        (void)workSpace;     // Suppress warning
        (void)workSpaceSize; // Suppress warning
#endif
        if(dilation_h == 1 && dilation_w == 1)
        {
            { // Direct algo
                ExtraKernelArgs eka;
                const auto all = FindDataDirectSolutions(
                    handle, xDesc, wDesc, yDesc, exhaustiveSearch, true, network_config, eka);
                miopen::solver::ConvSolution selected{miopenStatusUnknownError};
                float best = std::numeric_limits<float>::max();
                visit_float(xDesc.GetType(), [&](auto as_float) {
                    for(const auto& sol : all)
                    {
                        float elapsed = 0.0f;
                        const int rc  = EvaluateDataDirectSolution(handle,
                                                                  sol,
                                                                  eka,
                                                                  x,
                                                                  w,
                                                                  tmp_y.get(),
                                                                  yDesc,
                                                                  workSpace,
                                                                  workSpaceSize,
                                                                  as_float(0.0f),
                                                                  elapsed);
                        if(rc != 0)
                        {
                            MIOPEN_LOG_E(sol << " returns " << rc);
                        }
                        else
                        {
                            MIOPEN_LOG_I(sol << ": " << elapsed << (elapsed < best ? " < " : " >= ")
                                             << best);
                            if(elapsed < best)
                            {
                                best     = elapsed;
                                selected = sol;
                            }
                        }
                    }
                });
                if(selected.Succeeded())
                {
                    const std::string algorithm_name = "miopenConvolutionFwdAlgoDirect";
                    AddKernels(handle, algorithm_name, network_config, selected, nullptr);
                    MIOPEN_LOG_I("Selected: " << selected << ": " << best << ", workspce_sz = "
                                              << selected.workspce_sz);
                    perf_db.push_back(PerfField{algorithm_name, best, selected.workspce_sz});
                }
            }
        }
    }
    else if(mode == miopenConvolution)
>>>>>>> b83b1f96
    {
        int in_n, in_c, in_h, in_w;
        std::tie(in_n, in_c, in_h, in_w) = tien<4>(xDesc.GetLengths());

        int wei_n, wei_h, wei_w;
        std::tie(wei_n, std::ignore, wei_h, wei_w) = tien<4>(wDesc.GetLengths());

        int out_h, out_w;
        std::tie(std::ignore, std::ignore, out_h, out_w) = tien<4>(yDesc.GetLengths());

        ConvGemm(tmp_y, record);

        if(conv.dilation_h == 1 && conv.dilation_w == 1)
        {
            // Winograd algo
            ConvWinograd(tmp_y, record);
            // Direct algo
            ConvDirect(tmp_y, record, exhaustiveSearch);
            // FFT algo
            ConvFFT(tmp_y, record);
        }
    }

    void ConvGemm(Allocator::ManageDataPtr& tmp_y, DbRecord& record) const
    {
#if MIOPEN_USE_GEMM
        if(xDesc.GetType() == miopenFloat)
        {
            int in_n, in_c, in_h, in_w;
            std::tie(in_n, in_c, in_h, in_w) = tien<4>(xDesc.GetLengths());

            int wei_n, wei_h, wei_w;
            std::tie(wei_n, std::ignore, wei_h, wei_w) = tien<4>(wDesc.GetLengths());

            int out_h, out_w;
            std::tie(std::ignore, std::ignore, out_h, out_w) = tien<4>(yDesc.GetLengths());

            // Use transpose path if input ht and width <= 14 for 1x1_stride=1 convolutions OR for
            // 1x1_stride=2
            if((wei_h == 1 && wei_w == 1 && conv.pad_h == 0 && conv.pad_w == 0) &&
               ((in_h <= 14 && in_w <= 14 && conv.u == 1 && conv.v == 1) ||
                (conv.u == 2 && conv.v == 2)))
            {
                size_t workspace_req = conv.ForwardGetWorkSpaceSizeGEMMTranspose(xDesc, yDesc);
                if(workSpace != nullptr && workSpaceSize >= workspace_req)
                {
                    MIOPEN_LOG_FUNCTION("convolution, 1x1, 14x14");

                    float time_gemm = 0;

                    transpose_NCHW2CNHW(handle,
                                        in_n,
                                        in_c,
                                        in_h,
                                        in_w,
                                        out_h,
                                        out_w,
                                        x,
                                        workSpace,
                                        0,
                                        0,
                                        conv.v,
                                        conv.u);
                    time_gemm = handle.GetKernelTime();

                    size_t x_t_size = in_n * in_c * out_h * out_w;

                    // y = CNHW2NCHW(w * NCHW2CNHW(x))
                    GemmDescriptor gemm_desc = CreateGemmDescriptorConvCNHWFwd(wDesc, xDesc, yDesc);

                    // y = CNHW2NCHW(w * NCHW2CNHW(x))
                    std::string kcache_key;
                    CallGemm(handle, gemm_desc, w, 0, workSpace, 0, tmp_y.get(), 0, &kcache_key);

                    time_gemm += handle.GetKernelTime();

                    transpose_CNHW2NCHW(handle,
                                        in_n,
                                        wei_n,
                                        out_h,
                                        out_w,
                                        out_h,
                                        out_w,
                                        workSpace,
                                        tmp_y.get(),
                                        x_t_size,
                                        0,
                                        1,
                                        1);
                    time_gemm += handle.GetKernelTime();

                    record.SetValues(
                        "miopenConvolutionFwdAlgoGEMM",
                        FindDbData{
                            "gemm", time_gemm, workspace_req, kcache_key}); // Todo: gemm solver id?
                }
            }
            // 1x1_stride=1 with GEMM and zero workspace
            else if(wei_h == 1 && wei_w == 1 && conv.pad_h == 0 && conv.pad_w == 0 &&
                    (conv.u == 1 && conv.v == 1))
            {
                MIOPEN_LOG_FUNCTION("convolution, 1x1");

                // y = w * x
                GemmDescriptor gemm_desc =
                    CreateGemmStridedBatchedParamConv1x1Fwd(wDesc, xDesc, yDesc);

                // y = w * x
                std::string kcache_key;
                CallGemmStridedBatched(handle, gemm_desc, w, 0, x, 0, tmp_y.get(), 0, &kcache_key);

                float time_gemm = handle.GetKernelTime();

                record.SetValues(
                    "miopenConvolutionFwdAlgoGEMM",
                    FindDbData{"gemm", time_gemm, 0, kcache_key}); // Todo: gemm solver id?
            }
            // if not 1x1
            else if(workSpace != nullptr &&
                    workSpaceSize >= conv.ForwardGetWorkSpaceSizeGEMM(handle, wDesc, yDesc))
            {
                MIOPEN_LOG_FUNCTION("convolution, non 1x1");

                // y = w * Im2Col(x)
                GemmDescriptor gemm_desc = CreateGemmDescriptorConvFwd(wDesc, xDesc, yDesc);

                float time_im2col = 0;
                int in_offset     = 0;
                time_im2col       = Im2ColGPU(handle,
                                        xDesc.GetElementSize(),
                                        x,
                                        in_offset,
                                        in_c,
                                        in_h,
                                        in_w,
                                        wei_h,
                                        wei_w,
                                        out_h,
                                        out_w,
                                        conv.pad_h,
                                        conv.pad_w,
                                        conv.u,
                                        conv.v,
                                        conv.dilation_h,
                                        conv.dilation_w,
                                        workSpace);

                // y = w * Im2Col(x)
                std::string kcache_key;
                CallGemm(handle, gemm_desc, w, 0, workSpace, 0, tmp_y.get(), 0, &kcache_key);

                float time_gemm = in_n * (time_im2col + handle.GetKernelTime());

                record.SetValues("miopenConvolutionFwdAlgoGEMM",
                                 FindDbData{"gemm",
                                            time_gemm,
                                            conv.ForwardGetWorkSpaceSizeGEMM(handle, wDesc, yDesc),
                                            kcache_key}); // Todo: gemm solver id?
            }
        }
#endif
    }

    void ConvWinograd(Allocator::ManageDataPtr& tmp_y, DbRecord& record) const
    {
        WinogradKernelParams k_p;
        KernelInvoke kernel_wino;
        std::string solver;
        std::string network_config;
        const auto find_wino_ret = conv.FindWinogradKernel(
            handle, xDesc, wDesc, yDesc, k_p, kernel_wino, solver, 1, &network_config);
        if(find_wino_ret == 0)
        { // TODO: be more graceful
            // Execute the winograd kernel
            float time_wino  = 0;
            int flags        = 0;
            int reserved     = 0;
            int* return_addr = nullptr;
            bool isRxS;
            int N, C, H, W, K, n_groups, out_H, out_W, R, S, unused;
            std::tie(N, C, H, W, K, n_groups, out_H, out_W, R, S, unused, unused, isRxS) = k_p;
            // clang-format off
                MIOPEN_LOG_I2(" N=" << N << " C=" << C << " H=" << H << " W=" << W << " K=" << K
                    << " n_groups=" << n_groups << " flags=" << flags << " R=" << R << " S=" << S
                    << " pad_h=" << conv.pad_h << " pad_w=" << conv.pad_w << " out_H=" << out_H << " out_W=" << out_W); // clang-format on
            if(isRxS)
            {
                kernel_wino(N,
                            C,
                            H,
                            W,
                            K,
                            n_groups,
                            flags,
                            reserved,
                            x,
                            w,
                            tmp_y.get(),
                            return_addr,
                            R,
                            S,
                            conv.pad_h,
                            conv.pad_w,
                            out_H,
                            out_W);
            }
            else
            {
                kernel_wino(
                    N, C, H, W, K, n_groups, flags, reserved, x, w, tmp_y.get(), return_addr);
            }
            time_wino = handle.GetKernelTime();
            record.SetValues("miopenConvolutionFwdAlgoWinograd",
                             FindDbData{solver, time_wino, 0, network_config});
        }
    }

    void ConvDirect(Allocator::ManageDataPtr& tmp_y, DbRecord& record, bool exhaustiveSearch) const
    {
        std::string network_config;
        ExtraKernelArgs eka;
        const auto all = conv.FindDataDirectSolutions(
            handle, xDesc, wDesc, yDesc, exhaustiveSearch, true, network_config, eka);
        miopen::solver::ConvSolution selected{miopenStatusUnknownError};
        float best = std::numeric_limits<float>::max();
        visit_float(xDesc.GetType(), [&](auto as_float) {
            for(const auto& sol : all)
            {
                float elapsed = 0.0f;
                const int rc  = EvaluateDataDirectSolution(handle,
                                                          sol,
                                                          eka,
                                                          x,
                                                          w,
                                                          tmp_y.get(),
                                                          yDesc,
                                                          workSpace,
                                                          workSpaceSize,
                                                          as_float(0.0f),
                                                          elapsed);
                if(rc != 0)
                {
                    MIOPEN_LOG_E(sol << " returns " << rc);
                }
                else
                {
                    MIOPEN_LOG_I(sol << ": " << elapsed << (elapsed < best ? " < " : " >= ")
                                     << best);
                    if(elapsed < best)
                    {
                        best     = elapsed;
                        selected = sol;
                    }
                }
            }
        });
        if(selected.Succeeded())
        {
            const std::string algorithm_name = "miopenConvolutionFwdAlgoDirect";
            AddKernels(handle, algorithm_name, network_config, selected, nullptr);
            MIOPEN_LOG_I("Selected: " << selected << ": " << best << ", workspce_sz = "
                                      << selected.workspce_sz);
            record.SetValues(
                algorithm_name,
                FindDbData{selected.solver_id, best, selected.workspce_sz, network_config});
        }
    }

    void ConvFFT(Allocator::ManageDataPtr& tmp_y, DbRecord& record) const
    {
        std::string kcache_key;
        std::vector<KernelInvoke> kernels_fft;
        size_t workspace_fft = conv.ForwardGetWorkSpaceSizeFFT(wDesc, xDesc, yDesc);
        const auto find_ret  = conv.FindFwdFFTKernel(
            handle, xDesc, wDesc, yDesc, workspace_fft, kernels_fft, kcache_key);

        if(find_ret == 0)
        {
            (void)kernels_fft; // not used now, but needed as fft coverage widens
            if(workSpace != nullptr && workSpaceSize >= workspace_fft)
            {
                float time_fft = conv.ExecuteFwdFFTKernel(
                    handle, xDesc, x, wDesc, w, yDesc, tmp_y.get(), workSpace, workSpaceSize, true);
                record.SetValues(
                    "miopenConvolutionFwdAlgoFFT",
                    FindDbData{"fft", time_fft, workspace_fft, kcache_key}); // Todo: fft solver id?
            }
        }
    }
};

void ConvolutionDescriptor::FindConvFwdAlgorithm(Handle& handle,
                                                 const TensorDescriptor& xDesc,
                                                 ConstData_t x,
                                                 const TensorDescriptor& wDesc,
                                                 ConstData_t w,
                                                 const TensorDescriptor& yDesc,
                                                 ConstData_t y,
                                                 const int requestAlgoCount,
                                                 int* returnedAlgoCount,
                                                 miopenConvAlgoPerf_t* perfResults,
                                                 Data_t workSpace,
                                                 size_t workSpaceSize,
                                                 bool exhaustiveSearch) const
{
    MIOPEN_LOG_I2("");
    if(x == nullptr || w == nullptr || y == nullptr)
        MIOPEN_THROW(miopenStatusBadParm, "Buffers cannot be NULL");
    if(returnedAlgoCount == nullptr)
        MIOPEN_THROW(miopenStatusBadParm, "returnedAlgoCount cannot be nullptr");
    if(perfResults == nullptr)
        MIOPEN_THROW(miopenStatusBadParm, "perfResults cannot be nullptr");
    if(requestAlgoCount < 1)
        MIOPEN_THROW(miopenStatusBadParm, "requestAlgoCount cannot be < 1");

    ProblemDescription problem;
    problem.direction.Set(1);
    problem.setOutputDescFromMLDesc(yDesc);
    problem.setInputDescFromMLDesc(xDesc);
    problem.setWeightDescFromMLDesc(wDesc);
    problem.setConvDescr(pad_h, pad_w, u, v, dilation_h, dilation_w);

    const auto find_db_path = GetDbPath() + "/" + handle.GetDbPathFilename() + ".cd.fdb.txt";
    Db find_db{find_db_path};
    // Todo: unify FFT network config to actually use loaded data.
    auto record = boost::optional<DbRecord>{boost::none}; // find_db.FindRecord(problem);
    auto loaded = record.is_initialized();
    const ConvFindHelper helper{handle, xDesc, x, wDesc, w, yDesc, workSpace, workSpaceSize, *this};

    if(!loaded)
    {
        record = DbRecord(problem);
        helper(*record, exhaustiveSearch);
        if(!find_db.StoreRecord(record.get()))
            MIOPEN_LOG_W("Failed to store record to find-db at <" << find_db_path << ">");
    }

    std::vector<PerfField> perf_db;
    std::string network_config;
    std::ignore = problem.mloBuildConf_Key(network_config);

    for(const auto& pair : record->As<FindDbData>())
    {
        perf_db.push_back({pair.first, pair.second.time, pair.second.workspace});

        if(loaded && (pair.second.kchache_key == FindDbData::GetUnusedKCacheKey() ||
                      !handle.HasKernel(pair.first, pair.second.kchache_key)))
        {
            helper(*record, exhaustiveSearch);
            loaded = false;
        }
    }

    if(perf_db.empty())
        MIOPEN_THROW("Fwd Convolution cannot be executed due to incorrect params");

    // sort the perf_db
    std::sort(begin(perf_db), end(perf_db));
    for(const auto& entry : perf_db)
        MIOPEN_LOG_I(entry.name << "\t" << entry.time << "\t" << entry.workspace);

    // update perfResults
    *returnedAlgoCount = std::min(requestAlgoCount, static_cast<int>(perf_db.size()));

    for(int i = 0; i < *returnedAlgoCount; i++)
    {
        perfResults[i].fwd_algo =
            static_cast<miopenConvFwdAlgorithm_t>(FwdAlgoResolver(perf_db[i].name));
        perfResults[i].time   = perf_db[i].time;
        perfResults[i].memory = perf_db[i].workspace;
    }
}

void ConvolutionDescriptor::ConvolutionForward(Handle& handle,
                                               const void* alpha,
                                               const TensorDescriptor& xDesc,
                                               ConstData_t x,
                                               const TensorDescriptor& wDesc,
                                               ConstData_t w,
                                               miopenConvFwdAlgorithm_t algo,
                                               const void* beta,
                                               const TensorDescriptor& yDesc,
                                               Data_t y,
                                               Data_t workSpace,
                                               size_t workSpaceSize) const
{
    MIOPEN_LOG_I2("algo = " << algo);
    if(x == nullptr || w == nullptr || y == nullptr)
    {
        MIOPEN_THROW(miopenStatusBadParm);
    }
    if(xDesc.GetSize() != yDesc.GetSize() || xDesc.GetSize() != wDesc.GetSize())
    {
        MIOPEN_THROW(miopenStatusBadParm);
    }
    if(xDesc.GetType() != yDesc.GetType() || xDesc.GetType() != wDesc.GetType())
    {
        MIOPEN_THROW(miopenStatusBadParm);
    }
    //    if(xDesc.GetLengths()[1] != wDesc.GetLengths()[1]) {
    //        MIOPEN_THROW(miopenStatusBadParm);
    //    }
    if(xDesc.GetSize() < 3)
    {
        MIOPEN_THROW(miopenStatusBadParm);
    }
    if(!float_equal(*(static_cast<const float*>(alpha)), 1.0) ||
       !float_equal(*(static_cast<const float*>(beta)), 0))
    {
        MIOPEN_THROW(miopenStatusNotImplemented, "Only alpha=1 and beta=0 is supported");
    }

    if(miopen::CheckNumericsEnabled() != 0)
    {
        miopen::checkNumericsInput(handle, xDesc, x);
        miopen::checkNumericsInput(handle, wDesc, w);
    }

    MIOPEN_LOG_I("workspace = " << workSpaceSize);
    if(mode == miopenConvolution)
    {
        if(xDesc.GetLengths()[1] != wDesc.GetLengths()[1])
        {
            MIOPEN_THROW(miopenStatusBadParm);
        }
        switch(algo)
        {
        case miopenConvolutionFwdAlgoDirect:
        {
            // TODO(paul): Replicating code for now.
            mlo_construct_direct2D construct_params(xDesc, wDesc, yDesc, *this, 1); // forward
            construct_params.setStream(&handle);

            std::string network_config;
            construct_params.mloBuildConf_Key(network_config);

            auto&& kernels = handle.GetKernels("miopenConvolutionFwdAlgoDirect", network_config);
#if(!defined(__GNUC__) || defined(__clang__)) // w/a for segfault in gcc 5.4.0
            const
#endif
                auto num_kernels = kernels.size();
            auto kernel          = kernels[0];

            visit_float(xDesc.GetType(), [&](auto as_float) {
                // Miminum checks. Only check what is required to select
                // proper invocation procedure & workspace sanity.
                float padding_val = 0;
                float elapsed     = 0;
                if((kernel.GetName() == "MIOpenCvFwd11x11") && num_kernels == 2)
                {
                    kernel(x, w, y, as_float(padding_val));
                    if(handle.IsProfilingEnabled())
                        elapsed += handle.GetKernelTime();

                    kernels[1](x, w, y, as_float(padding_val));
                    if(handle.IsProfilingEnabled())
                        elapsed += handle.GetKernelTime();
                }
                else if(num_kernels == 2 && workSpace != nullptr && workSpaceSize != 0)
                {
                    assert(kernel.GetName() == "SubSample");
                    kernel(x, workSpace);
                    if(handle.IsProfilingEnabled())
                        elapsed += handle.GetKernelTime();

                    assert(kernels[1].GetName() == "gcnAsmConv1x1U");
                    int unused       = 0;
                    int* return_addr = nullptr;
                    int N, C, H, W, K, n_groups, out_H, out_W;
                    construct_params.getCompiledInParameters(
                        &N, &C, &H, &W, &K, &n_groups, &out_H, &out_W);
                    kernels[1](N,
                               C,
                               out_H,
                               out_W,
                               K,
                               n_groups,
                               unused,
                               unused,
                               workSpace,
                               w,
                               y,
                               return_addr);
                    if(handle.IsProfilingEnabled())
                        elapsed += handle.GetKernelTime();
                }
                else if(num_kernels == 1)
                {
                    if(kernel.GetName() == "gcnAsmConv1x1U")
                    {
                        int unused       = 0;
                        int* return_addr = nullptr;
                        int N, C, H, W, K, n_groups;
                        construct_params.getCompiledInParameters(&N, &C, &H, &W, &K, &n_groups);
                        kernel(N, C, H, W, K, n_groups, unused, unused, x, w, y, return_addr);
                    }
                    else
                    {
                        kernel(x, w, y, as_float(padding_val));
                    }
                    if(handle.IsProfilingEnabled())
                        elapsed += handle.GetKernelTime();
                }
                else
                {
                    MIOPEN_THROW("Error running Direct Forward convolution (none workspace?)");
                }
                if(handle.IsProfilingEnabled())
                {
                    handle.ResetKernelTime();
                    handle.AccumKernelTime(elapsed);
                }
            });
        }
        break;

        case miopenConvolutionFwdAlgoWinograd:
        {
            mlo_construct_winograd construct_params(xDesc, wDesc, yDesc, *this, 1); // forward
            construct_params.setStream(&handle);

            std::string network_config;
            construct_params.mloBuildConf_Key(network_config);

            std::string algorithm_name = "miopenConvolutionFwdAlgoWinograd";
            auto kernel                = handle.GetKernel(algorithm_name, network_config);

            int flags        = 0;
            int reserved     = 0;
            int* return_addr = nullptr;
            int N, C, H, W, K, n_groups, out_H, out_W, R, S, unused;
            construct_params.getCompiledInParameters(
                &N, &C, &H, &W, &K, &n_groups, &out_H, &out_W, &R, &S, &unused, &unused);
            // clang-format off
            MIOPEN_LOG_I2(" N=" << N << " C=" << C << " H=" << H << " W=" << W << " K=" << K
                << " n_groups=" << n_groups << " flags=" << flags << " R=" << R << " S=" << S
                << " pad_h=" << pad_h << " pad_w=" << pad_w << " out_H=" << out_H << " out_W=" << out_W); // clang-format on
            if(kernel.GetName() == "sp3AsmConvRxSU")
            {
                kernel(N,
                       C,
                       H,
                       W,
                       K,
                       n_groups,
                       flags,
                       reserved,
                       x,
                       w,
                       y,
                       return_addr,
                       R,
                       S,
                       pad_h,
                       pad_w,
                       out_H,
                       out_W);
            }
            else
            {
                kernel(N, C, H, W, K, n_groups, flags, reserved, x, w, y, return_addr);
            }
        }
        break;

        case miopenConvolutionFwdAlgoGEMM:
        {
            int in_n, in_c, in_h, in_w;
            std::tie(in_n, in_c, in_h, in_w) = tien<4>(xDesc.GetLengths());

            int wei_n, wei_h, wei_w;
            std::tie(wei_n, std::ignore, wei_h, wei_w) = tien<4>(wDesc.GetLengths());

            int out_h, out_w;
            std::tie(std::ignore, std::ignore, out_h, out_w) = tien<4>(yDesc.GetLengths());

            std::string network_config;

#if MIOPEN_USE_GEMM
            // Use transpose path if input ht and width <= 14 for 1x1_stride=1 convolutions OR for
            // 1x1_stride=2
            if((wei_h == 1 && wei_w == 1 && pad_h == 0 && pad_w == 0) &&
               ((in_h <= 14 && in_w <= 14 && u == 1 && v == 1) || (u == 2 && v == 2)))
            {
                MIOPEN_LOG_FUNCTION("convolution, 1x1, 14x14");

                assert(workSpace != nullptr &&
                       workSpaceSize >= ForwardGetWorkSpaceSizeGEMMTranspose(xDesc, yDesc));

                float t1 = 0;
                transpose_NCHW2CNHW(
                    handle, in_n, in_c, in_h, in_w, out_h, out_w, x, workSpace, 0, 0, v, u);
                if(handle.IsProfilingEnabled())
                    t1 = handle.GetKernelTime();

                size_t x_t_size = in_n * in_c * out_h * out_w;

                // y = CNHW2NCHW(w * NCHW2CNHW(x))
                GemmDescriptor gemm_desc = CreateGemmDescriptorConvCNHWFwd(wDesc, xDesc, yDesc);

                // y = CNHW2NCHW(w * NCHW2CNHW(x))
                CallGemm(handle, gemm_desc, w, 0, workSpace, 0, workSpace, x_t_size);

                if(handle.IsProfilingEnabled())
                    t1 += handle.GetKernelTime();

                transpose_CNHW2NCHW(handle,
                                    in_n,
                                    wei_n,
                                    out_h,
                                    out_w,
                                    out_h,
                                    out_w,
                                    workSpace,
                                    y,
                                    x_t_size,
                                    0,
                                    1,
                                    1);
                if(handle.IsProfilingEnabled())
                    t1 += handle.GetKernelTime();

                if(handle.IsProfilingEnabled())
                {
                    handle.ResetKernelTime();
                    handle.AccumKernelTime(t1);
                }
            }
            else if(wei_h == 1 && wei_w == 1 && pad_h == 0 && pad_w == 0 && (u == 1 && v == 1))
            {
                MIOPEN_LOG_FUNCTION("convolution, 1x1");

                // y = w * x
                GemmDescriptor gemm_desc =
                    CreateGemmStridedBatchedParamConv1x1Fwd(wDesc, xDesc, yDesc);

                // y = w * x
                CallGemmStridedBatched(handle, gemm_desc, w, 0, x, 0, y, 0);
            }
            // if not 1x1
            else
            {
                MIOPEN_LOG_FUNCTION("convolution, non 1x1");

                assert(workSpace != nullptr &&
                       workSpaceSize >= ForwardGetWorkSpaceSizeGEMM(handle, wDesc, yDesc));

                // y = w * Im2Col(x)
                GemmDescriptor gemm_desc = CreateGemmDescriptorConvFwd(wDesc, xDesc, yDesc);

                float time_0 = 0;
                float t1     = 0;
                for(int i = 0; i < in_n; i++)
                {
                    int out_offset = i * wei_n * out_h * out_w;
                    int in_offset  = i * in_c * in_h * in_w;
                    Im2ColGPU(handle,
                              xDesc.GetElementSize(),
                              x,
                              in_offset,
                              in_c,
                              in_h,
                              in_w,
                              wei_h,
                              wei_w,
                              out_h,
                              out_w,
                              pad_h,
                              pad_w,
                              u,
                              v,
                              dilation_h,
                              dilation_w,
                              workSpace);

                    if(handle.IsProfilingEnabled())
                        t1 = handle.GetKernelTime();

                    // y = w * Im2Col(x)
                    CallGemm(handle, gemm_desc, w, 0, workSpace, 0, y, out_offset);

                    // Update times for both the kernels
                    if(handle.IsProfilingEnabled())
                    {
                        if(i == in_n - 1)
                            handle.AccumKernelTime(t1 + time_0);
                        else
                            handle.AccumKernelTime(t1);
                        time_0 += handle.GetKernelTime();
                    }
                }
            }
#else
            MIOPEN_THROW("GEMM is not supported");
#endif
        }
#if MIOPEN_USE_GEMM
        break;
#endif
        case miopenConvolutionFwdAlgoFFT:
        {
            size_t workspace_fft = ForwardGetWorkSpaceSizeFFT(wDesc, xDesc, yDesc);
            if(workSpace != nullptr && workSpaceSize >= workspace_fft)
            {
                bool timed  = handle.IsProfilingEnabled();
                float timev = ExecuteFwdFFTKernel(
                    handle, xDesc, x, wDesc, w, yDesc, y, workSpace, workSpaceSize, timed);
                // FIXME: Is workSpaceSize correct here? It seems that workspace_fft is.

                if(timed)
                {
                    handle.ResetKernelTime();
                    handle.AccumKernelTime(timev);
                }
            }
        }
        break;
        }
    }
    else if(mode == miopenTranspose)
    {
        if(xDesc.GetLengths()[1] != wDesc.GetLengths()[0])
        {
            MIOPEN_THROW(miopenStatusBadParm);
        }

        // GEMM based
        int in_n, in_c, in_h, in_w;
        std::tie(in_n, in_c, in_h, in_w) = tien<4>(xDesc.GetLengths());

        int wei_n, wei_h, wei_w;
        std::tie(std::ignore, wei_n, wei_h, wei_w) = tien<4>(wDesc.GetLengths());

        int out_h, out_w;
        std::tie(std::ignore, std::ignore, out_h, out_w) = tien<4>(yDesc.GetLengths());

        if(wei_h != 1 || wei_w != 1 || u != 1 || v != 1)
        {
            assert(workSpace != nullptr &&
                   workSpaceSize >= BackwardDataGetWorkSpaceSizeGEMM(handle, wDesc, xDesc));
        }

        std::string network_config;

#if MIOPEN_USE_MIOPENGEMM
        CreateGemmGeometryConvBwdData(xDesc, wDesc, yDesc, true, network_config);
        GemmGeometry gg =
            GetGemmGeometry(handle, "miopenConvolutionBwdDataAlgoGEMM", network_config);

        float time_0 = 0;
        float t1     = 0;
        for(int i = 0; i < in_n; i++)
        {
            int out_offset = i * wei_n * out_h * out_w;
            if(wei_h != 1 || wei_w != 1 || v != 1 || u != 1)
            {
                MIOPEN_LOG_FUNCTION("transppose, non 1x1");

                int in_offset = i * in_c * in_h * in_w;

                gg.RunGemm(handle, w, x, workSpace, 0, in_offset, 0);

                if(handle.IsProfilingEnabled())
                    t1 = handle.GetKernelTime();

                Col2ImGPU(handle,
                          workSpace,
                          in_h,
                          in_w,
                          wei_h,
                          wei_w,
                          pad_h,
                          pad_w,
                          u,
                          v,
                          dilation_h,
                          dilation_w,
                          wei_n,
                          out_h,
                          out_w,
                          y,
                          out_offset);

                // Update times for both the kernels
                if(handle.IsProfilingEnabled())
                {
                    if(i == in_n - 1)
                        handle.AccumKernelTime(t1 + time_0);
                    else
                        handle.AccumKernelTime(t1);
                    time_0 += handle.GetKernelTime();
                }
            }
            else if(wei_h == 1 && wei_w == 1 && v == 1 && u == 1)
            {
                MIOPEN_LOG_FUNCTION("transppose, 1x1");

                int in_offset = i * in_c * in_h * in_w;
                gg.RunGemm(handle, w, x, y, 0, in_offset, out_offset);
                if(handle.IsProfilingEnabled())
                {
                    if(i == in_n - 1)
                        handle.AccumKernelTime(time_0);
                    time_0 += handle.GetKernelTime();
                }
            }
        }
#else
        MIOPEN_THROW("GEMM is not supported");
#endif
    }
    else if(mode == miopenGroupConv || mode == miopenDepthwise)
    {

        switch(algo)
        {
        case miopenConvolutionFwdAlgoDirect:
        {
            // TODO(paul): Replicating code for now.
            mlo_construct_direct2D construct_params(xDesc, wDesc, yDesc, *this, 1); // forward
            construct_params.setStream(&handle);

            std::string network_config;
            construct_params.mloBuildConf_Key(network_config);

            auto&& kernels = handle.GetKernels("miopenConvolutionFwdAlgoDirect", network_config);
#if(!defined(__GNUC__) || defined(__clang__)) // w/a for segfault in gcc 5.4.0
            const
#endif
                auto num_kernels = kernels.size();
            auto kernel          = kernels[0];

            visit_float(xDesc.GetType(), [&](auto as_float) {
                // Miminum checks. Only check what is required to select
                // proper invocation procedure & workspace sanity.
                float elapsed = 0;
                if(num_kernels == 1)
                {
                    kernel(x, w, y, as_float(0.0f));
                    if(handle.IsProfilingEnabled())
                        elapsed += handle.GetKernelTime();
                }
                else
                {
                    MIOPEN_THROW("Error running Direct Forward convolution (none workspace?)");
                }
                if(handle.IsProfilingEnabled())
                {
                    handle.ResetKernelTime();
                    handle.AccumKernelTime(elapsed);
                }
            });
        }
        break;

        case miopenConvolutionFwdAlgoGEMM:
        {
            int in_n, in_c, in_h, in_w;
            std::tie(in_n, in_c, in_h, in_w) = tien<4>(xDesc.GetLengths());

            int wei_n, wei_c, wei_h, wei_w;
            std::tie(wei_n, wei_c, wei_h, wei_w) = tien<4>(wDesc.GetLengths());

            int out_h, out_w;
            std::tie(std::ignore, std::ignore, out_h, out_w) = tien<4>(yDesc.GetLengths());

            std::tie(wei_n, wei_c, wei_h, wei_w) = tien<4>(wDesc.GetLengths());
            if(in_c % group_count != 0 || wei_n % group_count != 0 || group_count > in_c ||
               group_count > wei_n || group_count < 1 ||
               (mode == miopenDepthwise && group_count != in_c))
                MIOPEN_THROW(miopenStatusBadParm, "Invalid group number");
            if(in_c / group_count != wei_c || (mode == miopenDepthwise && wei_c != 1))
                MIOPEN_THROW(miopenStatusBadParm, "Invalid filter channel number");

            std::string network_config;
#if MIOPEN_USE_MIOPENGEMM
            // Use transpose path if input ht and width <= 14 for 1x1_stride=1 convolutions OR for
            // 1x1_stride=2
            if((wei_h == 1 && wei_w == 1 && pad_h == 0 && pad_w == 0) &&
               ((in_h <= 14 && in_w <= 14 && u == 1 && v == 1) || (u == 2 && v == 2)))
            {

                assert(workSpace != nullptr &&
                       workSpaceSize >= ForwardGetWorkSpaceSizeGEMMTranspose(xDesc, yDesc));

                CreateGemmGeometryConvFwdCNHW(
                    xDesc, wDesc, yDesc, false, network_config, group_count);
                GemmGeometry gg =
                    GetGemmGeometry(handle, "miopenConvolutionFwdAlgoGEMM", network_config);

                float t1 = 0;
                transpose_NCHW2CNHW(
                    handle, in_n, in_c, in_h, in_w, out_h, out_w, x, workSpace, 0, 0, v, u);
                if(handle.IsProfilingEnabled())
                    t1 = handle.GetKernelTime();

                size_t x_t_size       = in_n * in_c * out_h * out_w;
                size_t x_group_stride = in_n * (in_c / group_count) * out_h * out_w;
                size_t w_group_stride = (wei_n / group_count) * wei_c * wei_h * wei_w;
                size_t y_group_stride = in_n * (wei_n / group_count) * out_h * out_w;
                for(int i = 0; i < group_count; i++)
                {
                    gg.RunGemm(handle,
                               workSpace,
                               w,
                               workSpace,
                               i * x_group_stride,
                               i * w_group_stride,
                               x_t_size + i * y_group_stride);
                    if(handle.IsProfilingEnabled())
                        t1 += handle.GetKernelTime();
                }

                transpose_CNHW2NCHW(handle,
                                    in_n,
                                    wei_n,
                                    out_h,
                                    out_w,
                                    out_h,
                                    out_w,
                                    workSpace,
                                    y,
                                    x_t_size,
                                    0,
                                    1,
                                    1);
                if(handle.IsProfilingEnabled())
                    t1 += handle.GetKernelTime();

                if(handle.IsProfilingEnabled())
                {
                    handle.ResetKernelTime();
                    handle.AccumKernelTime(t1);
                }
            }
            else if(wei_h == 1 && wei_w == 1 && pad_h == 0 && pad_w == 0 && (u == 1 && v == 1))
            {
                float time_0 = 0;
                CreateGemmGeometryConvFwd(xDesc, wDesc, yDesc, false, network_config, group_count);
                GemmGeometry gg =
                    GetGemmGeometry(handle, "miopenConvolutionFwdAlgoGEMM", network_config);

                for(int i = 0; i < in_n; i++)
                {
                    for(int j = 0; j < group_count; j++)
                    {
                        size_t out_offset =
                            i * wei_n * out_h * out_w + j * (wei_n / group_count) * out_h * out_w;
                        size_t in_offset =
                            i * in_c * in_h * in_w + j * (in_c / group_count) * in_h * in_w;
                        size_t wei_offset = j * (wei_n / group_count) * wei_c * wei_h * wei_w;
                        gg.RunGemm(handle, x, w, y, in_offset, wei_offset, out_offset);
                        if(handle.IsProfilingEnabled())
                        {
                            if(i == in_n - 1 && j == group_count - 1)
                                handle.AccumKernelTime(time_0);
                            time_0 += handle.GetKernelTime();
                        }
                    }
                }
            }
            else
            {
                assert(workSpace != nullptr &&
                       workSpaceSize >= ForwardGetWorkSpaceSizeGEMM(handle, wDesc, yDesc));

                CreateGemmGeometryConvFwd(xDesc, wDesc, yDesc, false, network_config, group_count);
                GemmGeometry gg =
                    GetGemmGeometry(handle, "miopenConvolutionFwdAlgoGEMM", network_config);

                float time_0 = 0;
                float t1     = 0;
                for(int i = 0; i < in_n; i++)
                {
                    size_t in_offset = i * in_c * in_h * in_w;
                    Im2ColGPU(handle,
                              xDesc.GetElementSize(),
                              x,
                              in_offset,
                              in_c,
                              in_h,
                              in_w,
                              wei_h,
                              wei_w,
                              out_h,
                              out_w,
                              pad_h,
                              pad_w,
                              u,
                              v,
                              dilation_h,
                              dilation_w,
                              workSpace);
                    if(handle.IsProfilingEnabled())
                        t1 += handle.GetKernelTime();

                    for(int j = 0; j < group_count; j++)
                    {
                        size_t wei_offset = j * (wei_n / group_count) * wei_c * wei_h * wei_w;
                        size_t wksp_offset =
                            j * (in_c / group_count) * wei_h * wei_w * out_h * out_w;
                        size_t out_offset =
                            i * wei_n * out_h * out_w + j * (wei_n / group_count) * out_h * out_w;
                        gg.RunGemm(handle, workSpace, w, y, wksp_offset, wei_offset, out_offset);

                        // Update times for both the kernels
                        if(handle.IsProfilingEnabled())
                        {
                            if(i == in_n - 1 && j == group_count - 1)
                                handle.AccumKernelTime(t1 + time_0);
                            time_0 += handle.GetKernelTime();
                        }
                    }
                }
            }
#else
            MIOPEN_THROW("GEMM is not supported");
#endif
        }
#if MIOPEN_USE_MIOPENGEMM
        break;
#endif
        case miopenConvolutionFwdAlgoWinograd:
            MIOPEN_THROW("Winograd is not supported for group conv");
        case miopenConvolutionFwdAlgoFFT: MIOPEN_THROW("FFT is not supported for group conv");
        }
    }

    if(miopen::CheckNumericsEnabled() != 0)
    {
        miopen::checkNumericsOutput(handle, yDesc, y);
    }
}

// FindBackwardDataAlgorithm()
//
void ConvolutionDescriptor::FindConvBwdDataAlgorithm(Handle& handle,
                                                     const TensorDescriptor& dyDesc,
                                                     ConstData_t dy,
                                                     const TensorDescriptor& wDesc,
                                                     ConstData_t w,
                                                     const TensorDescriptor& dxDesc,
                                                     ConstData_t dx,
                                                     const int requestAlgoCount,
                                                     int* returnedAlgoCount,
                                                     miopenConvAlgoPerf_t* perfResults,
                                                     Data_t workSpace,
                                                     size_t workSpaceSize,
                                                     bool exhaustiveSearch) const
{
    MIOPEN_LOG_I2("");
    if(dx == nullptr || w == nullptr || dy == nullptr)
        MIOPEN_THROW(miopenStatusBadParm, "Buffers cannot be NULL");
    if(returnedAlgoCount == nullptr)
        MIOPEN_THROW(miopenStatusBadParm, "returnedAlgoCount cannot be nullptr");
    if(perfResults == nullptr)
        MIOPEN_THROW(miopenStatusBadParm, "perfResults cannot be nullptr");
    if(requestAlgoCount < 1)
        MIOPEN_THROW(miopenStatusBadParm, "requestAlgoCount cannot be < 1");

    // create a dummy buffer for use as output for the kernel calls
    // because kernels are called purely for timing purposes
    auto tmp_dx = handle.Create(dxDesc.GetElementSize() * GetTypeSize(dxDesc.GetType()));

    AutoEnableProfiling enableProfiling{handle};

    // < algorith_name, <time, workspace_size> >
    std::vector<PerfField> perf_db;

    // GEMM based
    int in_n, in_c, in_h, in_w;
    std::tie(in_n, in_c, in_h, in_w) = tien<4>(dxDesc.GetLengths());

    int wei_n, wei_c, wei_h, wei_w;

    int out_h, out_w;
    std::tie(std::ignore, std::ignore, out_h, out_w) = tien<4>(dyDesc.GetLengths());

    std::string network_config;

    if(mode == miopenTranspose)
    {
#if MIOPEN_USE_MIOPENGEMM
        // GEMM based
        std::tie(std::ignore, wei_n, wei_h, wei_w) = tien<4>(wDesc.GetLengths());

        if(dyDesc.GetType() == miopenFloat)
        {
            size_t workspace_req = ForwardGetWorkSpaceSizeGEMM(handle, wDesc, dxDesc);
            float time_gemm      = 0;
            GemmGeometry gg =
                CreateGemmGeometryTranBwdData(dyDesc, wDesc, dxDesc, true, network_config);

            // 1x1 does not require im2col or workspace
            if(wei_h == 1 && wei_w == 1 && v == 1 && u == 1)
            {
                MIOPEN_LOG_FUNCTION("transppose, 1x1");

                gg.FindSolution(.003, handle, w, dy, tmp_dx.get(), false);
                gg.RunGemm(handle, w, dy, tmp_dx.get(), 0, 0, 0);

                time_gemm = in_n * handle.GetKernelTime();
                perf_db.push_back(PerfField{"miopenTransposeBwdDataAlgoGEMM", time_gemm, 0});
            }

            // if not 1x1
            else if(workSpace != nullptr && workSpaceSize >= workspace_req)
            {
                MIOPEN_LOG_FUNCTION("transppose, non 1x1");

                float time_im2col = 0;
                size_t out_offset = 0;
                time_im2col       = Im2ColGPU(handle,
                                        dyDesc.GetElementSize(),
                                        dy,
                                        out_offset,
                                        wei_n,
                                        out_h,
                                        out_w,
                                        wei_h,
                                        wei_w,
                                        in_h,
                                        in_w,
                                        pad_h,
                                        pad_w,
                                        u,
                                        v,
                                        dilation_h,
                                        dilation_w,
                                        workSpace);

                gg.FindSolution(.003, handle, w, workSpace, tmp_dx.get(), false);
                gg.RunGemm(handle, w, workSpace, tmp_dx.get(), 0, 0, 0);
                time_gemm = in_n * (time_im2col + handle.GetKernelTime());
                perf_db.push_back(
                    PerfField{"miopenTransposeBwdDataAlgoGEMM", time_gemm, workspace_req});
            }
        }
#else
        (void)workSpace;     // Suppress warning
        (void)workSpaceSize; // Suppress warning
#endif
    }
    else if(mode == miopenGroupConv || mode == miopenDepthwise)
    {

        // GEMM based
        std::tie(wei_n, wei_c, wei_h, wei_w) = tien<4>(wDesc.GetLengths());
        if(in_c % group_count != 0 || wei_n % group_count != 0 || group_count > in_c ||
           group_count > wei_n || group_count < 1 ||
           (mode == miopenDepthwise && group_count != in_c))
            MIOPEN_THROW(miopenStatusBadParm, "Invalid group number");
        if(in_c / group_count != wei_c || (mode == miopenDepthwise && wei_c != 1))
            MIOPEN_THROW(miopenStatusBadParm, "Invalid filter channel number");

#if MIOPEN_USE_MIOPENGEMM
        if(dyDesc.GetType() == miopenFloat)
        {
            float time_gemm = 0;

<<<<<<< HEAD
            // Winograd algo
            WinogradKernelParams k_p;
            KernelInvoke kernel_wino;
            std::string solver;
            if(FindWinogradKernel(handle, dxDesc, wDesc, dyDesc, k_p, kernel_wino, solver, 0) == 0)
=======
            // 1x1 does not require col2im or workspace
            if(wei_h == 1 && wei_w == 1 && pad_h == 0 && pad_w == 0 && (u == 2 && v == 2) &&
               workSpace != nullptr &&
               workSpaceSize >= BackwardDataGetWorkSpaceSizeGEMMTranspose(dyDesc, dxDesc))
            {

                // Initialization required for upsampling in bwd direction
                float zero = 0.f;
                SetTensor(handle, dxDesc, tmp_dx.get(), &zero);
                time_gemm = handle.GetKernelTime();

                GemmGeometry gg = CreateGemmGeometryConvBwdDataCNHW(
                    dyDesc, wDesc, dxDesc, true, network_config, group_count);

                transpose_NCHW2CNHW(
                    handle, in_n, wei_n, out_h, out_w, out_h, out_w, dy, workSpace, 0, 0, 1, 1);
                time_gemm += handle.GetKernelTime();

                gg.FindSolution(0.03, handle, w, dy, tmp_dx.get(), false);
                gg.RunGemm(handle, w, workSpace, workSpace, 0, 0, dyDesc.GetElementSize());
                time_gemm += (group_count * (handle.GetKernelTime()));

                transpose_CNHW2NCHW(handle,
                                    in_n,
                                    in_c,
                                    out_h,
                                    out_w,
                                    in_h,
                                    in_w,
                                    workSpace,
                                    tmp_dx.get(),
                                    dyDesc.GetElementSize(),
                                    0,
                                    u,
                                    v);
                time_gemm += handle.GetKernelTime();
                perf_db.push_back(
                    PerfField{"miopenConvolutionBwdDataAlgoGEMM",
                              time_gemm,
                              BackwardDataGetWorkSpaceSizeGEMMTranspose(dyDesc, dxDesc)});
            }
            // 1x1_stride=1 convolutions use GEMM and zero workspace
            else if(wei_h == 1 && wei_w == 1 && pad_h == 0 && pad_w == 0 && (u == 1 && v == 1))
            {
                GemmGeometry gg = CreateGemmGeometryConvBwdData(
                    dyDesc, wDesc, dxDesc, true, network_config, group_count);

                gg.FindSolution(.003, handle, w, dy, tmp_dx.get(), false);
                gg.RunGemm(handle, w, dy, tmp_dx.get(), 0, 0, 0);

                time_gemm = in_n * group_count * handle.GetKernelTime();

                perf_db.push_back(PerfField{"miopenConvolutionBwdDataAlgoGEMM", time_gemm, 0});
            }
            // if not 1x1
            else if(workSpace != nullptr &&
                    workSpaceSize >=
                        (group_count * BackwardDataGetWorkSpaceSizeGEMM(handle, wDesc, dyDesc)))
            {
                GemmGeometry gg = CreateGemmGeometryConvBwdData(
                    dyDesc, wDesc, dxDesc, true, network_config, group_count);

                float time_col2im = 0;
                size_t in_offset  = 0;

                gg.FindSolution(.003, handle, w, dy, workSpace, false);
                gg.RunGemm(handle, w, dy, workSpace, 0, 0, 0);

                time_gemm   = (in_n * group_count * handle.GetKernelTime());
                time_col2im = Col2ImGPU(handle,
                                        workSpace,
                                        out_h,
                                        out_w,
                                        wei_h,
                                        wei_w,
                                        pad_h,
                                        pad_w,
                                        u,
                                        v,
                                        dilation_h,
                                        dilation_w,
                                        in_c,
                                        in_h,
                                        in_w,
                                        tmp_dx.get(),
                                        in_offset);

                time_gemm += (in_n * time_col2im);

                perf_db.push_back(
                    PerfField{"miopenConvolutionBwdDataAlgoGEMM",
                              time_gemm,
                              BackwardDataGetWorkSpaceSizeGEMM(handle, wDesc, dyDesc)});
            }
        }
#else
        (void)workSpace;     // Suppress warning
        (void)workSpaceSize; // Suppress warning
#endif
        if(dilation_h == 1 && dilation_w == 1)
        {
            { // Direct algo
                ExtraKernelArgs eka;
                const auto all = FindDataDirectSolutions(
                    handle, dxDesc, wDesc, dyDesc, exhaustiveSearch, false, network_config, eka);
                miopen::solver::ConvSolution selected{miopenStatusUnknownError};
                float best = std::numeric_limits<float>::max();
                visit_float(dyDesc.GetType(), [&](auto as_float) {
                    for(const auto& sol : all)
                    {
                        float elapsed = 0.0f;
                        const int rc  = EvaluateDataDirectSolution(handle,
                                                                  sol,
                                                                  eka,
                                                                  dy,
                                                                  w,
                                                                  tmp_dx.get(),
                                                                  dxDesc,
                                                                  workSpace,
                                                                  workSpaceSize,
                                                                  as_float(0.0f),
                                                                  elapsed);
                        if(rc != 0)
                        {
                            MIOPEN_LOG_E(sol << " returns " << rc);
                        }
                        else
                        {
                            MIOPEN_LOG_I(sol << ": " << elapsed << (elapsed < best ? " < " : " >= ")
                                             << best);
                            if(elapsed < best)
                            {
                                best     = elapsed;
                                selected = sol;
                            }
                        }
                    }
                });
                if(selected.Succeeded())
                {
                    const std::string algorithm_name = "miopenConvolutionBwdDataAlgoDirect";
                    AddKernels(handle, algorithm_name, network_config, selected, nullptr);
                    MIOPEN_LOG_I("Selected: " << selected << ": " << best << ", workspce_sz = "
                                              << selected.workspce_sz);
                    perf_db.push_back(PerfField{algorithm_name, best, selected.workspce_sz});
                }
            }
        }
    }
    else if(mode == miopenConvolution)
    {
        if(dilation_h == 1 && dilation_w == 1)
        {

            // Winograd algo
            WinogradKernelParams k_p;
            KernelInvoke kernel_wino;
            if(FindWinogradKernel(handle, dxDesc, wDesc, dyDesc, k_p, kernel_wino, 0) == 0)
>>>>>>> b83b1f96
            { // TODO: be more graceful
                float time_wino = 0;
                /// \todo Move Flags into Solution.
                /// Flags:
                ///  - Any combination of flags is allowed.
                ///  - The last two (F_FLIP_DATA_N_C, F_FLIP_OUT_N_K) are for RxS version only.
                ///
                /// Reverse indexing of r, r -> R-1-r if set.
                static const int F_REVERSE_R = 1 << 0;
                /// Reverse indexing of s, s -> S-1-s if set.
                static const int F_REVERSE_S = 1 << 1;
<<<<<<< HEAD
                /// The w ("filter_addr") to be interpreted as float F [C][K][3][3] instead of
                /// float F [K][C][3][3].
                static const int F_FLIP_K_C = 1 << 2;
                /// Causes the dy ("data_addr") to be interpreted as float D [C][N][H][W] with
                /// the following restrictions:
                ///  - Read several stacks, no restrictions when reading single C
                ///  - When reading 2x C, ((N * H * W) <= 2^28)
                /// instead of float D [N][C][H][W] with the following restrictions:
                ///  - Read several stacks, if (H * W) >= 128 not more than 2, distance at most
                ///  one
=======
                /// The w ("filter_addr") to be interpreted as float F [C][K][3][3] instead of float
                /// F [K][C][3][3].
                static const int F_FLIP_K_C = 1 << 2;
                /// Causes the dy ("data_addr") to be interpreted as float D [C][N][H][W] with the
                /// following restrictions:
                ///  - Read several stacks, no restrictions when reading single C
                ///  - When reading 2x C, ((N * H * W) <= 2^28)
                /// instead of float D [N][C][H][W] with the following restrictions:
                ///  - Read several stacks, if (H * W) >= 128 not more than 2, distance at most one
>>>>>>> b83b1f96
                ///    stack, else  (C * H * W) <= 2^23 and it can do 32 stacks, so
                ///    (C * H * W) <= 2^28.
                ///  - Reading 2x C at once not a problem if it can read one.
                // static const int F_FLIP_DATA_N_C = 1 << 3;
                /// Causes the dx ("output_addr") to be interpreted as
                /// float OUT[K][N][out_h][out_w] (no specific restrictions)
                /// instead of float OUT [N][K][out_h][out_w] with the
                /// following restrictions:
                ///  - (K * out_h * out_w) <= 2^28
                // static const int F_FLIP_OUT_N_K = 1 << 4;
                /// <End of Flags>
                // (void)F_FLIP_DATA_N_C;
                // (void)F_FLIP_OUT_N_K;
                int flags        = F_REVERSE_R + F_REVERSE_S + F_FLIP_K_C;
                int reserved     = 0;
                int* return_addr = nullptr;
                int N, C, H, W, K, n_groups, out_H, out_W, R, S, pad_H, pad_W;
                bool isRxS;
                std::tie(N, C, H, W, K, n_groups, out_H, out_W, R, S, pad_H, pad_W, isRxS) = k_p;
                // clang-format off
                MIOPEN_LOG_I2(" N=" << N << " C=" << C << " H=" << H << " W=" << W << " K=" << K
                    << " n_groups=" << n_groups << " flags=" << flags << " R=" << R << " S=" << S
                    << " pad_H=" << pad_H << " pad_W=" << pad_W << " out_H=" << out_H << " out_W=" << out_W); // clang-format on
                if(isRxS)
                {
                    kernel_wino(N,
                                C,
                                H,
                                W,
                                K,
                                n_groups,
                                flags,
                                reserved,
                                dy,
                                w,
                                tmp_dx.get(),
                                return_addr,
                                R,
                                S,
                                pad_H,
                                pad_W,
                                out_H,
                                out_W);
                }
                else
                {
                    kernel_wino(
                        N, C, H, W, K, n_groups, flags, reserved, dy, w, tmp_dx.get(), return_addr);
                }
                time_wino = handle.GetKernelTime();
                perf_db.push_back(PerfField{"miopenConvolutionBwdDataAlgoWinograd", time_wino, 0});
            }

            { // Direct algo
                ExtraKernelArgs eka;
                const auto all = FindDataDirectSolutions(
                    handle, dxDesc, wDesc, dyDesc, exhaustiveSearch, false, network_config, eka);
                miopen::solver::ConvSolution selected{miopenStatusUnknownError};
                float best = std::numeric_limits<float>::max();
                visit_float(dyDesc.GetType(), [&](auto as_float) {
                    for(const auto& sol : all)
                    {
                        float elapsed = 0.0f;
                        const int rc  = EvaluateDataDirectSolution(handle,
                                                                  sol,
                                                                  eka,
                                                                  dy,
                                                                  w,
                                                                  tmp_dx.get(),
                                                                  dxDesc,
                                                                  workSpace,
                                                                  workSpaceSize,
                                                                  as_float(0.0f),
                                                                  elapsed);
                        if(rc != 0)
                        {
                            MIOPEN_LOG_E(sol << " returns " << rc);
                        }
                        else
                        {
                            MIOPEN_LOG_I(sol << ": " << elapsed << (elapsed < best ? " < " : " >= ")
                                             << best);
                            if(elapsed < best)
                            {
                                best     = elapsed;
                                selected = sol;
                            }
                        }
                    }
                });
                if(selected.Succeeded())
                {
                    const std::string algorithm_name = "miopenConvolutionBwdDataAlgoDirect";
                    AddKernels(handle, algorithm_name, network_config, selected, nullptr);
                    MIOPEN_LOG_I("Selected: " << selected << ": " << best << ", workspce_sz = "
                                              << selected.workspce_sz);
                    perf_db.push_back(PerfField{algorithm_name, best, selected.workspce_sz});
                }
            }

            // FFT algo
            std::vector<KernelInvoke> kernels_fft;
            size_t workspace_fft = BackwardGetWorkSpaceSizeFFT(wDesc, dyDesc, dxDesc);
            if(FindBwdFFTKernel(handle, dyDesc, wDesc, dxDesc, workspace_fft, kernels_fft) == 0)
            {
                (void)kernels_fft; // not used now, but needed as fft coverage widens
                if(workSpace != nullptr && workSpaceSize >= workspace_fft)
                {
                    float time_fft = ExecuteBwdFFTKernel(handle,
                                                         dyDesc,
                                                         dy,
                                                         wDesc,
                                                         w,
                                                         dxDesc,
                                                         tmp_dx.get(),
                                                         workSpace,
                                                         workSpaceSize,
                                                         true);
                    perf_db.push_back(
                        PerfField{"miopenConvolutionBwdDataAlgoFFT", time_fft, workspace_fft});
                }
            }
        }

#if MIOPEN_USE_GEMM
        // GEMM based
        std::tie(wei_n, std::ignore, wei_h, wei_w) = tien<4>(wDesc.GetLengths());

        if(dyDesc.GetType() == miopenFloat)
        {
            // 1x1 does not require col2im
            if(wei_h == 1 && wei_w == 1 && pad_h == 0 && pad_w == 0 && (u == 2 && v == 2) &&
               workSpace != nullptr &&
               workSpaceSize >= BackwardDataGetWorkSpaceSizeGEMMTranspose(dyDesc, dxDesc))
            {
                MIOPEN_LOG_FUNCTION("convolution, 1x1 u2xv2");

                float time_gemm = 0;

                // Initialization required for upsampling in bwd direction
                float zero = 0.f;
                SetTensor(handle, dxDesc, tmp_dx.get(), &zero);
                time_gemm = handle.GetKernelTime();

                transpose_NCHW2CNHW(
                    handle, in_n, wei_n, out_h, out_w, out_h, out_w, dy, workSpace, 0, 0, 1, 1);
                time_gemm += handle.GetKernelTime();

                // dx = CNHW2NCHW(transpose(w) * NCHW2CNHW(dy))
                GemmDescriptor gemm_desc =
                    CreateGemmDescriptorConvCNHWBwdData(wDesc, dyDesc, dxDesc);

                // dx = CNHW2NCHW(transpose(w) * NCHW2CNHW(dy))
                CallGemm(handle, gemm_desc, w, 0, workSpace, 0, tmp_dx.get(), 0);

                time_gemm += handle.GetKernelTime();

                transpose_CNHW2NCHW(handle,
                                    in_n,
                                    in_c,
                                    out_h,
                                    out_w,
                                    in_h,
                                    in_w,
                                    workSpace,
                                    tmp_dx.get(),
                                    dyDesc.GetElementSize(),
                                    0,
                                    u,
                                    v);
                time_gemm += handle.GetKernelTime();
                perf_db.push_back(
                    PerfField{"miopenConvolutionBwdDataAlgoGEMM",
                              time_gemm,
                              BackwardDataGetWorkSpaceSizeGEMMTranspose(dyDesc, dxDesc)});
            }
            // 1x1_stride=1 convolutions use GEMM and zero workspace
            else if(wei_h == 1 && wei_w == 1 && pad_h == 0 && pad_w == 0 && (u == 1 && v == 1))
            {
                MIOPEN_LOG_FUNCTION("convolution, 1x1");

                // dx = transpose(w) * dy
                GemmDescriptor gemm_desc =
                    CreateGemmStridedBatchedParamConv1x1BwdData(wDesc, dyDesc, dxDesc);

                // dx = transpose(w) * dy
                CallGemmStridedBatched(handle, gemm_desc, w, 0, dy, 0, tmp_dx.get(), 0);

                float time_gemm = handle.GetKernelTime();

                perf_db.push_back(PerfField{"miopenConvolutionBwdDataAlgoGEMM", time_gemm, 0});
            }
            // if not 1x1
            else if(workSpace != nullptr &&
                    workSpaceSize >= BackwardDataGetWorkSpaceSizeGEMM(handle, wDesc, dyDesc))
            {
                MIOPEN_LOG_FUNCTION("convolution, non 1x1");

                // dx = transpose(w) * dy
                GemmDescriptor gemm_desc = CreateGemmDescriptorConvBwdData(wDesc, dyDesc, dxDesc);

                float time_col2im = 0;
                size_t in_offset  = 0;

                // dx = transpose(w) * dy
                CallGemm(handle, gemm_desc, w, 0, dy, 0, workSpace, 0);

                float time_gemm = in_n * handle.GetKernelTime();
                time_col2im     = Col2ImGPU(handle,
                                        workSpace,
                                        out_h,
                                        out_w,
                                        wei_h,
                                        wei_w,
                                        pad_h,
                                        pad_w,
                                        u,
                                        v,
                                        dilation_h,
                                        dilation_w,
                                        in_c,
                                        in_h,
                                        in_w,
                                        tmp_dx.get(),
                                        in_offset);

                time_gemm += in_n * time_col2im;

                perf_db.push_back(
                    PerfField{"miopenConvolutionBwdDataAlgoGEMM",
                              time_gemm,
                              BackwardDataGetWorkSpaceSizeGEMM(handle, wDesc, dyDesc)});
            }
        }
#else
        (void)workSpace;     // Suppress warning
        (void)workSpaceSize; // Suppress warning
#endif
    }

    if(perf_db.empty())
        MIOPEN_THROW(miopenStatusUnknownError, "Backward Data Algo cannot be executed");

    // sort the perf_db
    std::sort(begin(perf_db), end(perf_db));
    for(const auto& entry : perf_db)
        MIOPEN_LOG_I(entry.name << "\t" << entry.time << "\t" << entry.workspace);

    // update perfResults
    *returnedAlgoCount = std::min(requestAlgoCount, static_cast<int>(perf_db.size()));

    for(int i = 0; i < *returnedAlgoCount; i++)
    {
        perfResults[i].bwd_data_algo =
            static_cast<miopenConvBwdDataAlgorithm_t>(BwdDataAlgoResolver(perf_db[i].name));
        perfResults[i].time   = perf_db[i].time;
        perfResults[i].memory = perf_db[i].workspace;
    }
}

// BackwardDataAlgorithm()
void ConvolutionDescriptor::ConvolutionBackwardData(Handle& handle,
                                                    const void* alpha,
                                                    const TensorDescriptor& dyDesc,
                                                    ConstData_t dy,
                                                    const TensorDescriptor& wDesc,
                                                    ConstData_t w,
                                                    miopenConvBwdDataAlgorithm_t algo,
                                                    const void* beta,
                                                    const TensorDescriptor& dxDesc,
                                                    Data_t dx,
                                                    Data_t workSpace,
                                                    size_t workSpaceSize) const
{
    MIOPEN_LOG_I2("algo = " << algo);
    if(dx == nullptr || w == nullptr || dy == nullptr)
    {
        MIOPEN_THROW(miopenStatusBadParm);
    }
    if(dyDesc.GetSize() != dxDesc.GetSize() || dyDesc.GetSize() != wDesc.GetSize())
    {
        MIOPEN_THROW(miopenStatusBadParm);
    }
    if(dyDesc.GetType() != dxDesc.GetType() || dyDesc.GetType() != wDesc.GetType())
    {
        MIOPEN_THROW(miopenStatusBadParm);
    }
    //    if(dyDesc.GetLengths()[1] != wDesc.GetLengths()[0]) {
    //       MIOPEN_THROW(miopenStatusBadParm);
    //    }
    if(dyDesc.GetSize() < 3)
    {
        MIOPEN_THROW(miopenStatusBadParm);
    }
    if(!float_equal(*(static_cast<const float*>(alpha)), 1.0) ||
       !float_equal(*(static_cast<const float*>(beta)), 0))
    {
        MIOPEN_THROW("Only alpha=1 and beta=0 is supported");
    }

    if(miopen::CheckNumericsEnabled() != 0)
    {
        miopen::checkNumericsInput(handle, dyDesc, dy);
        miopen::checkNumericsInput(handle, wDesc, w);
        if(!float_equal(*(static_cast<const float*>(beta)), 0))
        {
            miopen::checkNumericsInput(handle, dxDesc, dx);
        }
    }

    if(mode == miopenConvolution)
    {
        if(dyDesc.GetLengths()[1] != wDesc.GetLengths()[0])
        {
            MIOPEN_THROW(miopenStatusBadParm);
        }
        // Launch all kernels and store the perf, workspace limits, etc.
        switch(algo)
        {
        case miopenConvolutionBwdDataAlgoDirect:
        {
            mlo_construct_direct2D construct_params(dxDesc, wDesc, dyDesc, *this, 0); // backward
            construct_params.setStream(&handle);

            std::string network_config;
            construct_params.mloBuildConf_Key(network_config);

            auto&& kernels =
                handle.GetKernels("miopenConvolutionBwdDataAlgoDirect", network_config);
            assert(1 <= kernels.size() && kernels.size() <= 2);

            visit_float(dyDesc.GetType(), [&](auto as_float) {
                float t1 = 0;
                if(kernels[0].GetName() == "gcnAsmConv1x1U")
                {
                    int unused       = 0;
                    int* return_addr = nullptr;

                    int N, C, H, W, K, n_groups;
                    construct_params.getCompiledInParameters(&N, &C, &H, &W, &K, &n_groups);

                    kernels[0](N,
                               C,
                               H,
                               W,
                               K,
                               n_groups,
                               unused,
                               unused,
                               dy,
                               w,
                               (kernels.size() == 2) ? workSpace : dx,
                               return_addr);
                    if(handle.IsProfilingEnabled())
                        t1 += handle.GetKernelTime();

                    if(kernels.size() == 2)
                    {
                        assert(kernels[1].GetName() == "UpSample");

                        /// \todo Initialization is required for upsampling. This leads to small
                        /// perf drop.
                        /// 1: Add kernel (from SetTensor) to the Solution in the Solver.
                        /// 2: Fix UpSample kernel, probably by means of conditional compilation.
                        float zero = 0.f;
                        SetTensor(handle, dxDesc, dx, &zero);
                        if(handle.IsProfilingEnabled())
                            t1 += handle.GetKernelTime();

                        kernels[1](workSpace, dx);
                        if(handle.IsProfilingEnabled())
                            t1 += handle.GetKernelTime();
                    }
                }
                else
                {
                    float padding_val = 0;
                    kernels[0](dy, w, dx, as_float(padding_val));
                    if(handle.IsProfilingEnabled())
                        t1 += handle.GetKernelTime();
                }
                if(handle.IsProfilingEnabled())
                {
                    handle.ResetKernelTime();
                    handle.AccumKernelTime(t1);
                }
            });
            break;
        }

        case miopenConvolutionBwdDataAlgoWinograd:
        {
            mlo_construct_winograd construct_params(
                dxDesc, wDesc, dyDesc, *this, 0); // backward data

            construct_params.setStream(&handle);
            std::string network_config;
            construct_params.mloBuildConf_Key(network_config);

            auto kernel = handle.GetKernel("miopenConvolutionBwdDataAlgoWinograd", network_config);
            /// \todo Copied from ConvolutionDescriptor::FindConvBwdDataAlgorithm()
            static const int F_REVERSE_R = 1 << 0;
            static const int F_REVERSE_S = 1 << 1;
            static const int F_FLIP_K_C  = 1 << 2;
            int flags                    = F_REVERSE_R + F_REVERSE_S + F_FLIP_K_C;
            int reserved                 = 0;
            int* return_addr             = nullptr;
            int N, C, H, W, K, n_groups, out_H, out_W, R, S, pad_H, pad_W;
            construct_params.getCompiledInParameters(
                &N, &C, &H, &W, &K, &n_groups, &out_H, &out_W, &R, &S, &pad_H, &pad_W);
            // clang-format off
            MIOPEN_LOG_I2(" N=" << N << " C=" << C << " H=" << H << " W=" << W << " K=" << K
                    << " n_groups=" << n_groups << " flags=" << flags << " R=" << R << " S=" << S
                    << " pad_H=" << pad_H << " pad_W=" << pad_W << " out_H=" << out_H << " out_W=" << out_W); // clang-format on
            if(kernel.GetName() == "sp3AsmConvRxSU")
            {
                kernel(N,
                       C,
                       H,
                       W,
                       K,
                       n_groups,
                       flags,
                       reserved,
                       dy,
                       w,
                       dx,
                       return_addr,
                       R,
                       S,
                       pad_H,
                       pad_W,
                       out_H,
                       out_W);
            }
            else
            {
                kernel(N, C, H, W, K, n_groups, flags, reserved, dy, w, dx, return_addr);
            }
            break;
        }

        case miopenConvolutionBwdDataAlgoGEMM:
        {
            int in_n, in_c, in_h, in_w;
            std::tie(in_n, in_c, in_h, in_w) = tien<4>(dxDesc.GetLengths());

            int wei_n, wei_h, wei_w;
            std::tie(wei_n, std::ignore, wei_h, wei_w) = tien<4>(wDesc.GetLengths());

            int out_h, out_w;
            std::tie(std::ignore, std::ignore, out_h, out_w) = tien<4>(dyDesc.GetLengths());

            std::string network_config;

#if MIOPEN_USE_GEMM
            if(wei_h == 1 && wei_w == 1 && pad_h == 0 && pad_w == 0 && (u == 2 && v == 2))
            {
                MIOPEN_LOG_FUNCTION("convolution, 1x1, u2xv2");

                float t1 = 0;
                // Initialization required for upsampling in bwd direction
                float zero = 0.f;
                SetTensor(handle, dxDesc, dx, &zero);
                if(handle.IsProfilingEnabled())
                    t1 = handle.GetKernelTime();

                assert(workSpace != nullptr &&
                       workSpaceSize >= BackwardDataGetWorkSpaceSizeGEMMTranspose(dyDesc, dxDesc));

                transpose_NCHW2CNHW(
                    handle, in_n, wei_n, out_h, out_w, out_h, out_w, dy, workSpace, 0, 0, 1, 1);
                if(handle.IsProfilingEnabled())
                    t1 += handle.GetKernelTime();

                // dx = CNHW2NCHW(transpose(w) * NCHW2CNHW(dy))
                GemmDescriptor gemm_desc =
                    CreateGemmDescriptorConvCNHWBwdData(wDesc, dyDesc, dxDesc);

                // dx = CNHW2NCHW(transpose(w) * NCHW2CNHW(dy))
                CallGemm(handle, gemm_desc, w, 0, workSpace, 0, workSpace, dyDesc.GetElementSize());

                if(handle.IsProfilingEnabled())
                    t1 += handle.GetKernelTime();

                transpose_CNHW2NCHW(handle,
                                    in_n,
                                    in_c,
                                    out_h,
                                    out_w,
                                    in_h,
                                    in_w,
                                    workSpace,
                                    dx,
                                    dyDesc.GetElementSize(),
                                    0,
                                    u,
                                    v);
                if(handle.IsProfilingEnabled())
                    t1 += handle.GetKernelTime();

                if(handle.IsProfilingEnabled())
                {
                    handle.ResetKernelTime();
                    handle.AccumKernelTime(t1);
                }
            }
            // 1x1_stride=1 convolutions use GEMM and zero workspace
            else if(wei_h == 1 && wei_w == 1 && pad_h == 0 && pad_w == 0 && (u == 1 && v == 1))
            {
                MIOPEN_LOG_FUNCTION("convolution, 1x1");

                // dx = transpose(w) * dy
                GemmDescriptor gemm_desc =
                    CreateGemmStridedBatchedParamConv1x1BwdData(wDesc, dyDesc, dxDesc);

                // dx = transpose(w) * dy
                CallGemmStridedBatched(handle, gemm_desc, w, 0, dy, 0, dx, 0);
            }
            // if not 1x1
            else
            {
                MIOPEN_LOG_FUNCTION("convolution, non 1x1");

                assert(workSpace != nullptr &&
                       workSpaceSize >= BackwardDataGetWorkSpaceSizeGEMM(handle, wDesc, dyDesc));

                // dx = transpose(w) * dy
                GemmDescriptor gemm_desc = CreateGemmDescriptorConvBwdData(wDesc, dyDesc, dxDesc);

                handle.ResetKernelTime();

                float time_0 = 0;
                float t1     = 0;
                for(int i = 0; i < in_n; i++)
                {
                    int out_offset   = i * wei_n * out_h * out_w;
                    size_t in_offset = i * in_c * in_h * in_w;

                    // dx = transpose(w) * dy
                    CallGemm(handle, gemm_desc, w, 0, dy, out_offset, workSpace, 0);

                    if(handle.IsProfilingEnabled())
                        t1 = handle.GetKernelTime();

                    Col2ImGPU(handle,
                              workSpace,
                              out_h,
                              out_w,
                              wei_h,
                              wei_w,
                              pad_h,
                              pad_w,
                              u,
                              v,
                              dilation_h,
                              dilation_w,
                              in_c,
                              in_h,
                              in_w,
                              dx,
                              in_offset);

                    // Update times for both the kernels
                    if(handle.IsProfilingEnabled())
                    {
                        if(i == in_n - 1)
                            handle.AccumKernelTime(t1 + time_0);
                        else
                            handle.AccumKernelTime(t1);
                        time_0 += handle.GetKernelTime();
                    }
                }
            }
#else
            MIOPEN_THROW("GEMM is not supported");
#endif
        }
#if MIOPEN_USE_GEMM
        break;
#endif

        case miopenConvolutionBwdDataAlgoFFT:
        {
            size_t workspace_fft = BackwardGetWorkSpaceSizeFFT(wDesc, dyDesc, dxDesc);
            if(workSpace != nullptr && workSpaceSize >= workspace_fft)
            {
                bool timed  = handle.IsProfilingEnabled();
                float timev = ExecuteBwdFFTKernel(
                    handle, dyDesc, dy, wDesc, w, dxDesc, dx, workSpace, workSpaceSize, timed);

                if(timed)
                {
                    handle.ResetKernelTime();
                    handle.AccumKernelTime(timev);
                }
            }
        }
        break;

        case miopenTransposeBwdDataAlgoGEMM: break;
        }
    }
    else if(mode == miopenTranspose)
    {
        if(dyDesc.GetLengths()[1] != wDesc.GetLengths()[1])
        {
            MIOPEN_THROW(miopenStatusBadParm);
        }

        int in_n, in_c, in_h, in_w;
        std::tie(in_n, in_c, in_h, in_w) = tien<4>(dxDesc.GetLengths());

        int wei_n, wei_h, wei_w;
        std::tie(std::ignore, wei_n, wei_h, wei_w) = tien<4>(wDesc.GetLengths());

        int out_h, out_w;
        std::tie(std::ignore, std::ignore, out_h, out_w) = tien<4>(dyDesc.GetLengths());

        if(wei_h != 1 || wei_w != 1 || u != 1 || v != 1)
        {
            assert(workSpace != nullptr &&
                   workSpaceSize >= ForwardGetWorkSpaceSizeGEMM(handle, wDesc, dxDesc));
        }

        std::string network_config;
#if MIOPEN_USE_MIOPENGEMM
        CreateGemmGeometryTranBwdData(dyDesc, wDesc, dxDesc, true, network_config);
        GemmGeometry gg = GetGemmGeometry(handle, "miopenTransposeBwdDataAlgoGEMM", network_config);

        float time_0 = 0;
        float t1     = 0;
        for(int i = 0; i < in_n; i++)
        {
            int in_offset = i * in_c * in_h * in_w;
            if(wei_h != 1 || wei_w != 1 || v != 1 || u != 1)
            {
                MIOPEN_LOG_FUNCTION("transpose, non 1x1");

                size_t out_offset = i * wei_n * out_h * out_w;
                Im2ColGPU(handle,
                          dyDesc.GetElementSize(),
                          dy,
                          out_offset,
                          wei_n,
                          out_h,
                          out_w,
                          wei_h,
                          wei_w,
                          in_h,
                          in_w,
                          pad_h,
                          pad_w,
                          u,
                          v,
                          dilation_h,
                          dilation_w,
                          workSpace);
                if(handle.IsProfilingEnabled())
                    t1 = handle.GetKernelTime();

                gg.RunGemm(handle, w, workSpace, dx, 0, 0, in_offset);

                // Update times for both the kernels
                if(handle.IsProfilingEnabled())
                {
                    if(i == in_n - 1)
                        handle.AccumKernelTime(t1 + time_0);
                    else
                        handle.AccumKernelTime(t1);
                    time_0 += handle.GetKernelTime();
                }
            }
            else if(wei_h == 1 && wei_w == 1 && v == 1 && u == 1)
            {
                MIOPEN_LOG_FUNCTION("transpose, 1x1");

                int out_offset = i * wei_n * out_h * out_w;
                gg.RunGemm(handle, w, dy, dx, 0, out_offset, in_offset);
                if(handle.IsProfilingEnabled())
                {
                    if(i == in_n - 1)
                        handle.AccumKernelTime(time_0);
                    time_0 += handle.GetKernelTime();
                }
            }
        }
#else
        MIOPEN_THROW("GEMM is not supported");
#endif
    }
    else if(mode == miopenGroupConv || mode == miopenDepthwise)
    {
        switch(algo)
        {
        case miopenConvolutionBwdDataAlgoDirect:
        {
            mlo_construct_direct2D construct_params(dxDesc, wDesc, dyDesc, *this, 0); // backward
            construct_params.setStream(&handle);

            std::string network_config;
            construct_params.mloBuildConf_Key(network_config);

            auto&& kernels =
                handle.GetKernels("miopenConvolutionBwdDataAlgoDirect", network_config);
            assert(1 <= kernels.size() && kernels.size() <= 2);

            visit_float(dyDesc.GetType(), [&](auto as_float) {
<<<<<<< HEAD
                float t1 = 0;
                if(kernels[0].GetName() == "gcnAsmConv1x1U")
                {
                    int unused       = 0;
                    int* return_addr = nullptr;

                    int N, C, H, W, K, n_groups;
                    construct_params.getCompiledInParameters(&N, &C, &H, &W, &K, &n_groups);

                    kernels[0](N,
                               C,
                               H,
                               W,
                               K,
                               n_groups,
                               unused,
                               unused,
                               dy,
                               w,
                               (kernels.size() == 2) ? workSpace : dx,
                               return_addr);
                    if(handle.IsProfilingEnabled())
                        t1 += handle.GetKernelTime();

                    if(kernels.size() == 2)
                    {
                        assert(kernels[1].GetName() == "UpSample");

                        /// \todo Initialization is required for upsampling. This leads to small
                        /// perf drop.
                        /// 1: Add kernel (from SetTensor) to the Solution in the Solver.
                        /// 2: Fix UpSample kernel, probably by means of conditional
                        /// compilation.
                        float zero = 0.f;
                        SetTensor(handle, dxDesc, dx, &zero);
                        if(handle.IsProfilingEnabled())
                            t1 += handle.GetKernelTime();
=======
                float t1          = 0;
                float padding_val = 0;
                kernels[0](dy, w, dx, as_float(padding_val));
                if(handle.IsProfilingEnabled())
                    t1 += handle.GetKernelTime();
>>>>>>> b83b1f96

                if(handle.IsProfilingEnabled())
                {
                    handle.ResetKernelTime();
                    handle.AccumKernelTime(t1);
                }
            });
            break;
        }

        case miopenConvolutionBwdDataAlgoGEMM:
        {
            int in_n, in_c, in_h, in_w;
            std::tie(in_n, in_c, in_h, in_w) = tien<4>(dxDesc.GetLengths());

            int wei_n, wei_c, wei_h, wei_w;
            std::tie(wei_n, wei_c, wei_h, wei_w) = tien<4>(wDesc.GetLengths());

            int out_h, out_w;
            std::tie(std::ignore, std::ignore, out_h, out_w) = tien<4>(dyDesc.GetLengths());

            std::tie(wei_n, wei_c, wei_h, wei_w) = tien<4>(wDesc.GetLengths());
            if(in_c % group_count != 0 || wei_n % group_count != 0 || group_count > in_c ||
               group_count > wei_n || group_count < 1 ||
               (mode == miopenDepthwise && group_count != in_c))
                MIOPEN_THROW(miopenStatusBadParm, "Invalid group number");
            if(in_c / group_count != wei_c || (mode == miopenDepthwise && wei_c != 1))
                MIOPEN_THROW(miopenStatusBadParm, "Invalid filter channel number");

            std::string network_config;
#if MIOPEN_USE_MIOPENGEMM
            if(wei_h == 1 && wei_w == 1 && pad_h == 0 && pad_w == 0 && (u == 2 && v == 2))
            {
                float t1 = 0;
                // Initialization required for upsampling in bwd direction
                float zero = 0.f;
                SetTensor(handle, dxDesc, dx, &zero);
                if(handle.IsProfilingEnabled())
                    t1 = handle.GetKernelTime();

                assert(workSpace != nullptr &&
                       workSpaceSize >= BackwardDataGetWorkSpaceSizeGEMMTranspose(dyDesc, dxDesc));

                CreateGemmGeometryConvBwdDataCNHW(
                    dyDesc, wDesc, dxDesc, true, network_config, group_count);
                GemmGeometry gg =
                    GetGemmGeometry(handle, "miopenConvolutionBwdDataAlgoGEMM", network_config);

                transpose_NCHW2CNHW(
                    handle, in_n, wei_n, out_h, out_w, out_h, out_w, dy, workSpace, 0, 0, 1, 1);
                if(handle.IsProfilingEnabled())
                    t1 += handle.GetKernelTime();

                size_t x_group_stride = in_n * (in_c / group_count) * out_h * out_w;
                size_t w_group_stride = (wei_n / group_count) * wei_c * wei_h * wei_w;
                size_t y_group_stride = in_n * (wei_n / group_count) * out_h * out_w;
                for(int i = 0; i < group_count; i++)
                {
                    gg.RunGemm(handle,
                               w,
                               workSpace,
                               workSpace,
                               i * w_group_stride,
                               i * y_group_stride,
                               dyDesc.GetElementSize() + i * x_group_stride);
                    if(handle.IsProfilingEnabled())
                        t1 += handle.GetKernelTime();
                }

                transpose_CNHW2NCHW(handle,
                                    in_n,
                                    in_c,
                                    out_h,
                                    out_w,
                                    in_h,
                                    in_w,
                                    workSpace,
                                    dx,
                                    dyDesc.GetElementSize(),
                                    0,
                                    u,
                                    v);
                if(handle.IsProfilingEnabled())
                    t1 += handle.GetKernelTime();

                if(handle.IsProfilingEnabled())
                {
                    handle.ResetKernelTime();
                    handle.AccumKernelTime(t1);
                }
            }
            // 1x1_stride=1 convolutions use GEMM and zero workspace
            else if(wei_h == 1 && wei_w == 1 && pad_h == 0 && pad_w == 0 && (u == 1 && v == 1))
            {
                CreateGemmGeometryConvBwdData(
                    dyDesc, wDesc, dxDesc, true, network_config, group_count);
                GemmGeometry gg =
                    GetGemmGeometry(handle, "miopenConvolutionBwdDataAlgoGEMM", network_config);

                float time_0 = 0;
                for(int i = 0; i < in_n; i++)
                {
                    for(int j = 0; j < group_count; j++)
                    {
                        size_t out_offset =
                            i * wei_n * out_h * out_w + j * (wei_n / group_count) * out_h * out_w;
                        size_t in_offset =
                            i * in_c * in_h * in_w + j * (in_c / group_count) * in_h * in_w;
                        size_t wei_offset = j * (wei_n / group_count) * wei_c * wei_h * wei_w;
                        gg.RunGemm(handle, w, dy, dx, wei_offset, out_offset, in_offset);

                        if(handle.IsProfilingEnabled())
                        {
                            if(i == in_n - 1 && j == group_count - 1)
                                handle.AccumKernelTime(time_0);
                            time_0 += handle.GetKernelTime();
                        }
                    }
                }
            }
            // if not 1x1
            else
            {

                assert(workSpace != nullptr &&
                       workSpaceSize >=
                           (group_count * BackwardDataGetWorkSpaceSizeGEMM(handle, wDesc, dyDesc)));

                CreateGemmGeometryConvBwdData(
                    dyDesc, wDesc, dxDesc, true, network_config, group_count);
                GemmGeometry gg =
                    GetGemmGeometry(handle, "miopenConvolutionBwdDataAlgoGEMM", network_config);

                handle.ResetKernelTime();

                float time_0 = 0;
                float t1     = 0;
                for(int i = 0; i < in_n; i++)
                {
                    size_t in_offset = i * in_c * in_h * in_w;

                    for(int j = 0; j < group_count; j++)
                    {
                        size_t out_offset =
                            i * wei_n * out_h * out_w + j * (wei_n / group_count) * out_h * out_w;
                        size_t wei_offset = j * (wei_n / group_count) * wei_c * wei_h * wei_w;
                        size_t wksp_offset =
                            j * (in_c / group_count) * wei_h * wei_w * out_h * out_w;
                        gg.RunGemm(handle, w, dy, workSpace, wei_offset, out_offset, wksp_offset);

                        if(handle.IsProfilingEnabled())
                            t1 += handle.GetKernelTime();
                    }

                    Col2ImGPU(handle,
                              workSpace,
                              out_h,
                              out_w,
                              wei_h,
                              wei_w,
                              pad_h,
                              pad_w,
                              u,
                              v,
                              dilation_h,
                              dilation_w,
                              in_c,
                              in_h,
                              in_w,
                              dx,
                              in_offset);

                    // Update times for both the kernels
                    if(handle.IsProfilingEnabled())
                    {
                        if(i == in_n - 1)
                            handle.AccumKernelTime(time_0 + t1);
                        time_0 += handle.GetKernelTime();
                    }
                }
            }
#else
            MIOPEN_THROW("GEMM is not supported");
#endif
        }
#if MIOPEN_USE_GEMM
        break;
#endif
        case miopenConvolutionBwdDataAlgoWinograd:
            MIOPEN_THROW("Winograd is not supported for group conv");
        case miopenConvolutionBwdDataAlgoFFT: MIOPEN_THROW("FFT is not supported for group conv");
        case miopenTransposeBwdDataAlgoGEMM:
            MIOPEN_THROW("Transpose conv is not supported for group conv");
        }
    }
    if(miopen::CheckNumericsEnabled() != 0)
    {
        miopen::checkNumericsOutput(handle, dxDesc, dx);
    }
}

template <typename T>
inline float EvaluateWrWDirectSolution(Handle& handle,
                                       const mlo_construct_BwdWrW2D& construct_params,
                                       const miopen::solver::ConvSolution& s,
                                       ConstData_t dy,
                                       ConstData_t x,
                                       Data_t dw,
                                       Data_t workSpace,
                                       const size_t workSpaceSize,
                                       T padding_val)
{
    float elapsed            = 0;
    const auto& kernels_info = s.construction_params;
    assert((s.workspce_sz != 0 && kernels_info.size() == 2) ||
           (s.workspce_sz == 0 && kernels_info.size() == 1));
    std::vector<KernelInvoke> kernels;
    AddKernels(handle, "", "", s, &kernels);
    const auto& k_info = kernels_info[0];
    if(kernels_info.size() == 1)
    {
        if(k_info.kernel_name == "gcnAsmConv3x3WrW" || k_info.kernel_name == "gcnAsmConv1x1WrW")
        {
            int unused       = 0;
            int* return_addr = nullptr;
            int N, C, H, W, K, n_groups;
            construct_params.getCompiledInParameters(&N, &C, &H, &W, &K, &n_groups);
            kernels[0](N, C, H, W, K, n_groups, unused, unused, x, dw, dy, return_addr);
        }
        else
        {
            kernels[0](dy, x, dw, padding_val);
        }
        elapsed = handle.GetKernelTime();
    }
    else
    {
        if(workSpace != nullptr && workSpaceSize >= s.workspce_sz)
        {
            if(k_info.kernel_name == "SubSample") // bwd stride 2
            {
                kernels[0](x, workSpace);
                elapsed = handle.GetKernelTime();
                if(kernels_info[1].kernel_name == "gcnAsmConv1x1WrW")
                {
                    int unused       = 0;
                    int* return_addr = nullptr;
                    int N, C, H, W, K, n_groups;
                    construct_params.getCompiledInParameters(&N, &C, &H, &W, &K, &n_groups);
                    kernels[1](
                        N, C, H, W, K, n_groups, unused, unused, workSpace, dw, dy, return_addr);
                }
                else
                {
                    kernels[1](dy, workSpace, dw, padding_val);
                }
                elapsed += handle.GetKernelTime();
            }
            else
            {
                kernels[0](dy, x, workSpace, padding_val);
                elapsed = handle.GetKernelTime();
                kernels[1](workSpace, dw); // reduction
                elapsed += handle.GetKernelTime();
            }
        }
    }
    return elapsed;
}

// ConvolutionBackwardWeightsGetWorkSpaceSize
// FindBackwardWeightsAlgorithm()
//
void ConvolutionDescriptor::FindConvBwdWeightsAlgorithm(Handle& handle,
                                                        const TensorDescriptor& dyDesc,
                                                        ConstData_t dy,
                                                        const TensorDescriptor& xDesc,
                                                        ConstData_t x,
                                                        const TensorDescriptor& dwDesc,
                                                        ConstData_t dw,
                                                        const int requestAlgoCount,
                                                        int* returnedAlgoCount,
                                                        miopenConvAlgoPerf_t* perfResults,
                                                        Data_t workSpace,
                                                        size_t workSpaceSize,
                                                        bool exhaustiveSearch) const
{
    MIOPEN_LOG_I2("");
    if(x == nullptr || dw == nullptr || dy == nullptr)
        MIOPEN_THROW(miopenStatusBadParm, "Buffers cannot be NULL");
    if(returnedAlgoCount == nullptr)
        MIOPEN_THROW(miopenStatusBadParm, "returnedAlgoCount cannot be nullptr");
    if(perfResults == nullptr)
        MIOPEN_THROW(miopenStatusBadParm, "perfResults cannot be nullptr");
    if(requestAlgoCount < 1)
        MIOPEN_THROW(miopenStatusBadParm, "requestAlgoCount cannot be < 1");

    // create a dummy buffer for use as output for the kernel calls
    // because kernels are called purely for timing purposes
    auto tmp_dw = handle.Create(dwDesc.GetElementSize() * GetTypeSize(dwDesc.GetType()));

    AutoEnableProfiling enableProfiling{handle};

    // < algorith_name, <time, workspace_size> >
    std::vector<PerfField> perf_db;

    // GEMM based
    int in_n, in_c, in_h, in_w;
    std::tie(in_n, in_c, in_h, in_w) = tien<4>(xDesc.GetLengths());

    int wei_n, wei_c, wei_h, wei_w;

    int out_h, out_w;
    std::tie(std::ignore, std::ignore, out_h, out_w) = tien<4>(dyDesc.GetLengths());

    std::string network_config;

    if(mode == miopenTranspose)
    {
#if MIOPEN_USE_MIOPENGEMM
        std::tie(std::ignore, wei_n, wei_h, wei_w) = tien<4>(dwDesc.GetLengths());

        if(dyDesc.GetType() == miopenFloat)
        {
            GemmGeometry gg =
                CreateGemmGeometryConvBwdWeights(xDesc, dyDesc, dwDesc, false, network_config);
            std::size_t workspace_req = BackwardWeightsGetWorkSpaceSizeGEMM(handle, xDesc, dwDesc);

            float time_gemm = 0;

            // 1x1 does not require im2col or workspace
            if(wei_h == 1 && wei_w == 1 && v == 1 && u == 1)
            {
                MIOPEN_LOG_FUNCTION("transpose, 1x1");

                gg.FindSolution(.003, handle, dy, x, tmp_dw.get(), false);
                gg.RunGemm(handle, dy, x, tmp_dw.get(), 0, 0, 0);

                time_gemm = in_n * handle.GetKernelTime();
                perf_db.push_back(PerfField{"miopenConvolutionBwdWeightsAlgoGEMM", time_gemm, 0});
            }
            // if not 1x1
            else if(workSpace != nullptr && workSpaceSize >= workspace_req)
            {
                MIOPEN_LOG_FUNCTION("transpose, non 1x1");

                float time_im2col = 0;
                int out_offset    = 0;
                time_im2col       = Im2ColGPU(handle,
                                        dyDesc.GetElementSize(),
                                        dy,
                                        out_offset,
                                        wei_n,
                                        out_h,
                                        out_w,
                                        wei_h,
                                        wei_w,
                                        in_h,
                                        in_w,
                                        pad_h,
                                        pad_w,
                                        u,
                                        v,
                                        dilation_h,
                                        dilation_w,
                                        workSpace);

                gg.FindSolution(.003, handle, workSpace, x, tmp_dw.get(), false);
                gg.RunGemm(handle, workSpace, x, tmp_dw.get(), 0, 0, 0);
                time_gemm = in_n * (time_im2col + handle.GetKernelTime());
                perf_db.push_back(
                    PerfField{"miopenConvolutionBwdWeightsAlgoGEMM", time_gemm, workspace_req});
            }
        }
#else
        (void)workSpace;     // Suppress warning
        (void)workSpaceSize; // Suppress warning
        (void)workspace_req; // Suppress warning
#endif
    }
    else if(mode == miopenGroupConv || mode == miopenDepthwise)
    {
        std::tie(wei_n, wei_c, wei_h, wei_w) = tien<4>(dwDesc.GetLengths());
        if(in_c % group_count != 0 || wei_n % group_count != 0 || group_count > in_c ||
           group_count > wei_n || group_count < 1 ||
           (mode == miopenDepthwise && group_count != in_c))
            MIOPEN_THROW(miopenStatusBadParm, "Invalid group number");
        if(in_c / group_count != wei_c || (mode == miopenDepthwise && wei_c != 1))
            MIOPEN_THROW(miopenStatusBadParm, "Invalid filter channel number");

#if MIOPEN_USE_MIOPENGEMM
        if(dyDesc.GetType() == miopenFloat)
        {
            GemmGeometry gg = CreateGemmGeometryConvBwdWeights(
                dyDesc, xDesc, dwDesc, false, network_config, group_count);
            std::size_t workspace_req =
                group_count * BackwardWeightsGetWorkSpaceSizeGEMM(handle, dyDesc, dwDesc);
            float time_gemm = 0;

            // 1x1 does not require im2col or workspace
            if(wei_h == 1 && wei_w == 1 && v == 1 && u == 1 && pad_h == 0 && pad_w == 0)
            {
                gg.FindSolution(.003, handle, x, dy, tmp_dw.get(), false);
                gg.RunGemm(handle, x, dy, tmp_dw.get(), 0, 0, 0);

                time_gemm = in_n * group_count * handle.GetKernelTime();
                perf_db.push_back(PerfField{"miopenConvolutionBwdWeightsAlgoGEMM", time_gemm, 0});
            }
            // if not 1x1
            else if(workSpace != nullptr && workSpaceSize >= workspace_req)
            {
                float time_im2col = 0;
                size_t in_offset  = 0;
                time_im2col       = Im2ColGPU(handle,
                                        xDesc.GetElementSize(),
                                        x,
                                        in_offset,
                                        in_c,
                                        in_h,
                                        in_w,
                                        wei_h,
                                        wei_w,
                                        out_h,
                                        out_w,
                                        pad_h,
                                        pad_w,
                                        u,
                                        v,
                                        dilation_h,
                                        dilation_w,
                                        workSpace);

                gg.FindSolution(.003, handle, workSpace, dy, tmp_dw.get(), false);
                gg.RunGemm(handle, workSpace, dy, tmp_dw.get(), 0, 0, 0);
                time_gemm = in_n * (time_im2col + group_count * handle.GetKernelTime());
                perf_db.push_back(
                    PerfField{"miopenConvolutionBwdWeightsAlgoGEMM", time_gemm, workspace_req});
            }
        }
#endif
    }
    else if(mode == miopenConvolution)
    {
        std::tie(wei_n, std::ignore, wei_h, wei_w) = tien<4>(dwDesc.GetLengths());

#if MIOPEN_USE_GEMM
        if(dyDesc.GetType() == miopenFloat)
        {
            // if not 1x1
            if((wei_h != 1 || wei_w != 1 || pad_h != 0 || pad_w != 0 || u != 1 || v != 1) &&
               (workSpace != nullptr &&
                workSpaceSize >= BackwardWeightsGetWorkSpaceSizeGEMM(handle, dyDesc, dwDesc)))
            {
                MIOPEN_LOG_FUNCTION("convolution, non 1x1");

                // dw = dy * transpose(Im2Col(x))
                GemmDescriptor gemm_desc = CreateGemmDescriptorConvBwdWeight(dyDesc, xDesc, dwDesc);

                float time_im2col = 0;
                int in_offset     = 0;
                time_im2col       = Im2ColGPU(handle,
                                        xDesc.GetElementSize(),
                                        x,
                                        in_offset,
                                        in_c,
                                        in_h,
                                        in_w,
                                        wei_h,
                                        wei_w,
                                        out_h,
                                        out_w,
                                        pad_h,
                                        pad_w,
                                        u,
                                        v,
                                        dilation_h,
                                        dilation_w,
                                        workSpace);

                // dw = dy * transpose(Im2Col(x))
                CallGemm(handle, gemm_desc, dy, 0, workSpace, 0, tmp_dw.get(), 0);

                float time_gemm = in_n * (time_im2col + handle.GetKernelTime());
                perf_db.push_back(
                    PerfField{"miopenConvolutionBwdWeightsAlgoGEMM",
                              time_gemm,
                              BackwardWeightsGetWorkSpaceSizeGEMM(handle, dyDesc, dwDesc)});
            }
            // 1x1 does not require im2col or workspace
            else if(wei_h == 1 && wei_w == 1 && pad_h == 0 && pad_w == 0 && (u == 1 && v == 1))
            {
                MIOPEN_LOG_FUNCTION("convolution, 1x1");

                // dw = sum_over_batch(dy[i] * transpose(x[i])), i is batch id
                GemmDescriptor gemm_desc =
                    CreateGemmStridedBatchedParamConv1x1BwdWeight(dyDesc, xDesc, dwDesc);

                // dw = sum_over_batch(dy[i] * transpose(x[i])), i is batch id
                CallGemmStridedBatchedSequential(handle, gemm_desc, dy, 0, x, 0, tmp_dw.get(), 0);

                float time_gemm = handle.GetKernelTime();
                perf_db.push_back(PerfField{"miopenConvolutionBwdWeightsAlgoGEMM", time_gemm, 0});
            }
        }
#endif

        if(dilation_h == 1 && dilation_w == 1)
        {
            if(wei_w >= wei_h && !miopen::IsDisabled(MIOPEN_DEBUG_CONV_DIRECT{}) &&
               IsBwdWeightsDirectSupported(dwDesc))
            {
                mlo_construct_BwdWrW2D construct_params(
                    xDesc, dwDesc, dyDesc, *this, 0); // backward with regards to weights
                construct_params.setDoSearch(exhaustiveSearch);
                construct_params.setStream(&handle);

                construct_params.mloBuildConf_Key(network_config);
                const std::string algorithm_name = "miopenConvolutionBwdWeightsAlgoDirect";

                miopen::solver::ConvSolution selected{miopenStatusUnknownError};
                float best     = std::numeric_limits<float>::max();
                const auto all = FindAllSolutions(construct_params);

                visit_float(dyDesc.GetType(), [&](auto as_float) {
                    for(const auto& sol : all)
                    {
                        /// \todo If there is only one solution available,
                        /// we can avoid wasting time for building kernels with empty
                        /// algorithm_name and network_config.
                        float elapsed = EvaluateWrWDirectSolution(handle,
                                                                  construct_params,
                                                                  sol,
                                                                  dy,
                                                                  x,
                                                                  tmp_dw.get(),
                                                                  workSpace,
                                                                  workSpaceSize,
                                                                  as_float(0.0f));
                        MIOPEN_LOG_I(sol << ": " << elapsed << (elapsed < best ? " < " : " >= ")
                                         << best);
                        if(elapsed < best)
                        {
                            best     = elapsed;
                            selected = sol;
                        }
                    }
                });
                if(selected.Succeeded())
                {
                    AddKernels(handle, algorithm_name, network_config, selected, nullptr);
                    MIOPEN_LOG_I("Selected: " << selected << ": " << best << ", workspce_sz = "
                                              << selected.workspce_sz);
                    perf_db.push_back(PerfField{algorithm_name, best, selected.workspce_sz});
                }
            }
        }
    }

    if(perf_db.empty())
        MIOPEN_THROW("Bwd Weights Convolution cannot be executed due to incorrect params");

    // sort the perf_db
    std::sort(begin(perf_db), end(perf_db));

    // update perfResults
    *returnedAlgoCount = std::min(requestAlgoCount, static_cast<int>(perf_db.size()));

    for(int i = 0; i < *returnedAlgoCount; i++)
    {
        perfResults[i].bwd_weights_algo =
            static_cast<miopenConvBwdWeightsAlgorithm_t>(BwdWeightsAlgoResolver(perf_db[i].name));
        perfResults[i].time   = perf_db[i].time;
        perfResults[i].memory = perf_db[i].workspace;
    }
}

// BackwardWeightsAlgorithm()
void ConvolutionDescriptor::ConvolutionBackwardWeights(Handle& handle,
                                                       const void* alpha,
                                                       const TensorDescriptor& dyDesc,
                                                       ConstData_t dy,
                                                       const TensorDescriptor& xDesc,
                                                       ConstData_t x,
                                                       miopenConvBwdWeightsAlgorithm_t algo,
                                                       const void* beta,
                                                       const TensorDescriptor& dwDesc,
                                                       Data_t dw,
                                                       Data_t workSpace,
                                                       size_t workSpaceSize) const
{
    MIOPEN_LOG_I2("algo = " << algo);
#ifdef NDEBUG
    (void)workSpaceSize; // Suppress warning
#endif

    if(x == nullptr || dw == nullptr || dy == nullptr)
    {
        MIOPEN_THROW(miopenStatusBadParm);
    }
    if(dyDesc.GetSize() != dwDesc.GetSize() || dyDesc.GetSize() != xDesc.GetSize())
    {
        MIOPEN_THROW(miopenStatusBadParm);
    }
    if(dyDesc.GetType() != dwDesc.GetType() || dyDesc.GetType() != xDesc.GetType())
    {
        MIOPEN_THROW(miopenStatusBadParm);
    }
    if(dyDesc.GetLengths()[0] != xDesc.GetLengths()[0])
    {
        MIOPEN_THROW(miopenStatusBadParm);
    }
    if(dyDesc.GetSize() < 3)
    {
        MIOPEN_THROW(miopenStatusBadParm);
    }
    if(!float_equal(*(static_cast<const float*>(alpha)), 1.0) ||
       !float_equal(*(static_cast<const float*>(beta)), 0))
    {
        MIOPEN_THROW("Only alpha=1 and beta=0 is supported");
    }

    if(miopen::CheckNumericsEnabled() != 0)
    {
        miopen::checkNumericsInput(handle, dyDesc, dy);
        miopen::checkNumericsInput(handle, xDesc, x);
        if(!float_equal(*(static_cast<const float*>(beta)), 0))
        {
            miopen::checkNumericsInput(handle, dwDesc, dw);
        }
    }

    int in_n, in_c, in_h, in_w;
    std::tie(in_n, in_c, in_h, in_w) = tien<4>(xDesc.GetLengths());

    int wei_n, wei_c, wei_h, wei_w;

    int out_h, out_w;
    std::tie(std::ignore, std::ignore, out_h, out_w) = tien<4>(dyDesc.GetLengths());

    if(mode == miopenConvolution)
    {
        std::tie(wei_n, std::ignore, wei_h, wei_w) = tien<4>(dwDesc.GetLengths());

        switch(algo)
        {
        case miopenConvolutionBwdWeightsAlgoGEMM: {

#if MIOPEN_USE_GEMM
            // Zeroing out the output buffer
            float zero = 0.0f;
            SetTensor(handle, dwDesc, dw, &zero);

            handle.ResetKernelTime();

            if(wei_h != 1 || wei_w != 1 || pad_h != 0 || pad_w != 0 || u != 1 || v != 1)
            {
                MIOPEN_LOG_FUNCTION("convolution, non 1x1");

                assert(workSpace != nullptr &&
                       workSpaceSize >=
                           BackwardWeightsGetWorkSpaceSizeGEMM(handle, dyDesc, dwDesc));

                // dw = dy * transpose(Im2Col(x))
                GemmDescriptor gemm_desc = CreateGemmDescriptorConvBwdWeight(dyDesc, xDesc, dwDesc);

                float time_0 = 0;
                float t1     = 0;

                for(int i = 0; i < in_n; i++)
                {
                    int out_offset = i * wei_n * out_h * out_w;
                    int in_offset  = i * in_c * in_h * in_w;
                    Im2ColGPU(handle,
                              xDesc.GetElementSize(),
                              x,
                              in_offset,
                              in_c,
                              in_h,
                              in_w,
                              wei_h,
                              wei_w,
                              out_h,
                              out_w,
                              pad_h,
                              pad_w,
                              u,
                              v,
                              dilation_h,
                              dilation_w,
                              workSpace);

                    if(handle.IsProfilingEnabled())
                        t1 = handle.GetKernelTime();

                    // dw = dy * transpose(Im2Col(x))
                    CallGemm(handle, gemm_desc, dy, out_offset, workSpace, 0, dw, 0);

                    // Update times for both the kernels
                    if(handle.IsProfilingEnabled())
                    {
                        if(i == in_n - 1)
                            handle.AccumKernelTime(t1 + time_0);
                        else
                            handle.AccumKernelTime(t1);
                        time_0 += handle.GetKernelTime();
                    }
                }
            }
            else if(wei_h == 1 && wei_w == 1 && pad_h == 0 && pad_w == 0 && (u == 1 && v == 1))
            {
                MIOPEN_LOG_FUNCTION("convolution, 1x1");

                // dw = sum_over_batch(dy[i] * transpose(x[i])), i is batch id
                GemmDescriptor gemm_desc =
                    CreateGemmStridedBatchedParamConv1x1BwdWeight(dyDesc, xDesc, dwDesc);

                // dw = sum_over_batch(dy[i] * transpose(x[i])), i is batch id
                CallGemmStridedBatchedSequential(handle, gemm_desc, dy, 0, x, 0, dw, 0);
            }
#else
            MIOPEN_THROW("GEMM is not supported");
#endif
        }
#if MIOPEN_USE_GEMM
        break;
#endif

        case miopenConvolutionBwdWeightsAlgoDirect:
        {
            if(wei_w >= wei_h)
            {
                mlo_construct_BwdWrW2D construct_params(
                    xDesc, dwDesc, dyDesc, *this, 0); // backward with regards to weights
                construct_params.setStream(&handle);

                visit_float(dyDesc.GetType(), [&](auto as_float) {

                    std::string network_config;
                    construct_params.mloBuildConf_Key(network_config);

                    auto&& kernels =
                        handle.GetKernels("miopenConvolutionBwdWeightsAlgoDirect", network_config);
                    if(kernels.empty())
                        MIOPEN_THROW("No kernels found");
                    auto kernel = kernels[0];

                    handle.ResetKernelTime();

                    if((kernel.GetName() == "gcnAsmConv3x3WrW") ||
                       (kernel.GetName() == "gcnAsmConv1x1WrW"))
                    {
                        assert(kernels.size() == 1);
                        int unused       = 0;
                        int* return_addr = nullptr;
                        int N, C, H, W, K, n_groups;
                        construct_params.getCompiledInParameters(&N, &C, &H, &W, &K, &n_groups);
                        kernel(N, C, H, W, K, n_groups, unused, unused, x, dw, dy, return_addr);
                    }
                    else if(kernels.size() == 1)
                    {
                        float padding_val = 0;
                        kernel(dy, x, dw, as_float(padding_val));
                    }
                    else
                    {
                        assert(kernels.size() == 2);
                        // this pointer needed here as a workaround in gcc 5
                        assert(workSpace != nullptr &&
                               workSpaceSize >= this->BackwardWeightsGetWorkSpaceSizeDirect(
                                                    handle, dyDesc, xDesc, dwDesc));

                        if(kernel.GetName() == "SubSample")
                        {
                            // subsampling kernel
                            kernel(x, workSpace);
                            float time0 = handle.GetKernelTime();

                            // wrw  kernel
                            if(kernels[1].GetName() == "gcnAsmConv1x1WrW")
                            {
                                int unused       = 0;
                                int* return_addr = nullptr;
                                int N, C, H, W, K, n_groups, out_H, out_W;
                                construct_params.getCompiledInParameters(
                                    &N, &C, &H, &W, &K, &n_groups, &out_H, &out_W);
                                // out_H/W are used instead of H/W; see comment in
                                // AsmImgHeight(), conv_asm_dir_BwdWrW1x1.cpp.
                                kernels[1](N,
                                           C,
                                           out_H,
                                           out_W,
                                           K,
                                           n_groups,
                                           unused,
                                           unused,
                                           workSpace,
                                           dw,
                                           dy,
                                           return_addr);
                            }
                            else
                            {
                                float padding_val = 0;
                                kernels[1](dy, workSpace, dw, as_float(padding_val));
                            }

                            handle.AccumKernelTime(time0);
                        }
                        else
                        {
                            float padding_val = 0;
                            kernel(dy, x, workSpace, as_float(padding_val));

                            float time0 = handle.GetKernelTime();
                            // second kernel - reduction
                            kernels[1](workSpace, dw);

                            handle.AccumKernelTime(time0);
                        }
                    }
                });
            }
        }
        break;
        };
    }
    else if(mode == miopenTranspose)
    {
        std::tie(std::ignore, wei_n, wei_h, wei_w) = tien<4>(dwDesc.GetLengths());

        std::string network_config;

        if(wei_h != 1 || wei_w != 1 || v != 1 || u != 1)
        {
            assert(workSpace != nullptr &&
                   workSpaceSize >= BackwardWeightsGetWorkSpaceSizeGEMM(handle, xDesc, dwDesc));
        }

#if MIOPEN_USE_MIOPENGEMM
        CreateGemmGeometryConvBwdWeights(xDesc, dyDesc, dwDesc, false, network_config);
        GemmGeometry gg =
            GetGemmGeometry(handle, "miopenConvolutionBwdWeightsAlgoGEMM", network_config);

        handle.ResetKernelTime();
        float time_0 = 0;
        float t1     = 0;
        for(int i = 0; i < in_n; i++)
        {
            int in_offset = i * in_c * in_h * in_w;
            if(wei_h != 1 || wei_w != 1 || v != 1 || u != 1)
            {
                MIOPEN_LOG_FUNCTION("transpose, non 1x1");

                int out_offset = i * wei_n * out_h * out_w;
                Im2ColGPU(handle,
                          dyDesc.GetElementSize(),
                          dy,
                          out_offset,
                          wei_n,
                          out_h,
                          out_w,
                          wei_h,
                          wei_w,
                          in_h,
                          in_w,
                          pad_h,
                          pad_w,
                          u,
                          v,
                          dilation_h,
                          dilation_w,
                          workSpace);

                if(handle.IsProfilingEnabled())
                    t1 = handle.GetKernelTime();

                gg.RunGemm(handle, workSpace, x, dw, 0, in_offset, 0);

                // Update times for both the kernels
                if(handle.IsProfilingEnabled())
                {
                    if(i == in_n - 1)
                        handle.AccumKernelTime(t1 + time_0);
                    else
                        handle.AccumKernelTime(t1);
                    time_0 += handle.GetKernelTime();
                }
            }
            else if(wei_h == 1 && wei_w == 1 && v == 1 && u == 1)
            {
                MIOPEN_LOG_FUNCTION("transpose, 1x1");

                int out_offset = i * wei_n * out_h * out_w;
                gg.RunGemm(handle, dy, x, dw, out_offset, in_offset, 0);

                if(handle.IsProfilingEnabled())
                {
                    if(i == in_n - 1)
                        handle.AccumKernelTime(time_0);
                    time_0 += handle.GetKernelTime();
                }
            }
        }
#else
        MIOPEN_THROW("GEMM is not supported");
#endif
    }
    else if(mode == miopenGroupConv || mode == miopenDepthwise)
    {
        std::tie(wei_n, wei_c, wei_h, wei_w) = tien<4>(dwDesc.GetLengths());
        if(in_c % group_count != 0 || wei_n % group_count != 0 || group_count > in_c ||
           group_count > wei_n || group_count < 1 ||
           (mode == miopenDepthwise && group_count != in_c))
            MIOPEN_THROW(miopenStatusBadParm, "Invalid group number");
        if(in_c / group_count != wei_c || (mode == miopenDepthwise && wei_c != 1))
            MIOPEN_THROW(miopenStatusBadParm, "Invalid filter channel number");

#if MIOPEN_USE_MIOPENGEMM
        // Zeroing out the output buffer
        float zero = 0.0f;
        SetTensor(handle, dwDesc, dw, &zero);

        std::string network_config;

        if(wei_h != 1 || wei_w != 1 || v != 1 || u != 1)
        {
            assert(workSpace != nullptr &&
                   workSpaceSize >=
                       (group_count * BackwardWeightsGetWorkSpaceSizeGEMM(handle, dyDesc, dwDesc)));
        }

        CreateGemmGeometryConvBwdWeights(dyDesc, xDesc, dwDesc, false, network_config, group_count);
        GemmGeometry gg =
            GetGemmGeometry(handle, "miopenConvolutionBwdWeightsAlgoGEMM", network_config);

        handle.ResetKernelTime();
        float time_0 = 0;
        float t1     = 0;
        for(int i = 0; i < in_n; i++)
        {
            if(wei_h != 1 || wei_w != 1 || v != 1 || u != 1 || pad_h != 0 || pad_w != 0)
            {
                size_t in_offset = i * in_c * in_h * in_w;
                Im2ColGPU(handle,
                          xDesc.GetElementSize(),
                          x,
                          in_offset,
                          in_c,
                          in_h,
                          in_w,
                          wei_h,
                          wei_w,
                          out_h,
                          out_w,
                          pad_h,
                          pad_w,
                          u,
                          v,
                          dilation_h,
                          dilation_w,
                          workSpace);
                if(handle.IsProfilingEnabled())
                    t1 += handle.GetKernelTime();
            }

            for(int j = 0; j < group_count; j++)
            {
                size_t out_offset =
                    i * wei_n * out_h * out_w + j * (wei_n / group_count) * out_h * out_w;
                size_t wei_offset = j * (wei_n / group_count) * wei_c * wei_h * wei_w;
                if(wei_h != 1 || wei_w != 1 || v != 1 || u != 1 || pad_h != 0 || pad_w != 0)
                {
                    size_t wksp_offset = j * (in_c / group_count) * wei_h * wei_w * out_h * out_w;
                    gg.RunGemm(handle, workSpace, dy, dw, wksp_offset, out_offset, wei_offset);

                    // Update times for both the kernels
                    if(handle.IsProfilingEnabled())
                    {
                        if(i == in_n - 1 && j == group_count - 1)
                            handle.AccumKernelTime(t1 + time_0);
                        time_0 += handle.GetKernelTime();
                    }
                }
                else
                {
                    size_t in_offset =
                        i * in_c * in_h * in_w + j * (in_c / group_count) * in_h * in_w;
                    gg.RunGemm(handle, x, dy, dw, in_offset, out_offset, wei_offset);

                    if(handle.IsProfilingEnabled())
                    {
                        if(i == in_n - 1 && j == group_count - 1)
                            handle.AccumKernelTime(time_0);
                        time_0 += handle.GetKernelTime();
                    }
                }
            }
        }
#else
        MIOPEN_THROW("GEMM is not supported");
#endif
    }

    if(miopen::CheckNumericsEnabled() != 0)
    {
        miopen::checkNumericsOutput(handle, dwDesc, dw);
    }
}

void ConvolutionBackwardBias(Handle& handle,
                             const void* alpha,
                             const TensorDescriptor& dyDesc,
                             ConstData_t dy,
                             const void* beta,
                             const TensorDescriptor& dbDesc,
                             Data_t db)
{
    if(dy == nullptr || db == nullptr)
    {
        MIOPEN_THROW(miopenStatusBadParm);
    }
    if(dyDesc.GetLengths()[1] != dbDesc.GetLengths()[1])
    {
        MIOPEN_THROW(miopenStatusBadParm);
    }
    if(!float_equal(*(static_cast<const float*>(alpha)), 1.0) ||
       !float_equal(*(static_cast<const float*>(beta)), 0))
    {
        MIOPEN_THROW("Only alpha=1 and beta=0 is supported");
    }
    if(miopen::CheckNumericsEnabled() != 0)
    {
        miopen::checkNumericsInput(handle, dyDesc, dy);
    }

    int out_n, out_c, out_h, out_w, stride_n, stride_c, stride_h, stride_w;
    std::tie(out_n, out_c, out_h, out_w)             = tien<4>(dyDesc.GetLengths());
    std::tie(stride_n, stride_c, stride_h, stride_w) = tien<4>(dyDesc.GetStrides());
    std::string program_name = "MIOpenConvBwdBias.cl";
    std::string kernel_name  = "MIOpenConvBwdB";

    std::string params;
    size_t lcl_grp_size0 = 256;
    size_t lcl_grp_size1 = 1;
    size_t local_mem_sz  = 256;

    size_t map_size         = out_w * out_h;
    size_t read_unit        = 4;
    size_t map_size_aligned = (map_size + (read_unit - 1)) / read_unit;
    size_t off_pix          = map_size - (map_size / read_unit) * read_unit;

    params = " -DMLO_CONVBWD_GROUP_SZ0=" + std::to_string(lcl_grp_size0);
    params += " -DMLO_CONVBWD_GROUP_SZ1=" + std::to_string(lcl_grp_size1);
    params += " -DMLO_CONVBWDB_LCL_MEMSZ=" + std::to_string(local_mem_sz);
    params += " -DMLO_CONVBWDB_UNITSIZE=" + std::to_string(read_unit);
    params += " -DMLO_OUT_WIDTH=" + std::to_string(out_w);
    params += " -DMLO_OUT_HEIGHT=" + std::to_string(out_h);
    params += " -DMLO_OUT_BATCH_SZ=" + std::to_string(out_n);
    params += " -DMLO_OUT_CHANNEL_STRIDE=" + std::to_string(stride_c);
    params += " -DMLO_OUT_BATCH_STRIDE=" + std::to_string(stride_n);
    params += " -DMLO_WK_SIZE=" + std::to_string(map_size_aligned);
    params += " -DMLO_N_PIX_OFF=" + std::to_string(off_pix);
    if(dyDesc.GetType() == miopenFloat)
    {
        params += " -DMIOPEN_USE_FP16=0 ";
        params += " -DMIOPEN_USE_FP32=1 ";
    }
    else if(dyDesc.GetType() == miopenHalf)
    {
        params += " -DMIOPEN_USE_FP16=1 ";
        params += " -DMIOPEN_USE_FP32=0 ";
    }

    const std::vector<size_t> vld = {lcl_grp_size0, size_t{1}, size_t{1}};
    const std::vector<size_t> vgd = {lcl_grp_size0, static_cast<size_t>(out_c), size_t{1}};

    handle.AddKernel("miopenConvolutionBwdBias", "", program_name, kernel_name, vld, vgd, params)(
        dy, db);

    if(miopen::CheckNumericsEnabled() != 0)
    {
        miopen::checkNumericsOutput(handle, dbDesc, db);
    }
}

} // namespace miopen<|MERGE_RESOLUTION|>--- conflicted
+++ resolved
@@ -315,13 +315,9 @@
     {
     }
 
-<<<<<<< HEAD
     void operator()(DbRecord& record, bool exhaustiveSearch) const
     {
         AutoEnableProfiling enableProfiling{handle};
-=======
-    int wei_n, wei_c, wei_h, wei_w;
->>>>>>> b83b1f96
 
         // create a dummy buffer for use as output for the kernel calls
         // because kernels are called purely for timing purposes
@@ -329,7 +325,13 @@
 
         switch(conv.mode)
         {
-        case miopenTranspose: Transpose(tmp_y, record); break;
+        case miopenTranspose:
+            Transpose(tmp_y, record);
+            break;
+        case miopenGroupConv:
+        case miopenDepthwise: 
+        	DeepwiseAndGroupConv(tmp_y, record, exhaustiveSearch);
+        	break;
         case miopenConvolution: Conv(tmp_y, record, exhaustiveSearch); break;
         }
     }
@@ -421,19 +423,27 @@
         (void)record; // Suppress warning
 #endif
     }
-<<<<<<< HEAD
-
-    void Conv(Allocator::ManageDataPtr& tmp_y, DbRecord& record, bool exhaustiveSearch) const
-=======
-    else if(mode == miopenGroupConv || mode == miopenDepthwise)
-    {
+
+    void DeepwiseAndGroupConv(Allocator::ManageDataPtr& tmp_y, DbRecord& record, bool exhaustiveSearch) const
+    {
+        // GEMM based
+        int in_n, in_c, in_h, in_w;
+        std::tie(in_n, in_c, in_h, in_w) = tien<4>(xDesc.GetLengths());
+
+        int wei_n, wei_c, wei_h, wei_w;
+
+        int out_h, out_w;
+        std::tie(std::ignore, std::ignore, out_h, out_w) = tien<4>(yDesc.GetLengths());
+
         std::tie(wei_n, wei_c, wei_h, wei_w) = tien<4>(wDesc.GetLengths());
-        if(in_c % group_count != 0 || wei_n % group_count != 0 || group_count > in_c ||
-           group_count > wei_n || group_count < 1 ||
-           (mode == miopenDepthwise && group_count != in_c))
+        if(in_c % conv.group_count != 0 || wei_n % conv.group_count != 0 || conv.group_count > in_c ||
+           conv.group_count > wei_n || conv.group_count < 1 ||
+           (conv.mode == miopenDepthwise && conv.group_count != in_c))
             MIOPEN_THROW(miopenStatusBadParm, "Invalid group number");
-        if(in_c / group_count != wei_c || (mode == miopenDepthwise && wei_c != 1))
+        if(in_c / conv.group_count != wei_c || (conv.mode == miopenDepthwise && wei_c != 1))
             MIOPEN_THROW(miopenStatusBadParm, "Invalid filter channel number");
+
+        std::string network_config;
 
 #if MIOPEN_USE_MIOPENGEMM
         if(xDesc.GetType() == miopenFloat)
@@ -449,7 +459,7 @@
                 if(workSpace != nullptr && workSpaceSize >= workspace_req)
                 {
                     GemmGeometry gg = CreateGemmGeometryConvFwdCNHW(
-                        xDesc, wDesc, yDesc, false, network_config, group_count);
+                        xDesc, wDesc, yDesc, false, network_config, conv.group_count);
 
                     transpose_NCHW2CNHW(
                         handle, in_n, in_c, in_h, in_w, out_h, out_w, x, workSpace, 0, 0, v, u);
@@ -458,7 +468,7 @@
                     gg.FindSolution(0.03, handle, workSpace, w, tmp_y.get(), false);
                     size_t x_t_size = in_n * in_c * out_h * out_w;
                     gg.RunGemm(handle, workSpace, w, workSpace, 0, 0, x_t_size);
-                    time_gemm += (group_count * (handle.GetKernelTime()));
+                    time_gemm += (conv.group_count * (handle.GetKernelTime()));
 
                     transpose_CNHW2NCHW(handle,
                                         in_n,
@@ -483,11 +493,11 @@
             else if(wei_h == 1 && wei_w == 1 && pad_h == 0 && pad_w == 0 && (u == 1 && v == 1))
             {
                 GemmGeometry gg = CreateGemmGeometryConvFwd(
-                    xDesc, wDesc, yDesc, false, network_config, group_count);
+                    xDesc, wDesc, yDesc, false, network_config, conv.group_count);
 
                 gg.FindSolution(.003, handle, x, w, tmp_y.get(), false);
                 gg.RunGemm(handle, x, w, tmp_y.get(), 0, 0, 0);
-                time_gemm = in_n * group_count * (handle.GetKernelTime());
+                time_gemm = in_n * conv.group_count * (handle.GetKernelTime());
 
                 perf_db.push_back(PerfField{"miopenConvolutionFwdAlgoGEMM", time_gemm, 0});
             }
@@ -496,7 +506,7 @@
                     workSpaceSize >= ForwardGetWorkSpaceSizeGEMM(handle, wDesc, yDesc))
             {
                 GemmGeometry gg = CreateGemmGeometryConvFwd(
-                    xDesc, wDesc, yDesc, false, network_config, group_count);
+                    xDesc, wDesc, yDesc, false, network_config, conv.group_count);
                 float time_im2col = 0;
                 size_t in_offset  = 0;
                 time_im2col       = Im2ColGPU(handle,
@@ -514,13 +524,13 @@
                                         pad_w,
                                         u,
                                         v,
-                                        dilation_h,
-                                        dilation_w,
+                                        conv.dilation_h,
+                                        conv.dilation_w,
                                         workSpace);
 
                 gg.FindSolution(.003, handle, workSpace, w, tmp_y.get(), false);
                 gg.RunGemm(handle, workSpace, w, tmp_y.get(), 0, 0, 0);
-                time_gemm = in_n * (time_im2col + group_count * handle.GetKernelTime());
+                time_gemm = in_n * (time_im2col + conv.group_count * handle.GetKernelTime());
                 perf_db.push_back(PerfField{"miopenConvolutionFwdAlgoGEMM",
                                             time_gemm,
                                             ForwardGetWorkSpaceSizeGEMM(handle, wDesc, yDesc)});
@@ -530,11 +540,11 @@
         (void)workSpace;     // Suppress warning
         (void)workSpaceSize; // Suppress warning
 #endif
-        if(dilation_h == 1 && dilation_w == 1)
+        if(conv.dilation_h == 1 && conv.dilation_w == 1)
         {
             { // Direct algo
                 ExtraKernelArgs eka;
-                const auto all = FindDataDirectSolutions(
+                const auto all = conv.FindDataDirectSolutions(
                     handle, xDesc, wDesc, yDesc, exhaustiveSearch, true, network_config, eka);
                 miopen::solver::ConvSolution selected{miopenStatusUnknownError};
                 float best = std::numeric_limits<float>::max();
@@ -575,13 +585,14 @@
                     AddKernels(handle, algorithm_name, network_config, selected, nullptr);
                     MIOPEN_LOG_I("Selected: " << selected << ": " << best << ", workspce_sz = "
                                               << selected.workspce_sz);
-                    perf_db.push_back(PerfField{algorithm_name, best, selected.workspce_sz});
-                }
-            }
-        }
-    }
-    else if(mode == miopenConvolution)
->>>>>>> b83b1f96
+                    record.SetValues("miopenConvolutionFwdAlgoGEMM",
+                        FindDbData{"gemm", best, selected.workspce_sz, network_config});
+                }
+            }
+        }
+    }
+
+    void Conv(Allocator::ManageDataPtr& tmp_y, DbRecord& record, bool exhaustiveSearch) const
     {
         int in_n, in_c, in_h, in_w;
         std::tie(in_n, in_c, in_h, in_w) = tien<4>(xDesc.GetLengths());
@@ -897,12 +908,7 @@
     if(requestAlgoCount < 1)
         MIOPEN_THROW(miopenStatusBadParm, "requestAlgoCount cannot be < 1");
 
-    ProblemDescription problem;
-    problem.direction.Set(1);
-    problem.setOutputDescFromMLDesc(yDesc);
-    problem.setInputDescFromMLDesc(xDesc);
-    problem.setWeightDescFromMLDesc(wDesc);
-    problem.setConvDescr(pad_h, pad_w, u, v, dilation_h, dilation_w);
+    ProblemDescription problem(xDesc, wDesc, yDesc, *this, 1);
 
     const auto find_db_path = GetDbPath() + "/" + handle.GetDbPathFilename() + ".cd.fdb.txt";
     Db find_db{find_db_path};
@@ -1742,13 +1748,6 @@
         {
             float time_gemm = 0;
 
-<<<<<<< HEAD
-            // Winograd algo
-            WinogradKernelParams k_p;
-            KernelInvoke kernel_wino;
-            std::string solver;
-            if(FindWinogradKernel(handle, dxDesc, wDesc, dyDesc, k_p, kernel_wino, solver, 0) == 0)
-=======
             // 1x1 does not require col2im or workspace
             if(wei_h == 1 && wei_w == 1 && pad_h == 0 && pad_w == 0 && (u == 2 && v == 2) &&
                workSpace != nullptr &&
@@ -1906,8 +1905,8 @@
             // Winograd algo
             WinogradKernelParams k_p;
             KernelInvoke kernel_wino;
-            if(FindWinogradKernel(handle, dxDesc, wDesc, dyDesc, k_p, kernel_wino, 0) == 0)
->>>>>>> b83b1f96
+            std::string solver;
+            if(FindWinogradKernel(handle, dxDesc, wDesc, dyDesc, k_p, kernel_wino, solver, 0) == 0)
             { // TODO: be more graceful
                 float time_wino = 0;
                 /// \todo Move Flags into Solution.
@@ -1919,7 +1918,6 @@
                 static const int F_REVERSE_R = 1 << 0;
                 /// Reverse indexing of s, s -> S-1-s if set.
                 static const int F_REVERSE_S = 1 << 1;
-<<<<<<< HEAD
                 /// The w ("filter_addr") to be interpreted as float F [C][K][3][3] instead of
                 /// float F [K][C][3][3].
                 static const int F_FLIP_K_C = 1 << 2;
@@ -1930,17 +1928,6 @@
                 /// instead of float D [N][C][H][W] with the following restrictions:
                 ///  - Read several stacks, if (H * W) >= 128 not more than 2, distance at most
                 ///  one
-=======
-                /// The w ("filter_addr") to be interpreted as float F [C][K][3][3] instead of float
-                /// F [K][C][3][3].
-                static const int F_FLIP_K_C = 1 << 2;
-                /// Causes the dy ("data_addr") to be interpreted as float D [C][N][H][W] with the
-                /// following restrictions:
-                ///  - Read several stacks, no restrictions when reading single C
-                ///  - When reading 2x C, ((N * H * W) <= 2^28)
-                /// instead of float D [N][C][H][W] with the following restrictions:
-                ///  - Read several stacks, if (H * W) >= 128 not more than 2, distance at most one
->>>>>>> b83b1f96
                 ///    stack, else  (C * H * W) <= 2^23 and it can do 32 stacks, so
                 ///    (C * H * W) <= 2^28.
                 ///  - Reading 2x C at once not a problem if it can read one.
@@ -2304,7 +2291,8 @@
                         /// \todo Initialization is required for upsampling. This leads to small
                         /// perf drop.
                         /// 1: Add kernel (from SetTensor) to the Solution in the Solver.
-                        /// 2: Fix UpSample kernel, probably by means of conditional compilation.
+                        /// 2: Fix UpSample kernel, probably by means of conditional
+                        /// compilation.
                         float zero = 0.f;
                         SetTensor(handle, dxDesc, dx, &zero);
                         if(handle.IsProfilingEnabled())
@@ -2649,51 +2637,11 @@
             assert(1 <= kernels.size() && kernels.size() <= 2);
 
             visit_float(dyDesc.GetType(), [&](auto as_float) {
-<<<<<<< HEAD
-                float t1 = 0;
-                if(kernels[0].GetName() == "gcnAsmConv1x1U")
-                {
-                    int unused       = 0;
-                    int* return_addr = nullptr;
-
-                    int N, C, H, W, K, n_groups;
-                    construct_params.getCompiledInParameters(&N, &C, &H, &W, &K, &n_groups);
-
-                    kernels[0](N,
-                               C,
-                               H,
-                               W,
-                               K,
-                               n_groups,
-                               unused,
-                               unused,
-                               dy,
-                               w,
-                               (kernels.size() == 2) ? workSpace : dx,
-                               return_addr);
-                    if(handle.IsProfilingEnabled())
-                        t1 += handle.GetKernelTime();
-
-                    if(kernels.size() == 2)
-                    {
-                        assert(kernels[1].GetName() == "UpSample");
-
-                        /// \todo Initialization is required for upsampling. This leads to small
-                        /// perf drop.
-                        /// 1: Add kernel (from SetTensor) to the Solution in the Solver.
-                        /// 2: Fix UpSample kernel, probably by means of conditional
-                        /// compilation.
-                        float zero = 0.f;
-                        SetTensor(handle, dxDesc, dx, &zero);
-                        if(handle.IsProfilingEnabled())
-                            t1 += handle.GetKernelTime();
-=======
                 float t1          = 0;
                 float padding_val = 0;
                 kernels[0](dy, w, dx, as_float(padding_val));
                 if(handle.IsProfilingEnabled())
                     t1 += handle.GetKernelTime();
->>>>>>> b83b1f96
 
                 if(handle.IsProfilingEnabled())
                 {
@@ -3071,7 +3019,7 @@
 #else
         (void)workSpace;     // Suppress warning
         (void)workSpaceSize; // Suppress warning
-        (void)workspace_req; // Suppress warning
+        // (void)workspace_req; // Suppress warning
 #endif
     }
     else if(mode == miopenGroupConv || mode == miopenDepthwise)
