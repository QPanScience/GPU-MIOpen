/*******************************************************************************
 *
 * MIT License
 *
 * Copyright (c) 2020 Advanced Micro Devices, Inc.
 *
 * Permission is hereby granted, free of charge, to any person obtaining a copy
 * of this software and associated documentation files (the "Software"), to deal
 * in the Software without restriction, including without limitation the rights
 * to use, copy, modify, merge, publish, distribute, sublicense, and/or sell
 * copies of the Software, and to permit persons to whom the Software is
 * furnished to do so, subject to the following conditions:
 *
 * The above copyright notice and this permission notice shall be included in all
 * copies or substantial portions of the Software.
 *
 * THE SOFTWARE IS PROVIDED "AS IS", WITHOUT WARRANTY OF ANY KIND, EXPRESS OR
 * IMPLIED, INCLUDING BUT NOT LIMITED TO THE WARRANTIES OF MERCHANTABILITY,
 * FITNESS FOR A PARTICULAR PURPOSE AND NONINFRINGEMENT. IN NO EVENT SHALL THE
 * AUTHORS OR COPYRIGHT HOLDERS BE LIABLE FOR ANY CLAIM, DAMAGES OR OTHER
 * LIABILITY, WHETHER IN AN ACTION OF CONTRACT, TORT OR OTHERWISE, ARISING FROM,
 * OUT OF OR IN CONNECTION WITH THE SOFTWARE OR THE USE OR OTHER DEALINGS IN THE
 * SOFTWARE.
 *
 *******************************************************************************/
#include <miopen/algorithm.hpp>
#include <miopen/conv_algo_name.hpp>
#include <miopen/check_numerics.hpp>
#include <miopen/config.h>
#include <miopen/convolution.hpp>
#include <miopen/conv_algo_name.hpp>
#include <miopen/db.hpp>
#include <miopen/db_record.hpp>
#include <miopen/env.hpp>
#include <miopen/find_db.hpp>
#include <miopen/finddb_kernel_cache_key.hpp>
#include <miopen/find_controls.hpp>
#include <miopen/float_equal.hpp>
#include <miopen/invoker.hpp>
#include <miopen/kernel.hpp>
#include <miopen/solver.hpp>
#include <miopen/tensor_ops.hpp>
#include <miopen/tensor.hpp>
#include <miopen/util.hpp>
#include <miopen/visit_float.hpp>
#include <miopen/datatype.hpp>
#include <miopen/any_solver.hpp>
#include <miopen/conv/tensors.hpp>
#include <miopen/conv/compiled_in_parameters.hpp>
#include <miopen/conv/data_invoke_params.hpp>
#include <miopen/conv/wrw_invoke_params.hpp>

#if MIOPEN_USE_GEMM
#include <miopen/gemm_v2.hpp>
#endif

#include <cassert>
#include <type_traits>

#include <boost/range/adaptors.hpp>

namespace miopen {

MIOPEN_DECLARE_ENV_VAR(MIOPEN_DEBUG_CONV_GEMM)
MIOPEN_DECLARE_ENV_VAR(MIOPEN_DEBUG_CONV_DIRECT)
MIOPEN_DECLARE_ENV_VAR(MIOPEN_DEBUG_CONV_WINOGRAD)
MIOPEN_DECLARE_ENV_VAR(MIOPEN_DEBUG_CONV_IMPLICIT_GEMM)
MIOPEN_DECLARE_ENV_VAR(MIOPEN_CONV_PRECISE_ROCBLAS_TIMING)
MIOPEN_DECLARE_ENV_VAR(MIOPEN_DEBUG_CONV_FFT)
MIOPEN_DECLARE_ENV_VAR(MIOPEN_DEBUG_CONV_IMMED_FALLBACK)

#if MIOPEN_USE_GEMM
#ifdef CPPCHECK
// Keep the value unknown in cppcheck since this can differ between opencl and hip
static bool IsUseRocBlas;
#else
static const bool IsUseRocBlas = (MIOPEN_USE_ROCBLAS == 1);
#endif

static inline bool IsAnyBufferBF16(const TensorDescriptor& xDesc,
                                   const TensorDescriptor& yDesc,
                                   const TensorDescriptor& wDesc)
{
    return xDesc.GetType() == miopenBFloat16 || yDesc.GetType() == miopenBFloat16 ||
           wDesc.GetType() == miopenBFloat16;
}
#endif

size_t GetKernelGlobalWorkDim(const KernelInvoke& kernel, int dim)
{
#if(MIOPEN_BACKEND_HIP)
    return kernel.gdims[dim];
#else
    return kernel.global_work_dim[dim];
#endif
}

size_t GetKernelLocalWorkDim(const KernelInvoke& kernel, int dim)
{
#if(MIOPEN_BACKEND_HIP)
    return kernel.ldims[dim];
#else
    // sometimes local_work_dim = {0,0,0} look in issue #1724
    return kernel.local_work_dim[dim];
#endif
}

static inline void AddKernels(const Handle& handle,
                              const std::string& algorithm_name,
                              const std::string& network_config,
                              const miopen::solver::ConvSolution& s,
                              std::vector<KernelInvoke>* const kernels)
{
    if(!algorithm_name.empty() && !network_config.empty())
    {
        handle.ClearKernels(algorithm_name, network_config);
    }
    else
    {
        assert(algorithm_name.empty() && network_config.empty());
    }
    int i = 0;
    for(auto& k : s.construction_params)
    {
        MIOPEN_LOG_I2(k.kernel_name);
        auto kernel = handle.AddKernel(algorithm_name,
                                       network_config,
                                       k.kernel_file,
                                       k.kernel_name,
                                       k.l_wk,
                                       k.g_wk,
                                       k.comp_options,
                                       i);
        if(kernels != nullptr)
        {
            kernels->push_back(kernel);
        }
        ++i;
    }
}

static inline void ValidateGroupCount(const TensorDescriptor& xDesc,
                                      const TensorDescriptor& wDesc,
                                      const ConvolutionDescriptor& conv)
{
    if(conv.group_count == 1)
    {
        if(xDesc.GetLengths()[1] != wDesc.GetLengths()[1])
            MIOPEN_THROW(miopenStatusBadParm, "Invalid filter channel number");
    }
    if(conv.group_count > 1)
    {
        if(xDesc.GetLengths()[1] % conv.group_count != 0 ||
           wDesc.GetLengths()[0] % conv.group_count != 0 ||
           conv.group_count > xDesc.GetLengths()[1] || conv.group_count > wDesc.GetLengths()[0] ||
           conv.group_count < 1)
            MIOPEN_THROW(miopenStatusBadParm, "Invalid group number");
        if(xDesc.GetLengths()[1] / conv.group_count != wDesc.GetLengths()[1])
            MIOPEN_THROW(miopenStatusBadParm, "Invalid filter channel number");
    }
}

std::vector<miopen::solver::ConvSolution>
ConvolutionDescriptor::FindWinogradSolutions(const ConvolutionContext& ctx) const
{
    if(miopen::IsDisabled(MIOPEN_DEBUG_CONV_WINOGRAD{}))
        return {};
    try
    {
        return FindAllWinogradSolutions(ctx);
    }
    catch(miopen::Exception& ex)
    {
        MIOPEN_LOG_WE(ex.what());
        return {};
    }
}

std::vector<miopen::solver::ConvSolution>
ConvolutionDescriptor::FindDataDirectSolutions(Handle& handle,
                                               const TensorDescriptor& xDesc,
                                               const TensorDescriptor& wDesc,
                                               const TensorDescriptor& yDesc,
                                               bool exhaustiveSearch,
                                               bool isForward,
                                               const ConvolutionUserBuffers& bufs) const
{

    if(miopen::IsDisabled(MIOPEN_DEBUG_CONV_DIRECT{}))
        return {};

    const auto dir = isForward ? conv::Direction::Forward : conv::Direction::BackwardData;
    auto ctx       = ConvolutionContext{xDesc, wDesc, yDesc, *this, dir};
    ctx.skip_solutions_that_take_long_time_to_build_and_have_narrow_coverage =
        miopen::FindMode(ctx).IsFastHybrid();
    ctx.do_search               = exhaustiveSearch;
    ctx.save_srch_req           = true;
    ctx.general_compile_options = "";
    ctx.SetStream(&handle);
    ctx.SetBufs(bufs);
    ctx.DetectRocm();
    ctx.SetupFloats();

    try
    {
        return FindAllDirectSolutions(ctx);
    }
    catch(miopen::Exception& ex)
    {
        MIOPEN_LOG_WE(ex.what());
        return {};
    }
}

std::vector<miopen::solver::ConvSolution>
ConvolutionDescriptor::FindDataImplicitGemmSolutions(Handle& handle,
                                                     const TensorDescriptor& xDesc,
                                                     const TensorDescriptor& wDesc,
                                                     const TensorDescriptor& yDesc,
                                                     bool exhaustiveSearch,
                                                     bool isForward,
                                                     const ConvolutionUserBuffers& bufs) const
{

    if(miopen::IsDisabled(MIOPEN_DEBUG_CONV_IMPLICIT_GEMM{}))
        return {};

    const auto dir = isForward ? conv::Direction::Forward : conv::Direction::BackwardData;
    auto ctx       = ConvolutionContext{xDesc, wDesc, yDesc, *this, dir};

    ctx.skip_solutions_that_take_long_time_to_build_and_have_narrow_coverage =
        miopen::FindMode(ctx).IsFastHybrid();
    ctx.do_search               = exhaustiveSearch;
    ctx.save_srch_req           = true;
    ctx.general_compile_options = "";
    ctx.SetStream(&handle);
    ctx.SetBufs(bufs);
    ctx.DetectRocm();
    ctx.SetupFloats();

    try
    {
        return FindAllImplicitGemmSolutions(ctx);
    }
    catch(miopen::Exception& ex)
    {
        MIOPEN_LOG_WE(ex.what());
        return {};
    }
}

template <class InvokeParams>
static void EvaluateInvokers(Handle& handle,
                             const std::vector<solver::ConvSolution>& solutions,
                             const AlgorithmName& algorithm_name,
                             const NetworkConfig& network_config,
                             const InvokeParams& invoke_ctx,
                             DbRecord& record)
{
    miopen::solver::ConvSolution selected{miopenStatusUnknownError};
    float best = std::numeric_limits<float>::max();
    Invoker best_invoker;

    for(const auto& sol : solutions)
    {
        if(sol.workspce_sz > 0)
        {
            if(invoke_ctx.workSpace == nullptr)
            {
                MIOPEN_LOG_I("Warning: skipping solver <" << sol.solver_id
                                                          << "> due to no workspace provided ("
                                                          << sol.workspce_sz
                                                          << " required)");
                continue;
            }
            if(invoke_ctx.workSpaceSize < sol.workspce_sz)
            {
                MIOPEN_LOG_I("Warning: skipping solver <" << sol.solver_id
                                                          << "> due to insufficient workspace ("
                                                          << invoke_ctx.workSpaceSize
                                                          << " < "
                                                          << sol.workspce_sz
                                                          << ")");
                continue;
            }
        }

        if(!sol.invoker_factory)
            MIOPEN_THROW("Invoker is not provided by solver " + sol.solver_id);

        const auto invoker = handle.PrepareInvoker(*sol.invoker_factory, sol.construction_params);
        invoker(handle, invoke_ctx);
        const auto elapsed = handle.GetKernelTime();

        MIOPEN_LOG_I(sol << ": " << elapsed << (elapsed < best ? " < " : " >= ") << best);
        if(elapsed < best)
        {
            best         = elapsed;
            selected     = sol;
            best_invoker = invoker;
        }
    }

    if(selected.Succeeded())
    {
        handle.RegisterInvoker(best_invoker, network_config, selected.solver_id, algorithm_name);
        MIOPEN_LOG_I(
            "Selected: " << selected << ": " << best << ", workspce_sz = " << selected.workspce_sz);
        record.SetValues(algorithm_name,
                         FindDbData{selected.solver_id,
                                    best,
                                    selected.workspce_sz,
                                    FindDbKCacheKey::MakeUnused(algorithm_name)});
    }
}

static void DirConvFindCore(Handle& handle,
                            const TensorDescriptor& xDesc,
                            ConstData_t x,
                            const TensorDescriptor& wDesc,
                            ConstData_t w,
                            const TensorDescriptor& yDesc,
                            Data_t y,
                            Data_t workSpace,
                            size_t workSpaceSize,
                            const ConvolutionDescriptor& conv,
                            bool exhaustiveSearch,
                            DbRecord& record,
                            const ConvolutionContext& ctx,
                            bool use_winograd_only)
{
    AutoEnableProfiling enableProfiling{handle};
    ValidateGroupCount(xDesc, wDesc, conv);

#if MIOPEN_USE_GEMM
    if(!use_winograd_only && !miopen::IsDisabled(MIOPEN_DEBUG_CONV_GEMM{}) &&
       !(IsAnyBufferBF16(xDesc, yDesc, wDesc) && !IsUseRocBlas))
    { // GEMM algo
        std::size_t in_n, in_c;
        std::tie(in_n, in_c) = tie_pick<0, 1>()(xDesc.GetLengths());

        std::size_t wei_k = wDesc.GetLengths()[0];

        std::size_t spatial_dim = conv.GetSpatialDimension();

        auto in_spatial  = boost::adaptors::slice(xDesc.GetLengths(), 2, 2 + spatial_dim);
        auto wei_spatial = boost::adaptors::slice(wDesc.GetLengths(), 2, 2 + spatial_dim);
        auto out_spatial = boost::adaptors::slice(yDesc.GetLengths(), 2, 2 + spatial_dim);

        float time_gemm           = 0;
        const bool time_precision = (!IsDisabled(MIOPEN_CONV_PRECISE_ROCBLAS_TIMING{}));
        // Use transpose path 1x1, stride=2
        if(conv.GetSpatialDimension() == 2 &&
           miopen::all_of(wei_spatial, [](auto v) { return v == 1; }) &&
           miopen::all_of(conv.GetConvPads(), [](auto v) { return v == 0; }) &&
           miopen::all_of(conv.GetConvStrides(), [](auto v) { return v == 2; }))
        {
            size_t workspace_req = conv.ForwardGetWorkSpaceSizeGEMMTranspose(xDesc, yDesc);
            if(workSpace != nullptr && workSpaceSize >= workspace_req)
            {
                if(conv.group_count > 1)
                {
                    MIOPEN_LOG_FUNCTION("groupconv, 1x1 u2xv2");
                }
                else
                {
                    MIOPEN_LOG_FUNCTION("convolution, 1x1 u2xv2");
                }

                // y = CNHW2NCHW(w * NCHW2CNHW(x))
                transpose_NCHW2CNHW(handle,
                                    in_n,
                                    in_c,
                                    in_spatial[0],
                                    in_spatial[1],
                                    out_spatial[0],
                                    out_spatial[1],
                                    x,
                                    workSpace,
                                    0,
                                    0,
                                    conv.GetConvStrides()[0],
                                    conv.GetConvStrides()[1],
                                    xDesc.GetType());
                time_gemm = handle.GetKernelTime();

                std::size_t out_spatial_size = std::accumulate(out_spatial.begin(),
                                                               out_spatial.end(),
                                                               std::size_t(1),
                                                               std::multiplies<std::size_t>());

                std::size_t x_t_size = in_n * in_c * out_spatial_size;

                std::size_t wksp_offset = 0;
                if(wDesc.GetType() == miopenInt8)
                {
                    wksp_offset = x_t_size;
                    transpose_packed_MN2NM(handle,
                                           in_c,
                                           static_cast<int>(in_n * out_spatial_size),
                                           0,
                                           wksp_offset,
                                           workSpace,
                                           workSpace,
                                           xDesc.GetType());

                    time_gemm += handle.GetKernelTime();

                    x_t_size *= 2;
                }
                if((wDesc.GetType() == miopenInt8 || wDesc.GetType() == miopenInt8x4) &&
                   (yDesc.GetType() == miopenInt32 || yDesc.GetType() == miopenFloat))
                    x_t_size /= 4;

                FindDbKCacheKey kcache_key;

                GemmDescriptor gemm_desc =
                    conv.group_count > 1 ? CreateGemmDescriptorGroupConvCNHWFwd(
                                               wDesc, xDesc, yDesc, conv.group_count)
                                         : CreateGemmDescriptorConvCNHWFwd(wDesc, xDesc, yDesc);

                miopenStatus_t gemm_status =
                    CallGemmTimeMeasure(handle,
                                        gemm_desc,
                                        w,
                                        0,
                                        workSpace,
                                        wksp_offset,
                                        workSpace,
                                        x_t_size,
                                        &kcache_key,
                                        time_precision,
                                        conv.group_count > 1 ? callGemmStridedBatched : callGemm);

                time_gemm += handle.GetKernelTime();

                transpose_CNHW2NCHW(handle,
                                    in_n,
                                    wei_k,
                                    out_spatial[0],
                                    out_spatial[1],
                                    out_spatial[0],
                                    out_spatial[1],
                                    workSpace,
                                    y,
                                    x_t_size,
                                    0,
                                    1,
                                    1,
                                    yDesc.GetType());
                time_gemm += handle.GetKernelTime();

                if((wDesc.GetType() == miopenInt8 || wDesc.GetType() == miopenInt8x4) &&
                   yDesc.GetType() != miopenInt32)
                {
                    TensorDescriptor ygemmDesc(miopenInt32, yDesc.GetLengths(), yDesc.GetStrides());

                    CastTensor(handle, &conv.lowp_quant, ygemmDesc, y, yDesc, y, 0, 0);
                    time_gemm += handle.GetKernelTime();
                }

                if(gemm_status == miopenStatusSuccess)
                    record.SetValues(
                        "miopenConvolutionFwdAlgoGEMM",
                        FindDbData{
                            "gemm", time_gemm, workspace_req, kcache_key}); // Todo: gemm solver id?
            }
        }
        // 1x1_stride=1 with GEMM and zero workspace
        else if(miopen::all_of(wei_spatial, [](auto v) { return v == 1; }) &&
                miopen::all_of(conv.GetConvPads(), [](auto v) { return v == 0; }) &&
                miopen::all_of(conv.GetConvStrides(), [](auto v) { return v == 1; }))
        {
            if(conv.group_count > 1)
            {
                MIOPEN_LOG_FUNCTION("groupconv, 1x1");
            }
            else
            {
                MIOPEN_LOG_FUNCTION("convolution, 1x1");
            }

            // y = w * x
            FindDbKCacheKey kcache_key;
            miopenStatus_t gemm_status = miopenStatusNotInitialized;
            size_t workspace_req       = 0;
            if(wDesc.GetType() == miopenInt8)
            {
                workspace_req            = conv.ForwardGetWorkSpaceSizeGEMM(wDesc, yDesc);
                GemmDescriptor gemm_desc = CreateGemmDescriptorConvFwd(wDesc, xDesc, yDesc);

                std::size_t out_offset      = 0;
                std::size_t in_offset       = 0;
                std::size_t in_spatial_size = std::accumulate(in_spatial.begin(),
                                                              in_spatial.end(),
                                                              std::size_t(1),
                                                              std::multiplies<std::size_t>());
                transpose_packed_MN2NM(
                    handle, in_c, in_spatial_size, in_offset, 0, x, workSpace, xDesc.GetType());

                time_gemm += (in_n * handle.GetKernelTime());

                gemm_status = CallGemmTimeMeasure(handle,
                                                  gemm_desc,
                                                  w,
                                                  0,
                                                  workSpace,
                                                  0,
                                                  y,
                                                  out_offset,
                                                  &kcache_key,
                                                  time_precision,
                                                  callGemm);

                time_gemm += (in_n * handle.GetKernelTime());
            }
            else
            {
                GemmDescriptor gemm_desc =
                    conv.group_count > 1
                        ? CreateGemmDescriptorGroupConvFwd(wDesc, xDesc, yDesc, conv.group_count)
                        : CreateGemmStridedBatchedDescriptorConv1x1Fwd(wDesc, xDesc, yDesc);

                gemm_status = CallGemmTimeMeasure(handle,
                                                  gemm_desc,
                                                  w,
                                                  0,
                                                  x,
                                                  0,
                                                  y,
                                                  0,
                                                  &kcache_key,
                                                  time_precision,
                                                  callGemmStridedBatched);

                time_gemm = handle.GetKernelTime();
                if(conv.group_count > 1)
                    time_gemm *= in_n;
            }

            if((wDesc.GetType() == miopenInt8 || wDesc.GetType() == miopenInt8x4) &&
               yDesc.GetType() != miopenInt32)
            {
                TensorDescriptor ygemmDesc(miopenInt32, yDesc.GetLengths(), yDesc.GetStrides());

                CastTensor(handle, &conv.lowp_quant, ygemmDesc, y, yDesc, y, 0, 0);
                time_gemm += handle.GetKernelTime();
            }

            if(gemm_status == miopenStatusSuccess)
                record.SetValues(
                    "miopenConvolutionFwdAlgoGEMM",
                    FindDbData{
                        "gemm", time_gemm, workspace_req, kcache_key}); // Todo: gemm solver id?
        }
        // if not 1x1
        else if(workSpace != nullptr &&
                workSpaceSize >= (conv.ForwardGetWorkSpaceSizeGEMM(wDesc, yDesc)))
        {
            if(conv.group_count > 1)
            {
                MIOPEN_LOG_FUNCTION("groupconv, non 1x1");
            }
            else
            {
                MIOPEN_LOG_FUNCTION("convolution, non 1x1");
            }

            // y = w * Im2Col(x)
            float time_im2col = 0;
            int in_offset     = 0;
            time_im2col       = Im2ColGPU(handle,
                                    conv.GetSpatialDimension(),
                                    x,
                                    in_offset,
                                    in_c,
                                    in_spatial,
                                    wei_spatial,
                                    out_spatial,
                                    conv.GetConvPads(),
                                    conv.GetConvStrides(),
                                    conv.GetConvDilations(),
                                    workSpace,
                                    xDesc.GetType());

            std::size_t wksp_offset = 0;
            if(wDesc.GetType() == miopenInt8)
            {
                std::size_t wei_spatial_size = std::accumulate(wei_spatial.begin(),
                                                               wei_spatial.end(),
                                                               std::size_t(1),
                                                               std::multiplies<std::size_t>());

                std::size_t out_spatial_size = std::accumulate(out_spatial.begin(),
                                                               out_spatial.end(),
                                                               std::size_t(1),
                                                               std::multiplies<std::size_t>());

                wksp_offset = in_c * wei_spatial_size * out_spatial_size;

                transpose_packed_MN2NM(handle,
                                       static_cast<int>(in_c * wei_spatial_size),
                                       out_spatial_size,
                                       0,
                                       wksp_offset,
                                       workSpace,
                                       workSpace,
                                       xDesc.GetType());
                time_gemm += (in_n * handle.GetKernelTime());
            }

            FindDbKCacheKey kcache_key;

            GemmDescriptor gemm_desc =
                conv.group_count > 1
                    ? CreateGemmDescriptorGroupConvFwd(wDesc, xDesc, yDesc, conv.group_count)
                    : CreateGemmDescriptorConvFwd(wDesc, xDesc, yDesc);

            miopenStatus_t gemm_status = CallGemmTimeMeasure(
                handle,
                gemm_desc,
                w,
                0,
                workSpace,
                wksp_offset,
                y,
                0,
                &kcache_key,
                time_precision,
                conv.group_count > 1 ? callGemmStridedBatched : callGemm,
                (conv.group_count > 1 || wDesc.GetType() == miopenInt8 ||
                 wDesc.GetType() == miopenInt8x4 || wDesc.GetType() == miopenBFloat16)
                    ? GemmBackend_t::miopentensile
                    : GemmBackend_t::miopengemm);

            time_gemm += (in_n * (time_im2col + handle.GetKernelTime()));

            if((wDesc.GetType() == miopenInt8 || wDesc.GetType() == miopenInt8x4) &&
               yDesc.GetType() != miopenInt32)
            {
                TensorDescriptor ygemmDesc(miopenInt32, yDesc.GetLengths(), yDesc.GetStrides());

                CastTensor(handle, &conv.lowp_quant, ygemmDesc, y, yDesc, y, 0, 0);
                time_gemm += handle.GetKernelTime();
            }

            if(gemm_status == miopenStatusSuccess)
                record.SetValues("miopenConvolutionFwdAlgoGEMM",
                                 FindDbData{"gemm",
                                            time_gemm,
                                            (conv.ForwardGetWorkSpaceSizeGEMM(wDesc, yDesc)),
                                            kcache_key}); // Todo: gemm solver id?
        }
    }
#endif

    const auto network_config = ctx.BuildConfKey();
    const auto invoke_ctx =
        conv::DataInvokeParams{{xDesc, x, wDesc, w, yDesc, y}, workSpace, workSpaceSize};

    // Winograd algo
    {
        const auto all = conv.FindWinogradSolutions(ctx);
        PrecompileSolutions(handle, all);
        const auto algorithm_name = AlgorithmName{"miopenConvolutionFwdAlgoWinograd"};
        EvaluateInvokers(handle, all, algorithm_name, network_config, invoke_ctx, record);
    }

    // Direct algo
    if(!use_winograd_only)
    {
        ConvolutionUserBuffers bufs(workSpace, workSpaceSize);
        bufs.SetFwd(x, w, y);
        const auto all =
            conv.FindDataDirectSolutions(handle, xDesc, wDesc, yDesc, exhaustiveSearch, true, bufs);
        PrecompileSolutions(handle, all);
        const auto algorithm_name = AlgorithmName{"miopenConvolutionFwdAlgoDirect"};
        EvaluateInvokers(handle, all, algorithm_name, network_config, invoke_ctx, record);
    }

    // Implicit GEMM algo
    if(!use_winograd_only)
    {
        ConvolutionUserBuffers bufs(workSpace, workSpaceSize);
        bufs.SetFwd(x, w, y);
        const auto all = conv.FindDataImplicitGemmSolutions(
            handle, xDesc, wDesc, yDesc, exhaustiveSearch, true, bufs);
        PrecompileSolutions(handle, all);
        const auto algorithm_name = AlgorithmName{"miopenConvolutionFwdAlgoImplicitGEMM"};
        EvaluateInvokers(handle, all, algorithm_name, network_config, invoke_ctx, record);
    }

    // FFT algo
    if(!use_winograd_only && conv.GetSpatialDimension() == 2 &&
       miopen::all_of(conv.GetConvDilations(), [](auto v) { return v == 1; }) &&
       conv.group_count == 1 && wDesc.GetType() != miopenInt8 && wDesc.GetType() != miopenInt8x4)
    {
        std::vector<KernelInvoke> kernels_fft;
        size_t workspace_fft = conv.ForwardGetWorkSpaceSizeFFT(wDesc, xDesc, yDesc);
        if(conv.FindFwdFFTKernel(
               handle, xDesc, wDesc, yDesc, workspace_fft, kernels_fft, network_config) == 0)
        {
            (void)kernels_fft; // not used now, but needed as fft coverage widens
            if(workSpace != nullptr && workSpaceSize >= workspace_fft)
            {
                float time_fft = conv.ExecuteFwdFFTKernel(handle,
                                                          xDesc,
                                                          x,
                                                          wDesc,
                                                          w,
                                                          yDesc,
                                                          y,
                                                          workSpace,
                                                          workSpaceSize,
                                                          network_config,
                                                          true);
                record.SetValues("miopenConvolutionFwdAlgoFFT",
                                 FindDbData{"fft",
                                            time_fft,
                                            workspace_fft,
                                            {"miopenConvolutionFwdAlgoFFT",
                                             network_config}}); // Todo: fft solver id?
            }
        }
    }
}

void ConvolutionDescriptor::FindConvFwdAlgorithm(Handle& handle,
                                                 const TensorDescriptor& xDesc,
                                                 ConstData_t x,
                                                 const TensorDescriptor& wDesc,
                                                 ConstData_t w,
                                                 const TensorDescriptor& yDesc,
                                                 Data_t y,
                                                 const int requestAlgoCount,
                                                 int* const returnedAlgoCount,
                                                 miopenConvAlgoPerf_t* perfResults,
                                                 Data_t workSpace,
                                                 size_t workSpaceSize,
                                                 bool exhaustiveSearch) const
{
    MIOPEN_LOG_I("requestAlgoCount = " << requestAlgoCount << ", workspace = " << workSpaceSize);
    if(x == nullptr || w == nullptr || y == nullptr)
        MIOPEN_THROW(miopenStatusBadParm, "Buffers cannot be NULL");
    if(returnedAlgoCount == nullptr)
        MIOPEN_THROW(miopenStatusBadParm, "returnedAlgoCount cannot be nullptr");
    if(perfResults == nullptr)
        MIOPEN_THROW(miopenStatusBadParm, "perfResults cannot be nullptr");
    if(requestAlgoCount < 1)
        MIOPEN_THROW(miopenStatusBadParm, "requestAlgoCount cannot be < 1");

    *returnedAlgoCount = 0;

    const ProblemDescription problem(xDesc, wDesc, yDesc, *this, conv::Direction::Forward);

    auto ctx = ConvolutionContext{problem};
    ctx.SetStream(&handle);
    ctx.DetectRocm();
    ConvolutionUserBuffers bufs(workSpace, workSpaceSize);
    bufs.SetFwd(x, w, y);
    ctx.SetBufs(bufs);
    const bool use_winograd_only = IsWinograd3x3SupportedAndFast(ctx);

    std::vector<PerfField> perf_db;

    const miopen::FindMode fm(ctx);
    /// \section ffind_special_cases
    /// Fast Find mode: Let's allow known fast-to-build special cases
    /// (this is only Winograd 3x3 so far) to override switching to Immediate mode.
    /// This minimizes performance drop in Fast Find mode at for free.
    /// Otherwise we can hit Immediate mode fallback (which is just GEMM
    /// right now) in many cases. -- atamazov 21 Nov 2019.
    ///
    /// \todo Revise this (and similar cases) when Immediate mode
    /// will be better elaborated.
    bool use_immediate_solution = false;
    miopenConvSolution_t sol;
    if((fm.IsFast() || fm.IsHybrid()) && !use_winograd_only)
    {
        size_t count;
        GetForwardSolutions(handle, wDesc, xDesc, yDesc, 1, &count, &sol);
        use_immediate_solution = (count > 0) && !(fm.IsHybrid() && sol.time < 0);
        // In Hybrid Find mode, we use Normal Find instead of Immediate fallback kernels.
    }

    if(use_immediate_solution)
    {
        CompileForwardSolution(handle, wDesc, xDesc, yDesc, sol.solution_id);
        /// It is possible to measure actual execution time and return it to the caller.
        /// \todo Consider if we need (and want to spend time) for this.
        const auto id = solver::Id(sol.solution_id);
        perf_db.push_back(
            {id.GetAlgo(conv::Direction::Forward), id.ToString(), sol.time, sol.workspace_size});
    }
    else
    {
        ctx.skip_solutions_that_take_long_time_to_build_and_have_narrow_coverage =
            miopen::FindMode(ctx).IsFastHybrid();
        perf_db = UserFindDbRecord::TryLoad(handle, problem, [&](DbRecord& record) {
            DirConvFindCore(handle,
                            xDesc,
                            x,
                            wDesc,
                            w,
                            yDesc,
                            y,
                            workSpace,
                            workSpaceSize,
                            *this,
                            exhaustiveSearch,
                            record,
                            ctx,
                            use_winograd_only);
        });
    }

    if(perf_db.empty())
        MIOPEN_THROW("Forward Convolution cannot be executed due to incorrect params");

    std::sort(begin(perf_db), end(perf_db));

    for(const auto& entry : perf_db)
        MIOPEN_LOG_I(entry.name << "\t" << entry.time << "\t" << entry.workspace);

    *returnedAlgoCount = std::min(requestAlgoCount, static_cast<int>(perf_db.size()));

    for(int i = 0; i < *returnedAlgoCount; i++)
    {
        perfResults[i].fwd_algo = StringToConvolutionFwdAlgo(perf_db[i].name);
        perfResults[i].time     = perf_db[i].time;
        perfResults[i].memory   = perf_db[i].workspace;
    }

    MIOPEN_LOG_I("FW Chosen Algorithm: " << perf_db[0].solver_id << " , " << perf_db[0].workspace
                                         << ", "
                                         << perf_db[0].time);
}

void ValidateConvTensors(const ConvTensors& tensors)
{
    const auto invalid_buffers =
        tensors.x == nullptr || tensors.w == nullptr || tensors.y == nullptr;

    const auto tensor_sizes_not_matched = tensors.xDesc.GetSize() != tensors.yDesc.GetSize() ||
                                          tensors.xDesc.GetSize() != tensors.wDesc.GetSize();

    const auto tensor_types_not_matched =
        (tensors.xDesc.GetType() != tensors.yDesc.GetType() &&
         tensors.xDesc.GetType() != miopenInt8 && tensors.xDesc.GetType() != miopenInt8x4) ||
        tensors.xDesc.GetType() != tensors.wDesc.GetType();

    // if(xDesc.GetLengths()[1] != wDesc.GetLengths()[1]) {
    //    MIOPEN_THROW(miopenStatusBadParm);
    //}

    const auto x_tensor_invalid = tensors.xDesc.GetSize() < 3;

    const auto bad_parameters =
        invalid_buffers || tensor_sizes_not_matched || tensor_types_not_matched || x_tensor_invalid;

    if(bad_parameters)
        MIOPEN_THROW(miopenStatusBadParm);
}

void ValidateAlphaBeta(const void* alpha, const void* beta)
{
    if(!float_equal(*(static_cast<const float*>(alpha)), 1.0) ||
       !float_equal(*(static_cast<const float*>(beta)), 0))
    {
        MIOPEN_THROW(miopenStatusNotImplemented, "Only alpha=1 and beta=0 is supported");
    }
}

static void ConvForwardCheckNumerics(const Handle& handle,
                                     const ConvFwdTensors& tensors,
                                     std::function<void()>&& worker)
{
    if(!miopen::CheckNumericsEnabled())
    {
        worker();
        return;
    }

    miopen::checkNumericsInput(handle, tensors.xDesc, tensors.x);
    miopen::checkNumericsInput(handle, tensors.wDesc, tensors.w);

    worker();

    miopen::checkNumericsOutput(handle, tensors.yDesc, tensors.y);
}

void ConvolutionDescriptor::ConvolutionForward(Handle& handle,
                                               const void* alpha,
                                               const TensorDescriptor& xDesc,
                                               ConstData_t x,
                                               const TensorDescriptor& wDesc,
                                               ConstData_t w,
                                               miopenConvFwdAlgorithm_t algo,
                                               const void* beta,
                                               const TensorDescriptor& yDesc,
                                               Data_t y,
                                               Data_t workSpace,
                                               size_t workSpaceSize) const
{
    MIOPEN_LOG_I("algo = " << algo << ", workspace = " << workSpaceSize);
    const auto tensors = ConvFwdTensors{xDesc, x, wDesc, w, yDesc, y};
    ValidateConvTensors(tensors);
    ValidateAlphaBeta(alpha, beta);

    if(algo != miopenConvolutionFwdAlgoGEMM &&
       (xDesc.GetType() == miopenInt8 || xDesc.GetType() == miopenInt8x4))
    {
        MIOPEN_THROW(miopenStatusBadParm);
    }

    ConvForwardCheckNumerics(handle, tensors, [&]() {
        ValidateGroupCount(xDesc, wDesc, *this);

        const auto algorithm_name = AlgorithmName{ConvolutionAlgoToDirectionalString(
            static_cast<miopenConvAlgorithm_t>(algo), conv::Direction::Forward)};

        auto ctx =
            ConvolutionContext{xDesc, wDesc, yDesc, *this, conv::Direction::Forward}; // forward
        ctx.SetStream(&handle);
        const auto network_config = ctx.BuildConfKey();
        const auto& invoker       = handle.GetInvoker(network_config, boost::none, algorithm_name);

        if(invoker)
        {
            const auto& invoke_ctx = conv::DataInvokeParams{tensors, workSpace, workSpaceSize};
            (*invoker)(handle, invoke_ctx);
            return;
        }

        switch(algo)
        {
        case miopenConvolutionFwdAlgoDirect:
        case miopenConvolutionFwdAlgoWinograd:
        case miopenConvolutionFwdAlgoImplicitGEMM:
            MIOPEN_THROW("No invoker was registered for convolution forward. Was find executed?");

        case miopenConvolutionFwdAlgoGEMM:
            ConvFwdGemm(handle, tensors, workSpace, workSpaceSize);
            break;

        case miopenConvolutionFwdAlgoFFT:
            ConvFwdFFT(handle, tensors, workSpace, workSpaceSize, network_config);
            break;
        }
    });
}

void ConvolutionDescriptor::ConvFwdGemm(Handle& handle,
                                        const ConvFwdTensors& tensors,
                                        Data_t workSpace,
                                        std::size_t workSpaceSize) const
{
#if MIOPEN_USE_GEMM
    if(miopen::IsDisabled(MIOPEN_DEBUG_CONV_GEMM{}))
    {
        MIOPEN_THROW("GEMM convolution is disabled");
    }
    if(IsAnyBufferBF16(tensors.xDesc, tensors.yDesc, tensors.wDesc) && !IsUseRocBlas)
    {
        MIOPEN_THROW("GEMM convolution is unsupported");
    }

    std::size_t in_n, in_c;
    std::tie(in_n, in_c) = tie_pick<0, 1>()(tensors.xDesc.GetLengths());

    std::size_t wei_k = tensors.wDesc.GetLengths()[0];

    std::size_t spatial_dim = GetSpatialDimension();

    auto in_spatial  = boost::adaptors::slice(tensors.xDesc.GetLengths(), 2, 2 + spatial_dim);
    auto wei_spatial = boost::adaptors::slice(tensors.wDesc.GetLengths(), 2, 2 + spatial_dim);
    auto out_spatial = boost::adaptors::slice(tensors.yDesc.GetLengths(), 2, 2 + spatial_dim);

    // Use transpose path for 1x1, stride=2
    if(GetSpatialDimension() == 2 && miopen::all_of(wei_spatial, [](auto v) { return v == 1; }) &&
       miopen::all_of(GetConvPads(), [](auto v) { return v == 0; }) &&
       miopen::all_of(GetConvStrides(), [](auto v) { return v == 2; }))
    {
        if(group_count > 1)
        {
            MIOPEN_LOG_FUNCTION("groupconv, 1x1 u2xv2");
        }
        else
        {
            MIOPEN_LOG_FUNCTION("convolution, 1x1 u2xv2");
        }

        assert(workSpace != nullptr &&
               workSpaceSize >= ForwardGetWorkSpaceSizeGEMMTranspose(tensors.xDesc, tensors.yDesc));

        float t1 = 0;
        transpose_NCHW2CNHW(handle,
                            in_n,
                            in_c,
                            in_spatial[0],
                            in_spatial[1],
                            out_spatial[0],
                            out_spatial[1],
                            tensors.x,
                            workSpace,
                            0,
                            0,
                            GetConvStrides()[0],
                            GetConvStrides()[1],
                            tensors.xDesc.GetType());
        if(handle.IsProfilingEnabled())
            t1 = handle.GetKernelTime();

        std::size_t out_spatial_size = std::accumulate(
            out_spatial.begin(), out_spatial.end(), std::size_t(1), std::multiplies<std::size_t>());

        std::size_t x_t_size = in_n * in_c * out_spatial_size;

        std::size_t wksp_offset = 0;
        if(tensors.wDesc.GetType() == miopenInt8)
        {
            wksp_offset = x_t_size;

            transpose_packed_MN2NM(handle,
                                   in_c,
                                   static_cast<int>(in_n * out_spatial_size),
                                   0,
                                   wksp_offset,
                                   workSpace,
                                   workSpace,
                                   tensors.xDesc.GetType());
            if(handle.IsProfilingEnabled())
                t1 += handle.GetKernelTime();

            x_t_size *= 2;
        }

        if(tensors.wDesc.GetType() == miopenInt8 || tensors.wDesc.GetType() == miopenInt8x4)
        {
            const auto xts = GetTypeSize(tensors.xDesc.GetType());
            if(xts > 0)
            {
                const auto yts_div_xts = GetTypeSize(tensors.yDesc.GetType()) / xts;
                if(yts_div_xts > 0)
                    x_t_size /= yts_div_xts;
            }
        }

        if(group_count > 1)
        {
            GemmDescriptor gemm_desc = CreateGemmDescriptorGroupConvCNHWFwd(
                tensors.wDesc, tensors.xDesc, tensors.yDesc, group_count);

            CallGemmStridedBatched(
                handle, gemm_desc, tensors.w, 0, workSpace, 0, workSpace, x_t_size, nullptr, false);
        }
        else
        {
            // tensors.y = CNHW2NCHW(tensors.w * NCHW2CNHW(tensors.x))
            GemmDescriptor gemm_desc =
                CreateGemmDescriptorConvCNHWFwd(tensors.wDesc, tensors.xDesc, tensors.yDesc);

            // tensors.y = CNHW2NCHW(tensors.w * NCHW2CNHW(tensors.x))
            CallGemm(handle,
                     gemm_desc,
                     tensors.w,
                     0,
                     workSpace,
                     wksp_offset,
                     workSpace,
                     x_t_size,
                     nullptr,
                     false);
        }
        if(handle.IsProfilingEnabled())
            t1 += handle.GetKernelTime();

        transpose_CNHW2NCHW(handle,
                            in_n,
                            wei_k,
                            out_spatial[0],
                            out_spatial[1],
                            out_spatial[0],
                            out_spatial[1],
                            workSpace,
                            tensors.y,
                            x_t_size,
                            0,
                            1,
                            1,
                            tensors.yDesc.GetType());
        if(handle.IsProfilingEnabled())
            t1 += handle.GetKernelTime();

        if((tensors.wDesc.GetType() == miopenInt8 || tensors.wDesc.GetType() == miopenInt8x4) &&
           tensors.yDesc.GetType() != miopenInt32)
        {
            TensorDescriptor ygemmDesc(
                miopenInt32, tensors.yDesc.GetLengths(), tensors.yDesc.GetStrides());

            CastTensor(handle, &lowp_quant, ygemmDesc, tensors.y, tensors.yDesc, tensors.y, 0, 0);
            if(handle.IsProfilingEnabled())
                t1 += handle.GetKernelTime();
        }

        if(handle.IsProfilingEnabled())
        {
            handle.ResetKernelTime();
            handle.AccumKernelTime(t1);
        }
    }
    else if(miopen::all_of(wei_spatial, [](auto v) { return v == 1; }) &&
            miopen::all_of(GetConvPads(), [](auto v) { return v == 0; }) &&
            miopen::all_of(GetConvStrides(), [](auto v) { return v == 1; }))
    {
        if(group_count > 1)
        {
            MIOPEN_LOG_FUNCTION("groupconv, 1x1");

            GemmDescriptor gemm_desc = CreateGemmDescriptorGroupConvFwd(
                tensors.wDesc, tensors.xDesc, tensors.yDesc, group_count);
            float time_0 = 0;

            std::size_t out_spatial_size = std::accumulate(out_spatial.begin(),
                                                           out_spatial.end(),
                                                           std::size_t(1),
                                                           std::multiplies<std::size_t>());

            std::size_t in_spatial_size = std::accumulate(in_spatial.begin(),
                                                          in_spatial.end(),
                                                          std::size_t(1),
                                                          std::multiplies<std::size_t>());

            for(std::size_t i = 0; i < in_n; i++)
            {
                std::size_t out_offset = i * wei_k * out_spatial_size;

                std::size_t in_offset = i * in_c * in_spatial_size;

                CallGemmStridedBatched(handle,
                                       gemm_desc,
                                       tensors.w,
                                       0,
                                       tensors.x,
                                       in_offset,
                                       tensors.y,
                                       out_offset,
                                       nullptr,
                                       false);
                if(handle.IsProfilingEnabled())
                {
                    if(i == in_n - 1)
                        handle.AccumKernelTime(time_0);
                    time_0 += handle.GetKernelTime();
                }
            }
        }
        else
        {
            MIOPEN_LOG_FUNCTION("convolution, 1x1");
            float time_0 = 0;
            float t1     = 0;

            if(tensors.wDesc.GetType() == miopenInt8)
            {
                GemmDescriptor gemm_desc =
                    CreateGemmDescriptorConvFwd(tensors.wDesc, tensors.xDesc, tensors.yDesc);

                std::size_t out_spatial_size = std::accumulate(out_spatial.begin(),
                                                               out_spatial.end(),
                                                               std::size_t(1),
                                                               std::multiplies<std::size_t>());

                std::size_t in_spatial_size = std::accumulate(in_spatial.begin(),
                                                              in_spatial.end(),
                                                              std::size_t(1),
                                                              std::multiplies<std::size_t>());

                for(std::size_t i = 0; i < in_n; i++)
                {
                    std::size_t out_offset = i * wei_k * out_spatial_size;

                    std::size_t in_offset = i * in_c * in_spatial_size;

                    transpose_packed_MN2NM(handle,
                                           in_c,
                                           in_spatial_size,
                                           in_offset,
                                           0,
                                           tensors.x,
                                           workSpace,
                                           tensors.xDesc.GetType());
                    if(handle.IsProfilingEnabled())
                        t1 += handle.GetKernelTime();

                    CallGemm(handle,
                             gemm_desc,
                             tensors.w,
                             0,
                             workSpace,
                             0,
                             tensors.y,
                             out_offset,
                             nullptr,
                             false);
                    if(handle.IsProfilingEnabled())
                        time_0 += handle.GetKernelTime();
                }
            }
            else
            {
                // tensors.y = tensors.w * tensors.x
                GemmDescriptor gemm_desc = CreateGemmStridedBatchedDescriptorConv1x1Fwd(
                    tensors.wDesc, tensors.xDesc, tensors.yDesc);

                // tensors.y = tensors.w * tensors.x
                CallGemmStridedBatched(
                    handle, gemm_desc, tensors.w, 0, tensors.x, 0, tensors.y, 0, nullptr, false);
                if(handle.IsProfilingEnabled())
                    time_0 += handle.GetKernelTime();
            }

            if((tensors.wDesc.GetType() == miopenInt8 || tensors.wDesc.GetType() == miopenInt8x4) &&
               tensors.yDesc.GetType() != miopenInt32)
            {
                TensorDescriptor ygemmDesc(
                    miopenInt32, tensors.yDesc.GetLengths(), tensors.yDesc.GetStrides());

                CastTensor(
                    handle, &lowp_quant, ygemmDesc, tensors.y, tensors.yDesc, tensors.y, 0, 0);
                if(handle.IsProfilingEnabled())
                    handle.AccumKernelTime(t1 + time_0);
            }
        }
    }
    // if not 1x1
    else
    {
        if(group_count > 1)
        {
            MIOPEN_LOG_FUNCTION("groupconv, non 1x1");
        }
        else
        {
            MIOPEN_LOG_FUNCTION("convolution, non 1x1");
        }
        assert(workSpace != nullptr &&
               workSpaceSize >= (ForwardGetWorkSpaceSizeGEMM(tensors.wDesc, tensors.yDesc)));

        // tensors.y = tensors.w * Im2Col(tensors.x)
        GemmDescriptor gemm_desc{};
        if(group_count > 1)
            gemm_desc = CreateGemmDescriptorGroupConvFwd(
                tensors.wDesc, tensors.xDesc, tensors.yDesc, group_count);
        else
            gemm_desc = CreateGemmDescriptorConvFwd(tensors.wDesc, tensors.xDesc, tensors.yDesc);

        std::size_t out_spatial_size = std::accumulate(
            out_spatial.begin(), out_spatial.end(), std::size_t(1), std::multiplies<std::size_t>());

        std::size_t in_spatial_size = std::accumulate(
            in_spatial.begin(), in_spatial.end(), std::size_t(1), std::multiplies<std::size_t>());

        float time_0 = 0;
        float t1     = 0;
        for(std::size_t i = 0; i < in_n; i++)
        {
            std::size_t out_offset = i * wei_k * out_spatial_size;

            std::size_t in_offset = i * in_c * in_spatial_size;

            Im2ColGPU(handle,
                      GetSpatialDimension(),
                      tensors.x,
                      in_offset,
                      in_c,
                      in_spatial,
                      wei_spatial,
                      out_spatial,
                      GetConvPads(),
                      GetConvStrides(),
                      GetConvDilations(),
                      workSpace,
                      tensors.xDesc.GetType());

            if(handle.IsProfilingEnabled())
                t1 = handle.GetKernelTime();

            std::size_t wksp_offset = 0;
            if(tensors.wDesc.GetType() == miopenInt8)
            {
                std::size_t wei_spatial_size = std::accumulate(wei_spatial.begin(),
                                                               wei_spatial.end(),
                                                               std::size_t(1),
                                                               std::multiplies<std::size_t>());

                wksp_offset = in_c * wei_spatial_size * out_spatial_size;

                transpose_packed_MN2NM(handle,
                                       static_cast<int>(in_c * wei_spatial_size),
                                       out_spatial_size,
                                       0,
                                       wksp_offset,
                                       workSpace,
                                       workSpace,
                                       tensors.xDesc.GetType());

                if(handle.IsProfilingEnabled())
                    t1 += handle.GetKernelTime();
            }

            // tensors.y = tensors.w * Im2Col(tensors.x)
            if(group_count > 1)
                CallGemmStridedBatched(handle,
                                       gemm_desc,
                                       tensors.w,
                                       0,
                                       workSpace,
                                       0,
                                       tensors.y,
                                       out_offset,
                                       nullptr,
                                       false);
            else
                CallGemm(handle,
                         gemm_desc,
                         tensors.w,
                         0,
                         workSpace,
                         wksp_offset,
                         tensors.y,
                         out_offset,
                         nullptr,
                         false,
                         (tensors.wDesc.GetType() == miopenInt8 ||
                          tensors.wDesc.GetType() == miopenInt8x4)
                             ? GemmBackend_t::miopentensile
                             : GemmBackend_t::miopengemm);

            // Update times for both the kernels
            if(handle.IsProfilingEnabled())
            {
                if(i == in_n - 1)
                {
                    handle.AccumKernelTime(t1 + time_0);
                    time_0 = handle.GetKernelTime();
                }
                else
                {
                    handle.AccumKernelTime(t1);
                    time_0 += handle.GetKernelTime();
                }
            }
        }

        if((tensors.wDesc.GetType() == miopenInt8 || tensors.wDesc.GetType() == miopenInt8x4) &&
           tensors.yDesc.GetType() != miopenInt32)
        {
            TensorDescriptor ygemmDesc(
                miopenInt32, tensors.yDesc.GetLengths(), tensors.yDesc.GetStrides());

            CastTensor(handle, &lowp_quant, ygemmDesc, tensors.y, tensors.yDesc, tensors.y, 0, 0);
            if(handle.IsProfilingEnabled())
                handle.AccumKernelTime(time_0);
        }
    }
#ifdef NDEBUG
    (void)workSpaceSize;
#endif
#else
    (void)handle;
    (void)tensors;
    (void)workSpace;
    (void)workSpaceSize;
    MIOPEN_THROW("GEMM is not supported");
#endif
}

void ConvolutionDescriptor::ConvFwdFFT(const Handle& handle,
                                       const ConvFwdTensors& tensors,
                                       Data_t workSpace,
                                       std::size_t workSpaceSize,
                                       const NetworkConfig& kcache_key) const
{
    if(group_count > 1)
        MIOPEN_THROW("FFT is not supported for group conv");

    assert(workSpaceSize >=
           ForwardGetWorkSpaceSizeFFT(tensors.wDesc, tensors.xDesc, tensors.yDesc));

    if(workSpace == nullptr || workSpaceSize == 0)
        MIOPEN_THROW("Error running FFT: none workspace");

    bool timed  = handle.IsProfilingEnabled();
    float timev = ExecuteFwdFFTKernel(handle,
                                      tensors.xDesc,
                                      tensors.x,
                                      tensors.wDesc,
                                      tensors.w,
                                      tensors.yDesc,
                                      tensors.y,
                                      workSpace,
                                      workSpaceSize,
                                      kcache_key,
                                      timed);
    if(timed)
    {
        handle.ResetKernelTime();
        handle.AccumKernelTime(timev);
    }
}

std::size_t ConvolutionDescriptor::GetFwdSolutionCountFallback(const TensorDescriptor& wDesc,
                                                               const TensorDescriptor& xDesc,
                                                               const TensorDescriptor& yDesc) const
{
    // This is needed on fallback path only.
    // Regular (find-db) path have been verified during Find().
    ValidateGroupCount(xDesc, wDesc, *this);

    if(IsGemmApplicableFwd(wDesc, xDesc, yDesc) &&
       !miopen::IsDisabled(MIOPEN_DEBUG_CONV_IMMED_FALLBACK{}))
    {
        MIOPEN_LOG_I("Fallback path, GEMM");
        return 1;
    }
    MIOPEN_LOG_I("Fallback path, GEMM disabled");
    /// When count=0 the reason could be:
    /// * (1) Convolution is not implemented in the library at all, so Find() would fail as
    ///   well. This is case when rc = miopenStatusNotImplemented is correct.
    /// * (2) Variant of the above: Convolution is implemented, but implementation is disabled,
    ///   for example, rocBLAS is not installed or some convolutions are disabled by the
    ///   environment setting.
    /// * (3) There is none relevant record in the find-db and fallback path was unable to
    ///   choose suitable solution.
    ///
    /// We can't distinguish these three cases.
    /// Let's do like Find() does:
    MIOPEN_THROW(miopenStatusNotImplemented,
                 "Requested convolution is not supported or immedate mode fallback has failed.");
}

std::size_t ConvolutionDescriptor::GetBwdSolutionCountFallback(const TensorDescriptor& dyDesc,
                                                               const TensorDescriptor& wDesc,
                                                               const TensorDescriptor& dxDesc) const
{
    ValidateGroupCount(dxDesc, wDesc, *this); // See comment in Forward method.

    if(IsGemmApplicableBwd(dyDesc, wDesc, dxDesc) &&
       !miopen::IsDisabled(MIOPEN_DEBUG_CONV_IMMED_FALLBACK{}))
    {
        MIOPEN_LOG_I("Fallback path, GEMM");
        return 1;
    }
    MIOPEN_LOG_I("Fallback path, GEMM disabled");
    // See comment in Forward method.
    MIOPEN_THROW(miopenStatusNotImplemented,
                 "Requested convolution is not supported or immedate mode fallback has failed.");
}

bool ConvolutionDescriptor::IsGemmApplicableWrw(const TensorDescriptor& dyDesc,
                                                const TensorDescriptor& xDesc,
                                                const TensorDescriptor& dwDesc) const
{
#if MIOPEN_USE_GEMM
    if(!miopen::IsDisabled(MIOPEN_DEBUG_CONV_GEMM{}) &&
       !(IsAnyBufferBF16(xDesc, dyDesc, dwDesc) && !IsUseRocBlas))
    {
        const std::size_t spatial_dim = GetSpatialDimension();
        const auto wei_spatial = boost::adaptors::slice(dwDesc.GetLengths(), 2, 2 + spatial_dim);

        // if not 1x1
        if((miopen::any_of(wei_spatial, [](auto v) { return v != 1; }) ||
            miopen::any_of(GetConvPads(), [](auto v) { return v != 0; }) ||
            miopen::any_of(GetConvStrides(), [](auto v) { return v != 1; })))
            return true;

        if(miopen::any_of(wei_spatial, [](auto v) { return v == 1; }) &&
           miopen::any_of(GetConvPads(), [](auto v) { return v == 0; }) &&
           miopen::any_of(GetConvStrides(), [](auto v) { return v == 1; }))
            return true;

        return false;
    }
#else
    std::ignore = dyDesc;
    std::ignore = xDesc;
    std::ignore = dwDesc;
#endif
    return false;
}

bool ConvolutionDescriptor::IsGemmApplicableFwd(const TensorDescriptor& wDesc,
                                                const TensorDescriptor& xDesc,
                                                const TensorDescriptor& yDesc) const
{
#if MIOPEN_USE_GEMM
    return !miopen::IsDisabled(MIOPEN_DEBUG_CONV_GEMM{}) &&
           !(IsAnyBufferBF16(xDesc, yDesc, wDesc) && !IsUseRocBlas);
#else
    std::ignore = wDesc;
    std::ignore = xDesc;
    std::ignore = yDesc;
    return false;
#endif
}

bool ConvolutionDescriptor::IsGemmApplicableBwd(const TensorDescriptor& dyDesc,
                                                const TensorDescriptor& wDesc,
                                                const TensorDescriptor& dxDesc) const
{
#if MIOPEN_USE_GEMM
    return !miopen::IsDisabled(MIOPEN_DEBUG_CONV_GEMM{}) &&
           !(IsAnyBufferBF16(dxDesc, dyDesc, wDesc) && !IsUseRocBlas);
#else
    std::ignore = dyDesc;
    std::ignore = wDesc;
    std::ignore = dxDesc;
    return false;
#endif
}

std::size_t ConvolutionDescriptor::GetWrwSolutionCountFallback(const TensorDescriptor& dyDesc,
                                                               const TensorDescriptor& xDesc,
                                                               const TensorDescriptor& dwDesc) const
{
    ValidateGroupCount(xDesc, dwDesc, *this); // See comment in Forward method.

    if(IsGemmApplicableWrw(xDesc, dyDesc, dwDesc) &&
       !miopen::IsDisabled(MIOPEN_DEBUG_CONV_IMMED_FALLBACK{}))
    {
        MIOPEN_LOG_I("Fallback path, GEMM");
        return 1;
    }
    MIOPEN_LOG_I("Fallback path, GEMM disabled");
    // See comment in Forward method.
    MIOPEN_THROW(miopenStatusNotImplemented,
                 "Requested convolution is not supported or immedate mode fallback has failed.");
}

std::size_t GetSolutionCount(Handle& handle, const ProblemDescription& problem)
{
    const FindDbRecord fdb_record{handle, problem};
    if(fdb_record.empty())
        return 0;
    return std::distance(fdb_record.begin(), fdb_record.end());
}

std::size_t ConvolutionDescriptor::GetForwardSolutionCount(Handle& handle,
                                                           const TensorDescriptor& wDesc,
                                                           const TensorDescriptor& xDesc,
                                                           const TensorDescriptor& yDesc) const
{
    MIOPEN_LOG_I("");
    const auto problem = ProblemDescription{xDesc, wDesc, yDesc, *this, conv::Direction::Forward};
    const auto n       = GetSolutionCount(handle, problem);
    if(n > 0)
        return n;
    return GetFwdSolutionCountFallback(wDesc, xDesc, yDesc);
}

static inline bool IsAlgorithmDisabled(const miopenConvAlgorithm_t algo)
{
    switch(algo)
    { // clang-format off
    case miopenConvolutionAlgoGEMM:
        return miopen::IsDisabled(MIOPEN_DEBUG_CONV_GEMM{}) || !MIOPEN_USE_GEMM;
    case miopenConvolutionAlgoDirect:
        return miopen::IsDisabled(MIOPEN_DEBUG_CONV_DIRECT{});
    case miopenConvolutionAlgoFFT:
        return miopen::IsDisabled(MIOPEN_DEBUG_CONV_FFT{});
    case miopenConvolutionAlgoWinograd:
        return miopen::IsDisabled(MIOPEN_DEBUG_CONV_WINOGRAD{});
    case miopenConvolutionAlgoImplicitGEMM:
        return miopen::IsDisabled(MIOPEN_DEBUG_CONV_IMPLICIT_GEMM{});
    default: // Disable future algos by default to enforce explicit handling:
        return true;
    } // clang-format on
}

void GetSolutions(Handle& handle,
                  const ProblemDescription& problem,
                  const size_t maxSolutionCount,
                  size_t* solutionCount,
                  miopenConvSolution_t* solutions,
                  std::function<int(const std::string&)>&& algoResolver)
{
    const FindDbRecord fdb_record{handle, problem};

    if(fdb_record.empty())
    {
        *solutionCount = 0;
        return;
    }

    // Read all what we have, then sort and write out up to max asked.
    // Fallback path currently returns only one solution, so no need to sort there.
    struct SortWrapper : miopenConvSolution_t // For emplace and sort.
    {
        SortWrapper(const float& t,
                    const size_t& ws,
                    const uint64_t& id,
                    const miopenConvAlgorithm_t& algo)
            : miopenConvSolution_t{t, ws, id, algo}
        {
        }
        bool operator<(const SortWrapper& other) const { return (time < other.time); }
    };
    std::vector<SortWrapper> interim;
    interim.reserve(maxSolutionCount); // For speed. In most cases we have less entries than asked.

    // Individual Solvers can be enabled/disabled by environment settings.
    // Applicability is also affected by presence of external tools (e.g. assembler)
    // ROCm version, specific features of GPU (like xnack) etc.
    // All the above can be found by calling IsApplicable().
    // We need fully initialized context for this, see below.
    auto ctx = ConvolutionContext{problem};
    ctx.SetStream(&handle);
    ctx.DetectRocm();

    for(const auto& pair : fdb_record)
    {
        const auto algo = static_cast<miopenConvAlgorithm_t>(algoResolver(pair.first));
        if(IsAlgorithmDisabled(algo))
            continue;

        const auto solver_id = solver::Id{pair.second.solver_id};
        // Wrong IDs can't be used to call IsApplicable(), so let's
        // ignore obsolete or invalid IDs read from find-db first.
        if(!solver_id.IsValid())
        {
            // Do not disturb users with warnings unless detailed log is enabled.
            MIOPEN_LOG_I("[Warning] incorrect solver_id: " << pair.second.solver_id);
            continue;
        }
        // gemm and fft are always applicable.
        // These can be disabled/enabled at algorithm level.
        if(!(solver_id == solver::Id::gemm() || solver_id == solver::Id::fft()))
            if(!solver_id.GetSolver().IsApplicable(ctx))
                continue;

        interim.emplace_back(pair.second.time, pair.second.workspace, solver_id.Value(), algo);
    }
    std::sort(begin(interim), end(interim));

    auto i = std::size_t{0};
    for(const auto& entry : interim)
    {
        if(i >= maxSolutionCount)
            break;
        solutions[i] = entry;
        ++i;
    }
    *solutionCount = i;
}

void ConvolutionDescriptor::GetForwardSolutionsFallback(Handle& handle,
                                                        const TensorDescriptor& wDesc,
                                                        const TensorDescriptor& xDesc,
                                                        const TensorDescriptor& yDesc,
                                                        const size_t maxSolutionCount,
                                                        size_t* const solutionCount,
                                                        miopenConvSolution_t* const solutions) const
{
    // This check is needed on fallback path only.
    // Regular (find-db) path have been verified during Find().
    ValidateGroupCount(xDesc, wDesc, *this);
    auto i = std::size_t{0};

    if(IsGemmApplicableFwd(wDesc, xDesc, yDesc) &&
       !miopen::IsDisabled(MIOPEN_DEBUG_CONV_IMMED_FALLBACK{}))
    {
        MIOPEN_LOG_I("Fallback path, GEMM");
        if(i < maxSolutionCount)
        {
            solutions[i].algorithm = miopenConvolutionAlgoGEMM;
            solutions[i].time      = -1.0; /// \todo Evaluate time.
            solutions[i].workspace_size =
                ForwardGetValidWorkSpaceSizeGemm(handle, wDesc, xDesc, yDesc);
            solutions[i].solution_id = solver::Id::gemm().Value();
            ++i;
        }
    }
    else
        MIOPEN_LOG_I("Fallback path, GEMM disabled");

    *solutionCount = i;
}

void ConvolutionDescriptor::GetBwdSolutionsFallback(Handle& /*handle*/,
                                                    const TensorDescriptor& dyDesc,
                                                    const TensorDescriptor& wDesc,
                                                    const TensorDescriptor& dxDesc,
                                                    const size_t maxSolutionCount,
                                                    size_t* const solutionCount,
                                                    miopenConvSolution_t* const solutions) const
{
    ValidateGroupCount(dxDesc, wDesc, *this);
    auto i = std::size_t{0};

    if(IsGemmApplicableBwd(dyDesc, wDesc, dxDesc) &&
       !miopen::IsDisabled(MIOPEN_DEBUG_CONV_IMMED_FALLBACK{}))
    {
        MIOPEN_LOG_I("Fallback path, GEMM");
        if(i < maxSolutionCount)
        {
            solutions[i].algorithm      = miopenConvolutionAlgoGEMM;
            solutions[i].time           = -1.0; /// \todo Evaluate time.
            solutions[i].workspace_size = BackwardGetValidWorkSpaceSizeGemm(dyDesc, wDesc, dxDesc);
            solutions[i].solution_id    = solver::Id::gemm().Value();
            ++i;
        }
    }
    else
        MIOPEN_LOG_I("Fallback path, GEMM disabled");

    *solutionCount = i;
}

void ConvolutionDescriptor::GetWrwSolutionsFallback(Handle& /*handle*/,
                                                    const TensorDescriptor& dyDesc,
                                                    const TensorDescriptor& xDesc,
                                                    const TensorDescriptor& dwDesc,
                                                    const size_t maxSolutionCount,
                                                    size_t* const solutionCount,
                                                    miopenConvSolution_t* const solutions) const
{
    ValidateGroupCount(xDesc, dwDesc, *this);
    auto i = std::size_t{0};

    if(IsGemmApplicableWrw(dyDesc, xDesc, dwDesc) &&
       !miopen::IsDisabled(MIOPEN_DEBUG_CONV_IMMED_FALLBACK{}))
    {
        MIOPEN_LOG_I("Fallback path, GEMM");
        if(i < maxSolutionCount)
        {
            solutions[i].algorithm      = miopenConvolutionAlgoGEMM;
            solutions[i].time           = -1.0; /// \todo Evaluate time.
            solutions[i].workspace_size = WrwGetValidWorkSpaceSizeGemm(dyDesc, xDesc, dwDesc);
            solutions[i].solution_id    = solver::Id::gemm().Value();
            ++i;
        }
    }
    else
        MIOPEN_LOG_I("Fallback path, GEMM disabled");

    *solutionCount = i;
}

void ConvolutionDescriptor::GetForwardSolutions(Handle& handle,
                                                const TensorDescriptor& wDesc,
                                                const TensorDescriptor& xDesc,
                                                const TensorDescriptor& yDesc,
                                                const size_t maxSolutionCount,
                                                size_t* const solutionCount,
                                                miopenConvSolution_t* const solutions) const
{
    MIOPEN_LOG_I("");
    if(solutionCount == nullptr)
        MIOPEN_THROW(miopenStatusBadParm, "solutionCount cannot be nullptr");
    if(solutions == nullptr)
        MIOPEN_THROW(miopenStatusBadParm, "solutions cannot be nullptr");

    const auto problem = ProblemDescription{xDesc, wDesc, yDesc, *this, conv::Direction::Forward};
    GetSolutions(
        handle, problem, maxSolutionCount, solutionCount, solutions, StringToConvolutionFwdAlgo);

    if(*solutionCount == 0)
        GetForwardSolutionsFallback(
            handle, wDesc, xDesc, yDesc, maxSolutionCount, solutionCount, solutions);
}

std::size_t
ConvolutionDescriptor::GetFwdSolutionWorkspaceSizeFallback(Handle& handle,
                                                           const TensorDescriptor& wDesc,
                                                           const TensorDescriptor& xDesc,
                                                           const TensorDescriptor& yDesc,
                                                           solver::Id solver_id) const
{
    ValidateGroupCount(xDesc, wDesc, *this);
    if(solver_id == solver::Id::gemm() && IsGemmApplicableFwd(wDesc, xDesc, yDesc))
    {
        MIOPEN_LOG_I("Fallback path, GEMM");
        return ForwardGetValidWorkSpaceSizeGemm(handle, wDesc, xDesc, yDesc);
    }
    MIOPEN_THROW(miopenStatusNotImplemented);
}

std::size_t
ConvolutionDescriptor::BackwardGetValidWorkSpaceSizeGemm(const TensorDescriptor& dyDesc,
                                                         const TensorDescriptor& wDesc,
                                                         const TensorDescriptor& dxDesc) const
{
    const auto wei_spatial =
        boost::adaptors::slice(wDesc.GetLengths(), 2, 2 + GetSpatialDimension());

    if(GetSpatialDimension() == 2 && miopen::all_of(wei_spatial, [](auto v) { return v == 1; }) &&
       miopen::all_of(GetConvPads(), [](auto v) { return v == 0; }) &&
       miopen::all_of(GetConvStrides(), [](auto v) { return v == 2; }))
        return BackwardDataGetWorkSpaceSizeGEMMTranspose(dyDesc, dxDesc);

    if(miopen::all_of(wei_spatial, [](auto v) { return v == 1; }) &&
       miopen::all_of(GetConvPads(), [](auto v) { return v == 0; }) &&
       miopen::all_of(GetConvStrides(), [](auto v) { return v == 1; }))
        return 0;

    return BackwardDataGetWorkSpaceSizeGEMM(wDesc, dyDesc);
}

std::size_t
ConvolutionDescriptor::GetBwdSolutionWorkspaceSizeFallback(const TensorDescriptor& dyDesc,
                                                           const TensorDescriptor& wDesc,
                                                           const TensorDescriptor& dxDesc,
                                                           solver::Id solver_id) const
{
    ValidateGroupCount(dxDesc, wDesc, *this);
    if(solver_id == solver::Id::gemm() && IsGemmApplicableBwd(dyDesc, wDesc, dxDesc))
    {
        MIOPEN_LOG_I("Fallback path, GEMM");
        return BackwardGetValidWorkSpaceSizeGemm(dyDesc, wDesc, dxDesc);
    }
    MIOPEN_THROW(miopenStatusNotImplemented);
}

std::size_t
ConvolutionDescriptor::GetWrwSolutionWorkspaceSizeFallback(Handle& /*handle*/,
                                                           const TensorDescriptor& dyDesc,
                                                           const TensorDescriptor& xDesc,
                                                           const TensorDescriptor& dwDesc,
                                                           solver::Id solver_id) const
{
    ValidateGroupCount(xDesc, dwDesc, *this);
    if(solver_id == solver::Id::gemm() && IsGemmApplicableWrw(dyDesc, xDesc, dwDesc))
    {
        MIOPEN_LOG_I("Fallback path, GEMM");
        return WrwGetValidWorkSpaceSizeGemm(dyDesc, xDesc, dwDesc);
    }
    MIOPEN_THROW(miopenStatusNotImplemented);
}

std::size_t ConvolutionDescriptor::GetForwardSolutionWorkspaceSize(Handle& handle,
                                                                   const TensorDescriptor& wDesc,
                                                                   const TensorDescriptor& xDesc,
                                                                   const TensorDescriptor& yDesc,
                                                                   solver::Id solver_id) const
{
    MIOPEN_LOG_I("solver_id = " << solver_id.ToString());
    if(!solver_id.IsValid())
        MIOPEN_THROW(miopenStatusBadParm, "invalid solution id = " + solver_id.ToString());
    if(solver_id != solver::Id::gemm() && solver_id != solver::Id::fft())
    {
        auto sol = solver_id.GetSolver();
        auto ctx = ConvolutionContext{xDesc, wDesc, yDesc, *this, conv::Direction::Forward};
        ctx.SetStream(&handle);
        ctx.DetectRocm();
        if(sol.IsApplicable(ctx))
            return sol.GetWorkspaceSize(ctx);
        else
        {
            MIOPEN_THROW(miopenStatusBadParm,
                         "The supplied solution id: " + solver_id.ToString() +
                             " is not applicable to the current problem");
        }
    }
    else if(solver_id == solver::Id::fft())
        return ForwardGetWorkSpaceSizeFFT(wDesc, xDesc, yDesc);
    // handles the GEMM case
    return GetFwdSolutionWorkspaceSizeFallback(handle, wDesc, xDesc, yDesc, solver_id);
}

// Todo: remove when all immediate mode calls will support invokers
static std::vector<KernelInvoke> CompileSolver(const Handle& handle,
                                               ConvolutionContext& ctx,
                                               solver::Id solver_id,
                                               const FindDbKCacheKey& key)
{
    ctx.DetectRocm();
    ctx.SetupFloats();

    const auto solver   = solver_id.GetSolver();
    auto db             = GetDb(ctx);
    const auto solution = solver.FindSolution(ctx, db);

    std::vector<KernelInvoke> kernels;
    AddKernels(handle, key.algorithm_name, key.network_config, solution, &kernels);
    return kernels;
}

static Invoker PrepareInvoker(Handle& handle,
                              ConvolutionContext& ctx,
                              const NetworkConfig& config,
                              solver::Id solver_id,
                              conv::Direction dir)
{
    ctx.DetectRocm();
    ctx.SetupFloats();

    const auto solver = solver_id.GetSolver();
    auto db           = GetDb(ctx);
    auto solution     = solver.FindSolution(ctx, db);
    auto invoker = handle.PrepareInvoker(*solution.invoker_factory, solution.construction_params);

    handle.RegisterInvoker(invoker, config, solver_id, AlgorithmName(solver_id.GetAlgo(dir)));
    return invoker;
}

static Invoker LoadOrPrepareInvoker(Handle& handle,
                                    ConvolutionContext& ctx,
                                    solver::Id solver_id,
                                    conv::Direction dir)
{
    const auto config = ctx.BuildConfKey();
    auto invoker      = handle.GetInvoker(config, solver_id);
    if(invoker)
        return *invoker;
    return PrepareInvoker(handle, ctx, config, solver_id, dir);
}

static bool CheckInvokerSupport(const solver::Id solver_id, conv::Direction dir)
{
    const auto& algo = solver_id.GetAlgo(dir);
    return CheckInvokerSupport(algo);
}

static void CompileSolution(Handle& handle,
                            const solver::Id solver_id,
                            ConvolutionContext& ctx,
                            conv::Direction dir,
                            std::function<void()>&& fft_finder)
{
    if(!solver_id.IsValid())
        MIOPEN_THROW(miopenStatusBadParm, "solver_id = " + solver_id.ToString());

    if(CheckInvokerSupport(solver_id, dir))
    {
        LoadOrPrepareInvoker(handle, ctx, solver_id, dir);
        return;
    }

    // Todo: remove when all finds will use invokers.
    if(solver_id == solver::Id::gemm())
    {
        // Todo: gemm precompilation?
        return;
    }

    const FindDbRecord fdb_record{handle, ctx};
    for(const auto& pair : fdb_record)
    {
        if(solver::Id{pair.second.solver_id} != solver_id)
            continue;

        const auto&& kernels = handle.GetKernels(pair.second.kcache_key.algorithm_name,
                                                 pair.second.kcache_key.network_config);

        if(!kernels.empty())
            return;

        if(solver_id == solver::Id::fft())
        {
            fft_finder();
            return;
        }

        CompileSolver(handle, ctx, solver_id, pair.second.kcache_key);
        return;
    }

    // Todo: solver not found in find-db.
    MIOPEN_THROW(miopenStatusNotImplemented);
}

void ConvolutionDescriptor::CompileForwardSolution(Handle& handle,
                                                   const TensorDescriptor& wDesc,
                                                   const TensorDescriptor& xDesc,
                                                   const TensorDescriptor& yDesc,
                                                   const solver::Id solver_id) const
{
    MIOPEN_LOG_I("solver_id = " << solver_id.ToString());

    auto ctx = ConvolutionContext{xDesc, wDesc, yDesc, *this, conv::Direction::Forward};
    ctx.SetStream(&handle);
    ctx.disable_search_enforce = true;

    CompileSolution(handle, solver_id, ctx, conv::Direction::Forward, [&]() {
        const auto workspace_fft = ForwardGetWorkSpaceSizeFFT(wDesc, xDesc, yDesc);
        std::vector<KernelInvoke> ignore0;
        const auto network_config = ctx.BuildConfKey();
        FindFwdFFTKernel(handle, xDesc, wDesc, yDesc, workspace_fft, ignore0, network_config);
    });
}

void ConvolutionDescriptor::ConvolutionForwardImmediate(Handle& handle,
                                                        const TensorDescriptor& wDesc,
                                                        ConstData_t w,
                                                        const TensorDescriptor& xDesc,
                                                        ConstData_t x,
                                                        const TensorDescriptor& yDesc,
                                                        Data_t y,
                                                        Data_t workSpace,
                                                        const std::size_t workSpaceSize,
                                                        const solver::Id solver_id) const
{
    MIOPEN_LOG_I("solver_id = " << solver_id.ToString() << ", workspace = " << workSpaceSize);
    const auto tensors = ConvFwdTensors{xDesc, x, wDesc, w, yDesc, y};

    ValidateConvTensors(tensors);
    if(!solver_id.IsValid())
        MIOPEN_THROW(miopenStatusBadParm);

    ConvForwardCheckNumerics(handle, tensors, [&]() {
        auto ctx = ConvolutionContext{xDesc, wDesc, yDesc, *this, conv::Direction::Forward};
        ctx.SetStream(&handle);

        if(CheckInvokerSupport(solver_id, conv::Direction::Forward))
        {
            const auto invoker =
                LoadOrPrepareInvoker(handle, ctx, solver_id, conv::Direction::Forward);
            const auto invoke_ctx = conv::DataInvokeParams{tensors, workSpace, workSpaceSize};
            invoker(handle, invoke_ctx);
            return;
        }

        // Todo: remove when all algorithms would support invokers
        if(solver_id == solver::Id::gemm())
        {
            ConvFwdGemm(handle, tensors, workSpace, workSpaceSize);
            return;
        }

        const auto network_config = ctx.BuildConfKey();
        const auto algo_name      = solver_id.GetAlgo(conv::Direction::Forward);
        const auto&& chk_kernels  = handle.GetKernels(algo_name, network_config);
        auto v_chk_kernels = std::vector<KernelInvoke>{chk_kernels.begin(), chk_kernels.end()};

        if(!v_chk_kernels.empty())
        {
            MIOPEN_LOG_I2(
                "Found previously compiled kernels for solution: " << solver_id.ToString());
            if(solver_id == solver::Id::fft())
                ConvFwdFFT(handle, tensors, workSpace, workSpaceSize, network_config);
            else
                MIOPEN_THROW("Invalid algorithm: " + algo_name);
            return;
        }

        const auto problem =
            ProblemDescription{xDesc, wDesc, yDesc, *this, conv::Direction::Forward};
        const FindDbRecord fdb_record{handle, problem};

        for(const auto& pair : fdb_record)
        {
            if(solver::Id{pair.second.solver_id} != solver_id)
                continue;

            const auto&& kernels = handle.GetKernels(pair.second.kcache_key.algorithm_name,
                                                     pair.second.kcache_key.network_config);
            auto v_kernels = std::vector<KernelInvoke>{kernels.begin(), kernels.end()};

            if(solver_id == solver::Id::fft())
            {
                if(v_kernels.empty())
                    FindFwdFFTKernel(
                        handle, xDesc, wDesc, yDesc, workSpaceSize, v_kernels, network_config);
                ConvFwdFFT(handle, tensors, workSpace, workSpaceSize, network_config);
                return;
            }

            MIOPEN_THROW("Invalid algorithm: " + pair.second.kcache_key.algorithm_name);
            return;
        }

        // Todo: solver not found in find-db.
        MIOPEN_THROW(miopenStatusNotImplemented);
    });
}

// FindBackwardDataAlgorithm()
//
void ConvolutionDescriptor::FindConvBwdDataAlgorithm(Handle& handle,
                                                     const TensorDescriptor& dyDesc,
                                                     ConstData_t dy,
                                                     const TensorDescriptor& wDesc,
                                                     ConstData_t w,
                                                     const TensorDescriptor& dxDesc,
                                                     Data_t dx,
                                                     const int requestAlgoCount,
                                                     int* const returnedAlgoCount,
                                                     miopenConvAlgoPerf_t* perfResults,
                                                     Data_t workSpace,
                                                     size_t workSpaceSize,
                                                     bool exhaustiveSearch) const
{
    MIOPEN_LOG_I("requestAlgoCount = " << requestAlgoCount << ", workspace = " << workSpaceSize);
    if(dx == nullptr || w == nullptr || dy == nullptr)
        MIOPEN_THROW(miopenStatusBadParm, "Buffers cannot be NULL");
    if(returnedAlgoCount == nullptr)
        MIOPEN_THROW(miopenStatusBadParm, "returnedAlgoCount cannot be nullptr");
    if(perfResults == nullptr)
        MIOPEN_THROW(miopenStatusBadParm, "perfResults cannot be nullptr");
    if(requestAlgoCount < 1)
        MIOPEN_THROW(miopenStatusBadParm, "requestAlgoCount cannot be < 1");
    if(wDesc.GetType() == miopenInt8)
        MIOPEN_THROW(miopenStatusBadParm);

    *returnedAlgoCount = 0;

    AutoEnableProfiling enableProfiling{handle};

    const ProblemDescription problem(dxDesc, wDesc, dyDesc, *this, conv::Direction::BackwardData);

    const auto use_winograd_only = [&]() {
        auto ctx = ConvolutionContext{problem};
        ctx.SetStream(&handle);
        ctx.DetectRocm();
        return IsWinograd3x3SupportedAndFast(ctx);
    }();

    std::vector<PerfField> perf_db;

    const miopen::FindMode fm(problem);
    /// \ref ffind_special_cases
    bool use_immediate_solution = false;
    miopenConvSolution_t imm_sol;
    if((fm.IsFast() || fm.IsHybrid()) && !use_winograd_only)
    {
        size_t count;
        GetBackwardSolutions(handle, dyDesc, wDesc, dxDesc, 1, &count, &imm_sol);
        use_immediate_solution = (count > 0) && !(fm.IsHybrid() && imm_sol.time < 0);
    }

    if(use_immediate_solution)
    {
        CompileBackwardSolution(handle, dyDesc, wDesc, dxDesc, imm_sol.solution_id);
        const auto id = solver::Id(imm_sol.solution_id);
        perf_db.push_back({id.GetAlgo(conv::Direction::BackwardData),
                           id.ToString(),
                           imm_sol.time,
                           imm_sol.workspace_size});
    }
    else
    {
        perf_db = UserFindDbRecord::TryLoad(handle, problem, [&](DbRecord& record) {
            const auto network_config = problem.BuildConfKey();
            const auto invoke_ctx     = conv::DataInvokeParams{
                {dyDesc, dy, wDesc, w, dxDesc, dx}, workSpace, workSpaceSize};

            // Winograd algo
            {
                ConvolutionUserBuffers bufs(workSpace, workSpaceSize);
                bufs.SetBwd(dx, w, dy);
                auto ctx = ConvolutionContext{problem};
                ctx.skip_solutions_that_take_long_time_to_build_and_have_narrow_coverage =
                    miopen::FindMode(ctx).IsFastHybrid();
                ctx.SetBufs(bufs);
                ctx.SetStream(&handle);
                ctx.DetectRocm();
                const auto all            = FindWinogradSolutions(ctx);
                const auto algorithm_name = AlgorithmName{"miopenConvolutionBwdDataAlgoWinograd"};
                PrecompileSolutions(handle, all);
                EvaluateInvokers(handle, all, algorithm_name, network_config, invoke_ctx, record);
            }

            // Direct algo
            if(!use_winograd_only)
            {
                ConvolutionUserBuffers bufs(workSpace, workSpaceSize);
                bufs.SetBwd(dx, w, dy);
                const auto all = FindDataDirectSolutions(
                    handle, dxDesc, wDesc, dyDesc, exhaustiveSearch, false, bufs);
                const auto algorithm_name = AlgorithmName{"miopenConvolutionBwdDataAlgoDirect"};
                PrecompileSolutions(handle, all);
                EvaluateInvokers(handle, all, algorithm_name, network_config, invoke_ctx, record);
            }

            // Implicit GEMM algo
            if(!use_winograd_only)
            {
                ConvolutionUserBuffers bufs(workSpace, workSpaceSize);
                bufs.SetBwd(dx, w, dy);
                const auto all = this->FindDataImplicitGemmSolutions(
                    handle, dxDesc, wDesc, dyDesc, exhaustiveSearch, false, bufs);
                PrecompileSolutions(handle, all);
                const auto algorithm_name =
                    AlgorithmName{"miopenConvolutionBwdDataAlgoImplicitGEMM"};
                EvaluateInvokers(handle, all, algorithm_name, network_config, invoke_ctx, record);
            }

            if(GetSpatialDimension() == 2 && GetConvDilations()[0] == 1 &&
               GetConvDilations()[1] == 1 && group_count == 1 && !use_winograd_only)
            {
                // FFT algo
                std::vector<KernelInvoke> kernels_fft;
                size_t workspace_fft = BackwardGetWorkSpaceSizeFFT(wDesc, dyDesc, dxDesc);
                if(FindBwdFFTKernel(
                       handle, dyDesc, wDesc, dxDesc, workspace_fft, kernels_fft, network_config) ==
                   0)
                {
                    (void)kernels_fft; // not used now, but needed as fft coverage widens
                    if(workSpace != nullptr && workSpaceSize >= workspace_fft)
                    {
                        float time_fft = ExecuteBwdFFTKernel(handle,
                                                             dyDesc,
                                                             dy,
                                                             wDesc,
                                                             w,
                                                             dxDesc,
                                                             dx,
                                                             workSpace,
                                                             workSpaceSize,
                                                             network_config,
                                                             true);
                        record.SetValues("miopenConvolutionBwdDataAlgoFFT",
                                         FindDbData{
                                             "fft",
                                             time_fft,
                                             workspace_fft,
                                             {"miopenConvolutionBwdDataAlgoFFT", network_config},
                                         });
                    }
                }
            }

#if MIOPEN_USE_GEMM
            if(!use_winograd_only && !miopen::IsDisabled(MIOPEN_DEBUG_CONV_GEMM{}) &&
               !(IsAnyBufferBF16(dxDesc, dyDesc, wDesc) && !IsUseRocBlas))
            { // GEMM based
                ValidateGroupCount(dxDesc, wDesc, *this);

                const bool time_precision = (!IsDisabled(MIOPEN_CONV_PRECISE_ROCBLAS_TIMING{}));

                std::size_t in_n, in_c;
                std::tie(in_n, in_c) = tie_pick<0, 1>()(dxDesc.GetLengths());

                std::size_t wei_k = wDesc.GetLengths()[0];

                std::size_t spatial_dim = GetSpatialDimension();

                auto in_spatial  = boost::adaptors::slice(dxDesc.GetLengths(), 2, 2 + spatial_dim);
                auto wei_spatial = boost::adaptors::slice(wDesc.GetLengths(), 2, 2 + spatial_dim);
                auto out_spatial = boost::adaptors::slice(dyDesc.GetLengths(), 2, 2 + spatial_dim);

                // 1x1 does not require col2im
                if(GetSpatialDimension() == 2 &&
                   miopen::all_of(wei_spatial, [](auto v) { return v == 1; }) &&
                   miopen::all_of(GetConvPads(), [](auto v) { return v == 0; }) &&
                   miopen::all_of(GetConvStrides(), [](auto v) { return v == 2; }) &&
                   workSpace != nullptr &&
                   workSpaceSize >= BackwardDataGetWorkSpaceSizeGEMMTranspose(dyDesc, dxDesc))
                {
                    if(group_count > 1)
                    {
                        MIOPEN_LOG_FUNCTION("groupconv, 1x1 u2xv2");
                    }
                    else
                    {
                        MIOPEN_LOG_FUNCTION("convolution, 1x1 u2xv2");
                    }
                    float time_gemm = 0;

                    // Initialization required for upsampling in bwd direction
                    float zero = 0.f;
                    SetTensor(handle, dxDesc, dx, &zero);
                    time_gemm = handle.GetKernelTime();

                    // dx = CNHW2NCHW(transpose(w) * NCHW2CNHW(dy))
                    transpose_NCHW2CNHW(handle,
                                        in_n,
                                        wei_k,
                                        out_spatial[0],
                                        out_spatial[1],
                                        out_spatial[0],
                                        out_spatial[1],
                                        dy,
                                        workSpace,
                                        0,
                                        0,
                                        1,
                                        1,
                                        dyDesc.GetType());
                    time_gemm += handle.GetKernelTime();

                    GemmDescriptor gemm_desc =
                        group_count > 1
                            ? CreateGemmDescriptorGroupConvCNHWBwdData(
                                  wDesc, dyDesc, dxDesc, group_count)
                            : CreateGemmDescriptorConvCNHWBwdData(wDesc, dyDesc, dxDesc);

                    auto kcache_key = FindDbKCacheKey{};

                    miopenStatus_t gemm_status =
                        CallGemmTimeMeasure(handle,
                                            gemm_desc,
                                            w,
                                            0,
                                            workSpace,
                                            0,
                                            workSpace,
                                            dyDesc.GetElementSize(),
                                            &kcache_key,
                                            time_precision,
                                            group_count > 1 ? callGemmStridedBatched : callGemm);

                    time_gemm += handle.GetKernelTime();

                    transpose_CNHW2NCHW(handle,
                                        in_n,
                                        in_c,
                                        out_spatial[0],
                                        out_spatial[1],
                                        in_spatial[0],
                                        in_spatial[1],
                                        workSpace,
                                        dx,
                                        dyDesc.GetElementSize(),
                                        0,
                                        GetConvStrides()[0],
                                        GetConvStrides()[1],
                                        dyDesc.GetType());
                    time_gemm += handle.GetKernelTime();

                    if(gemm_status == miopenStatusSuccess)
                        record.SetValues(
                            "miopenConvolutionBwdDataAlgoGEMM",
                            FindDbData{"gemm",
                                       time_gemm,
                                       BackwardDataGetWorkSpaceSizeGEMMTranspose(dyDesc, dxDesc),
                                       kcache_key});
                }
                // 1x1_stride=1 convolutions use GEMM and zero workspace
                else if(miopen::all_of(wei_spatial, [](auto v) { return v == 1; }) &&
                        miopen::all_of(GetConvPads(), [](auto v) { return v == 0; }) &&
                        miopen::all_of(GetConvStrides(), [](auto v) { return v == 1; }))
                {
                    if(group_count > 1)
                    {
                        MIOPEN_LOG_FUNCTION("groupconv, 1x1");
                    }
                    else
                    {
                        MIOPEN_LOG_FUNCTION("convolution, 1x1");
                    }
                    // dx = transpose(w) * dy
                    GemmDescriptor gemm_desc =
                        group_count > 1 ? CreateGemmDescriptorGroupConvBwdData(
                                              wDesc, dyDesc, dxDesc, group_count)
                                        : CreateGemmStridedBatchedDescriptorConv1x1BwdData(
                                              wDesc, dyDesc, dxDesc);

                    auto kcache_key = FindDbKCacheKey{};

                    miopenStatus_t gemm_status = CallGemmTimeMeasure(handle,
                                                                     gemm_desc,
                                                                     w,
                                                                     0,
                                                                     dy,
                                                                     0,
                                                                     dx,
                                                                     0,
                                                                     &kcache_key,
                                                                     time_precision,
                                                                     callGemmStridedBatched);

                    float time_gemm = handle.GetKernelTime();
                    if(group_count > 1)
                        time_gemm *= in_n;

                    if(gemm_status == miopenStatusSuccess)
                        record.SetValues("miopenConvolutionBwdDataAlgoGEMM",
                                         FindDbData{
                                             "gemm", time_gemm, 0, kcache_key,
                                         });
                }
                // if not 1x1
                else if(workSpace != nullptr &&
                        workSpaceSize >= (BackwardDataGetWorkSpaceSizeGEMM(wDesc, dyDesc)))
                {
                    if(group_count > 1)
                    {
                        MIOPEN_LOG_FUNCTION("groupconv, non 1x1");
                    }
                    else
                    {
                        MIOPEN_LOG_FUNCTION("convolution, non 1x1");
                    }
                    float time_col2im = 0;
                    int in_offset     = 0;

                    // dx = transpose(w) * dy
                    GemmDescriptor gemm_desc =
                        group_count > 1 ? CreateGemmDescriptorGroupConvBwdData(
                                              wDesc, dyDesc, dxDesc, group_count)
                                        : CreateGemmDescriptorConvBwdData(wDesc, dyDesc, dxDesc);

                    auto kcache_key = FindDbKCacheKey{};

                    miopenStatus_t gemm_status = CallGemmTimeMeasure(
                        handle,
                        gemm_desc,
                        w,
                        0,
                        dy,
                        0,
                        workSpace,
                        0,
                        &kcache_key,
                        time_precision,
                        group_count > 1 ? callGemmStridedBatched : callGemm,
                        group_count > 1 ? GemmBackend_t::miopentensile : GemmBackend_t::miopengemm);

                    float time_gemm = in_n * handle.GetKernelTime();
                    time_col2im     = Col2ImGPU(handle,
                                            GetSpatialDimension(),
                                            workSpace,
                                            out_spatial,
                                            wei_spatial,
                                            GetConvPads(),
                                            GetConvStrides(),
                                            GetConvDilations(),
                                            in_c,
                                            in_spatial,
                                            dx,
                                            in_offset,
                                            dyDesc.GetType());

                    time_gemm += in_n * time_col2im;

                    if(gemm_status == miopenStatusSuccess)
                        record.SetValues("miopenConvolutionBwdDataAlgoGEMM",
                                         FindDbData{
                                             "gemm",
                                             time_gemm,
                                             BackwardDataGetWorkSpaceSizeGEMM(wDesc, dyDesc),
                                             kcache_key,
                                         });
                }
            }
#endif
        });
    }

    if(perf_db.empty())
        MIOPEN_THROW(miopenStatusUnknownError,
                     "Backward Data Convolution cannot be executed due to incorrect params");

    std::sort(begin(perf_db), end(perf_db));

    for(const auto& entry : perf_db)
        MIOPEN_LOG_I(entry.name << "\t" << entry.time << "\t" << entry.workspace);

    *returnedAlgoCount = std::min(requestAlgoCount, static_cast<int>(perf_db.size()));

    for(int i = 0; i < *returnedAlgoCount; i++)
    {
        perfResults[i].bwd_data_algo = StringToConvolutionBwdDataAlgo(perf_db[i].name);
        perfResults[i].time          = perf_db[i].time;
        perfResults[i].memory        = perf_db[i].workspace;
    }

    MIOPEN_LOG_I("BWD Chosen Algorithm: " << perf_db[0].solver_id << " , " << perf_db[0].workspace
                                          << ", "
                                          << perf_db[0].time);
}
static void ConvBwdCheckNumerics(const Handle& handle,
                                 const ConvBwdTensors& tensors,
                                 const void* beta,
                                 std::function<void()>&& worker)
{
    if(!miopen::CheckNumericsEnabled())
    {
        worker();
        return;
    }

    miopen::checkNumericsInput(handle, tensors.dyDesc, tensors.dy);
    miopen::checkNumericsInput(handle, tensors.wDesc, tensors.w);
    if(!float_equal(*(static_cast<const float*>(beta)), 0))
        miopen::checkNumericsInput(handle, tensors.dxDesc, tensors.dx);

    worker();

    miopen::checkNumericsOutput(handle, tensors.dxDesc, tensors.dx);
}

// BackwardDataAlgorithm()
void ConvolutionDescriptor::ConvolutionBackwardData(Handle& handle,
                                                    const void* alpha,
                                                    const TensorDescriptor& dyDesc,
                                                    ConstData_t dy,
                                                    const TensorDescriptor& wDesc,
                                                    ConstData_t w,
                                                    miopenConvBwdDataAlgorithm_t algo,
                                                    const void* beta,
                                                    const TensorDescriptor& dxDesc,
                                                    Data_t dx,
                                                    Data_t workSpace,
                                                    size_t workSpaceSize) const
{
    MIOPEN_LOG_I("algo = " << algo << ", workspace = " << workSpaceSize);
    auto tensors = ConvBwdTensors{dyDesc, dy, wDesc, w, dxDesc, dx};

    ValidateConvTensors(tensors);
    ValidateAlphaBeta(alpha, beta);

    if(wDesc.GetType() == miopenInt8)
        MIOPEN_THROW(miopenStatusBadParm);

    ConvBwdCheckNumerics(handle, tensors, beta, [&]() {
        if(dyDesc.GetLengths()[1] != wDesc.GetLengths()[0])
        {
            MIOPEN_THROW(miopenStatusBadParm);
        }
        ValidateGroupCount(dxDesc, wDesc, *this);

        const auto algorithm_name = AlgorithmName{ConvolutionAlgoToDirectionalString(
            static_cast<miopenConvAlgorithm_t>(algo), conv::Direction::BackwardData)};

        auto ctx = ConvolutionContext{dxDesc, wDesc, dyDesc, *this, conv::Direction::BackwardData};
        ctx.SetStream(&handle);
        const auto network_config = ctx.BuildConfKey();
        const auto& invoker       = handle.GetInvoker(network_config, boost::none, algorithm_name);

        if(invoker)
        {
            const auto& invoke_ctx = conv::DataInvokeParams{tensors, workSpace, workSpaceSize};
            (*invoker)(handle, invoke_ctx);
            return;
        }

        switch(algo)
        {
        case miopenConvolutionBwdDataAlgoDirect:
        case miopenConvolutionBwdDataAlgoWinograd:
        case miopenConvolutionBwdDataAlgoImplicitGEMM:
            MIOPEN_THROW("No invoker was registered for convolution backward. Was find executed?");

        case miopenConvolutionBwdDataAlgoGEMM:
            ConvBwdGemm(handle, tensors, workSpace, workSpaceSize);
            break;

        case miopenConvolutionBwdDataAlgoFFT:
            ConvBwdFFT(handle, tensors, workSpace, workSpaceSize, network_config);
            break;

        case miopenTransposeBwdDataAlgoGEMM: break;
        }
    });
}
void ConvolutionDescriptor::ConvBwdGemm(Handle& handle,
                                        const ConvBwdTensors& tensors,
                                        Data_t workSpace,
                                        std::size_t workSpaceSize) const
{
#if MIOPEN_USE_GEMM
    if(miopen::IsDisabled(MIOPEN_DEBUG_CONV_GEMM{}))
    {
        MIOPEN_THROW("GEMM convolution is disabled");
    }
    if(IsAnyBufferBF16(tensors.dxDesc, tensors.dyDesc, tensors.wDesc) && !IsUseRocBlas)
    {
        MIOPEN_THROW("GEMM convolution is unsupported");
    }

    std::size_t in_n, in_c;
    std::tie(in_n, in_c) = tie_pick<0, 1>()(tensors.dxDesc.GetLengths());

    std::size_t wei_k = tensors.wDesc.GetLengths()[0];

    std::size_t spatial_dim = GetSpatialDimension();

    auto in_spatial  = boost::adaptors::slice(tensors.dxDesc.GetLengths(), 2, 2 + spatial_dim);
    auto wei_spatial = boost::adaptors::slice(tensors.wDesc.GetLengths(), 2, 2 + spatial_dim);
    auto out_spatial = boost::adaptors::slice(tensors.dyDesc.GetLengths(), 2, 2 + spatial_dim);

    if(GetSpatialDimension() == 2 && miopen::all_of(wei_spatial, [](auto v) { return v == 1; }) &&
       miopen::all_of(GetConvPads(), [](auto v) { return v == 0; }) &&
       miopen::all_of(GetConvStrides(), [](auto v) { return v == 2; }))
    {
        if(group_count > 1)
        {
            MIOPEN_LOG_FUNCTION("groupconv, 1x1, u2xv2");
        }
        else
        {
            MIOPEN_LOG_FUNCTION("convolution, 1x1, u2xv2");
        }

        float t1 = 0;
        // Initialization required for upsampling in bwd direction
        float zero = 0.f;
        SetTensor(handle, tensors.dxDesc, tensors.dx, &zero);
        if(handle.IsProfilingEnabled())
            t1 = handle.GetKernelTime();

        assert(workSpace != nullptr &&
               workSpaceSize >=
                   BackwardDataGetWorkSpaceSizeGEMMTranspose(tensors.dyDesc, tensors.dxDesc));

        transpose_NCHW2CNHW(handle,
                            in_n,
                            wei_k,
                            out_spatial[0],
                            out_spatial[1],
                            out_spatial[0],
                            out_spatial[1],
                            tensors.dy,
                            workSpace,
                            0,
                            0,
                            1,
                            1,
                            tensors.dyDesc.GetType());
        if(handle.IsProfilingEnabled())
            t1 += handle.GetKernelTime();

        if(group_count > 1)
        {
            GemmDescriptor gemm_desc = CreateGemmDescriptorGroupConvCNHWBwdData(
                tensors.wDesc, tensors.dyDesc, tensors.dxDesc, group_count);

            CallGemmStridedBatched(handle,
                                   gemm_desc,
                                   tensors.w,
                                   0,
                                   workSpace,
                                   0,
                                   workSpace,
                                   tensors.dyDesc.GetElementSize(),
                                   nullptr,
                                   false);
        }
        else
        {
            // tensors.dx = CNHW2NCHW(transpose(tensors.w) * NCHW2CNHW(tensors.dy))
            GemmDescriptor gemm_desc =
                CreateGemmDescriptorConvCNHWBwdData(tensors.wDesc, tensors.dyDesc, tensors.dxDesc);

            // tensors.dx = CNHW2NCHW(transpose(tensors.w) * NCHW2CNHW(tensors.dy))
            CallGemm(handle,
                     gemm_desc,
                     tensors.w,
                     0,
                     workSpace,
                     0,
                     workSpace,
                     tensors.dyDesc.GetElementSize(),
                     nullptr,
                     false);
        }
        if(handle.IsProfilingEnabled())
            t1 += handle.GetKernelTime();

        transpose_CNHW2NCHW(handle,
                            in_n,
                            in_c,
                            out_spatial[0],
                            out_spatial[1],
                            in_spatial[0],
                            in_spatial[1],
                            workSpace,
                            tensors.dx,
                            tensors.dyDesc.GetElementSize(),
                            0,
                            GetConvStrides()[0],
                            GetConvStrides()[1],
                            tensors.dyDesc.GetType());
        if(handle.IsProfilingEnabled())
            t1 += handle.GetKernelTime();

        if(handle.IsProfilingEnabled())
        {
            handle.ResetKernelTime();
            handle.AccumKernelTime(t1);
        }
    }
    // 1x1_stride=1 convolutions use GEMM and zero workspace
    else if(miopen::all_of(wei_spatial, [](auto v) { return v == 1; }) &&
            miopen::all_of(GetConvPads(), [](auto v) { return v == 0; }) &&
            miopen::all_of(GetConvStrides(), [](auto v) { return v == 1; }))
    {
        if(group_count > 1)
        {
            MIOPEN_LOG_FUNCTION("groupconv, 1x1");

            GemmDescriptor gemm_desc = CreateGemmDescriptorGroupConvBwdData(
                tensors.wDesc, tensors.dyDesc, tensors.dxDesc, group_count);

            float time_0 = 0;
            for(std::size_t i = 0; i < in_n; i++)
            {
                std::size_t out_spatial_size = std::accumulate(out_spatial.begin(),
                                                               out_spatial.end(),
                                                               std::size_t(1),
                                                               std::multiplies<std::size_t>());

                std::size_t in_spatial_size = std::accumulate(in_spatial.begin(),
                                                              in_spatial.end(),
                                                              std::size_t(1),
                                                              std::multiplies<std::size_t>());

                std::size_t out_offset = i * wei_k * out_spatial_size;

                std::size_t in_offset = i * in_c * in_spatial_size;

                CallGemmStridedBatched(handle,
                                       gemm_desc,
                                       tensors.w,
                                       0,
                                       tensors.dy,
                                       out_offset,
                                       tensors.dx,
                                       in_offset,
                                       nullptr,
                                       false);

                if(handle.IsProfilingEnabled())
                {
                    if(i == in_n - 1)
                        handle.AccumKernelTime(time_0);
                    time_0 += handle.GetKernelTime();
                }
            }
        }
        else
        {
            MIOPEN_LOG_FUNCTION("convolution, 1x1");

            // tensors.dx = transpose(tensors.w) * tensors.dy
            GemmDescriptor gemm_desc = CreateGemmStridedBatchedDescriptorConv1x1BwdData(
                tensors.wDesc, tensors.dyDesc, tensors.dxDesc);

            // tensors.dx = transpose(tensors.w) * tensors.dy
            CallGemmStridedBatched(
                handle, gemm_desc, tensors.w, 0, tensors.dy, 0, tensors.dx, 0, nullptr, false);
        }
    }
    // if not 1x1
    else
    {
        if(group_count > 1)
        {
            MIOPEN_LOG_FUNCTION("groupconv, non 1x1");
        }
        else
        {
            MIOPEN_LOG_FUNCTION("convolution, non 1x1");
        }
        assert(workSpace != nullptr &&
               workSpaceSize >= (BackwardDataGetWorkSpaceSizeGEMM(tensors.wDesc, tensors.dyDesc)));

        // tensors.dx = transpose(tensors.w) * tensors.dy
        GemmDescriptor gemm_desc{};
        if(group_count > 1)
            gemm_desc = CreateGemmDescriptorGroupConvBwdData(
                tensors.wDesc, tensors.dyDesc, tensors.dxDesc, group_count);
        else
            gemm_desc =
                CreateGemmDescriptorConvBwdData(tensors.wDesc, tensors.dyDesc, tensors.dxDesc);

        handle.ResetKernelTime();

        std::size_t out_spatial_size = std::accumulate(
            out_spatial.begin(), out_spatial.end(), std::size_t(1), std::multiplies<std::size_t>());

        std::size_t in_spatial_size = std::accumulate(
            in_spatial.begin(), in_spatial.end(), std::size_t(1), std::multiplies<std::size_t>());

        float time_0 = 0;
        float t1     = 0;
        for(std::size_t i = 0; i < in_n; i++)
        {
            std::size_t out_offset = i * wei_k * out_spatial_size;
            std::size_t in_offset  = i * in_c * in_spatial_size;

            // tensors.dx = transpose(tensors.w) * tensors.dy
            if(group_count > 1)
                CallGemmStridedBatched(handle,
                                       gemm_desc,
                                       tensors.w,
                                       0,
                                       tensors.dy,
                                       out_offset,
                                       workSpace,
                                       0,
                                       nullptr,
                                       false);
            else
                CallGemm(handle,
                         gemm_desc,
                         tensors.w,
                         0,
                         tensors.dy,
                         out_offset,
                         workSpace,
                         0,
                         nullptr,
                         false,
                         GemmBackend_t::miopengemm);

            if(handle.IsProfilingEnabled())
                t1 = handle.GetKernelTime();

            Col2ImGPU(handle,
                      GetSpatialDimension(),
                      workSpace,
                      out_spatial,
                      wei_spatial,
                      GetConvPads(),
                      GetConvStrides(),
                      GetConvDilations(),
                      in_c,
                      in_spatial,
                      tensors.dx,
                      in_offset,
                      tensors.dyDesc.GetType());

            // Update times for both the kernels
            if(handle.IsProfilingEnabled())
            {
                if(i == in_n - 1)
                    handle.AccumKernelTime(t1 + time_0);
                else
                    handle.AccumKernelTime(t1);
                time_0 += handle.GetKernelTime();
            }
        }
    }
#ifdef NDEBUG
    std::ignore = workSpaceSize;
#endif
#else
    std::ignore = handle;
    std::ignore = tensors;
    std::ignore = workSpace;
    std::ignore = workSpaceSize;
    MIOPEN_THROW("GEMM is not supported");
#endif
}

void ConvolutionDescriptor::ConvBwdFFT(const Handle& handle,
                                       const ConvBwdTensors& tensors,
                                       Data_t workSpace,
                                       size_t workSpaceSize,
                                       const NetworkConfig& kcache_key) const
{
    assert(workSpaceSize >=
           BackwardGetWorkSpaceSizeFFT(tensors.wDesc, tensors.dyDesc, tensors.dxDesc));

    if(workSpace == nullptr || workSpaceSize == 0)
        MIOPEN_THROW("Error running FFT: none workspace");

    bool timed  = handle.IsProfilingEnabled();
    float timev = ExecuteBwdFFTKernel(handle,
                                      tensors.dyDesc,
                                      tensors.dy,
                                      tensors.wDesc,
                                      tensors.w,
                                      tensors.dxDesc,
                                      tensors.dx,
                                      workSpace,
                                      workSpaceSize,
                                      kcache_key,
                                      timed);

    if(timed)
    {
        handle.ResetKernelTime();
        handle.AccumKernelTime(timev);
    }
}

std::size_t ConvolutionDescriptor::GetBackwardSolutionCount(Handle& handle,
                                                            const TensorDescriptor& dyDesc,
                                                            const TensorDescriptor& wDesc,
                                                            const TensorDescriptor& dxDesc) const
{
    MIOPEN_LOG_I("");
    ValidateGroupCount(dxDesc, wDesc, *this);
    const auto problem =
        ProblemDescription{dxDesc, wDesc, dyDesc, *this, conv::Direction::BackwardData};
    const auto count = GetSolutionCount(handle, problem);
    if(count > 0)
        return count;
    return GetBwdSolutionCountFallback(dyDesc, wDesc, dxDesc);
}

void ConvolutionDescriptor::GetBackwardSolutions(Handle& handle,
                                                 const TensorDescriptor& dyDesc,
                                                 const TensorDescriptor& wDesc,
                                                 const TensorDescriptor& dxDesc,
                                                 size_t maxSolutionCount,
                                                 size_t* solutionCount,
                                                 miopenConvSolution_t* solutions) const
{
    MIOPEN_LOG_I("");
    if(solutionCount == nullptr)
        MIOPEN_THROW(miopenStatusBadParm, "solutionCount cannot be nullptr");
    if(solutions == nullptr)
        MIOPEN_THROW(miopenStatusBadParm, "solutions cannot be nullptr");

    const auto problem =
        ProblemDescription{dxDesc, wDesc, dyDesc, *this, conv::Direction::BackwardData};
    GetSolutions(handle,
                 problem,
                 maxSolutionCount,
                 solutionCount,
                 solutions,
                 StringToConvolutionBwdDataAlgo);

    if(*solutionCount == 0)
        GetBwdSolutionsFallback(
            handle, dyDesc, wDesc, dxDesc, maxSolutionCount, solutionCount, solutions);
}

void ConvolutionDescriptor::CompileBackwardSolution(Handle& handle,
                                                    const TensorDescriptor& dyDesc,
                                                    const TensorDescriptor& wDesc,
                                                    const TensorDescriptor& dxDesc,
                                                    solver::Id solver_id) const
{
    MIOPEN_LOG_I("solver_id = " << solver_id.ToString());

    auto ctx = ConvolutionContext{dxDesc, wDesc, dyDesc, *this, conv::Direction::BackwardData};
    ctx.SetStream(&handle);
    ctx.disable_search_enforce = true;

    CompileSolution(handle, solver_id, ctx, conv::Direction::BackwardData, [&]() {
        const auto workspace_fft = BackwardGetWorkSpaceSizeFFT(wDesc, dyDesc, dxDesc);
        std::vector<KernelInvoke> ignore0;
        const auto network_config = ctx.BuildConfKey();
        FindBwdFFTKernel(handle, dyDesc, wDesc, dxDesc, workspace_fft, ignore0, network_config);
    });
}

std::size_t ConvolutionDescriptor::GetBackwardSolutionWorkspaceSize(Handle& handle,
                                                                    const TensorDescriptor& dyDesc,
                                                                    const TensorDescriptor& wDesc,
                                                                    const TensorDescriptor& dxDesc,
                                                                    solver::Id solver_id) const
{
    MIOPEN_LOG_I2("solver_id = " << solver_id.ToString());
    if(!solver_id.IsValid())
        MIOPEN_THROW(miopenStatusBadParm, "invalid solution id = " + solver_id.ToString());
    if(solver_id != solver::Id::gemm() && solver_id != solver::Id::fft())
    {
        auto sol = solver_id.GetSolver();
        auto ctx = ConvolutionContext{dxDesc, wDesc, dyDesc, *this, conv::Direction::BackwardData};
        ctx.SetStream(&handle);
        ctx.DetectRocm();
        if(sol.IsApplicable(ctx))
            return sol.GetWorkspaceSize(ctx);
        else
        {
            MIOPEN_THROW(miopenStatusBadParm,
                         "The supplied solution id: " + solver_id.ToString() +
                             " is not applicable to the current problem");
        }
    }
    else if(solver_id == solver::Id::fft())
        return BackwardGetWorkSpaceSizeFFT(wDesc, dyDesc, dxDesc);
    return GetBwdSolutionWorkspaceSizeFallback(dyDesc, wDesc, dxDesc, solver_id);
}

void ConvolutionDescriptor::ConvolutionBackwardImmediate(Handle& handle,
                                                         const TensorDescriptor& dyDesc,
                                                         ConstData_t dy,
                                                         const TensorDescriptor& wDesc,
                                                         ConstData_t w,
                                                         const TensorDescriptor& dxDesc,
                                                         Data_t dx,
                                                         Data_t workSpace,
                                                         std::size_t workSpaceSize,
                                                         solver::Id solver_id) const
{
    MIOPEN_LOG_I("solver_id = " << solver_id.ToString() << ", workspace = " << workSpaceSize);
    auto tensors = ConvBwdTensors{dyDesc, dy, wDesc, w, dxDesc, dx};

    ValidateConvTensors(tensors);

    if(wDesc.GetType() == miopenInt8)
        MIOPEN_THROW(miopenStatusBadParm);

    static const float beta = 0.0f;
    ConvBwdCheckNumerics(handle, tensors, &beta, [&]() {
        if(dyDesc.GetLengths()[1] != wDesc.GetLengths()[0])
        {
            MIOPEN_THROW(miopenStatusBadParm);
        }
        ValidateGroupCount(dxDesc, wDesc, *this);

        auto ctx = ConvolutionContext{dxDesc, wDesc, dyDesc, *this, conv::Direction::BackwardData};

        if(CheckInvokerSupport(solver_id, conv::Direction::BackwardData))
        {
            const auto invoker =
                LoadOrPrepareInvoker(handle, ctx, solver_id, conv::Direction::BackwardData);
            const auto invoke_ctx = conv::DataInvokeParams{tensors, workSpace, workSpaceSize};
            invoker(handle, invoke_ctx);
            return;
        }

        if(solver_id == solver::Id::gemm())
        {
            ConvBwdGemm(handle, tensors, workSpace, workSpaceSize);
            return;
        }

        ctx.SetStream(&handle);
        const auto network_config = ctx.BuildConfKey();
        const auto algo_name      = solver_id.GetAlgo(conv::Direction::BackwardData);
        const auto&& chk_kernels  = handle.GetKernels(algo_name, network_config);
        auto v_chk_kernels = std::vector<KernelInvoke>{chk_kernels.begin(), chk_kernels.end()};

        if(!v_chk_kernels.empty())
        {
            MIOPEN_LOG_I2(
                "Found previously compiled kernels for solution: " << solver_id.ToString());
            if(solver_id == solver::Id::fft())
                ConvBwdFFT(handle, tensors, workSpace, workSpaceSize, network_config);
            else
                MIOPEN_THROW("Invalid algorithm: " + algo_name);
            return;
        }

        const auto problem =
            ProblemDescription{dxDesc, wDesc, dyDesc, *this, conv::Direction::BackwardData};
        const FindDbRecord fdb_record{handle, problem};

        for(const auto& pair : fdb_record)
        {
            if(solver::Id{pair.second.solver_id} != solver_id)
                continue;

            const auto&& kernels = handle.GetKernels(pair.second.kcache_key.algorithm_name,
                                                     pair.second.kcache_key.network_config);
            auto v_kernels = std::vector<KernelInvoke>{kernels.begin(), kernels.end()};

            if(solver_id == solver::Id::fft())
            {
                if(v_kernels.empty())
                    FindBwdFFTKernel(
                        handle, dyDesc, wDesc, dxDesc, workSpaceSize, v_kernels, network_config);
                ConvBwdFFT(handle, tensors, workSpace, workSpaceSize, network_config);
                return;
            }

            MIOPEN_THROW("Invalid algorithm: " + pair.second.kcache_key.algorithm_name);
            return;
        }

        // Todo: solver not found in find-db.
        MIOPEN_THROW(miopenStatusNotImplemented);
    });
}
<<<<<<< HEAD

template <int WinoDataH, int WinoFilterH, typename T>
inline void EvaluateWinograd3x3MultipassWrW(Handle& handle,
                                            const ConvolutionContext& ctx,
                                            const ConvWrwTensors& tensors,
                                            Data_t workSpace,
                                            T kernels,
                                            int pad_H,
                                            int pad_W,
                                            float* elapsed = nullptr)
{
    EvaluateWinograd3x3MultipassWrW<WinoDataH, WinoFilterH, WinoDataH, WinoFilterH, T>(
        handle, ctx, tensors, workSpace, kernels, pad_H, pad_W, elapsed);
}

template <int WinoDataH, int WinoFilterH, int WinoDataW, int WinoFilterW, typename T>
inline void EvaluateWinograd3x3MultipassWrW(Handle& handle,
                                            const ConvolutionContext& ctx,
                                            const ConvWrwTensors& tensors,
                                            Data_t workSpace,
                                            T kernels,
                                            int pad_H,
                                            int pad_W,
                                            float* elapsed = nullptr)

{
#if(MIOPEN_BACKEND_HIP && (MIOPEN_USE_ROCBLAS || MIOPEN_USE_MIOPENTENSILE))
    int flags         = 0;
    int reserved      = 0;
    int* reserved_ptr = nullptr;
    int unused        = 0;
    int N, C, H, W, K, n_groups, out_H, out_W, R, S;

    GetCompiledInParameters(
        ctx, &C, &K, &R, &S, &N, &n_groups, &H, &W, &out_H, &out_W, &unused, &unused);
    // clang-format off
    BuffInfo
        in_buff_info(
            GetSwappedNCLayout(GetMemLayout_t(ctx.in_layout)),
            N, C, H, W,
            GetTypeSize(ctx.in_data_type)),
        out_buff_info(
            GetSwappedNCLayout(GetMemLayout_t(ctx.out_layout)),
            N, K, out_H, out_W,
            GetTypeSize(ctx.out_data_type)),
        weights_buff_info(
            // weights_layout unsupported ... GetSwappedNCLayout(GetMemLayout_t(ctx.weights_layout))
            GetSwappedNCLayout(MemLayout_t::NCHW),
            K, C, R, S,
            GetTypeSize(ctx.weights_data_type));

    int wino_xform_h =
            solver::ConvWinograd3x3MultipassWrW<WinoDataH, WinoFilterH, WinoDataW, WinoFilterW>::GetSolverWinoXformHWSize(ctx,0),
        wino_xform_w =
            solver::ConvWinograd3x3MultipassWrW<WinoDataH, WinoFilterH, WinoDataW, WinoFilterW>::GetSolverWinoXformHWSize(ctx,1);
    WinogradBufferInfo <WinoDataH, WinoFilterH, WinoDataW, WinoFilterW>
        // cppcheck-suppress unreadVariable
        wino_in(N,K,C,out_H,out_W,R,S,
            MemLayout_t::HWNC,
            GetTypeSize(ctx.in_data_type),
            ConvWinoBuffType::Input,
            wino_xform_h,
            wino_xform_w),
        // cppcheck-suppress unreadVariable
        wino_out(N,K,C,out_H,out_W,R,S,
            MemLayout_t::HWNC,
            GetTypeSize(ctx.out_data_type),
            ConvWinoBuffType::Output,
            wino_xform_h,
            wino_xform_w),
        // cppcheck-suppress unreadVariable
        wino_wei(N,K,C,out_H,out_W,R,S,
            MemLayout_t::HWNC,
            GetTypeSize(ctx.weights_data_type),
            ConvWinoBuffType::Weight,
            wino_xform_h,
            wino_xform_w);
    float total_time = 0;
    // clang-format on
    for(const auto& cur_kernel : kernels)
    {
        BuffInfo* d_buf         = nullptr;
        BuffInfo* o_buf         = nullptr;
        Data_t buff_out_adr     = nullptr;
        auto f_buf              = &weights_buff_info;
        auto const_buff_in_adr  = tensors.x;
        auto buff_in_adr        = workSpace;
        bool const_input        = false;
        float cur_time          = 0;
        int flat_GroupCountMult = 1;

        size_t wino_in_offset = 0, wino_out_offset = wino_in.buff_info.total_byte_size,
               wino_wei_offset = wino_out_offset + wino_out.buff_info.total_byte_size;

        size_t buff_in_addr_offset = 0, buff_out_addr_offset = 0;

        if(cur_kernel.GetName() ==
           solver::ConvWinograd3x3MultipassWrW<WinoDataH, WinoFilterH, WinoDataW, WinoFilterW>::
               GetSolverKernelNames(0)) // Input
                                        // Transform
        {
            d_buf               = &in_buff_info;
            o_buf               = &(wino_in.buff_info);
            const_buff_in_adr   = tensors.x;
            buff_out_adr        = workSpace;
            buff_in_addr_offset = wino_in_offset;
            const_input         = true;
            flat_GroupCountMult =
                solver::ConvWinograd3x3MultipassWrW<WinoDataH,
                                                    WinoFilterH,
                                                    WinoDataW,
                                                    WinoFilterW>::GetGroupCountMult();
        }
        else if(cur_kernel.GetName() ==
                solver::ConvWinograd3x3MultipassWrW<WinoDataH,
                                                    WinoFilterH,
                                                    WinoDataW,
                                                    WinoFilterW>::GetSolverKernelNames(1)) // filter
        // Transform
        {
            d_buf                = &weights_buff_info;
            o_buf                = &(wino_wei.buff_info);
            const_buff_in_adr    = tensors.dy;
            buff_out_adr         = workSpace;
            buff_out_addr_offset = wino_wei_offset;
            const_input          = true;
            flat_GroupCountMult =
                solver::ConvWinograd3x3MultipassWrW<WinoDataH,
                                                    WinoFilterH,
                                                    WinoDataW,
                                                    WinoFilterW>::GetGroupCountMult();
        }
        else // Output
             // and GEMM
        {
            const bool time_precision = (!IsDisabled(MIOPEN_CONV_PRECISE_ROCBLAS_TIMING{}));
            int m = N, n = K, k = wino_in.buff_info.size.c;
            int lda = k, ldb = k, ldc = n;
            int batch_count       = wino_xform_h * wino_xform_w;
            long long int strideA = m * k * 1LL, strideB = k * n * 1LL, strideC = m * n * 1LL;
            float alpha = 1., beta = 0.0;
            // clang-format off
            GemmDescriptor wino_gemm_desc{false,false,true,m,n,k,
                lda,ldb,ldc,batch_count,strideA,strideB,
                strideC,alpha,beta,ctx.in_data_type};

            if(elapsed == nullptr)
                CallGemmStridedBatched(handle,
                            wino_gemm_desc,
                            workSpace,
                            static_cast<int>(wino_in_offset / GetTypeSize(ctx.in_data_type)),
                            workSpace,
                            static_cast<int>(wino_wei_offset / GetTypeSize(ctx.in_data_type)),
                            workSpace,
                            static_cast<int>(wino_out_offset / GetTypeSize(ctx.in_data_type)),
                            nullptr,
                            false,
                            GemmBackend_t::miopentensile);
            else
                CallGemmTimeMeasure(handle,
                            wino_gemm_desc,
                            workSpace,
                            static_cast<int>(wino_in_offset / GetTypeSize(ctx.in_data_type)),
                            workSpace,
                            static_cast<int>(wino_wei_offset / GetTypeSize(ctx.in_data_type)),
                            workSpace,
                            static_cast<int>(wino_out_offset / GetTypeSize(ctx.in_data_type)),
                            nullptr,
                            time_precision,
                            CallGemmType_t::callGemmStridedBatched,
                            GemmBackend_t::miopentensile);
            // clang-format on
            if(handle.IsProfilingEnabled() || elapsed != nullptr)
            {
                cur_time = handle.GetKernelTime();
                total_time += cur_time;
            }
            if(elapsed != nullptr)
            {
                *elapsed += cur_time;
                MIOPEN_LOG_I2("WRW_WINO_GEMM: " << cur_time);
            }

            d_buf               = &(wino_out.buff_info);
            o_buf               = &(out_buff_info);
            buff_in_adr         = workSpace;
            buff_in_addr_offset = wino_out_offset;
            buff_out_adr        = tensors.dw;
        }

        const auto input_ptr = static_cast<const void*>(
            static_cast<const char*>(const_input ? const_buff_in_adr : buff_in_adr) +
            buff_in_addr_offset);
        const auto output_ptr =
            static_cast<void*>(static_cast<char*>(buff_out_adr) + buff_out_addr_offset);

        cur_kernel(N,
                   C,
                   H,
                   W,
                   K,
                   n_groups * flat_GroupCountMult,
                   flags,
                   reserved,
                   input_ptr,
                   reserved_ptr,
                   output_ptr,
                   reserved_ptr,
                   R,
                   S,
                   pad_H,
                   pad_W,
                   out_H,
                   out_W,
                   reserved_ptr,
                   reserved,
                   d_buf->byte_stride.nk,
                   d_buf->byte_stride.c,
                   d_buf->byte_stride.h,
                   d_buf->byte_stride.w,
                   f_buf->byte_stride.nk,
                   f_buf->byte_stride.c,
                   f_buf->byte_stride.h,
                   f_buf->byte_stride.w,
                   o_buf->byte_stride.nk,
                   o_buf->byte_stride.c,
                   o_buf->byte_stride.h,
                   o_buf->byte_stride.w);

        if(elapsed != nullptr)
        {
            cur_time = handle.GetKernelTime();
            *elapsed += cur_time;
            MIOPEN_LOG_I2(cur_kernel.GetName() << ": " << cur_time);
        }
        else
        {
            if(handle.IsProfilingEnabled())
            {
                if(!(cur_kernel.GetName() ==
                     solver::ConvWinograd3x3MultipassWrW<WinoDataH,
                                                         WinoFilterH,
                                                         WinoDataW,
                                                         WinoFilterW>::GetSolverKernelNames(2)))
                {
                    total_time += handle.GetKernelTime();
                }
                else
                {
                    handle.AccumKernelTime(total_time);
                }
            }
        }
    }
#else
    (void)handle;
    (void)ctx;
    (void)tensors;
    (void)workSpace;
    (void)kernels;
    (void)pad_H;
    (void)pad_W;
    if(elapsed != nullptr)
    {
        *elapsed = 0;
    }
    MIOPEN_THROW(miopenStatusBadParm, "MixedWrW3x3Winograd Unsupported ");
#endif
}

=======
>>>>>>> ba3d8417
// ConvolutionBackwardWeightsGetWorkSpaceSize
// FindBackwardWeightsAlgorithm()
//
void ConvolutionDescriptor::FindConvBwdWeightsAlgorithm(Handle& handle,
                                                        const TensorDescriptor& dyDesc,
                                                        ConstData_t dy,
                                                        const TensorDescriptor& xDesc,
                                                        ConstData_t x,
                                                        const TensorDescriptor& dwDesc,
                                                        Data_t dw,
                                                        const int requestAlgoCount,
                                                        int* const returnedAlgoCount,
                                                        miopenConvAlgoPerf_t* perfResults,
                                                        Data_t workSpace,
                                                        size_t workSpaceSize,
                                                        bool exhaustiveSearch) const
{
    MIOPEN_LOG_I("requestAlgoCount = " << requestAlgoCount << ", workspace = " << workSpaceSize);
    if(x == nullptr || dw == nullptr || dy == nullptr)
        MIOPEN_THROW(miopenStatusBadParm, "Buffers cannot be NULL");
    if(returnedAlgoCount == nullptr)
        MIOPEN_THROW(miopenStatusBadParm, "returnedAlgoCount cannot be nullptr");
    if(perfResults == nullptr)
        MIOPEN_THROW(miopenStatusBadParm, "perfResults cannot be nullptr");
    if(requestAlgoCount < 1)
        MIOPEN_THROW(miopenStatusBadParm, "requestAlgoCount cannot be < 1");
    if(xDesc.GetType() == miopenInt8)
        MIOPEN_THROW(miopenStatusBadParm);

    *returnedAlgoCount = 0;

    AutoEnableProfiling enableProfiling{handle};

    auto problem =
        ProblemDescription{xDesc, dwDesc, dyDesc, *this, conv::Direction::BackwardWeights};

    std::vector<PerfField> perf_db;
    const miopen::FindMode fm(problem);
    bool use_immediate_solution = false;
    miopenConvSolution_t imm_sol;
    if(fm.IsFast() || fm.IsHybrid())
    {
        size_t count;
        GetWrwSolutions(handle, dyDesc, xDesc, dwDesc, 1, &count, &imm_sol);
        use_immediate_solution = (count > 0) && !(fm.IsHybrid() && imm_sol.time < 0);
    }

    if(use_immediate_solution)
    {
        CompileWrwSolution(handle, dyDesc, xDesc, dwDesc, imm_sol.solution_id);
        const auto id = solver::Id(imm_sol.solution_id);
        perf_db.push_back({id.GetAlgo(conv::Direction::BackwardWeights),
                           id.ToString(),
                           imm_sol.time,
                           imm_sol.workspace_size});
    }
    else
    {
        perf_db = UserFindDbRecord::TryLoad(handle, problem, [&](DbRecord& record) {
#if MIOPEN_USE_GEMM
            if(!miopen::IsDisabled(MIOPEN_DEBUG_CONV_GEMM{}) &&
               !(IsAnyBufferBF16(xDesc, dyDesc, dwDesc) && !IsUseRocBlas))
            {
                const bool time_precision = (!IsDisabled(MIOPEN_CONV_PRECISE_ROCBLAS_TIMING{}));

                ValidateGroupCount(xDesc, dwDesc, *this);

                std::size_t in_n, in_c;
                std::tie(in_n, in_c) = tie_pick<0, 1>()(xDesc.GetLengths());

                auto in_spatial =
                    boost::adaptors::slice(xDesc.GetLengths(), 2, 2 + GetSpatialDimension());
                auto wei_spatial =
                    boost::adaptors::slice(dwDesc.GetLengths(), 2, 2 + GetSpatialDimension());
                auto out_spatial =
                    boost::adaptors::slice(dyDesc.GetLengths(), 2, 2 + GetSpatialDimension());

                size_t workspace_req = BackwardWeightsGetWorkSpaceSizeGEMM(dyDesc, dwDesc);

                float time_gemm = 0;

                // if not 1x1
                if((miopen::any_of(wei_spatial, [](auto v) { return v != 1; }) ||
                    miopen::any_of(GetConvPads(), [](auto v) { return v != 0; }) ||
                    miopen::any_of(GetConvStrides(), [](auto v) { return v != 1; })) &&
                   (workSpace != nullptr && workSpaceSize >= workspace_req))
                {
                    if(group_count > 1)
                    {
                        MIOPEN_LOG_FUNCTION("groupconv, non 1x1");
                    }
                    else
                    {
                        MIOPEN_LOG_FUNCTION("convolution, non 1x1");
                    }
                    float time_im2col = 0;
                    int in_offset     = 0;
                    time_im2col       = Im2ColGPU(handle,
                                            GetSpatialDimension(),
                                            x,
                                            in_offset,
                                            in_c,
                                            in_spatial,
                                            wei_spatial,
                                            out_spatial,
                                            GetConvPads(),
                                            GetConvStrides(),
                                            GetConvDilations(),
                                            workSpace,
                                            dyDesc.GetType());

                    // dw = dy * transpose(Im2Col(x))
                    GemmDescriptor gemm_desc =
                        group_count > 1 ? CreateGemmDescriptorGroupConvBwdWeight(
                                              dyDesc, xDesc, dwDesc, group_count)
                                        : CreateGemmDescriptorConvBwdWeight(dyDesc, xDesc, dwDesc);

                    auto kcache_key = FindDbKCacheKey{};

                    miopenStatus_t gemm_status = CallGemmTimeMeasure(
                        handle,
                        gemm_desc,
                        dy,
                        0,
                        workSpace,
                        0,
                        dw,
                        0,
                        &kcache_key,
                        time_precision,
                        group_count > 1 ? callGemmStridedBatched : callGemm,
                        group_count > 1 ? GemmBackend_t::miopentensile : GemmBackend_t::miopengemm);

                    time_gemm = in_n * (time_im2col + handle.GetKernelTime());

                    if(gemm_status == miopenStatusSuccess)
                        record.SetValues("miopenConvolutionBwdWeightsAlgoGEMM",
                                         FindDbData{
                                             "gemm", time_gemm, workspace_req, kcache_key,
                                         });
                }
                // 1x1 does not require im2col or workspace
                else if(miopen::any_of(wei_spatial, [](auto v) { return v == 1; }) &&
                        miopen::any_of(GetConvPads(), [](auto v) { return v == 0; }) &&
                        miopen::any_of(GetConvStrides(), [](auto v) { return v == 1; }))
                {
                    if(group_count > 1)
                    {
                        MIOPEN_LOG_FUNCTION("groupconv, 1x1");
                    }
                    else
                    {
                        MIOPEN_LOG_FUNCTION("convolution, 1x1");
                    }

                    // dw = sum_over_batch(dy[i] * transpose(x[i])), i is batch id
                    GemmDescriptor gemm_desc =
                        group_count > 1 ? CreateGemmDescriptorGroupConvBwdWeight(
                                              dyDesc, xDesc, dwDesc, group_count)
                                        : CreateGemmStridedBatchedDescriptorConv1x1BwdWeight(
                                              dyDesc, xDesc, dwDesc);

                    auto kcache_key = FindDbKCacheKey{};

                    miopenStatus_t gemm_status = CallGemmTimeMeasure(
                        handle,
                        gemm_desc,
                        dy,
                        0,
                        x,
                        0,
                        dw,
                        0,
                        &kcache_key,
                        time_precision,
                        group_count > 1 ? callGemmStridedBatched : callGemmStridedBatchedSequential,
                        group_count > 1 ? GemmBackend_t::miopentensile : GemmBackend_t::miopengemm);

                    time_gemm = handle.GetKernelTime();
                    if(group_count > 1)
                        time_gemm *= in_n;

                    if(gemm_status == miopenStatusSuccess)
                        record.SetValues("miopenConvolutionBwdWeightsAlgoGEMM",
                                         FindDbData{
                                             "gemm", time_gemm, 0, kcache_key,
                                         });
                }
            }
#endif
            ConvolutionUserBuffers bufs(workSpace, workSpaceSize);
            bufs.SetWrW(x, dw, dy);
            auto ctx =
                ConvolutionContext{xDesc, dwDesc, dyDesc, *this, conv::Direction::BackwardWeights};
            ctx.skip_solutions_that_take_long_time_to_build_and_have_narrow_coverage =
                miopen::FindMode(ctx).IsFastHybrid();
            ctx.do_search = exhaustiveSearch;
            ctx.SetStream(&handle);
            ctx.SetBufs(bufs);
            ctx.SetupFloats();
            ctx.DetectRocm();
            const auto network_config = ctx.BuildConfKey();
            const auto invoke_ctx =
                conv::WrWInvokeParams{{dyDesc, dy, xDesc, x, dwDesc, dw}, workSpace, workSpaceSize};
            // direct convolution
            if(!miopen::IsDisabled(MIOPEN_DEBUG_CONV_DIRECT{}))
            {
                const auto all            = FindAllBwdWrW2DSolutions(ctx);
                const auto algorithm_name = AlgorithmName{"miopenConvolutionBwdWeightsAlgoDirect"};
                EvaluateInvokers(handle, all, algorithm_name, network_config, invoke_ctx, record);
            }

            try
            {
                const auto all = miopen::IsDisabled(MIOPEN_DEBUG_CONV_WINOGRAD{})
                                     ? std::vector<miopen::solver::ConvSolution>()
                                     : FindWinogradWrWAllSolutions(ctx);
                const auto algorithm_name =
                    AlgorithmName{"miopenConvolutionBwdWeightsAlgoWinograd"};
                EvaluateInvokers(handle, all, algorithm_name, network_config, invoke_ctx, record);
            }
            catch(const miopen::Exception& ex)
            {
                MIOPEN_LOG_WE("Find Winograd WrW failed:" << ex.what());
            }

            // Implicit GEMM
            if(!miopen::IsDisabled(MIOPEN_DEBUG_CONV_IMPLICIT_GEMM{}))
            {
                const auto all = FindImplicitGemmWrWAllSolutions(ctx);
                const auto algorithm_name =
                    AlgorithmName{"miopenConvolutionBwdWeightsAlgoImplicitGEMM"};
                EvaluateInvokers(handle, all, algorithm_name, network_config, invoke_ctx, record);
            }
        });
    }

    if(perf_db.empty())
        MIOPEN_THROW("Backward Weights Convolution cannot be executed due to incorrect params");

    std::sort(begin(perf_db), end(perf_db));

    for(const auto& entry : perf_db)
        MIOPEN_LOG_I(entry.name << "\t" << entry.time << "\t" << entry.workspace);

    *returnedAlgoCount = std::min(requestAlgoCount, static_cast<int>(perf_db.size()));

    for(int i = 0; i < *returnedAlgoCount; i++)
    {
        perfResults[i].bwd_weights_algo = StringToConvolutionBwdWeightsAlgo(perf_db[i].name);
        perfResults[i].time             = perf_db[i].time;
        perfResults[i].memory           = perf_db[i].workspace;
    }
    MIOPEN_LOG_I("BWrW Chosen Algorithm: " << perf_db[0].solver_id << " , " << perf_db[0].workspace
                                           << ", "
                                           << perf_db[0].time);
}

static void ConvWrwCheckNumerics(const Handle& handle,
                                 const ConvWrwTensors& tensors,
                                 const void* beta,
                                 std::function<void()>&& worker)
{
    if(!miopen::CheckNumericsEnabled())
    {
        worker();
        return;
    }

    miopen::checkNumericsInput(handle, tensors.dyDesc, tensors.dy);
    miopen::checkNumericsInput(handle, tensors.xDesc, tensors.x);
    if(!float_equal(*(static_cast<const float*>(beta)), 0))
        miopen::checkNumericsInput(handle, tensors.dwDesc, tensors.dw);

    worker();

    miopen::checkNumericsOutput(handle, tensors.dwDesc, tensors.dw);
}

// BackwardWeightsAlgorithm()
void ConvolutionDescriptor::ConvolutionBackwardWeights(Handle& handle,
                                                       const void* alpha,
                                                       const TensorDescriptor& dyDesc,
                                                       ConstData_t dy,
                                                       const TensorDescriptor& xDesc,
                                                       ConstData_t x,
                                                       miopenConvBwdWeightsAlgorithm_t algo,
                                                       const void* beta,
                                                       const TensorDescriptor& dwDesc,
                                                       Data_t dw,
                                                       Data_t workSpace,
                                                       size_t workSpaceSize) const
{
    MIOPEN_LOG_I("algo = " << algo << ", workspace = " << workSpaceSize);
    decltype(auto) tensors = ConvWrwTensors{dyDesc, dy, xDesc, x, dwDesc, dw};
    ValidateConvTensors(tensors);
    ValidateAlphaBeta(alpha, beta);

    if(xDesc.GetType() == miopenInt8)
        MIOPEN_THROW(miopenStatusBadParm);

    ConvWrwCheckNumerics(handle, tensors, beta, [&]() {
        ValidateGroupCount(xDesc, dwDesc, *this);

        if(algo == miopenConvolutionBwdWeightsAlgoGEMM)
        {
            BackwardWeightsGemm(handle, tensors, workSpace, workSpaceSize);
            return;
        }

        decltype(auto) direction      = conv::Direction::BackwardWeights;
        decltype(auto) algorithm_name = AlgorithmName{ConvolutionAlgoToDirectionalString(
            static_cast<miopenConvAlgorithm_t>(algo), direction)};
        decltype(auto) ctx = conv::ProblemDescription{dyDesc, dwDesc, xDesc, *this, direction};
        decltype(auto) network_config = ctx.BuildConfKey();
        decltype(auto) invoker = handle.GetInvoker(network_config, boost::none, algorithm_name);

        if(!invoker)
            MIOPEN_THROW("No invoker was registered for convolution weights. Was find executed?");

        decltype(auto) invoke_ctx = conv::WrWInvokeParams{tensors, workSpace, workSpaceSize};
        (*invoker)(handle, invoke_ctx);
    });
}

void ConvolutionDescriptor::BackwardWeightsGemm(Handle& handle,
                                                const ConvWrwTensors& tensors,
                                                Data_t workSpace,
                                                std::size_t workSpaceSize) const
{
#if MIOPEN_USE_GEMM
    if(miopen::IsDisabled(MIOPEN_DEBUG_CONV_GEMM{}))
    {
        MIOPEN_THROW("GEMM convolution is disabled");
    }
    if(IsAnyBufferBF16(tensors.xDesc, tensors.dyDesc, tensors.dwDesc) && !IsUseRocBlas)
    {
        MIOPEN_THROW("GEMM convolution is unsupported");
    }

    std::size_t in_n, in_c;
    std::tie(in_n, in_c) = tie_pick<0, 1>()(tensors.xDesc.GetLengths());

    std::size_t wei_k = tensors.dwDesc.GetLengths()[0];

    auto in_spatial =
        boost::adaptors::slice(tensors.xDesc.GetLengths(), 2, 2 + GetSpatialDimension());
    auto wei_spatial =
        boost::adaptors::slice(tensors.dwDesc.GetLengths(), 2, 2 + GetSpatialDimension());
    auto out_spatial =
        boost::adaptors::slice(tensors.dyDesc.GetLengths(), 2, 2 + GetSpatialDimension());

    // Zeroing out the output buffer
    float zero = 0.0f;
    SetTensor(handle, tensors.dwDesc, tensors.dw, &zero);

    handle.ResetKernelTime();
    float time_0 = 0;
    if((miopen::any_of(wei_spatial, [](auto v) { return v != 1; }) ||
        miopen::any_of(GetConvPads(), [](auto v) { return v != 0; }) ||
        miopen::any_of(GetConvStrides(), [](auto v) { return v != 1; })))
    {
        if(group_count > 1)
        {
            MIOPEN_LOG_FUNCTION("groupconv, non 1x1");
        }
        else
        {
            MIOPEN_LOG_FUNCTION("convolution, non 1x1");
        }
        assert(workSpace != nullptr &&
               workSpaceSize >=
                   (BackwardWeightsGetWorkSpaceSizeGEMM(tensors.dyDesc, tensors.dwDesc)));

        std::size_t out_spatial_size = std::accumulate(
            out_spatial.begin(), out_spatial.end(), std::size_t(1), std::multiplies<std::size_t>());

        std::size_t in_spatial_size = std::accumulate(
            in_spatial.begin(), in_spatial.end(), std::size_t(1), std::multiplies<std::size_t>());

        float t1 = 0;

        for(std::size_t i = 0; i < in_n; i++)
        {
            std::size_t out_offset = i * wei_k * out_spatial_size;

            std::size_t in_offset = i * in_c * in_spatial_size;

            Im2ColGPU(handle,
                      GetSpatialDimension(),
                      tensors.x,
                      in_offset,
                      in_c,
                      in_spatial,
                      wei_spatial,
                      out_spatial,
                      GetConvPads(),
                      GetConvStrides(),
                      GetConvDilations(),
                      workSpace,
                      tensors.dyDesc.GetType());

            if(handle.IsProfilingEnabled())
                t1 = handle.GetKernelTime();

            if(group_count > 1)
            {
                GemmDescriptor gemm_desc = CreateGemmDescriptorGroupConvBwdWeight(
                    tensors.dyDesc, tensors.xDesc, tensors.dwDesc, group_count);
                CallGemmStridedBatched(handle,
                                       gemm_desc,
                                       tensors.dy,
                                       out_offset,
                                       workSpace,
                                       0,
                                       tensors.dw,
                                       0,
                                       nullptr,
                                       false);
            }
            else
            {
                // tensors.dw = tensors.dy * transpose(Im2Col(tensors.x))
                GemmDescriptor gemm_desc = CreateGemmDescriptorConvBwdWeight(
                    tensors.dyDesc, tensors.xDesc, tensors.dwDesc);

                // dw = dy * transpose(Im2Col(x))
                CallGemm(handle,
                         gemm_desc,
                         tensors.dy,
                         out_offset,
                         workSpace,
                         0,
                         tensors.dw,
                         0,
                         nullptr,
                         false,
                         GemmBackend_t::miopengemm);
            }
            // Update times for both the kernels
            if(handle.IsProfilingEnabled())
            {
                if(i == in_n - 1)
                    handle.AccumKernelTime(t1 + time_0);
                else
                    handle.AccumKernelTime(t1);
                time_0 += handle.GetKernelTime();
            }
        }
    }
    else if(miopen::any_of(wei_spatial, [](auto v) { return v == 1; }) &&
            miopen::any_of(GetConvPads(), [](auto v) { return v == 0; }) &&
            miopen::any_of(GetConvStrides(), [](auto v) { return v == 1; }))
    {
        if(group_count > 1)
        {
            MIOPEN_LOG_FUNCTION("groupconv, 1x1");

            GemmDescriptor gemm_desc = CreateGemmDescriptorGroupConvBwdWeight(
                tensors.dyDesc, tensors.xDesc, tensors.dwDesc, group_count);

            std::size_t out_spatial_size = std::accumulate(out_spatial.begin(),
                                                           out_spatial.end(),
                                                           std::size_t(1),
                                                           std::multiplies<std::size_t>());

            std::size_t in_spatial_size = std::accumulate(in_spatial.begin(),
                                                          in_spatial.end(),
                                                          std::size_t(1),
                                                          std::multiplies<std::size_t>());

            for(std::size_t i = 0; i < in_n; i++)
            {
                std::size_t out_offset = i * wei_k * out_spatial_size;

                std::size_t in_offset = i * in_c * in_spatial_size;

                CallGemmStridedBatched(handle,
                                       gemm_desc,
                                       tensors.dy,
                                       out_offset,
                                       tensors.x,
                                       in_offset,
                                       tensors.dw,
                                       0,
                                       nullptr,
                                       false);

                if(handle.IsProfilingEnabled())
                {
                    if(i == in_n - 1)
                        handle.AccumKernelTime(time_0);
                    time_0 += handle.GetKernelTime();
                }
            }
        }
        else
        {
            MIOPEN_LOG_FUNCTION("convolution, 1x1");

            // dw = sum_over_batch(dy[i] * transpose(x[i])), i is batch id
            GemmDescriptor gemm_desc = CreateGemmStridedBatchedDescriptorConv1x1BwdWeight(
                tensors.dyDesc, tensors.xDesc, tensors.dwDesc);

            // dw = sum_over_batch(dy[i] * transpose(x[i])), i is batch id
            CallGemmStridedBatchedSequential(handle,
                                             gemm_desc,
                                             tensors.dy,
                                             0,
                                             tensors.x,
                                             0,
                                             tensors.dw,
                                             0,
                                             nullptr,
                                             false,
                                             GemmBackend_t::miopengemm);
        }
    }

#ifdef NDEBUG
    std::ignore = workSpaceSize;
#endif
#else
    std::ignore = handle;
    std::ignore = tensors;
    std::ignore = workSpace;
    std::ignore = workSpaceSize;
    MIOPEN_THROW("GEMM is not supported");
#endif
}
ProblemDescription ConvolutionDescriptor::MakeWrwProblem(const TensorDescriptor& dyDesc,
                                                         const TensorDescriptor& xDesc,
                                                         const TensorDescriptor& dwDesc) const
{
    auto problem =
        ProblemDescription{xDesc, dwDesc, dyDesc, *this, conv::Direction::BackwardWeights};
    return problem;
}

std::size_t ConvolutionDescriptor::GetWrwSolutionCount(Handle& handle,
                                                       const TensorDescriptor& dyDesc,
                                                       const TensorDescriptor& xDesc,
                                                       const TensorDescriptor& dwDesc) const
{
    MIOPEN_LOG_I("");
    const auto problem = MakeWrwProblem(dyDesc, xDesc, dwDesc);
    const auto count   = GetSolutionCount(handle, problem);
    if(count > 0)
        return count;
    return GetWrwSolutionCountFallback(dyDesc, xDesc, dwDesc);
}

void ConvolutionDescriptor::GetWrwSolutions(Handle& handle,
                                            const TensorDescriptor& dyDesc,
                                            const TensorDescriptor& xDesc,
                                            const TensorDescriptor& dwDesc,
                                            size_t maxSolutionCount,
                                            size_t* solutionCount,
                                            miopenConvSolution_t* solutions) const
{
    MIOPEN_LOG_I("");
    if(solutionCount == nullptr)
        MIOPEN_THROW(miopenStatusBadParm, "solutionCount cannot be nullptr");
    if(solutions == nullptr)
        MIOPEN_THROW(miopenStatusBadParm, "solutions cannot be nullptr");

    const auto problem = MakeWrwProblem(dyDesc, xDesc, dwDesc);
    GetSolutions(handle,
                 problem,
                 maxSolutionCount,
                 solutionCount,
                 solutions,
                 StringToConvolutionBwdWeightsAlgo);

    if(*solutionCount == 0)
        GetWrwSolutionsFallback(
            handle, dyDesc, xDesc, dwDesc, maxSolutionCount, solutionCount, solutions);
}

void ConvolutionDescriptor::CompileWrwSolution(Handle& handle,
                                               const TensorDescriptor& dyDesc,
                                               const TensorDescriptor& xDesc,
                                               const TensorDescriptor& dwDesc,
                                               solver::Id solver_id) const
{
    MIOPEN_LOG_I("solver_id = " << solver_id.ToString());
    auto ctx = ConvolutionContext{xDesc, dwDesc, dyDesc, *this, conv::Direction::BackwardWeights};
    ctx.SetStream(&handle);
    ctx.disable_search_enforce = true;

    CompileSolution(handle, solver_id, ctx, conv::Direction::BackwardWeights, [&]() {
        MIOPEN_THROW("FFT is not supported in WrW");
    });
}

std::size_t ConvolutionDescriptor::GetWrwSolutionWorkspaceSize(Handle& handle,
                                                               const TensorDescriptor& dyDesc,
                                                               const TensorDescriptor& xDesc,
                                                               const TensorDescriptor& dwDesc,
                                                               solver::Id solver_id) const
{
    MIOPEN_LOG_I2("solver_id = " << solver_id.ToString());
    if(!solver_id.IsValid())
        MIOPEN_THROW(miopenStatusBadParm, "invalid solution id = " + solver_id.ToString());
    if(solver_id != solver::Id::gemm() && solver_id != solver::Id::fft())
    {
        auto sol = solver_id.GetSolver();
        auto problem =
            ProblemDescription{xDesc, dwDesc, dyDesc, *this, conv::Direction::BackwardWeights};
        auto ctx = ConvolutionContext{problem};
        ctx.SetStream(&handle);
        ctx.DetectRocm();
        if(sol.IsApplicable(ctx))
            return sol.GetWorkspaceSize(ctx);
        else
        {
            MIOPEN_THROW(miopenStatusBadParm,
                         "The supplied solution id: " + solver_id.ToString() +
                             " is not applicable to the current problem");
        }
    }
    return GetWrwSolutionWorkspaceSizeFallback(handle, dyDesc, xDesc, dwDesc, solver_id);
}

void ConvolutionDescriptor::ConvolutionWrwImmediate(Handle& handle,
                                                    const TensorDescriptor& dyDesc,
                                                    ConstData_t dy,
                                                    const TensorDescriptor& xDesc,
                                                    ConstData_t x,
                                                    const TensorDescriptor& dwDesc,
                                                    Data_t dw,
                                                    Data_t workSpace,
                                                    std::size_t workSpaceSize,
                                                    solver::Id solver_id) const
{
    MIOPEN_LOG_I("solver_id = " << solver_id.ToString() << ", workspace = " << workSpaceSize);
    auto tensors = ConvWrwTensors{dyDesc, dy, xDesc, x, dwDesc, dw};
    ValidateConvTensors(tensors);

    if(xDesc.GetType() == miopenInt8)
        MIOPEN_THROW(miopenStatusBadParm);

    float beta = 0;
    ConvWrwCheckNumerics(handle, tensors, &beta, [&]() {
        ValidateGroupCount(xDesc, dwDesc, *this);

        auto ctx =
            ConvolutionContext{xDesc, dwDesc, dyDesc, *this, conv::Direction::BackwardWeights};
        ctx.SetStream(&handle);

        if(solver_id == solver::Id::gemm())
        {
            BackwardWeightsGemm(handle, tensors, workSpace, workSpaceSize);
            return;
        }

        if(!CheckInvokerSupport(solver_id, conv::Direction::BackwardWeights))
        {
            MIOPEN_THROW("Solver " + solver_id.ToString() +
                         " requested in immediate WrW, which is not supported.");
        }

        const auto invoker =
            LoadOrPrepareInvoker(handle, ctx, solver_id, conv::Direction::BackwardWeights);
        const auto invoke_ctx = conv::WrWInvokeParams{tensors, workSpace, workSpaceSize};
        invoker(handle, invoke_ctx);
    });
}

void ConvolutionBackwardBias(const Handle& handle,
                             const void* alpha,
                             const TensorDescriptor& dyDesc,
                             ConstData_t dy,
                             const void* beta,
                             const TensorDescriptor& dbDesc,
                             Data_t db)
{
    if(dy == nullptr || db == nullptr)
    {
        MIOPEN_THROW(miopenStatusBadParm);
    }
    if(dyDesc.GetLengths()[1] != dbDesc.GetLengths()[1])
    {
        MIOPEN_THROW(miopenStatusBadParm);
    }
    if(!float_equal(*(static_cast<const float*>(alpha)), 1.0) ||
       !float_equal(*(static_cast<const float*>(beta)), 0))
    {
        MIOPEN_THROW("Only alpha=1 and beta=0 is supported");
    }
    if(miopen::CheckNumericsEnabled())
    {
        miopen::checkNumericsInput(handle, dyDesc, dy);
    }

    std::size_t out_n, out_k, stride_n, stride_k;
    std::tie(out_n, out_k)       = tie_pick<0, 1>()(dyDesc.GetLengths());
    std::tie(stride_n, stride_k) = tie_pick<0, 1>()(dyDesc.GetStrides());
    std::string program_name = "MIOpenConvBwdBias.cl";
    std::string kernel_name  = "MIOpenConvBwdB";

    std::string params;
    std::size_t lcl_grp_size0 = 256;
    std::size_t lcl_grp_size1 = 1;
    std::size_t local_mem_sz  = 256;

    std::size_t map_size = std::accumulate(dyDesc.GetLengths().begin() + 2,
                                           dyDesc.GetLengths().end(),
                                           std::size_t(1),
                                           std::multiplies<std::size_t>());
    std::size_t read_unit        = 4;
    std::size_t map_size_aligned = (map_size + (read_unit - 1)) / read_unit;
    std::size_t off_pix          = map_size - (map_size / read_unit) * read_unit;

    params = " -DMLO_CONVBWD_GROUP_SZ0=" + std::to_string(lcl_grp_size0);
    params += " -DMLO_CONVBWD_GROUP_SZ1=" + std::to_string(lcl_grp_size1);
    params += " -DMLO_CONVBWDB_LCL_MEMSZ=" + std::to_string(local_mem_sz);
    params += " -DMLO_CONVBWDB_UNITSIZE=" + std::to_string(read_unit);
    params += " -DMLO_OUT_BATCH_SZ=" + std::to_string(out_n);
    params += " -DMLO_OUT_CHANNEL_STRIDE=" + std::to_string(stride_k);
    params += " -DMLO_OUT_BATCH_STRIDE=" + std::to_string(stride_n);
    params += " -DMLO_WK_SIZE=" + std::to_string(map_size_aligned);
    params += " -DMLO_N_PIX_OFF=" + std::to_string(off_pix);

    params += GetDataTypeKernelParams(dyDesc.GetType());

    const std::vector<size_t> vld = {lcl_grp_size0, size_t{1}, size_t{1}};
    const std::vector<size_t> vgd = {lcl_grp_size0, static_cast<size_t>(out_k), size_t{1}};

    handle.AddKernel("miopenConvolutionBwdBias", "", program_name, kernel_name, vld, vgd, params)(
        dy, db);

    if(miopen::CheckNumericsEnabled())
    {
        miopen::checkNumericsOutput(handle, dbDesc, db);
    }
}

} // namespace miopen<|MERGE_RESOLUTION|>--- conflicted
+++ resolved
@@ -3052,279 +3052,7 @@
         MIOPEN_THROW(miopenStatusNotImplemented);
     });
 }
-<<<<<<< HEAD
-
-template <int WinoDataH, int WinoFilterH, typename T>
-inline void EvaluateWinograd3x3MultipassWrW(Handle& handle,
-                                            const ConvolutionContext& ctx,
-                                            const ConvWrwTensors& tensors,
-                                            Data_t workSpace,
-                                            T kernels,
-                                            int pad_H,
-                                            int pad_W,
-                                            float* elapsed = nullptr)
-{
-    EvaluateWinograd3x3MultipassWrW<WinoDataH, WinoFilterH, WinoDataH, WinoFilterH, T>(
-        handle, ctx, tensors, workSpace, kernels, pad_H, pad_W, elapsed);
-}
-
-template <int WinoDataH, int WinoFilterH, int WinoDataW, int WinoFilterW, typename T>
-inline void EvaluateWinograd3x3MultipassWrW(Handle& handle,
-                                            const ConvolutionContext& ctx,
-                                            const ConvWrwTensors& tensors,
-                                            Data_t workSpace,
-                                            T kernels,
-                                            int pad_H,
-                                            int pad_W,
-                                            float* elapsed = nullptr)
-
-{
-#if(MIOPEN_BACKEND_HIP && (MIOPEN_USE_ROCBLAS || MIOPEN_USE_MIOPENTENSILE))
-    int flags         = 0;
-    int reserved      = 0;
-    int* reserved_ptr = nullptr;
-    int unused        = 0;
-    int N, C, H, W, K, n_groups, out_H, out_W, R, S;
-
-    GetCompiledInParameters(
-        ctx, &C, &K, &R, &S, &N, &n_groups, &H, &W, &out_H, &out_W, &unused, &unused);
-    // clang-format off
-    BuffInfo
-        in_buff_info(
-            GetSwappedNCLayout(GetMemLayout_t(ctx.in_layout)),
-            N, C, H, W,
-            GetTypeSize(ctx.in_data_type)),
-        out_buff_info(
-            GetSwappedNCLayout(GetMemLayout_t(ctx.out_layout)),
-            N, K, out_H, out_W,
-            GetTypeSize(ctx.out_data_type)),
-        weights_buff_info(
-            // weights_layout unsupported ... GetSwappedNCLayout(GetMemLayout_t(ctx.weights_layout))
-            GetSwappedNCLayout(MemLayout_t::NCHW),
-            K, C, R, S,
-            GetTypeSize(ctx.weights_data_type));
-
-    int wino_xform_h =
-            solver::ConvWinograd3x3MultipassWrW<WinoDataH, WinoFilterH, WinoDataW, WinoFilterW>::GetSolverWinoXformHWSize(ctx,0),
-        wino_xform_w =
-            solver::ConvWinograd3x3MultipassWrW<WinoDataH, WinoFilterH, WinoDataW, WinoFilterW>::GetSolverWinoXformHWSize(ctx,1);
-    WinogradBufferInfo <WinoDataH, WinoFilterH, WinoDataW, WinoFilterW>
-        // cppcheck-suppress unreadVariable
-        wino_in(N,K,C,out_H,out_W,R,S,
-            MemLayout_t::HWNC,
-            GetTypeSize(ctx.in_data_type),
-            ConvWinoBuffType::Input,
-            wino_xform_h,
-            wino_xform_w),
-        // cppcheck-suppress unreadVariable
-        wino_out(N,K,C,out_H,out_W,R,S,
-            MemLayout_t::HWNC,
-            GetTypeSize(ctx.out_data_type),
-            ConvWinoBuffType::Output,
-            wino_xform_h,
-            wino_xform_w),
-        // cppcheck-suppress unreadVariable
-        wino_wei(N,K,C,out_H,out_W,R,S,
-            MemLayout_t::HWNC,
-            GetTypeSize(ctx.weights_data_type),
-            ConvWinoBuffType::Weight,
-            wino_xform_h,
-            wino_xform_w);
-    float total_time = 0;
-    // clang-format on
-    for(const auto& cur_kernel : kernels)
-    {
-        BuffInfo* d_buf         = nullptr;
-        BuffInfo* o_buf         = nullptr;
-        Data_t buff_out_adr     = nullptr;
-        auto f_buf              = &weights_buff_info;
-        auto const_buff_in_adr  = tensors.x;
-        auto buff_in_adr        = workSpace;
-        bool const_input        = false;
-        float cur_time          = 0;
-        int flat_GroupCountMult = 1;
-
-        size_t wino_in_offset = 0, wino_out_offset = wino_in.buff_info.total_byte_size,
-               wino_wei_offset = wino_out_offset + wino_out.buff_info.total_byte_size;
-
-        size_t buff_in_addr_offset = 0, buff_out_addr_offset = 0;
-
-        if(cur_kernel.GetName() ==
-           solver::ConvWinograd3x3MultipassWrW<WinoDataH, WinoFilterH, WinoDataW, WinoFilterW>::
-               GetSolverKernelNames(0)) // Input
-                                        // Transform
-        {
-            d_buf               = &in_buff_info;
-            o_buf               = &(wino_in.buff_info);
-            const_buff_in_adr   = tensors.x;
-            buff_out_adr        = workSpace;
-            buff_in_addr_offset = wino_in_offset;
-            const_input         = true;
-            flat_GroupCountMult =
-                solver::ConvWinograd3x3MultipassWrW<WinoDataH,
-                                                    WinoFilterH,
-                                                    WinoDataW,
-                                                    WinoFilterW>::GetGroupCountMult();
-        }
-        else if(cur_kernel.GetName() ==
-                solver::ConvWinograd3x3MultipassWrW<WinoDataH,
-                                                    WinoFilterH,
-                                                    WinoDataW,
-                                                    WinoFilterW>::GetSolverKernelNames(1)) // filter
-        // Transform
-        {
-            d_buf                = &weights_buff_info;
-            o_buf                = &(wino_wei.buff_info);
-            const_buff_in_adr    = tensors.dy;
-            buff_out_adr         = workSpace;
-            buff_out_addr_offset = wino_wei_offset;
-            const_input          = true;
-            flat_GroupCountMult =
-                solver::ConvWinograd3x3MultipassWrW<WinoDataH,
-                                                    WinoFilterH,
-                                                    WinoDataW,
-                                                    WinoFilterW>::GetGroupCountMult();
-        }
-        else // Output
-             // and GEMM
-        {
-            const bool time_precision = (!IsDisabled(MIOPEN_CONV_PRECISE_ROCBLAS_TIMING{}));
-            int m = N, n = K, k = wino_in.buff_info.size.c;
-            int lda = k, ldb = k, ldc = n;
-            int batch_count       = wino_xform_h * wino_xform_w;
-            long long int strideA = m * k * 1LL, strideB = k * n * 1LL, strideC = m * n * 1LL;
-            float alpha = 1., beta = 0.0;
-            // clang-format off
-            GemmDescriptor wino_gemm_desc{false,false,true,m,n,k,
-                lda,ldb,ldc,batch_count,strideA,strideB,
-                strideC,alpha,beta,ctx.in_data_type};
-
-            if(elapsed == nullptr)
-                CallGemmStridedBatched(handle,
-                            wino_gemm_desc,
-                            workSpace,
-                            static_cast<int>(wino_in_offset / GetTypeSize(ctx.in_data_type)),
-                            workSpace,
-                            static_cast<int>(wino_wei_offset / GetTypeSize(ctx.in_data_type)),
-                            workSpace,
-                            static_cast<int>(wino_out_offset / GetTypeSize(ctx.in_data_type)),
-                            nullptr,
-                            false,
-                            GemmBackend_t::miopentensile);
-            else
-                CallGemmTimeMeasure(handle,
-                            wino_gemm_desc,
-                            workSpace,
-                            static_cast<int>(wino_in_offset / GetTypeSize(ctx.in_data_type)),
-                            workSpace,
-                            static_cast<int>(wino_wei_offset / GetTypeSize(ctx.in_data_type)),
-                            workSpace,
-                            static_cast<int>(wino_out_offset / GetTypeSize(ctx.in_data_type)),
-                            nullptr,
-                            time_precision,
-                            CallGemmType_t::callGemmStridedBatched,
-                            GemmBackend_t::miopentensile);
-            // clang-format on
-            if(handle.IsProfilingEnabled() || elapsed != nullptr)
-            {
-                cur_time = handle.GetKernelTime();
-                total_time += cur_time;
-            }
-            if(elapsed != nullptr)
-            {
-                *elapsed += cur_time;
-                MIOPEN_LOG_I2("WRW_WINO_GEMM: " << cur_time);
-            }
-
-            d_buf               = &(wino_out.buff_info);
-            o_buf               = &(out_buff_info);
-            buff_in_adr         = workSpace;
-            buff_in_addr_offset = wino_out_offset;
-            buff_out_adr        = tensors.dw;
-        }
-
-        const auto input_ptr = static_cast<const void*>(
-            static_cast<const char*>(const_input ? const_buff_in_adr : buff_in_adr) +
-            buff_in_addr_offset);
-        const auto output_ptr =
-            static_cast<void*>(static_cast<char*>(buff_out_adr) + buff_out_addr_offset);
-
-        cur_kernel(N,
-                   C,
-                   H,
-                   W,
-                   K,
-                   n_groups * flat_GroupCountMult,
-                   flags,
-                   reserved,
-                   input_ptr,
-                   reserved_ptr,
-                   output_ptr,
-                   reserved_ptr,
-                   R,
-                   S,
-                   pad_H,
-                   pad_W,
-                   out_H,
-                   out_W,
-                   reserved_ptr,
-                   reserved,
-                   d_buf->byte_stride.nk,
-                   d_buf->byte_stride.c,
-                   d_buf->byte_stride.h,
-                   d_buf->byte_stride.w,
-                   f_buf->byte_stride.nk,
-                   f_buf->byte_stride.c,
-                   f_buf->byte_stride.h,
-                   f_buf->byte_stride.w,
-                   o_buf->byte_stride.nk,
-                   o_buf->byte_stride.c,
-                   o_buf->byte_stride.h,
-                   o_buf->byte_stride.w);
-
-        if(elapsed != nullptr)
-        {
-            cur_time = handle.GetKernelTime();
-            *elapsed += cur_time;
-            MIOPEN_LOG_I2(cur_kernel.GetName() << ": " << cur_time);
-        }
-        else
-        {
-            if(handle.IsProfilingEnabled())
-            {
-                if(!(cur_kernel.GetName() ==
-                     solver::ConvWinograd3x3MultipassWrW<WinoDataH,
-                                                         WinoFilterH,
-                                                         WinoDataW,
-                                                         WinoFilterW>::GetSolverKernelNames(2)))
-                {
-                    total_time += handle.GetKernelTime();
-                }
-                else
-                {
-                    handle.AccumKernelTime(total_time);
-                }
-            }
-        }
-    }
-#else
-    (void)handle;
-    (void)ctx;
-    (void)tensors;
-    (void)workSpace;
-    (void)kernels;
-    (void)pad_H;
-    (void)pad_W;
-    if(elapsed != nullptr)
-    {
-        *elapsed = 0;
-    }
-    MIOPEN_THROW(miopenStatusBadParm, "MixedWrW3x3Winograd Unsupported ");
-#endif
-}
-
-=======
->>>>>>> ba3d8417
+
 // ConvolutionBackwardWeightsGetWorkSpaceSize
 // FindBackwardWeightsAlgorithm()
 //
