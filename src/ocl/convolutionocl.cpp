/*******************************************************************************
 *
 * MIT License
 *
 * Copyright (c) 2017 Advanced Micro Devices, Inc.
 *
 * Permission is hereby granted, free of charge, to any person obtaining a copy
 * of this software and associated documentation files (the "Software"), to deal
 * in the Software without restriction, including without limitation the rights
 * to use, copy, modify, merge, publish, distribute, sublicense, and/or sell
 * copies of the Software, and to permit persons to whom the Software is
 * furnished to do so, subject to the following conditions:
 *
 * The above copyright notice and this permission notice shall be included in all
 * copies or substantial portions of the Software.
 *
 * THE SOFTWARE IS PROVIDED "AS IS", WITHOUT WARRANTY OF ANY KIND, EXPRESS OR
 * IMPLIED, INCLUDING BUT NOT LIMITED TO THE WARRANTIES OF MERCHANTABILITY,
 * FITNESS FOR A PARTICULAR PURPOSE AND NONINFRINGEMENT. IN NO EVENT SHALL THE
 * AUTHORS OR COPYRIGHT HOLDERS BE LIABLE FOR ANY CLAIM, DAMAGES OR OTHER
 * LIABILITY, WHETHER IN AN ACTION OF CONTRACT, TORT OR OTHERWISE, ARISING FROM,
 * OUT OF OR IN CONNECTION WITH THE SOFTWARE OR THE USE OR OTHER DEALINGS IN THE
 * SOFTWARE.
 *
 *******************************************************************************/
#include <miopen/config.h>
#include <miopen/convolution.hpp>
#include <miopen/db_record.hpp>
#include <miopen/env.hpp>
#include <miopen/util.hpp>
#include <miopen/solver.hpp>
#include <miopen/float_equal.hpp>
#include <miopen/visit_float.hpp>
#include <miopen/check_numerics.hpp>
#include <miopen/stringutils.hpp>

#if MIOPEN_USE_MIOPENGEMM
#include <miopen/gemm.hpp>
#endif

#define WORKAROUND_ISSUE_791 1 /// \todo Fix & remove the workaround.

namespace miopen {

MIOPEN_DECLARE_ENV_VAR(MIOPEN_DEBUG_CONV_DIRECT)

struct AutoEnableProfiling
{
    AutoEnableProfiling(Handle& x) : h(x)
    {
        prev_state = h.IsProfilingEnabled();
        h.EnableProfiling();
    }

    ~AutoEnableProfiling()
    {
        h.EnableProfiling(prev_state);
        h.ResetKernelTime();
    }

    private:
    Handle& h;
    bool prev_state;
};

int ConvolutionDescriptor::FindWinogradKernel(Handle& handle,
                                              const TensorDescriptor& xDesc,
                                              const TensorDescriptor& wDesc,
                                              const TensorDescriptor& yDesc,
                                              WinogradKernelParams& k_p,
                                              KernelInvoke& kernel,
                                              int direction) const
{
    try
    {
        mlo_construct_winograd construct_params(direction);
        construct_params.setStream(&handle);

        construct_params.setOutputDescFromMLDesc(yDesc);
        construct_params.setInputDescFromMLDesc(xDesc);
        construct_params.setWeightDescFromMLDesc(wDesc);

        construct_params.setConvDescr(pad_h, pad_w, u, v, dilation_h, dilation_w);

        miopen::solver::ConvSolution solution;
        mloConstruct(construct_params, solution);
        if(!solution.Succeeded())
            return -1;
        const auto& kernels_info = solution.construction_params;
        const auto& k_info       = kernels_info[0];

        std::string network_config;
        construct_params.mloBuildConf_Key(network_config);

        std::string algorithm = (direction == 1) ? "miopenConvolutionFwdAlgoWinograd"
                                                 : "miopenConvolutionBwdDataAlgoWinograd";
        kernel = handle.AddKernel(algorithm,
                                  network_config,
                                  k_info.kernel_file,
                                  k_info.kernel_name,
                                  k_info.l_wk,
                                  k_info.g_wk,
                                  k_info.comp_options);
        int N, C, H, W, K, n_groups, out_H, out_W, R, S, pad_H, pad_W;
        construct_params.getCompiledInParameters(
            &N, &C, &H, &W, &K, &n_groups, &out_H, &out_W, &R, &S, &pad_H, &pad_W);
        k_p = std::make_tuple(N,
                              C,
                              H,
                              W,
                              K,
                              n_groups,
                              out_H,
                              out_W,
                              R,
                              S,
                              pad_H,
                              pad_W,
                              k_info.kernel_name == "sp3AsmConvRxSU");
        return 0;
    }
    catch(miopen::Exception&)
    {
        return -1;
    }
}

int ConvolutionDescriptor::FindDirectKernel(Handle& handle,
                                            const TensorDescriptor& xDesc,
                                            const TensorDescriptor& wDesc,
                                            const TensorDescriptor& yDesc,
                                            std::vector<KernelInvoke>& kernels,
                                            bool exhaustiveSearch,
                                            int direction) const
{

    if(!IsDirectSupported(wDesc) || miopen::IsDisabled(MIOPEN_DEBUG_CONV_DIRECT{}))
        return -1;

    mlo_construct_direct2D construct_params(direction);
    construct_params.setDoSearch(exhaustiveSearch);
    construct_params.saveSearchRequest(true);

    construct_params.setGeneralCompOptions("");

    construct_params.setStream(&handle);

    construct_params.setOutputDescFromMLDesc(yDesc);
    construct_params.setInputDescFromMLDesc(xDesc);
    construct_params.setWeightDescFromMLDesc(wDesc);

    construct_params.setConvDescr(pad_h, pad_w, u, v, dilation_h, dilation_w);

    if(construct_params.mloIsCompilerWorkarounds() ||
       (IsWinograd3x3Supported(handle, direction, wDesc, (direction ? xDesc : yDesc)) &&
        construct_params.mloIsFastBinaryWinograd3x3U()))
    {
        return -1;
    }

    miopen::solver::ConvSolution solution;
    mloConstruct(construct_params, solution);
    if(!solution.Succeeded())
        return -1;
    const auto& kernels_info = solution.construction_params;
    const auto& k_info       = kernels_info[0];

    std::string network_config;
    construct_params.mloBuildConf_Key(network_config);

    const std::string algorithm =
        (direction == 1) ? "miopenConvolutionFwdAlgoDirect" : "miopenConvolutionBwdDataAlgoDirect";

    /// \todo Rework this into loop.
    // if not 11x11
    if(k_info.kernel_file !=
       "MIOpenConvFwd_LxL_11.cl") // is_forward ? "MIOpenCvFwd11x11" : "MIOpenCvBwd11x11"
    {

        auto k = handle.AddKernel(algorithm,
                                  network_config,
                                  k_info.kernel_file,
                                  k_info.kernel_name,
                                  k_info.l_wk,
                                  k_info.g_wk,
                                  k_info.comp_options);
        kernels.push_back(k);
    }
    else
    {
        if(kernels_info.size() == 1)
        {
            auto k1 = handle.AddKernel(algorithm,
                                       network_config,
                                       k_info.kernel_file,
                                       k_info.kernel_name,
                                       k_info.l_wk,
                                       k_info.g_wk,
                                       k_info.comp_options);

            kernels.push_back(k1);
        }
        else
        {
            assert(kernels_info.size() == 2);
            auto k1 = handle.AddKernel(algorithm,
                                       network_config,
                                       k_info.kernel_file,
                                       k_info.kernel_name,
                                       k_info.l_wk,
                                       k_info.g_wk,
                                       k_info.comp_options);
            kernels.push_back(k1);

            const auto& k2_info = kernels_info[1]; // second pass kernel
            auto k2             = handle.AddKernel(algorithm,
                                       network_config,
                                       k2_info.kernel_file,
                                       k2_info.kernel_name,
                                       k2_info.l_wk,
                                       k2_info.g_wk,
                                       k2_info.comp_options,
                                       1);
            kernels.push_back(k2);
        }
    }

    return 0;
}

void ConvolutionDescriptor::FindConvFwdAlgorithm(Handle& handle,
                                                 const TensorDescriptor& xDesc,
                                                 ConstData_t x,
                                                 const TensorDescriptor& wDesc,
                                                 ConstData_t w,
                                                 const TensorDescriptor& yDesc,
                                                 ConstData_t y,
                                                 const int requestAlgoCount,
                                                 int* returnedAlgoCount,
                                                 miopenConvAlgoPerf_t* perfResults,
                                                 Data_t workSpace,
                                                 size_t workSpaceSize,
                                                 bool exhaustiveSearch) const
{
    MIOPEN_LOG_I2("");
    if(x == nullptr || w == nullptr || y == nullptr)
        MIOPEN_THROW(miopenStatusBadParm, "Buffers cannot be NULL");
    if(returnedAlgoCount == nullptr)
        MIOPEN_THROW(miopenStatusBadParm, "returnedAlgoCount cannot be nullptr");
    if(perfResults == nullptr)
        MIOPEN_THROW(miopenStatusBadParm, "perfResults cannot be nullptr");
    if(requestAlgoCount < 1)
        MIOPEN_THROW(miopenStatusBadParm, "requestAlgoCount cannot be < 1");

    AutoEnableProfiling enableProfiling{handle};

    // create a dummy buffer for use as output for the kernel calls
    // because kernels are called purely for timing purposes
    auto tmp_y = handle.Create(yDesc.GetElementSize() * GetTypeSize(yDesc.GetType()));

    // < algorith_name, <time, workspace_size> >
    std::vector<PerfField> perf_db;

    // GEMM based
    int in_n, in_c, in_h, in_w;
    std::tie(in_n, in_c, in_h, in_w) = tien<4>(xDesc.GetLengths());

    int wei_n, wei_h, wei_w;

    int out_h, out_w;
    std::tie(std::ignore, std::ignore, out_h, out_w) = tien<4>(yDesc.GetLengths());

    std::string network_config;

    if(mode == miopenTranspose)
    {
        std::tie(std::ignore, wei_n, wei_h, wei_w) = tien<4>(wDesc.GetLengths());

#if MIOPEN_USE_MIOPENGEMM
        if(xDesc.GetType() == miopenFloat)
        {
            size_t workspace_req = BackwardDataGetWorkSpaceSizeGEMM(handle, wDesc, xDesc);
            float time_gemm      = 0;
            GemmGeometry gg =
                CreateGemmGeometryConvBwdData(xDesc, wDesc, yDesc, true, network_config);

            // 1x1 does not require im2col or workspace
            if(wei_h == 1 && wei_w == 1 && v == 1 && u == 1)
            {
                gg.FindSolution(.003, handle, w, x, tmp_y.get(), false);
                gg.RunGemm(handle, w, x, tmp_y.get(), 0, 0, 0);

                time_gemm = in_n * handle.GetKernelTime();
                perf_db.push_back(PerfField{"miopenConvolutionFwdAlgoGEMM", time_gemm, 0});
            }

            // if not 1x1
            else if(workSpace != nullptr && workSpaceSize >= workspace_req)
            {
                float time_col2im = 0;
                size_t out_offset = 0;

                gg.FindSolution(.003, handle, w, x, workSpace, false);
                gg.RunGemm(handle, w, x, workSpace, 0, 0, 0);

                time_gemm   = in_n * handle.GetKernelTime();
                time_col2im = Col2ImGPU(handle,
                                        workSpace,
                                        in_h,
                                        in_w,
                                        wei_h,
                                        wei_w,
                                        pad_h,
                                        pad_w,
                                        u,
                                        v,
                                        dilation_h,
                                        dilation_w,
                                        wei_n,
                                        out_h,
                                        out_w,
                                        tmp_y.get(),
                                        out_offset);

                time_gemm += in_n * time_col2im;

                perf_db.push_back(
                    PerfField{"miopenConvolutionFwdAlgoGEMM", time_gemm, workspace_req});
            }
        }
#else
        (void)workSpace;     // Suppress warning
        (void)workSpaceSize; // Suppress warning
#endif
    }
    else if(mode == miopenConvolution)
    {
        std::tie(wei_n, std::ignore, wei_h, wei_w) = tien<4>(wDesc.GetLengths());

#if MIOPEN_USE_MIOPENGEMM
        if(xDesc.GetType() == miopenFloat)
        {
            float time_gemm = 0;

            if(wei_h == 1 && wei_w == 1 && pad_h == 0 && pad_w == 0 &&
               ((u == 1 && v == 1) || (u == 2 && v == 2)) && dilation_w == 1 && dilation_h == 1)
            {
                size_t workspace_req = ForwardGetWorkSpaceSizeGEMMTranspose(xDesc, yDesc);
                if(workSpace != nullptr && workSpaceSize >= workspace_req)
                {
                    GemmGeometry gg =
                        CreateGemmGeometryConvFwdCNHW(xDesc, wDesc, yDesc, false, network_config);

                    transpose_NCHW2CNHW(
                        handle, in_n, in_c, in_h, in_w, out_h, out_w, x, workSpace, 0, 0, v, u);
                    time_gemm = handle.GetKernelTime();

                    gg.FindSolution(0.03, handle, workSpace, w, tmp_y.get(), false);
                    gg.RunGemm(handle, workSpace, w, workSpace, 0, 0, xDesc.GetElementSize());
                    time_gemm += handle.GetKernelTime();

                    transpose_CNHW2NCHW(handle,
                                        in_n,
                                        wei_n,
                                        out_h,
                                        out_w,
                                        out_h,
                                        out_w,
                                        workSpace,
                                        tmp_y.get(),
                                        xDesc.GetElementSize(),
                                        0,
                                        1,
                                        1);
                    time_gemm += handle.GetKernelTime();

                    perf_db.push_back(
                        PerfField{"miopenConvolutionFwdAlgoGEMM", time_gemm, workspace_req});
                }
            }
            // if not 1x1
            else if(workSpace != nullptr &&
                    workSpaceSize >= ForwardGetWorkSpaceSizeGEMM(handle, wDesc, yDesc))
            {
                GemmGeometry gg =
                    CreateGemmGeometryConvFwd(xDesc, wDesc, yDesc, false, network_config);
                float time_im2col = 0;
                size_t in_offset  = 0;
                time_im2col       = Im2ColGPU(handle,
                                        xDesc.GetElementSize(),
                                        x,
                                        in_offset,
                                        in_c,
                                        in_h,
                                        in_w,
                                        wei_h,
                                        wei_w,
                                        out_h,
                                        out_w,
                                        pad_h,
                                        pad_w,
                                        u,
                                        v,
                                        dilation_h,
                                        dilation_w,
                                        workSpace);

                gg.FindSolution(.003, handle, workSpace, w, tmp_y.get(), false);
                gg.RunGemm(handle, workSpace, w, tmp_y.get(), 0, 0, 0);
                time_gemm = in_n * (time_im2col + handle.GetKernelTime());
                perf_db.push_back(PerfField{"miopenConvolutionFwdAlgoGEMM",
                                            time_gemm,
                                            ForwardGetWorkSpaceSizeGEMM(handle, wDesc, yDesc)});
            }
        }
#else
        (void)workSpace;     // Suppress warning
        (void)workSpaceSize; // Suppress warning
#endif

        if(dilation_h == 1 && dilation_w == 1)
        {
            // Winograd algo
            WinogradKernelParams k_p;
            KernelInvoke kernel_wino;
            if(FindWinogradKernel(handle, xDesc, wDesc, yDesc, k_p, kernel_wino, 1) == 0)
            { // TODO: be more graceful
                // Execute the winograd kernel
                float time_wino  = 0;
                int flags        = 0;
                int reserved     = 0;
                int* return_addr = nullptr;
                bool isRxS;
                int N, C, H, W, K, n_groups, out_H, out_W, R, S, unused;
                std::tie(N, C, H, W, K, n_groups, out_H, out_W, R, S, unused, unused, isRxS) = k_p;
                // clang-format off
                MIOPEN_LOG_I2(" N=" << N << " C=" << C << " H=" << H << " W=" << W << " K=" << K
                    << " n_groups=" << n_groups << " flags=" << flags << " R=" << R << " S=" << S
                    << " pad_h=" << pad_h << " pad_w=" << pad_w << " out_H=" << out_H << " out_W=" << out_W); // clang-format on
                if(isRxS)
                {
                    kernel_wino(N,
                                C,
                                H,
                                W,
                                K,
                                n_groups,
                                flags,
                                reserved,
                                x,
                                w,
                                tmp_y.get(),
                                return_addr,
                                R,
                                S,
                                pad_h,
                                pad_w,
                                out_H,
                                out_W);
                }
                else
                {
                    kernel_wino(
                        N, C, H, W, K, n_groups, flags, reserved, x, w, tmp_y.get(), return_addr);
                }
                time_wino = handle.GetKernelTime();
                perf_db.push_back(PerfField{"miopenConvolutionFwdAlgoWinograd", time_wino, 0});
            }

            // Direct algo
            std::vector<KernelInvoke> kernel_direct;
            if(FindDirectKernel(handle, xDesc, wDesc, yDesc, kernel_direct, exhaustiveSearch, 1) ==
               0)
            { // Forward

                // Execute the direct kernel
                float time_direct = 0;
                float padding_val = 0;
                visit_float(xDesc.GetType(), [&](auto as_float) {
                    for(auto& k : kernel_direct)
                    {
                        k(x, w, tmp_y.get(), as_float(padding_val));
                        time_direct += handle.GetKernelTime();
                    }
                });

                perf_db.push_back(PerfField{"miopenConvolutionFwdAlgoDirect", time_direct, 0});
            }

            // FFT algo
            std::vector<KernelInvoke> kernels_fft;
            size_t workspace_fft = ForwardGetWorkSpaceSizeFFT(wDesc, xDesc, yDesc);
            if(FindFwdFFTKernel(handle, xDesc, wDesc, yDesc, workspace_fft, kernels_fft) == 0)
            {
                (void)kernels_fft; // not used now, but needed as fft coverage widens
                if(workSpace != nullptr && workSpaceSize >= workspace_fft)
                {
                    float time_fft = ExecuteFwdFFTKernel(handle,
                                                         xDesc,
                                                         x,
                                                         wDesc,
                                                         w,
                                                         yDesc,
                                                         tmp_y.get(),
                                                         workSpace,
                                                         workSpaceSize,
                                                         true);
                    perf_db.push_back(
                        PerfField{"miopenConvolutionFwdAlgoFFT", time_fft, workspace_fft});
                }
            }
        }
    }

    if(perf_db.empty())
        MIOPEN_THROW("Fwd Convolution cannot be executed due to incorrect params");

    // sort the perf_db
    std::sort(begin(perf_db), end(perf_db));

    // update perfResults
    *returnedAlgoCount = std::min(requestAlgoCount, static_cast<int>(perf_db.size()));

    for(int i = 0; i < *returnedAlgoCount; i++)
    {
        perfResults[i].fwd_algo =
            static_cast<miopenConvFwdAlgorithm_t>(FwdAlgoResolver(perf_db[i].name));
        perfResults[i].time   = perf_db[i].time;
        perfResults[i].memory = perf_db[i].workspace;
#ifndef NDEBUG
        std::cout << "algo = " << perfResults[i].fwd_algo << "\n";
        std::cout << "time = " << perfResults[i].time << "\n";
        std::cout << "workspace = " << perfResults[i].memory << "\n";
#endif // !NDEBUG
    }
}

void ConvolutionDescriptor::ConvolutionForward(Handle& handle,
                                               const void* alpha,
                                               const TensorDescriptor& xDesc,
                                               ConstData_t x,
                                               const TensorDescriptor& wDesc,
                                               ConstData_t w,
                                               miopenConvFwdAlgorithm_t algo,
                                               const void* beta,
                                               const TensorDescriptor& yDesc,
                                               Data_t y,
                                               Data_t workSpace,
                                               size_t workSpaceSize) const
{
    MIOPEN_LOG_I2("algo = " << algo);
    if(x == nullptr || w == nullptr || y == nullptr)
    {
        MIOPEN_THROW(miopenStatusBadParm);
    }
    if(xDesc.GetSize() != yDesc.GetSize() || xDesc.GetSize() != wDesc.GetSize())
    {
        MIOPEN_THROW(miopenStatusBadParm);
    }
    if(xDesc.GetType() != yDesc.GetType() || xDesc.GetType() != wDesc.GetType())
    {
        MIOPEN_THROW(miopenStatusBadParm);
    }
    //    if(xDesc.GetLengths()[1] != wDesc.GetLengths()[1]) {
    //        MIOPEN_THROW(miopenStatusBadParm);
    //    }
    if(xDesc.GetSize() < 3)
    {
        MIOPEN_THROW(miopenStatusBadParm);
    }
    if(!float_equal(*(static_cast<const float*>(alpha)), 1.0) ||
       !float_equal(*(static_cast<const float*>(beta)), 0))
    {
        MIOPEN_THROW(miopenStatusNotImplemented, "Only alpha=1 and beta=0 is supported");
    }

    if(miopen::CheckNumericsEnabled())
    {
        miopen::checkNumericsInput(handle, xDesc, x);
        miopen::checkNumericsInput(handle, wDesc, w);
    }

#ifndef NDEBUG
    std::cout << "workspace passed " << workSpaceSize << "\n";
#endif // !NDEBUG
    if(mode == miopenConvolution)
    {
        if(xDesc.GetLengths()[1] != wDesc.GetLengths()[1])
        {
            MIOPEN_THROW(miopenStatusBadParm);
        }
        switch(algo)
        {
        case miopenConvolutionFwdAlgoDirect:
        {
            // TODO(paul): Replicating code for now.
            mlo_construct_direct2D construct_params(1); // forward
            construct_params.setOutputDescFromMLDesc(yDesc);
            construct_params.setInputDescFromMLDesc(xDesc);
            construct_params.setWeightDescFromMLDesc(wDesc);
            construct_params.setConvDescr(pad_h, pad_w, u, v, dilation_h, dilation_w);
            construct_params.setStream(&handle);

            std::string network_config;
            construct_params.mloBuildConf_Key(network_config);

            const std::string algorithm_name = "miopenConvolutionFwdAlgoDirect";
            float padding_val                = 0;
            auto&& kernels                   = handle.GetKernels(algorithm_name, network_config);
#if(!defined(__GNUC__) || defined(__clang__)) // w/a for segfault in gcc 5.4.0
            const
#endif
                auto num_kernels = kernels.size();
            const auto p_kernel  = std::begin(kernels);
            auto kernel          = *p_kernel;
            assert(1 <= num_kernels && num_kernels <= 2);

            visit_float(xDesc.GetType(), [&](auto as_float) {
                // if not 11x11
                if((kernel.GetName() != "MIOpenCvFwd11x11")) // FIXME Rework this.
                {

                    kernel(x, w, y, as_float(padding_val));
                }
                else
                {
                    if(1 == num_kernels)
                    {
                        kernel(x, w, y, as_float(padding_val));
                    }
                    else
                    {
                        handle.ResetKernelTime();
                        kernel(x, w, y, as_float(padding_val));
                        float time0 = handle.GetKernelTime();

                        auto kernel2 = *(p_kernel + 1);
                        kernel2(x, w, y, as_float(padding_val));
                        handle.AccumKernelTime(time0);
                    }
                }
            });
        }
        break;

        case miopenConvolutionFwdAlgoWinograd:
        {
            mlo_construct_winograd construct_params(1); // forward
            construct_params.setOutputDescFromMLDesc(yDesc);
            construct_params.setInputDescFromMLDesc(xDesc);
            construct_params.setWeightDescFromMLDesc(wDesc);
            construct_params.setConvDescr(pad_h, pad_w, u, v, dilation_h, dilation_w);

            construct_params.setStream(&handle);

            std::string network_config;
            construct_params.mloBuildConf_Key(network_config);

            std::string algorithm_name = "miopenConvolutionFwdAlgoWinograd";
            auto kernel                = handle.GetKernel(algorithm_name, network_config);

            int flags        = 0;
            int reserved     = 0;
            int* return_addr = nullptr;
            int N, C, H, W, K, n_groups, out_H, out_W, R, S, unused;
            construct_params.getCompiledInParameters(
                &N, &C, &H, &W, &K, &n_groups, &out_H, &out_W, &R, &S, &unused, &unused);
            // clang-format off
            MIOPEN_LOG_I2(" N=" << N << " C=" << C << " H=" << H << " W=" << W << " K=" << K
                << " n_groups=" << n_groups << " flags=" << flags << " R=" << R << " S=" << S
                << " pad_h=" << pad_h << " pad_w=" << pad_w << " out_H=" << out_H << " out_W=" << out_W); // clang-format on
            if(kernel.GetName() == "sp3AsmConvRxSU")
            {
                kernel(N,
                       C,
                       H,
                       W,
                       K,
                       n_groups,
                       flags,
                       reserved,
                       x,
                       w,
                       y,
                       return_addr,
                       R,
                       S,
                       pad_h,
                       pad_w,
                       out_H,
                       out_W);
            }
            else
            {
                kernel(N, C, H, W, K, n_groups, flags, reserved, x, w, y, return_addr);
            }
        }
        break;

        case miopenConvolutionFwdAlgoGEMM:
        {
            int in_n, in_c, in_h, in_w;
            std::tie(in_n, in_c, in_h, in_w) = tien<4>(xDesc.GetLengths());

            int wei_n, wei_h, wei_w;
            std::tie(wei_n, std::ignore, wei_h, wei_w) = tien<4>(wDesc.GetLengths());

            int out_h, out_w;
            std::tie(std::ignore, std::ignore, out_h, out_w) = tien<4>(yDesc.GetLengths());

            std::string network_config;
#if MIOPEN_USE_MIOPENGEMM
            if(wei_h == 1 && wei_w == 1 && pad_h == 0 && pad_w == 0 &&
               ((u == 1 && v == 1) || (u == 2 && v == 2)) && dilation_w == 1 && dilation_h == 1)
            {

                assert(workSpace != nullptr &&
                       workSpaceSize >= ForwardGetWorkSpaceSizeGEMMTranspose(xDesc, yDesc));

                CreateGemmGeometryConvFwdCNHW(xDesc, wDesc, yDesc, false, network_config);
                GemmGeometry gg = GetGemmGeometry("miopenConvolutionFwdAlgoGEMM", network_config);

                float t1 = 0;
                transpose_NCHW2CNHW(
                    handle, in_n, in_c, in_h, in_w, out_h, out_w, x, workSpace, 0, 0, v, u);
                t1 = handle.GetKernelTime();

                gg.RunGemm(handle, workSpace, w, workSpace, 0, 0, xDesc.GetElementSize());
                t1 += handle.GetKernelTime();

                transpose_CNHW2NCHW(handle,
                                    in_n,
                                    wei_n,
                                    out_h,
                                    out_w,
                                    out_h,
                                    out_w,
                                    workSpace,
                                    y,
                                    xDesc.GetElementSize(),
                                    0,
                                    1,
                                    1);
                t1 += handle.GetKernelTime();

                if(handle.IsProfilingEnabled())
                {
                    handle.ResetKernelTime();
                    handle.AccumKernelTime(t1);
                }
            }
            else
            {

                assert(workSpace != nullptr &&
                       workSpaceSize >= ForwardGetWorkSpaceSizeGEMM(handle, wDesc, yDesc));

                CreateGemmGeometryConvFwd(xDesc, wDesc, yDesc, false, network_config);
                GemmGeometry gg = GetGemmGeometry("miopenConvolutionFwdAlgoGEMM", network_config);

                float time_0 = 0;
                float t1     = 0;
                for(int i = 0; i < in_n; i++)
                {
                    int out_offset = i * wei_n * out_h * out_w;
                    if(wei_h != 1 || wei_w != 1 || v != 1 || u != 1)
                    {
                        size_t in_offset = i * in_c * in_h * in_w;
                        Im2ColGPU(handle,
                                  xDesc.GetElementSize(),
                                  x,
                                  in_offset,
                                  in_c,
                                  in_h,
                                  in_w,
                                  wei_h,
                                  wei_w,
                                  out_h,
                                  out_w,
                                  pad_h,
                                  pad_w,
                                  u,
                                  v,
                                  dilation_h,
                                  dilation_w,
                                  workSpace);
                        if(handle.IsProfilingEnabled())
                            t1 = handle.GetKernelTime();

                        gg.RunGemm(handle, workSpace, w, y, 0, 0, out_offset);

                        // Update times for both the kernels
                        if(handle.IsProfilingEnabled())
                        {
                            if(i == in_n - 1)
                                handle.AccumKernelTime(t1 + time_0);
                            else
                                handle.AccumKernelTime(t1);
                            time_0 += handle.GetKernelTime();
                        }
                    }
                }
            }
#else
            MIOPEN_THROW("GEMM is not supported");
#endif
        }
#if MIOPEN_USE_MIOPENGEMM
        break;
#endif
        case miopenConvolutionFwdAlgoFFT:
        {
            size_t workspace_fft = ForwardGetWorkSpaceSizeFFT(wDesc, xDesc, yDesc);
            if(workSpace != nullptr && workSpaceSize >= workspace_fft)
            {
                bool timed  = handle.IsProfilingEnabled();
                float timev = ExecuteFwdFFTKernel(
                    handle, xDesc, x, wDesc, w, yDesc, y, workSpace, workSpaceSize, timed);
                // FIXME: Is workSpaceSize correct here? It seems that workspace_fft is.

                if(timed)
                {
                    handle.ResetKernelTime();
                    handle.AccumKernelTime(timev);
                }
            }
        }
        break;
        }
    }
    else if(mode == miopenTranspose)
    {
        if(xDesc.GetLengths()[1] != wDesc.GetLengths()[0])
        {
            MIOPEN_THROW(miopenStatusBadParm);
        }

        // GEMM based
        int in_n, in_c, in_h, in_w;
        std::tie(in_n, in_c, in_h, in_w) = tien<4>(xDesc.GetLengths());

        int wei_n, wei_h, wei_w;
        std::tie(std::ignore, wei_n, wei_h, wei_w) = tien<4>(wDesc.GetLengths());

        int out_h, out_w;
        std::tie(std::ignore, std::ignore, out_h, out_w) = tien<4>(yDesc.GetLengths());

        if(wei_h != 1 || wei_w != 1 || u != 1 || v != 1)
        {
            assert(workSpace != nullptr &&
                   workSpaceSize >= BackwardDataGetWorkSpaceSizeGEMM(handle, wDesc, xDesc));
        }

        std::string network_config;

#if MIOPEN_USE_MIOPENGEMM
        CreateGemmGeometryConvBwdData(xDesc, wDesc, yDesc, true, network_config);
        GemmGeometry gg = GetGemmGeometry("miopenConvolutionBwdDataAlgoGEMM", network_config);

        float time_0 = 0;
        float t1     = 0;
        for(int i = 0; i < in_n; i++)
        {
            int out_offset = i * wei_n * out_h * out_w;
            if(wei_h != 1 || wei_w != 1 || v != 1 || u != 1)
            {
                size_t in_offset = i * in_c * in_h * in_w;

                gg.RunGemm(handle, w, x, workSpace, 0, in_offset, 0);

                if(handle.IsProfilingEnabled())
                    t1 = handle.GetKernelTime();

                Col2ImGPU(handle,
                          workSpace,
                          in_h,
                          in_w,
                          wei_h,
                          wei_w,
                          pad_h,
                          pad_w,
                          u,
                          v,
                          dilation_h,
                          dilation_w,
                          wei_n,
                          out_h,
                          out_w,
                          y,
                          out_offset);

                // Update times for both the kernels
                if(handle.IsProfilingEnabled())
                {
                    if(i == in_n - 1)
                        handle.AccumKernelTime(t1 + time_0);
                    else
                        handle.AccumKernelTime(t1);
                    time_0 += handle.GetKernelTime();
                }
            }
            else if(wei_h == 1 && wei_w == 1 && v == 1 && u == 1)
            {
                int in_offset = i * in_c * in_h * in_w;
                gg.RunGemm(handle, w, x, y, 0, in_offset, out_offset);
                if(handle.IsProfilingEnabled())
                {
                    if(i == in_n - 1)
                        handle.AccumKernelTime(time_0);
                    time_0 += handle.GetKernelTime();
                }
            }
        }
#else
        MIOPEN_THROW("GEMM is not supported");
#endif
    }

    if(miopen::CheckNumericsEnabled())
    {
        miopen::checkNumericsOutput(handle, yDesc, y);
    }
}

// FindBackwardDataAlgorithm()
//
void ConvolutionDescriptor::FindConvBwdDataAlgorithm(Handle& handle,
                                                     const TensorDescriptor& dyDesc,
                                                     ConstData_t dy,
                                                     const TensorDescriptor& wDesc,
                                                     ConstData_t w,
                                                     const TensorDescriptor& dxDesc,
                                                     ConstData_t dx,
                                                     const int requestAlgoCount,
                                                     int* returnedAlgoCount,
                                                     miopenConvAlgoPerf_t* perfResults,
                                                     Data_t workSpace,
                                                     size_t workSpaceSize,
                                                     bool exhaustiveSearch) const
{
    MIOPEN_LOG_I2("");
    if(dx == nullptr || w == nullptr || dy == nullptr)
        MIOPEN_THROW(miopenStatusBadParm, "Buffers cannot be NULL");
    if(returnedAlgoCount == nullptr)
        MIOPEN_THROW(miopenStatusBadParm, "returnedAlgoCount cannot be nullptr");
    if(perfResults == nullptr)
        MIOPEN_THROW(miopenStatusBadParm, "perfResults cannot be nullptr");
    if(requestAlgoCount < 1)
        MIOPEN_THROW(miopenStatusBadParm, "requestAlgoCount cannot be < 1");

    // create a dummy buffer for use as output for the kernel calls
    // because kernels are called purely for timing purposes
    auto tmp_dx = handle.Create(dxDesc.GetElementSize() * GetTypeSize(dxDesc.GetType()));

    AutoEnableProfiling enableProfiling{handle};

    // < algorith_name, <time, workspace_size> >
    std::vector<PerfField> perf_db;

    // GEMM based
    int in_n, in_c, in_h, in_w;
    std::tie(in_n, in_c, in_h, in_w) = tien<4>(dxDesc.GetLengths());

    int wei_n, wei_h, wei_w;

    int out_h, out_w;
    std::tie(std::ignore, std::ignore, out_h, out_w) = tien<4>(dyDesc.GetLengths());

    std::string network_config;

    if(mode == miopenTranspose)
    {
        // GEMM based
        std::tie(std::ignore, wei_n, wei_h, wei_w) = tien<4>(wDesc.GetLengths());

#if MIOPEN_USE_MIOPENGEMM
        if(dyDesc.GetType() == miopenFloat)
        {
            size_t workspace_req = ForwardGetWorkSpaceSizeGEMM(handle, wDesc, dxDesc);
            float time_gemm      = 0;
            GemmGeometry gg =
                CreateGemmGeometryTranBwdData(dyDesc, wDesc, dxDesc, true, network_config);

            // 1x1 does not require im2col or workspace
            if(wei_h == 1 && wei_w == 1 && v == 1 && u == 1)
            {
                gg.FindSolution(.003, handle, w, dy, tmp_dx.get(), false);
                gg.RunGemm(handle, w, dy, tmp_dx.get(), 0, 0, 0);

                time_gemm = in_n * handle.GetKernelTime();
                perf_db.push_back(PerfField{"miopenTransposeBwdDataAlgoGEMM", time_gemm, 0});
            }

            // if not 1x1
            else if(workSpace != nullptr && workSpaceSize >= workspace_req)
            {
                float time_im2col = 0;
                size_t out_offset = 0;
                time_im2col       = Im2ColGPU(handle,
                                        dyDesc.GetElementSize(),
                                        dy,
                                        out_offset,
                                        wei_n,
                                        out_h,
                                        out_w,
                                        wei_h,
                                        wei_w,
                                        in_h,
                                        in_w,
                                        pad_h,
                                        pad_w,
                                        u,
                                        v,
                                        dilation_h,
                                        dilation_w,
                                        workSpace);

                gg.FindSolution(.003, handle, w, workSpace, tmp_dx.get(), false);
                gg.RunGemm(handle, w, workSpace, tmp_dx.get(), 0, 0, 0);
                time_gemm = in_n * (time_im2col + handle.GetKernelTime());
                perf_db.push_back(
                    PerfField{"miopenTransposeBwdDataAlgoGEMM", time_gemm, workspace_req});
            }
        }
#else
        (void)workSpace;     // Suppress warning
        (void)workSpaceSize; // Suppress warning
#endif
    }
    else if(mode == miopenConvolution)
    {
        if(dilation_h == 1 && dilation_w == 1)
        {
            // Winograd algo
            WinogradKernelParams k_p;
            KernelInvoke kernel_wino;
            if(FindWinogradKernel(handle, dxDesc, wDesc, dyDesc, k_p, kernel_wino, 0) == 0)
            { // TODO: be more graceful
                float time_wino = 0;
                /// \todo Move Flags into Solution.
                /// Flags:
                ///  - Any combination of flags is allowed.
                ///  - The last two (F_FLIP_DATA_N_C, F_FLIP_OUT_N_K) are for RxS version only.
                ///
                /// Reverse indexing of r, r -> R-1-r if set.
                static const int F_REVERSE_R = 1 << 0;
                /// Reverse indexing of s, s -> S-1-s if set.
                static const int F_REVERSE_S = 1 << 1;
                /// The w ("filter_addr") to be interpreted as float F [C][K][3][3] instead of float
                /// F [K][C][3][3].
                static const int F_FLIP_K_C = 1 << 2;
                /// Causes the dy ("data_addr") to be interpreted as float D [C][N][H][W] with the
                /// following restrictions:
                ///  - Read several stacks, no restrictions when reading single C
                ///  - When reading 2x C, ((N * H * W) <= 2^28)
                /// instead of float D [N][C][H][W] with the following restrictions:
                ///  - Read several stacks, if (H * W) >= 128 not more than 2, distance at most one
                ///    stack, else  (C * H * W) <= 2^23 and it can do 32 stacks, so
                ///    (C * H * W) <= 2^28.
                ///  - Reading 2x C at once not a problem if it can read one.
                // static const int F_FLIP_DATA_N_C = 1 << 3;
                /// Causes the dx ("output_addr") to be interpreted as
                /// float OUT[K][N][out_h][out_w] (no specific restrictions)
                /// instead of float OUT [N][K][out_h][out_w] with the
                /// following restrictions:
                ///  - (K * out_h * out_w) <= 2^28
                // static const int F_FLIP_OUT_N_K = 1 << 4;
                /// <End of Flags>
                // (void)F_FLIP_DATA_N_C;
                // (void)F_FLIP_OUT_N_K;
                int flags        = F_REVERSE_R + F_REVERSE_S + F_FLIP_K_C;
                int reserved     = 0;
                int* return_addr = nullptr;
                int N, C, H, W, K, n_groups, out_H, out_W, R, S, pad_H, pad_W;
                bool isRxS;
                std::tie(N, C, H, W, K, n_groups, out_H, out_W, R, S, pad_H, pad_W, isRxS) = k_p;
                // clang-format off
                MIOPEN_LOG_I2(" N=" << N << " C=" << C << " H=" << H << " W=" << W << " K=" << K
                    << " n_groups=" << n_groups << " flags=" << flags << " R=" << R << " S=" << S
                    << " pad_H=" << pad_H << " pad_W=" << pad_W << " out_H=" << out_H << " out_W=" << out_W); // clang-format on
                if(isRxS)
                {
                    kernel_wino(N,
                                C,
                                H,
                                W,
                                K,
                                n_groups,
                                flags,
                                reserved,
                                dy,
                                w,
                                dx,
                                return_addr,
                                R,
                                S,
                                pad_H,
                                pad_W,
                                out_H,
                                out_W);
                }
                else
                {
                    kernel_wino(N, C, H, W, K, n_groups, flags, reserved, dy, w, dx, return_addr);
                }
                time_wino = handle.GetKernelTime();
                perf_db.push_back(PerfField{"miopenConvolutionBwdDataAlgoWinograd", time_wino, 0});
            }

            // Direct algo
            std::vector<KernelInvoke> kernel_direct;
            if(FindDirectKernel(
                   handle, dxDesc, wDesc, dyDesc, kernel_direct, exhaustiveSearch, 0) == 0)
            { // Backward
                float time_direct = 0;
                float padding_val = 0;

                visit_float(dyDesc.GetType(), [&](auto as_float) {
                    for(auto& k : kernel_direct)
                    {
                        k(dy, w, tmp_dx.get(), as_float(padding_val));
                        time_direct += handle.GetKernelTime();
                    }
                });

                perf_db.push_back(PerfField{"miopenConvolutionBwdDataAlgoDirect", time_direct, 0});
            }

            // FFT algo
            std::vector<KernelInvoke> kernels_fft;
            size_t workspace_fft = BackwardGetWorkSpaceSizeFFT(wDesc, dyDesc, dxDesc);
            if(FindBwdFFTKernel(handle, dyDesc, wDesc, dxDesc, workspace_fft, kernels_fft) == 0)
            {
                (void)kernels_fft; // not used now, but needed as fft coverage widens
                if(workSpace != nullptr && workSpaceSize >= workspace_fft)
                {
                    float time_fft = ExecuteBwdFFTKernel(handle,
                                                         dyDesc,
                                                         dy,
                                                         wDesc,
                                                         w,
                                                         dxDesc,
                                                         tmp_dx.get(),
                                                         workSpace,
                                                         workSpaceSize,
                                                         true);
                    perf_db.push_back(
                        PerfField{"miopenConvolutionBwdDataAlgoFFT", time_fft, workspace_fft});
                }
            }
        }

        // GEMM based
        std::tie(wei_n, std::ignore, wei_h, wei_w) = tien<4>(wDesc.GetLengths());

#if MIOPEN_USE_MIOPENGEMM
        if(dyDesc.GetType() == miopenFloat)
        {

            float time_gemm = 0;

            // 1x1 does not require col2im or workspace
            if(wei_h == 1 && wei_w == 1 && pad_h == 0 && pad_w == 0 &&
               ((u == 1 && v == 1) || (u == 2 && v == 2)) && dilation_w == 1 && dilation_h == 1 &&
               workSpace != nullptr &&
               workSpaceSize >= BackwardDataGetWorkSpaceSizeGEMMTranspose(dyDesc, dxDesc))
            {
                GemmGeometry gg =
                    CreateGemmGeometryConvBwdDataCNHW(dyDesc, wDesc, dxDesc, true, network_config);

                transpose_NCHW2CNHW(
                    handle, in_n, wei_n, out_h, out_w, out_h, out_w, dy, workSpace, 0, 0, 1, 1);
                time_gemm = handle.GetKernelTime();

                gg.FindSolution(0.03, handle, w, dy, tmp_dx.get(), false);
                gg.RunGemm(handle, w, workSpace, workSpace, 0, 0, dyDesc.GetElementSize());
                time_gemm += handle.GetKernelTime();

                transpose_CNHW2NCHW(handle,
                                    in_n,
                                    in_c,
                                    out_h,
                                    out_w,
                                    in_h,
                                    in_w,
                                    workSpace,
                                    tmp_dx.get(),
                                    dyDesc.GetElementSize(),
                                    0,
                                    u,
                                    v);
                time_gemm += handle.GetKernelTime();
                perf_db.push_back(
                    PerfField{"miopenConvolutionBwdDataAlgoGEMM",
                              time_gemm,
                              BackwardDataGetWorkSpaceSizeGEMMTranspose(dyDesc, dxDesc)});
            }
            // if not 1x1
            else if(workSpace != nullptr &&
                    workSpaceSize >= BackwardDataGetWorkSpaceSizeGEMM(handle, wDesc, dyDesc))
            {
                GemmGeometry gg =
                    CreateGemmGeometryConvBwdData(dyDesc, wDesc, dxDesc, true, network_config);

                float time_col2im = 0;
                size_t in_offset  = 0;

                gg.FindSolution(.003, handle, w, dy, workSpace, false);
                gg.RunGemm(handle, w, dy, workSpace, 0, 0, 0);

                time_gemm   = in_n * handle.GetKernelTime();
                time_col2im = Col2ImGPU(handle,
                                        workSpace,
                                        out_h,
                                        out_w,
                                        wei_h,
                                        wei_w,
                                        pad_h,
                                        pad_w,
                                        u,
                                        v,
                                        dilation_h,
                                        dilation_w,
                                        in_c,
                                        in_h,
                                        in_w,
                                        tmp_dx.get(),
                                        in_offset);

                time_gemm += in_n * time_col2im;

                perf_db.push_back(
                    PerfField{"miopenConvolutionBwdDataAlgoGEMM",
                              time_gemm,
                              BackwardDataGetWorkSpaceSizeGEMM(handle, wDesc, dyDesc)});
            }
        }
#else
        (void)workSpace;     // Suppress warning
        (void)workSpaceSize; // Suppress warning
#endif
    }

    if(perf_db.empty())
        MIOPEN_THROW(miopenStatusUnknownError, "Backward Data Algo cannot be executed");

    // sort the perf_db
    std::sort(begin(perf_db), end(perf_db));

    // update perfResults
    *returnedAlgoCount = std::min(requestAlgoCount, static_cast<int>(perf_db.size()));

    for(int i = 0; i < *returnedAlgoCount; i++)
    {
        perfResults[i].bwd_data_algo =
            static_cast<miopenConvBwdDataAlgorithm_t>(BwdDataAlgoResolver(perf_db[i].name));
        perfResults[i].time   = perf_db[i].time;
        perfResults[i].memory = perf_db[i].workspace;
    }
}

// BackwardDataAlgorithm()
void ConvolutionDescriptor::ConvolutionBackwardData(Handle& handle,
                                                    const void* alpha,
                                                    const TensorDescriptor& dyDesc,
                                                    ConstData_t dy,
                                                    const TensorDescriptor& wDesc,
                                                    ConstData_t w,
                                                    miopenConvBwdDataAlgorithm_t algo,
                                                    const void* beta,
                                                    const TensorDescriptor& dxDesc,
                                                    Data_t dx,
                                                    Data_t workSpace,
                                                    size_t workSpaceSize) const
{
    MIOPEN_LOG_I2("algo = " << algo);
    if(dx == nullptr || w == nullptr || dy == nullptr)
    {
        MIOPEN_THROW(miopenStatusBadParm);
    }
    if(dyDesc.GetSize() != dxDesc.GetSize() || dyDesc.GetSize() != wDesc.GetSize())
    {
        MIOPEN_THROW(miopenStatusBadParm);
    }
    if(dyDesc.GetType() != dxDesc.GetType() || dyDesc.GetType() != wDesc.GetType())
    {
        MIOPEN_THROW(miopenStatusBadParm);
    }
    //    if(dyDesc.GetLengths()[1] != wDesc.GetLengths()[0]) {
    //       MIOPEN_THROW(miopenStatusBadParm);
    //    }
    if(dyDesc.GetSize() < 3)
    {
        MIOPEN_THROW(miopenStatusBadParm);
    }
    if(!float_equal(*(static_cast<const float*>(alpha)), 1.0) ||
       !float_equal(*(static_cast<const float*>(beta)), 0))
    {
        MIOPEN_THROW("Only alpha=1 and beta=0 is supported");
    }

    if(miopen::CheckNumericsEnabled())
    {
        miopen::checkNumericsInput(handle, dyDesc, dy);
        miopen::checkNumericsInput(handle, wDesc, w);
        if(!float_equal(*(static_cast<const float*>(beta)), 0))
        {
            miopen::checkNumericsInput(handle, dxDesc, dx);
        }
    }

    if(mode == miopenConvolution)
    {
        if(dyDesc.GetLengths()[1] != wDesc.GetLengths()[0])
        {
            MIOPEN_THROW(miopenStatusBadParm);
        }
        // Launch all kernels and store the perf, workspace limits, etc.
        switch(algo)
        {
        case miopenConvolutionBwdDataAlgoDirect:
        {
            mlo_construct_direct2D construct_params(0); // backward
            {
                construct_params.setOutputDescFromMLDesc(dyDesc);
                construct_params.setInputDescFromMLDesc(dxDesc);
                construct_params.setWeightDescFromMLDesc(wDesc);
                construct_params.setStream(&handle);
            }

            std::string network_config;
            construct_params.mloBuildConf_Key(network_config);

            float padding_val = 0;
            visit_float(dyDesc.GetType(), [&](auto as_float) {

                handle.GetKernel("miopenConvolutionBwdDataAlgoDirect",
                                 network_config)(dy, w, dx, as_float(padding_val));
            });
            break;
        }

        case miopenConvolutionBwdDataAlgoWinograd:
        {
            mlo_construct_winograd construct_params(0); // backward data
            construct_params.setOutputDescFromMLDesc(dyDesc);
            construct_params.setInputDescFromMLDesc(dxDesc);
            construct_params.setWeightDescFromMLDesc(wDesc);
            construct_params.setConvDescr(pad_h, pad_w, u, v, dilation_h, dilation_w);

            construct_params.setStream(&handle);
            std::string network_config;
            construct_params.mloBuildConf_Key(network_config);

            auto kernel = handle.GetKernel("miopenConvolutionBwdDataAlgoWinograd", network_config);
            /// \todo Copied from ConvolutionDescriptor::FindConvBwdDataAlgorithm()
            static const int F_REVERSE_R = 1 << 0;
            static const int F_REVERSE_S = 1 << 1;
            static const int F_FLIP_K_C  = 1 << 2;
            int flags                    = F_REVERSE_R + F_REVERSE_S + F_FLIP_K_C;
            int reserved                 = 0;
            int* return_addr             = nullptr;
            int N, C, H, W, K, n_groups, out_H, out_W, R, S, pad_H, pad_W;
            construct_params.getCompiledInParameters(
                &N, &C, &H, &W, &K, &n_groups, &out_H, &out_W, &R, &S, &pad_H, &pad_W);
            // clang-format off
            MIOPEN_LOG_I2(" N=" << N << " C=" << C << " H=" << H << " W=" << W << " K=" << K
                    << " n_groups=" << n_groups << " flags=" << flags << " R=" << R << " S=" << S
                    << " pad_H=" << pad_H << " pad_W=" << pad_W << " out_H=" << out_H << " out_W=" << out_W); // clang-format on
            if(kernel.GetName() == "sp3AsmConvRxSU")
            {
                kernel(N,
                       C,
                       H,
                       W,
                       K,
                       n_groups,
                       flags,
                       reserved,
                       dy,
                       w,
                       dx,
                       return_addr,
                       R,
                       S,
                       pad_H,
                       pad_W,
                       out_H,
                       out_W);
            }
            else
            {
                kernel(N, C, H, W, K, n_groups, flags, reserved, dy, w, dx, return_addr);
            }
            break;
        }

        case miopenConvolutionBwdDataAlgoGEMM:
        {
            int in_n, in_c, in_h, in_w;
            std::tie(in_n, in_c, in_h, in_w) = tien<4>(dxDesc.GetLengths());

            int wei_n, wei_h, wei_w;
            std::tie(wei_n, std::ignore, wei_h, wei_w) = tien<4>(wDesc.GetLengths());

            int out_h, out_w;
            std::tie(std::ignore, std::ignore, out_h, out_w) = tien<4>(dyDesc.GetLengths());

            std::string network_config;
#if MIOPEN_USE_MIOPENGEMM
            if(wei_h == 1 && wei_w == 1 && pad_h == 0 && pad_w == 0 &&
               ((u == 1 && v == 1) || (u == 2 && v == 2)) && dilation_w == 1 && dilation_h == 1)
            {

                assert(workSpace != nullptr &&
                       workSpaceSize >= BackwardDataGetWorkSpaceSizeGEMMTranspose(dyDesc, dxDesc));

                float t1 = 0;
                CreateGemmGeometryConvBwdDataCNHW(dyDesc, wDesc, dxDesc, true, network_config);
                GemmGeometry gg =
                    GetGemmGeometry("miopenConvolutionBwdDataAlgoGEMM", network_config);

                transpose_NCHW2CNHW(
                    handle, in_n, wei_n, out_h, out_w, out_h, out_w, dy, workSpace, 0, 0, 1, 1);
                t1 = handle.GetKernelTime();

                gg.RunGemm(handle, w, workSpace, workSpace, 0, 0, dyDesc.GetElementSize());
                t1 += handle.GetKernelTime();

                transpose_CNHW2NCHW(handle,
                                    in_n,
                                    in_c,
                                    out_h,
                                    out_w,
                                    in_h,
                                    in_w,
                                    workSpace,
                                    dx,
                                    dyDesc.GetElementSize(),
                                    0,
                                    u,
                                    v);
                t1 += handle.GetKernelTime();

                if(handle.IsProfilingEnabled())
                {
                    handle.ResetKernelTime();
                    handle.AccumKernelTime(t1);
                }
            }
            else
            {

                assert(workSpace != nullptr &&
                       workSpaceSize >= BackwardDataGetWorkSpaceSizeGEMM(handle, wDesc, dyDesc));

                CreateGemmGeometryConvBwdData(dyDesc, wDesc, dxDesc, true, network_config);
                GemmGeometry gg =
                    GetGemmGeometry("miopenConvolutionBwdDataAlgoGEMM", network_config);

                handle.ResetKernelTime();

                float time_0 = 0;
                float t1     = 0;
                for(int i = 0; i < in_n; i++)
                {
                    int out_offset = i * wei_n * out_h * out_w;

                    if(wei_h != 1 || wei_w != 1 || v != 1 || u != 1)
                    {
                        size_t in_offset = i * in_c * in_h * in_w;

                        gg.RunGemm(handle, w, dy, workSpace, 0, out_offset, 0);

                        if(handle.IsProfilingEnabled())
                            t1 = handle.GetKernelTime();

                        Col2ImGPU(handle,
                                  workSpace,
                                  out_h,
                                  out_w,
                                  wei_h,
                                  wei_w,
                                  pad_h,
                                  pad_w,
                                  u,
                                  v,
                                  dilation_h,
                                  dilation_w,
                                  in_c,
                                  in_h,
                                  in_w,
                                  dx,
                                  in_offset);

                        // Update times for both the kernels
                        if(handle.IsProfilingEnabled())
                        {
                            if(i == in_n - 1)
                                handle.AccumKernelTime(t1 + time_0);
                            else
                                handle.AccumKernelTime(t1);
                            time_0 += handle.GetKernelTime();
                        }
                    }
                }
            }
#else
            MIOPEN_THROW("GEMM is not supported");
#endif
        }
#if MIOPEN_USE_MIOPENGEMM
        break;
#endif

        case miopenConvolutionBwdDataAlgoFFT:
        {
            size_t workspace_fft = BackwardGetWorkSpaceSizeFFT(wDesc, dyDesc, dxDesc);
            if(workSpace != nullptr && workSpaceSize >= workspace_fft)
            {
                bool timed  = handle.IsProfilingEnabled();
                float timev = ExecuteBwdFFTKernel(
                    handle, dyDesc, dy, wDesc, w, dxDesc, dx, workSpace, workSpaceSize, timed);

                if(timed)
                {
                    handle.ResetKernelTime();
                    handle.AccumKernelTime(timev);
                }
            }
        }
        break;

        case miopenTransposeBwdDataAlgoGEMM: break;
        }
    }
    else if(mode == miopenTranspose)
    {
        if(dyDesc.GetLengths()[1] != wDesc.GetLengths()[1])
        {
            MIOPEN_THROW(miopenStatusBadParm);
        }

        int in_n, in_c, in_h, in_w;
        std::tie(in_n, in_c, in_h, in_w) = tien<4>(dxDesc.GetLengths());

        int wei_n, wei_h, wei_w;
        std::tie(std::ignore, wei_n, wei_h, wei_w) = tien<4>(wDesc.GetLengths());

        int out_h, out_w;
        std::tie(std::ignore, std::ignore, out_h, out_w) = tien<4>(dyDesc.GetLengths());

        if(wei_h != 1 || wei_w != 1 || u != 1 || v != 1)
        {
            assert(workSpace != nullptr &&
                   workSpaceSize >= ForwardGetWorkSpaceSizeGEMM(handle, wDesc, dxDesc));
        }

        std::string network_config;
#if MIOPEN_USE_MIOPENGEMM
        CreateGemmGeometryTranBwdData(dyDesc, wDesc, dxDesc, true, network_config);
        GemmGeometry gg = GetGemmGeometry("miopenTransposeBwdDataAlgoGEMM", network_config);

        float time_0 = 0;
        float t1     = 0;
        for(int i = 0; i < in_n; i++)
        {
            int in_offset = i * in_c * in_h * in_w;
            if(wei_h != 1 || wei_w != 1 || v != 1 || u != 1)
            {
                size_t out_offset = i * wei_n * out_h * out_w;
                Im2ColGPU(handle,
                          dyDesc.GetElementSize(),
                          dy,
                          out_offset,
                          wei_n,
                          out_h,
                          out_w,
                          wei_h,
                          wei_w,
                          in_h,
                          in_w,
                          pad_h,
                          pad_w,
                          u,
                          v,
                          dilation_h,
                          dilation_w,
                          workSpace);
                if(handle.IsProfilingEnabled())
                    t1 = handle.GetKernelTime();

                gg.RunGemm(handle, w, workSpace, dx, 0, 0, in_offset);

                // Update times for both the kernels
                if(handle.IsProfilingEnabled())
                {
                    if(i == in_n - 1)
                        handle.AccumKernelTime(t1 + time_0);
                    else
                        handle.AccumKernelTime(t1);
                    time_0 += handle.GetKernelTime();
                }
            }
            else if(wei_h == 1 && wei_w == 1 && v == 1 && u == 1)
            {
                int out_offset = i * wei_n * out_h * out_w;
                gg.RunGemm(handle, w, dy, dx, 0, out_offset, in_offset);
                if(handle.IsProfilingEnabled())
                {
                    if(i == in_n - 1)
                        handle.AccumKernelTime(time_0);
                    time_0 += handle.GetKernelTime();
                }
            }
        }
#else
        MIOPEN_THROW("GEMM is not supported");
#endif
    }
    if(miopen::CheckNumericsEnabled())
    {
        miopen::checkNumericsOutput(handle, dxDesc, dx);
    }
}

static inline void
FindConvBwdWeightsAlgorithmDirectAddKernels(Handle& handle,
                                            const std::string& algorithm_name,
                                            const std::string& network_config,
                                            const miopen::solver::ConvSolution& s,
                                            std::vector<KernelInvoke>* const kernels)
{
    int i = 0;
    for(auto& k : s.construction_params)
    {
        MIOPEN_LOG_I2(k.kernel_name);
        auto kernel = handle.AddKernel(algorithm_name,
                                       network_config,
                                       k.kernel_file,
                                       k.kernel_name,
                                       k.l_wk,
                                       k.g_wk,
                                       k.comp_options,
                                       i);
        if(kernels != nullptr)
        {
            kernels->push_back(kernel);
        }
        ++i;
    }
}

static inline bool IsPureOpenCLSolution(const miopen::solver::ConvSolution& s)
{
    for(auto& k : s.construction_params)
    {
        if(!miopen::EndsWith(k.kernel_file, ".cl"))
            return false;
    }
    return true;
}

template <typename T>
inline float FindConvBwdWeightsAlgorithmDirectRun(Handle& handle,
                                                  const std::string& algorithm_name,
                                                  const std::string& network_config,
                                                  const mlo_construct_BwdWrW2D& construct_params,
                                                  const miopen::solver::ConvSolution& s,
                                                  ConstData_t dy,
                                                  ConstData_t x,
                                                  Data_t dw,
                                                  Data_t workSpace,
                                                  const size_t workSpaceSize,
                                                  T padding_val)
{
    float elapsed            = 0;
    const auto& kernels_info = s.construction_params;
    assert((s.workspce_sz != 0 && kernels_info.size() == 2) ||
           (s.workspce_sz == 0 && kernels_info.size() == 1));
    std::vector<KernelInvoke> kernels;
    FindConvBwdWeightsAlgorithmDirectAddKernels(
        handle, algorithm_name, network_config, s, &kernels);
    const auto& k_info = kernels_info[0];
    if(kernels_info.size() == 1)
    {
        if(k_info.kernel_name == "gcnAsmConv3x3WrW" || k_info.kernel_name == "gcnAsmConv1x1WrW")
        {
            int unused       = 0;
            int* return_addr = nullptr;
            int N, C, H, W, K, n_groups;
            construct_params.getCompiledInParameters(&N, &C, &H, &W, &K, &n_groups);
            kernels[0](N, C, H, W, K, n_groups, unused, unused, x, dw, dy, return_addr);
        }
        else
        {
            kernels[0](dy, x, dw, padding_val);
        }
        elapsed = handle.GetKernelTime();
    }
    else
    {
        if(workSpace != nullptr && workSpaceSize >= s.workspce_sz)
        {
            if(k_info.kernel_name == "SubSample") // bwd stride 2
            {
                kernels[0](x, workSpace);
                elapsed = handle.GetKernelTime();
                if(kernels_info[1].kernel_name == "gcnAsmConv1x1WrW")
                {
                    int unused       = 0;
                    int* return_addr = nullptr;
                    int N, C, H, W, K, n_groups;
                    construct_params.getCompiledInParameters(&N, &C, &H, &W, &K, &n_groups);
                    kernels[1](
                        N, C, H, W, K, n_groups, unused, unused, workSpace, dw, dy, return_addr);
                }
                else
                {
                    kernels[1](dy, workSpace, dw, padding_val);
                }
                elapsed += handle.GetKernelTime();
            }
            else
            {
                kernels[0](dy, x, workSpace, padding_val);
                elapsed = handle.GetKernelTime();
                kernels[1](workSpace, dw); // reduction
                elapsed += handle.GetKernelTime();
            }
        }
    }
    return elapsed;
}

// ConvolutionBackwardWeightsGetWorkSpaceSize
// FindBackwardWeightsAlgorithm()
//
void ConvolutionDescriptor::FindConvBwdWeightsAlgorithm(Handle& handle,
                                                        const TensorDescriptor& dyDesc,
                                                        ConstData_t dy,
                                                        const TensorDescriptor& xDesc,
                                                        ConstData_t x,
                                                        const TensorDescriptor& dwDesc,
                                                        ConstData_t dw,
                                                        const int requestAlgoCount,
                                                        int* returnedAlgoCount,
                                                        miopenConvAlgoPerf_t* perfResults,
                                                        Data_t workSpace,
                                                        size_t workSpaceSize,
                                                        bool exhaustiveSearch) const
{
    MIOPEN_LOG_I2("");
    if(x == nullptr || dw == nullptr || dy == nullptr)
        MIOPEN_THROW(miopenStatusBadParm, "Buffers cannot be NULL");
    if(returnedAlgoCount == nullptr)
        MIOPEN_THROW(miopenStatusBadParm, "returnedAlgoCount cannot be nullptr");
    if(perfResults == nullptr)
        MIOPEN_THROW(miopenStatusBadParm, "perfResults cannot be nullptr");
    if(requestAlgoCount < 1)
        MIOPEN_THROW(miopenStatusBadParm, "requestAlgoCount cannot be < 1");

    // create a dummy buffer for use as output for the kernel calls
    // because kernels are called purely for timing purposes
    auto tmp_dw = handle.Create(dwDesc.GetElementSize() * GetTypeSize(dwDesc.GetType()));

    AutoEnableProfiling enableProfiling{handle};

    // < algorith_name, <time, workspace_size> >
    std::vector<PerfField> perf_db;

    // GEMM based
    int in_n, in_c, in_h, in_w;
    std::tie(in_n, in_c, in_h, in_w) = tien<4>(xDesc.GetLengths());

    int wei_n, wei_h, wei_w;

    int out_h, out_w;
    std::tie(std::ignore, std::ignore, out_h, out_w) = tien<4>(dyDesc.GetLengths());

    std::string network_config;
    size_t workspace_req = 0;

    if(mode == miopenTranspose)
    {
        std::tie(std::ignore, wei_n, wei_h, wei_w) = tien<4>(dwDesc.GetLengths());

#if MIOPEN_USE_MIOPENGEMM
        if(dyDesc.GetType() == miopenFloat)
        {
            GemmGeometry gg =
                CreateGemmGeometryConvBwdWeights(xDesc, dyDesc, dwDesc, false, network_config);
            workspace_req   = BackwardWeightsGetWorkSpaceSizeGEMM(handle, xDesc, dwDesc);
            float time_gemm = 0;

            // 1x1 does not require im2col or workspace
            if(wei_h == 1 && wei_w == 1 && v == 1 && u == 1)
            {
                gg.FindSolution(.003, handle, dy, x, tmp_dw.get(), false);
                gg.RunGemm(handle, dy, x, tmp_dw.get(), 0, 0, 0);

                time_gemm = in_n * handle.GetKernelTime();
                perf_db.push_back(PerfField{"miopenConvolutionBwdWeightsAlgoGEMM", time_gemm, 0});
            }
            // if not 1x1
            else if(workSpace != nullptr && workSpaceSize >= workspace_req)
            {
                float time_im2col = 0;
                size_t out_offset = 0;
                time_im2col       = Im2ColGPU(handle,
                                        dyDesc.GetElementSize(),
                                        dy,
                                        out_offset,
                                        wei_n,
                                        out_h,
                                        out_w,
                                        wei_h,
                                        wei_w,
                                        in_h,
                                        in_w,
                                        pad_h,
                                        pad_w,
                                        u,
                                        v,
                                        dilation_h,
                                        dilation_w,
                                        workSpace);

                gg.FindSolution(.003, handle, workSpace, x, tmp_dw.get(), false);
                gg.RunGemm(handle, workSpace, x, tmp_dw.get(), 0, 0, 0);
                time_gemm = in_n * (time_im2col + handle.GetKernelTime());
                perf_db.push_back(
                    PerfField{"miopenConvolutionBwdWeightsAlgoGEMM", time_gemm, workspace_req});
            }
        }
#else
        (void)workSpace;     // Suppress warning
        (void)workSpaceSize; // Suppress warning
        (void)workspace_req; // Suppress warning
#endif
    }
    else if(mode == miopenConvolution)
    {
        std::tie(wei_n, std::ignore, wei_h, wei_w) = tien<4>(dwDesc.GetLengths());

#if MIOPEN_USE_MIOPENGEMM
        if(dyDesc.GetType() == miopenFloat)
        {
            GemmGeometry gg =
                CreateGemmGeometryConvBwdWeights(dyDesc, xDesc, dwDesc, false, network_config);
            workspace_req   = BackwardWeightsGetWorkSpaceSizeGEMM(handle, dyDesc, dwDesc);
            float time_gemm = 0;

            // 1x1 does not require im2col or workspace
            if(wei_h == 1 && wei_w == 1 && v == 1 && u == 1)
            {
                gg.FindSolution(.003, handle, x, dy, tmp_dw.get(), false);
                gg.RunGemm(handle, x, dy, tmp_dw.get(), 0, 0, 0);

                time_gemm = in_n * handle.GetKernelTime();
                perf_db.push_back(PerfField{"miopenConvolutionBwdWeightsAlgoGEMM", time_gemm, 0});
            }
            // if not 1x1
            else if(workSpace != nullptr && workSpaceSize >= workspace_req)
            {
                float time_im2col = 0;
                size_t in_offset  = 0;
                time_im2col       = Im2ColGPU(handle,
                                        xDesc.GetElementSize(),
                                        x,
                                        in_offset,
                                        in_c,
                                        in_h,
                                        in_w,
                                        wei_h,
                                        wei_w,
                                        out_h,
                                        out_w,
                                        pad_h,
                                        pad_w,
                                        u,
                                        v,
                                        dilation_h,
                                        dilation_w,
                                        workSpace);

                gg.FindSolution(.003, handle, workSpace, dy, tmp_dw.get(), false);
                gg.RunGemm(handle, workSpace, dy, tmp_dw.get(), 0, 0, 0);
                time_gemm = in_n * (time_im2col + handle.GetKernelTime());
                perf_db.push_back(
                    PerfField{"miopenConvolutionBwdWeightsAlgoGEMM", time_gemm, workspace_req});
            }
        }
#endif

        if(dilation_h == 1 && dilation_w == 1)
        {
            if(wei_w >= wei_h && !miopen::IsDisabled(MIOPEN_DEBUG_CONV_DIRECT{}) &&
               IsBwdWeightsDirectSupported(dwDesc))
            {
                mlo_construct_BwdWrW2D construct_params(0); // backward with regards to weights
                construct_params.setDoSearch(exhaustiveSearch);
                construct_params.setStream(&handle);
                construct_params.setOutputDescFromMLDesc(dyDesc);
                construct_params.setInputDescFromMLDesc(xDesc);
                construct_params.setWeightDescFromMLDesc(dwDesc);
                construct_params.setConvDescr(pad_h, pad_w, u, v, dilation_h, dilation_w);

                construct_params.mloBuildConf_Key(network_config);
                const std::string perf_name      = "miopenConvolutionBwdWeightsAlgoDirect";
                const std::string algorithm_name = perf_name + "_Main";

                if(!construct_params.mloIsCompilerWorkarounds())
                {
                    visit_float(dyDesc.GetType(), [&](auto as_float) {
                        miopen::solver::ConvSolution found{miopenStatusUnknownError};
                        float best = std::numeric_limits<float>::max();
                        std::vector<miopen::solver::ConvSolution> all;
                        mloConstruct(construct_params, all);
#if WORKAROUND_ISSUE_791
                        int n_pure_opencl_solutions = 0;
#endif
                        for(const auto& s : all)
                        {
#if WORKAROUND_ISSUE_791
                            /// Try only the first "pure" OpenCL solution.
                            /// It seems that OpenCL solvers imply that only the 1st one
                            /// applicable solution shall be used while the rest of OpenCL
                            /// solutions shall be ignored. There is issue
                            /// https://github.com/AMDComputeLibraries/MLOpen/issues/791
                            /// which possibly reveals the problem.
                            if(IsPureOpenCLSolution(s))
                            {
                                ++n_pure_opencl_solutions;
                                if(n_pure_opencl_solutions > 1)
                                    continue;
                            }
#endif
                            /// \todo If there is only one solution available,
                            /// we can avoid wasting time for building kernels with empty
                            /// algorithm_name and network_config.
                            float elapsed = FindConvBwdWeightsAlgorithmDirectRun(handle,
                                                                                 "",
                                                                                 "",
                                                                                 construct_params,
                                                                                 s,
                                                                                 dy,
                                                                                 x,
                                                                                 tmp_dw.get(),
                                                                                 workSpace,
                                                                                 workSpaceSize,
                                                                                 as_float(0.0f));
                            /// \todo Rework printing kernel names.
                            MIOPEN_LLOG_I(
                                s.construction_params[0].kernel_name
                                << (s.construction_params.size() > 1
                                        ? (std::string(", ") + s.construction_params[1].kernel_name)
                                        : std::string())
                                << ": "
                                << elapsed
                                << (elapsed < best ? " < " : " >= ")
                                << best);
                            if(elapsed < best)
                            {
                                best  = elapsed;
                                found = s;
                            }
                        }
                        if(found.Succeeded())
                        {
                            FindConvBwdWeightsAlgorithmDirectAddKernels(
                                handle, algorithm_name, network_config, found, nullptr);
                            MIOPEN_LLOG_I("Found "
                                          << found.construction_params[0].kernel_name
                                          << (found.construction_params.size() > 1
                                                  ? (std::string(", ") +
                                                     found.construction_params[1].kernel_name)
                                                  : std::string())
                                          << ": "
                                          << best
                                          << ", "
                                          << found.workspce_sz);
                            perf_db.push_back(PerfField{perf_name, best, found.workspce_sz});
                        }
                    });
                }
            }
        }
    }

    if(perf_db.empty())
        MIOPEN_THROW("Bwd Weights Convolution cannot be executed due to incorrect params");

    // sort the perf_db
    std::sort(begin(perf_db), end(perf_db));

    // update perfResults
    *returnedAlgoCount = std::min(requestAlgoCount, static_cast<int>(perf_db.size()));

    for(int i = 0; i < *returnedAlgoCount; i++)
    {
        perfResults[i].bwd_weights_algo =
            static_cast<miopenConvBwdWeightsAlgorithm_t>(BwdWeightsAlgoResolver(perf_db[i].name));
        perfResults[i].time   = perf_db[i].time;
        perfResults[i].memory = perf_db[i].workspace;
    }
}

// BackwardWeightsAlgorithm()
void ConvolutionDescriptor::ConvolutionBackwardWeights(Handle& handle,
                                                       const void* alpha,
                                                       const TensorDescriptor& dyDesc,
                                                       ConstData_t dy,
                                                       const TensorDescriptor& xDesc,
                                                       ConstData_t x,
                                                       miopenConvBwdWeightsAlgorithm_t algo,
                                                       const void* beta,
                                                       const TensorDescriptor& dwDesc,
                                                       Data_t dw,
                                                       Data_t workSpace,
                                                       size_t workSpaceSize) const
{
<<<<<<< HEAD
    MIOPEN_LOG_I2("algo = " << algo);
=======
    (void)workSpaceSize; // Suppress warning

>>>>>>> 704bc7f3
    if(x == nullptr || dw == nullptr || dy == nullptr)
    {
        MIOPEN_THROW(miopenStatusBadParm);
    }
    if(dyDesc.GetSize() != dwDesc.GetSize() || dyDesc.GetSize() != xDesc.GetSize())
    {
        MIOPEN_THROW(miopenStatusBadParm);
    }
    if(dyDesc.GetType() != dwDesc.GetType() || dyDesc.GetType() != xDesc.GetType())
    {
        MIOPEN_THROW(miopenStatusBadParm);
    }
    if(dyDesc.GetLengths()[0] != xDesc.GetLengths()[0])
    {
        MIOPEN_THROW(miopenStatusBadParm);
    }
    if(dyDesc.GetSize() < 3)
    {
        MIOPEN_THROW(miopenStatusBadParm);
    }
    if(!float_equal(*(static_cast<const float*>(alpha)), 1.0) ||
       !float_equal(*(static_cast<const float*>(beta)), 0))
    {
        MIOPEN_THROW("Only alpha=1 and beta=0 is supported");
    }

    if(miopen::CheckNumericsEnabled())
    {
        miopen::checkNumericsInput(handle, dyDesc, dy);
        miopen::checkNumericsInput(handle, xDesc, x);
        if(!float_equal(*(static_cast<const float*>(beta)), 0))
        {
            miopen::checkNumericsInput(handle, dwDesc, dw);
        }
    }

    int in_n, in_c, in_h, in_w;
    std::tie(in_n, in_c, in_h, in_w) = tien<4>(xDesc.GetLengths());

    int wei_n, wei_h, wei_w;

    int out_h, out_w;
    std::tie(std::ignore, std::ignore, out_h, out_w) = tien<4>(dyDesc.GetLengths());

    if(mode == miopenConvolution)
    {
        std::tie(wei_n, std::ignore, wei_h, wei_w) = tien<4>(dwDesc.GetLengths());

        switch(algo)
        {
        case miopenConvolutionBwdWeightsAlgoGEMM:
        {
            // Zeroing out the output buffer
            float zero = 0.0f;
            SetTensor(handle, dwDesc, dw, &zero);

            std::string network_config;

            if(wei_h != 1 || wei_w != 1 || v != 1 || u != 1)
            {
                assert(workSpace != nullptr &&
                       workSpaceSize >=
                           BackwardWeightsGetWorkSpaceSizeGEMM(handle, dyDesc, dwDesc));
            }

#if MIOPEN_USE_MIOPENGEMM
            CreateGemmGeometryConvBwdWeights(dyDesc, xDesc, dwDesc, false, network_config);
            GemmGeometry gg =
                GetGemmGeometry("miopenConvolutionBwdWeightsAlgoGEMM", network_config);

            handle.ResetKernelTime();
            float time_0 = 0;
            float t1     = 0;
            for(int i = 0; i < in_n; i++)
            {
                int out_offset = i * wei_n * out_h * out_w;
                if(wei_h != 1 || wei_w != 1 || v != 1 || u != 1)
                {
                    size_t in_offset = i * in_c * in_h * in_w;
                    Im2ColGPU(handle,
                              xDesc.GetElementSize(),
                              x,
                              in_offset,
                              in_c,
                              in_h,
                              in_w,
                              wei_h,
                              wei_w,
                              out_h,
                              out_w,
                              pad_h,
                              pad_w,
                              u,
                              v,
                              dilation_h,
                              dilation_w,
                              workSpace);
                    if(handle.IsProfilingEnabled())
                        t1 = handle.GetKernelTime();

                    gg.RunGemm(handle, workSpace, dy, dw, 0, out_offset, 0);

                    // Update times for both the kernels
                    if(handle.IsProfilingEnabled())
                    {
                        if(i == in_n - 1)
                            handle.AccumKernelTime(t1 + time_0);
                        else
                            handle.AccumKernelTime(t1);
                        time_0 += handle.GetKernelTime();
                    }
                }
                else if(wei_h == 1 && wei_w == 1 && v == 1 && u == 1)
                {
                    int in_offset = i * in_c * in_h * in_w;
                    gg.RunGemm(handle, x, dy, dw, in_offset, out_offset, 0);

                    if(handle.IsProfilingEnabled())
                    {
                        if(i == in_n - 1)
                            handle.AccumKernelTime(time_0);
                        time_0 += handle.GetKernelTime();
                    }
                }
            }
#else
            MIOPEN_THROW("GEMM is not supported");
#endif
        }
#if MIOPEN_USE_MIOPENGEMM
        break;
#endif

        case miopenConvolutionBwdWeightsAlgoDirect:
        {
            if(wei_w >= wei_h)
            {
                mlo_construct_BwdWrW2D construct_params(0); // backward with regards to weights
                construct_params.setStream(&handle);
                construct_params.setOutputDescFromMLDesc(dyDesc);
                construct_params.setInputDescFromMLDesc(xDesc);
                construct_params.setWeightDescFromMLDesc(dwDesc);
                construct_params.setConvDescr(pad_h, pad_w, u, v, dilation_h, dilation_w);

                visit_float(dyDesc.GetType(), [&](auto as_float) {

                    std::string network_config;
                    construct_params.mloBuildConf_Key(network_config);

                    auto&& kernels = handle.GetKernels("miopenConvolutionBwdWeightsAlgoDirect_Main",
                                                       network_config);
                    const auto num_kernels = kernels.size();
                    auto p_kernel          = std::begin(kernels);
                    auto kernel            = *p_kernel;

                    handle.ResetKernelTime();

                    if((kernel.GetName() == "gcnAsmConv3x3WrW") ||
                       (kernel.GetName() == "gcnAsmConv1x1WrW"))
                    {
                        int unused       = 0;
                        int* return_addr = nullptr;
                        int N, C, H, W, K, n_groups;
                        construct_params.getCompiledInParameters(&N, &C, &H, &W, &K, &n_groups);
                        kernel(N, C, H, W, K, n_groups, unused, unused, x, dw, dy, return_addr);
                    }
                    else if(num_kernels == 1)
                    {
                        float padding_val = 0;
                        kernel(dy, x, dw, as_float(padding_val));
                    }
                    else
                    {

                        // this pointer needed here as a workaround in gcc 5
                        assert(workSpace != nullptr &&
                               workSpaceSize >= this->BackwardWeightsGetWorkSpaceSizeDirect(
                                                    handle, dyDesc, xDesc, dwDesc));

                        if(kernel.GetName() == "SubSample")
                        {
                            // subsampling kernel
                            kernel(x, workSpace);
                            float time0 = handle.GetKernelTime();

                            // wrw  kernel
                            auto kernel2 = *(p_kernel + 1);
                            if(kernel2.GetName() == "gcnAsmConv1x1WrW")
                            {
                                int unused       = 0;
                                int* return_addr = nullptr;
                                int N, C, H, W, K, n_groups;
                                // H/W are image size after downsampling, parsed from img_h/img_w in
                                // conv_asm_dir_BwdWrW1x1.cpp
                                construct_params.getCompiledInParameters(
                                    &N, &C, &H, &W, &K, &n_groups);
                                kernel2(N,
                                        C,
                                        H,
                                        W,
                                        K,
                                        n_groups,
                                        unused,
                                        unused,
                                        workSpace,
                                        dw,
                                        dy,
                                        return_addr);
                            }
                            else
                            {
                                float padding_val = 0;
                                kernel2(dy, workSpace, dw, as_float(padding_val));
                            }

                            handle.AccumKernelTime(time0);
                        }
                        else
                        {
                            float padding_val = 0;
                            kernel(dy, x, workSpace, as_float(padding_val));

                            float time0 = handle.GetKernelTime();
                            // second kernel has
                            auto kernel2 = *(p_kernel + 1);
                            // reduction  kernel
                            kernel2(workSpace, dw);

                            handle.AccumKernelTime(time0);
                        }
                    }
                });
            }
        }
        break;
        };
    }
    else if(mode == miopenTranspose)
    {
        std::tie(std::ignore, wei_n, wei_h, wei_w) = tien<4>(dwDesc.GetLengths());

        std::string network_config;

        if(wei_h != 1 || wei_w != 1 || v != 1 || u != 1)
        {
            assert(workSpace != nullptr &&
                   workSpaceSize >= BackwardWeightsGetWorkSpaceSizeGEMM(handle, xDesc, dwDesc));
        }

#if MIOPEN_USE_MIOPENGEMM
        CreateGemmGeometryConvBwdWeights(xDesc, dyDesc, dwDesc, false, network_config);
        GemmGeometry gg = GetGemmGeometry("miopenConvolutionBwdWeightsAlgoGEMM", network_config);

        handle.ResetKernelTime();
        float time_0 = 0;
        float t1     = 0;
        for(int i = 0; i < in_n; i++)
        {
            int in_offset = i * in_c * in_h * in_w;
            if(wei_h != 1 || wei_w != 1 || v != 1 || u != 1)
            {
                size_t out_offset = i * wei_n * out_h * out_w;
                Im2ColGPU(handle,
                          dyDesc.GetElementSize(),
                          dy,
                          out_offset,
                          wei_n,
                          out_h,
                          out_w,
                          wei_h,
                          wei_w,
                          in_h,
                          in_w,
                          pad_h,
                          pad_w,
                          u,
                          v,
                          dilation_h,
                          dilation_w,
                          workSpace);

                if(handle.IsProfilingEnabled())
                    t1 = handle.GetKernelTime();

                gg.RunGemm(handle, workSpace, x, dw, 0, in_offset, 0);

                // Update times for both the kernels
                if(handle.IsProfilingEnabled())
                {
                    if(i == in_n - 1)
                        handle.AccumKernelTime(t1 + time_0);
                    else
                        handle.AccumKernelTime(t1);
                    time_0 += handle.GetKernelTime();
                }
            }
            else if(wei_h == 1 && wei_w == 1 && v == 1 && u == 1)
            {
                int out_offset = i * wei_n * out_h * out_w;
                gg.RunGemm(handle, dy, x, dw, out_offset, in_offset, 0);

                if(handle.IsProfilingEnabled())
                {
                    if(i == in_n - 1)
                        handle.AccumKernelTime(time_0);
                    time_0 += handle.GetKernelTime();
                }
            }
        }
#else
        MIOPEN_THROW("GEMM is not supported");
#endif
    }

    if(miopen::CheckNumericsEnabled())
    {
        miopen::checkNumericsOutput(handle, dwDesc, dw);
    }
}

void ConvolutionBackwardBias(Handle& handle,
                             const void* alpha,
                             const TensorDescriptor& dyDesc,
                             ConstData_t dy,
                             const void* beta,
                             const TensorDescriptor& dbDesc,
                             Data_t db)
{
    if(dy == nullptr || db == nullptr)
    {
        MIOPEN_THROW(miopenStatusBadParm);
    }
    if(dyDesc.GetLengths()[1] != dbDesc.GetLengths()[1])
    {
        MIOPEN_THROW(miopenStatusBadParm);
    }
    if(!float_equal(*(static_cast<const float*>(alpha)), 1.0) ||
       !float_equal(*(static_cast<const float*>(beta)), 0))
    {
        MIOPEN_THROW("Only alpha=1 and beta=0 is supported");
    }
    if(miopen::CheckNumericsEnabled())
    {
        miopen::checkNumericsInput(handle, dyDesc, dy);
    }

    int out_n, out_c, out_h, out_w, stride_n, stride_c, stride_h, stride_w;
    std::tie(out_n, out_c, out_h, out_w)             = tien<4>(dyDesc.GetLengths());
    std::tie(stride_n, stride_c, stride_h, stride_w) = tien<4>(dyDesc.GetStrides());
    std::string program_name = "MIOpenConvBwdBias.cl";
    std::string kernel_name  = "MIOpenConvBwdB";

    std::string params;
    size_t lcl_grp_size0 = 256;
    size_t lcl_grp_size1 = 1;
    size_t local_mem_sz  = 256;

    size_t map_size         = out_w * out_h;
    size_t read_unit        = 4;
    size_t map_size_aligned = (map_size + (read_unit - 1)) / read_unit;
    size_t off_pix          = map_size - (map_size / read_unit) * read_unit;

    params = " -DMLO_CONVBWD_GROUP_SZ0=" + std::to_string(lcl_grp_size0);
    params += " -DMLO_CONVBWD_GROUP_SZ1=" + std::to_string(lcl_grp_size1);
    params += " -DMLO_CONVBWDB_LCL_MEMSZ=" + std::to_string(local_mem_sz);
    params += " -DMLO_CONVBWDB_UNITSIZE=" + std::to_string(read_unit);
    params += " -DMLO_OUT_WIDTH=" + std::to_string(out_w);
    params += " -DMLO_OUT_HEIGHT=" + std::to_string(out_h);
    params += " -DMLO_OUT_BATCH_SZ=" + std::to_string(out_n);
    params += " -DMLO_OUT_CHANNEL_STRIDE=" + std::to_string(stride_c);
    params += " -DMLO_OUT_BATCH_STRIDE=" + std::to_string(stride_n);
    params += " -DMLO_WK_SIZE=" + std::to_string(map_size_aligned);
    params += " -DMLO_N_PIX_OFF=" + std::to_string(off_pix);
    if(dyDesc.GetType() == miopenFloat)
    {
        params += " -DMIOPEN_USE_FP16=0 ";
        params += " -DMIOPEN_USE_FP32=1 ";
    }
    else if(dyDesc.GetType() == miopenHalf)
    {
        params += " -DMIOPEN_USE_FP16=1 ";
        params += " -DMIOPEN_USE_FP32=0 ";
    }

    const std::vector<size_t> vld = {lcl_grp_size0, size_t{1}, size_t{1}};
    const std::vector<size_t> vgd = {lcl_grp_size0, static_cast<size_t>(out_c), size_t{1}};

    handle.AddKernel("miopenConvolutionBwdBias", "", program_name, kernel_name, vld, vgd, params)(
        dy, db);

    if(miopen::CheckNumericsEnabled())
    {
        miopen::checkNumericsOutput(handle, dbDesc, db);
    }
}

} // namespace miopen<|MERGE_RESOLUTION|>--- conflicted
+++ resolved
@@ -2020,12 +2020,11 @@
                                                        Data_t workSpace,
                                                        size_t workSpaceSize) const
 {
-<<<<<<< HEAD
     MIOPEN_LOG_I2("algo = " << algo);
-=======
+#ifdef NDEBUG
     (void)workSpaceSize; // Suppress warning
-
->>>>>>> 704bc7f3
+#endif
+
     if(x == nullptr || dw == nullptr || dy == nullptr)
     {
         MIOPEN_THROW(miopenStatusBadParm);
