--- conflicted
+++ resolved
@@ -67,12 +67,8 @@
 MIOPEN_DECLARE_ENV_VAR(MIOPEN_DEBUG_CONV_IMPLICIT_GEMM)
 MIOPEN_DECLARE_ENV_VAR(MIOPEN_CONV_PRECISE_ROCBLAS_TIMING)
 MIOPEN_DECLARE_ENV_VAR(MIOPEN_DEBUG_CONV_FFT)
-<<<<<<< HEAD
-MIOPEN_DECLARE_ENV_VAR(MIOPEN_DEBUG_CONV_SCGEMM)
 MIOPEN_DECLARE_ENV_VAR(MIOPEN_DEVICE_ARCH)
-=======
 MIOPEN_DECLARE_ENV_VAR(MIOPEN_DEBUG_CONV_IMMED_FALLBACK)
->>>>>>> a9a3119d
 
 #if MIOPEN_USE_GEMM
 #ifdef CPPCHECK
@@ -244,43 +240,6 @@
     try
     {
         return FindAllImplicitGemmSolutions(ctx, invoke_ctx);
-<<<<<<< HEAD
-    }
-    catch(miopen::Exception& ex)
-    {
-        MIOPEN_LOG_WE(ex.what());
-        return {};
-    }
-}
-
-std::vector<miopen::solver::ConvSolution>
-ConvolutionDescriptor::FindSCGemmSolutions(Handle& handle,
-                                           const TensorDescriptor& xDesc,
-                                           const TensorDescriptor& wDesc,
-                                           const TensorDescriptor& yDesc,
-                                           bool exhaustiveSearch,
-                                           bool isForward,
-                                           const ConvolutionUserBuffers& bufs,
-                                           const AnyInvokeParams& invoke_ctx) const
-{
-    if(miopen::IsDisabled(MIOPEN_DEBUG_CONV_SCGEMM{}))
-        return {};
-
-    const auto dir    = isForward ? conv::Direction::Forward : conv::Direction::BackwardData;
-    auto ctx          = ConvolutionContext{xDesc, wDesc, yDesc, *this, dir};
-    ctx.do_search     = exhaustiveSearch;
-    ctx.save_srch_req = true;
-    ctx.general_compile_options = "";
-    ctx.SetStream(&handle);
-    ctx.SetBufs(bufs);
-    ctx.DetectRocm();
-    ctx.SetupFloats();
-
-    try
-    {
-        return FindAllFwdSCGemmSolutions(ctx, invoke_ctx);
-=======
->>>>>>> a9a3119d
     }
     catch(miopen::Exception& ex)
     {
@@ -706,12 +665,8 @@
 
     // Winograd algo
     {
-<<<<<<< HEAD
-        const auto all            = conv.FindWinogradSolutions(ctx, invoke_ctx);
-=======
         const auto all = conv.FindWinogradSolutions(ctx, invoke_ctx);
         PrecompileSolutions(handle, all);
->>>>>>> a9a3119d
         const auto algorithm_name = AlgorithmName{"miopenConvolutionFwdAlgoWinograd"};
         EvaluateInvokers(handle, all, algorithm_name, network_config, invoke_ctx, record);
     }
@@ -773,70 +728,6 @@
             }
         }
     }
-<<<<<<< HEAD
-
-    // static compiled gemm algo
-    if(!use_winograd_only)
-    {
-        ConvolutionContext params(xDesc, wDesc, yDesc, conv, conv::Direction::Forward, 0);
-        ConvolutionUserBuffers bufs(workSpace, workSpaceSize);
-        bufs.SetFwd(x, w, y);
-        const auto all = conv.FindSCGemmSolutions(
-            handle, xDesc, wDesc, yDesc, exhaustiveSearch, true, bufs, invoke_ctx);
-        PrecompileSolutions(handle, all);
-        miopen::solver::ConvSolution selected{miopenStatusUnknownError};
-
-        float best = std::numeric_limits<float>::max();
-
-        visit_float(xDesc.GetType(), [&](auto as_float) {
-            for(const auto& sol : all)
-            {
-
-                float elapsed = 0.0f;
-                const int rc  = EvaluateSCGemmSolution(handle,
-                                                      sol,
-                                                      x,
-                                                      w,
-                                                      y,
-                                                      workSpace,
-                                                      workSpaceSize,
-                                                      params,
-                                                      0,
-                                                      as_float(0.0f),
-                                                      elapsed);
-                if(rc != 0)
-                {
-                    MIOPEN_LOG_E(sol << " returns " << rc);
-                }
-                else
-                {
-                    MIOPEN_LOG_I(sol << ": " << elapsed << (elapsed < best ? " < " : " >= ")
-                                     << best);
-                    if(elapsed < best)
-                    {
-                        best     = elapsed;
-                        selected = sol;
-                    }
-                }
-            }
-        });
-
-        if(selected.Succeeded())
-        {
-            const std::string algorithm_name = "miopenConvolutionFwdAlgoStaticCompiledGEMM";
-            AddKernels(handle, algorithm_name, network_config, selected, nullptr);
-
-            MIOPEN_LOG_I("Selected: " << selected << ": " << best << ", workspce_sz = "
-                                      << selected.workspce_sz);
-            record.SetValues(algorithm_name,
-                             FindDbData{selected.solver_id,
-                                        best,
-                                        selected.workspce_sz,
-                                        {algorithm_name, network_config}});
-        }
-    }
-=======
->>>>>>> a9a3119d
 }
 
 void ConvolutionDescriptor::FindConvFwdAlgorithm(Handle& handle,
@@ -3926,77 +3817,9 @@
             if(!miopen::IsDisabled(MIOPEN_DEBUG_CONV_IMPLICIT_GEMM{}))
             {
                 const auto all = FindImplicitGemmWrWAllSolutions(ctx, invoke_ctx);
-<<<<<<< HEAD
-                float best     = std::numeric_limits<float>::max();
-                miopen::solver::ConvSolution selected{miopenStatusUnknownError};
-                const auto algo_name = "miopenConvolutionBwdWeightsAlgoImplicitGEMM";
-                float elapsed        = 0.0f;
-                for(const auto& sol : all)
-                {
-                    std::vector<KernelInvoke> kernels;
-                    AddKernels(handle, algo_name, network_config, sol, &kernels);
-                    if(!kernels.empty())
-                    {
-                        auto kernel = kernels[0];
-
-                        // For fp16/bfp16 backward data case, do zero init, bwd data with fp32
-                        // output and cast (convert) from fp32 to fp16/bfp16.
-                        // clang-format off
-                        if((dwDesc.GetType() == miopenHalf || dwDesc.GetType() == miopenBFloat16) &&
-                           (kernel.GetName() == "gridwise_convolution_implicit_gemm_v4r4_gen_xdlops_nchw_kcyx_nkhw_lds_double_buffer" ||
-                            kernel.GetName() == "gridwise_convolution_implicit_gemm_v4r4_gen_xdlops_gnchw_gkcyx_gnkhw_lds_double_buffer"))
-                        // clang-format on
-                        {
-                            float zero = 0.f;
-                            TensorDescriptor workSpaceDesc(
-                                miopenFloat, dwDesc.GetLengths(), dwDesc.GetStrides());
-                            SetTensor(handle, workSpaceDesc, workSpace, &zero);
-                            elapsed = handle.GetKernelTime();
-
-                            kernel(x, dy, workSpace);
-                            elapsed += handle.GetKernelTime();
-
-                            CastTensor(
-                                handle, &lowp_quant, workSpaceDesc, workSpace, dwDesc, dw, 0, 0);
-                            elapsed += handle.GetKernelTime();
-                        }
-                        else
-                        {
-                            // This kernel may accumulate results into input tensor, therefore need
-                            // to set zero.
-                            float zero = 0.f;
-                            SetTensor(handle, dwDesc, dw, &zero);
-                            elapsed = handle.GetKernelTime();
-                            kernel(x, dy, dw);
-                            elapsed += handle.GetKernelTime();
-                        }
-                    }
-
-                    MIOPEN_LOG_I(sol << ": " << elapsed << (elapsed < best ? " < " : " >= ")
-                                     << best);
-
-                    if(elapsed < best)
-                    {
-                        best     = elapsed;
-                        selected = sol;
-                    }
-                }
-                if(selected.Succeeded())
-                {
-                    AddKernels(handle, algo_name, network_config, selected, nullptr);
-                    MIOPEN_LOG_I("Selected: " << selected << ": " << best << ", workspce_sz = "
-                                              << selected.workspce_sz);
-                    record.SetValues(algo_name,
-                                     FindDbData{selected.solver_id,
-                                                best,
-                                                selected.workspce_sz,
-                                                {algo_name, network_config}});
-                }
-=======
                 const auto algorithm_name =
                     AlgorithmName{"miopenConvolutionBwdWeightsAlgoImplicitGEMM"};
                 EvaluateInvokers(handle, all, algorithm_name, network_config, invoke_ctx, record);
->>>>>>> a9a3119d
             }
         });
     }
