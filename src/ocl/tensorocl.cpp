--- conflicted
+++ resolved
@@ -1728,11 +1728,7 @@
             std::size_t wld = 256 < wgd ? 256 : wgd;
 
             std::string parms = "-DSUBTENSOR_OP_WITH_SUBTENSOR=SUBTENSOR_OP_WITH_SUBTENSOR_COPY" +
-<<<<<<< HEAD
-                                parms_half_or_float(srcDesc_flat.GetType());
-=======
                                 GetDataTypeKernelParams(srcDesc_flat.GetType());
->>>>>>> 326bf225
             for(unsigned long i = 0; i < srcDim_flat; ++i)
             {
                 parms +=
