/*******************************************************************************
 *
 * MIT License
 *
 * Copyright (c) 2017 Advanced Micro Devices, Inc.
 *
 * Permission is hereby granted, free of charge, to any person obtaining a copy
 * of this software and associated documentation files (the "Software"), to deal
 * in the Software without restriction, including without limitation the rights
 * to use, copy, modify, merge, publish, distribute, sublicense, and/or sell
 * copies of the Software, and to permit persons to whom the Software is
 * furnished to do so, subject to the following conditions:
 *
 * The above copyright notice and this permission notice shall be included in all
 * copies or substantial portions of the Software.
 *
 * THE SOFTWARE IS PROVIDED "AS IS", WITHOUT WARRANTY OF ANY KIND, EXPRESS OR
 * IMPLIED, INCLUDING BUT NOT LIMITED TO THE WARRANTIES OF MERCHANTABILITY,
 * FITNESS FOR A PARTICULAR PURPOSE AND NONINFRINGEMENT. IN NO EVENT SHALL THE
 * AUTHORS OR COPYRIGHT HOLDERS BE LIABLE FOR ANY CLAIM, DAMAGES OR OTHER
 * LIABILITY, WHETHER IN AN ACTION OF CONTRACT, TORT OR OTHERWISE, ARISING FROM,
 * OUT OF OR IN CONNECTION WITH THE SOFTWARE OR THE USE OR OTHER DEALINGS IN THE
 * SOFTWARE.
 *
 *******************************************************************************/
#include <miopen/activ.hpp>
#include <miopen/kernel_cache.hpp>
#include <miopen/mlo_internal.hpp>
#include <miopen/float_equal.hpp>

namespace miopen {

static bool IsPackedTensor(const std::vector<std::size_t>& strides,
                           const std::vector<std::size_t>& lens)
{
    int acc_lens = 1;

    for(auto i = lens.size() - 1; i > 0; i--)
    {
        if(acc_lens != strides[i])
            return false;

        acc_lens *= lens[i];
    }

    return true;
}

miopenStatus_t ActivationDescriptor::Forward(Handle& handle,
                                             const void* alpha,
                                             const TensorDescriptor& xDesc,
                                             ConstData_t x,
                                             const void* beta,
                                             const TensorDescriptor& yDesc,
                                             Data_t y,
                                             size_t xOffset,
                                             size_t yOffset)
{

    if(!float_equal(*(static_cast<const float*>(alpha)), 1.0) ||
       !float_equal(*(static_cast<const float*>(beta)), 0))
    {
        MIOPEN_THROW("Only alpha=1 and beta=0 is supported");
    }
    miopenStatus_t status = miopenStatusSuccess;
    mlo_construct_neuron construct_params(1); // forward

    double activ_alpha = GetAlpha();
    double activ_beta  = GetBeta();
    double activ_power = GetPower();

<<<<<<< HEAD
	std::string network_config{};
=======
    std::string network_config{};
>>>>>>> 6e8f38bf

    // short cut for packed tensors and 2D tensors with stride != width
    auto x_lens = xDesc.GetLengths();
    auto y_lens = xDesc.GetLengths();

    auto x_strides = xDesc.GetStrides();
    auto y_strides = yDesc.GetStrides();

    auto x_elem_sz = xDesc.GetElementSize();
    auto y_elem_sz = yDesc.GetElementSize();

<<<<<<< HEAD
	auto x_stride2D =
		static_cast<unsigned int>((x_lens.size() == 2) ? x_strides[0] : (x_lens.size() == 3)
			? x_strides[1]
			: (x_lens.size() == 4)
			? x_strides[2]
			: x_strides[3]);
	auto y_stride2D =
		static_cast<unsigned int>((y_lens.size() == 2) ? y_strides[0] : (y_lens.size() == 3)
			? y_strides[1]
			: (y_lens.size() == 4)
			? y_strides[2]
			: y_strides[3]);

	auto x_width2D = ((x_lens.size() == 2) ? x_lens[1] : (x_lens.size() == 3)
		? x_lens[2]
		: (x_lens.size() == 4)
		? x_lens[3]
		: x_lens[4]);


	auto y_width2D =
		((y_lens.size() == 2) ? y_lens[1] : (y_lens.size() == 3)
			? y_lens[2]
			: (y_lens.size() == 4)
			? y_lens[3]
			: y_lens[4]);


    bool t2D = (x_lens.size() == y_lens.size() && ((x_width2D != x_stride2D) || (y_width2D != y_stride2D))
                && (x_lens.size() == 2 || (x_lens.size() == 3 && x_lens[0] == 1 && y_lens[0] == 1) ||
=======
    auto x_stride2D = static_cast<unsigned int>(
        (x_lens.size() == 2) ? x_strides[0] : (x_lens.size() == 3)
                                                  ? x_strides[1]
                                                  : (x_lens.size() == 4) ? x_strides[2]
                                                                         : x_strides[3]);
    auto y_stride2D = static_cast<unsigned int>(
        (y_lens.size() == 2) ? y_strides[0] : (y_lens.size() == 3)
                                                  ? y_strides[1]
                                                  : (y_lens.size() == 4) ? y_strides[2]
                                                                         : y_strides[3]);

    auto x_width2D =
        ((x_lens.size() == 2) ? x_lens[1] : (x_lens.size() == 3) ? x_lens[2] : (x_lens.size() == 4)
                                                                                   ? x_lens[3]
                                                                                   : x_lens[4]);

    auto y_width2D =
        ((y_lens.size() == 2) ? y_lens[1] : (y_lens.size() == 3) ? y_lens[2] : (y_lens.size() == 4)
                                                                                   ? y_lens[3]
                                                                                   : y_lens[4]);

    bool t2D = (x_lens.size() == y_lens.size() &&
                ((x_width2D != x_stride2D) || (y_width2D != y_stride2D)) &&
                (x_lens.size() == 2 || (x_lens.size() == 3 && x_lens[0] == 1 && y_lens[0] == 1) ||
>>>>>>> 6e8f38bf
                 (x_lens.size() == 4 && x_lens[0] == 1 && x_lens[1] == 1 && y_lens[0] == 1 &&
                  y_lens[1] == 1) ||
                 (x_lens.size() == 5 && x_lens[0] == 1 && x_lens[1] == 1 && x_lens[2] == 1 &&
                  y_lens[0] == 1 && y_lens[1] == 1 && y_lens[2] == 1)));
    bool packed = IsPackedTensor(x_strides, x_lens) && IsPackedTensor(y_strides, y_lens);

    if(x_elem_sz == y_elem_sz && (packed || t2D))
    {
        std::string compiler_options;

<<<<<<< HEAD
        size_t read_len =
            (packed) ? x_elem_sz : x_width2D;
=======
        size_t read_len = (packed) ? x_elem_sz : x_width2D;
>>>>>>> 6e8f38bf

        size_t read_unit = (read_len % 4 == 0) ? 4 : (read_len % 2 == 0) ? 2 : 1;
        size_t MAP_RD    = read_len / read_unit;

        const std::string READ_TYPE =
            (read_unit == 1) ? "_FLOAT" : "_FLOAT" + std::to_string(read_unit);

        std::string type_opt;
        if(xDesc.GetType() == miopenFloat)
        {
            type_opt = " -DMIOPEN_USE_FP16=0 -DMIOPEN_USE_FP32=1";
        }
        else if(xDesc.GetType() == miopenHalf)
        {
            type_opt = " -DMIOPEN_USE_FP16=1 -DMIOPEN_USE_FP32=0";
        }

        compiler_options = " -DLITE -DMLO_READ_UNIT=" + std::to_string(read_unit) +
                           " -DMLO_READ_TYPE=" + READ_TYPE + " -DMLO_NRN_OP_ID=" +
                           std::to_string(mode) + type_opt;

        auto f_activ_alpha = static_cast<float>(activ_alpha);
        auto f_activ_beta  = static_cast<float>(activ_beta);
        auto f_activ_power = static_cast<float>(activ_power);

        std::vector<size_t> vld;
        std::vector<size_t> vgd;

        vld.push_back(256);
        vld.push_back(1);
        vld.push_back(1);

        vgd.push_back(MAP_RD);

        std::string program_name = "MIOpenNeuron.cl";
        std::string kernel_name  = (packed) ? "MIOpenActiveFwdLite" : "MIOpenActiveFwd2DLite";
        if(packed)
        {
            vgd.push_back(1);
            vgd.push_back(1);

            handle.AddKernel("miopenActivationForward",
                             network_config,
                             program_name,
                             kernel_name,
                             vld,
                             vgd,
<<<<<<< HEAD
                             compiler_options)(x, y, f_activ_power, f_activ_beta, f_activ_alpha,
								 static_cast<long long>(xOffset),
								 static_cast<long long>(yOffset)
								 );
        }
        else
        {
 
=======
                             compiler_options)(x,
                                               y,
                                               f_activ_power,
                                               f_activ_beta,
                                               f_activ_alpha,
                                               static_cast<long long>(xOffset),
                                               static_cast<long long>(yOffset));
        }
        else
        {

>>>>>>> 6e8f38bf
            size_t height = (x_lens.size() == 2) ? x_lens[0] : (x_lens.size() == 3)
                                                                   ? x_lens[1]
                                                                   : (x_lens.size() == 4)
                                                                         ? x_lens[2]
                                                                         : x_lens[3];
            vgd.push_back(height);
            vgd.push_back(1);

            handle.AddKernel("miopenActivationForward",
                             network_config,
                             program_name,
                             kernel_name,
                             vld,
                             vgd,
                             compiler_options)(x,
                                               y,
                                               f_activ_power,
                                               f_activ_beta,
                                               f_activ_alpha,
                                               static_cast<long long>(xOffset),
                                               static_cast<long long>(yOffset),
                                               x_stride2D,
                                               y_stride2D);
        }
    }
    else
    {
        construct_params.setStream(&handle);

        int nOut       = 1;
        int cOut       = 1;
        int hOut       = 1;
        int wOut       = 1;
        int nOutStride = 0;
        int cOutStride = 0;
        int hOutStride = 0;
        int wOutStride = 0;

        if(yDesc.GetSize() == 4)
        {
            std::tie(nOut, cOut, hOut, wOut)                         = tien<4>(yDesc.GetLengths());
            std::tie(nOutStride, cOutStride, hOutStride, wOutStride) = tien<4>(yDesc.GetStrides());
        }
        else if(yDesc.GetSize() < 4 && yDesc.GetSize() > 0)
        {
            auto tensor_size = yDesc.GetSize();
            switch(tensor_size)
            {
            case 1:
                std::tie(wOut)       = tien<1>(yDesc.GetLengths());
                std::tie(wOutStride) = tien<1>(yDesc.GetStrides());
                nOutStride           = wOut * wOutStride;
                cOutStride           = wOut * wOutStride;
                hOutStride           = wOut * wOutStride;
                break;
            case 2:
                std::tie(hOut, wOut)             = tien<2>(yDesc.GetLengths());
                std::tie(hOutStride, wOutStride) = tien<2>(yDesc.GetStrides());
                nOutStride = hOut * hOutStride;
                cOutStride = hOut * hOutStride;
                break;
            case 3:
                std::tie(cOut, hOut, wOut)                   = tien<3>(yDesc.GetLengths());
                std::tie(cOutStride, hOutStride, wOutStride) = tien<3>(yDesc.GetStrides());
                nOutStride = cOut * cOutStride;
                break;
            }
        }
        else
        {
            MIOPEN_THROW("activation does not support tensor size larger than 4 or smaller than 1");
        }

        construct_params.setTopDescr(
            "NCHW", "FP32", nOut, cOut, hOut, wOut, nOutStride, cOutStride, hOutStride, wOutStride);
        int nIn       = 1;
        int cIn       = 1;
        int hIn       = 1;
        int wIn       = 1;
        int nInStride = 0;
        int cInStride = 0;
        int hInStride = 0;
        int wInStride = 0;

        if(xDesc.GetSize() == 4)
        {
            std::tie(nIn, cIn, hIn, wIn)                         = tien<4>(xDesc.GetLengths());
            std::tie(nInStride, cInStride, hInStride, wInStride) = tien<4>(xDesc.GetStrides());
        }
        else if(xDesc.GetSize() < 4 && xDesc.GetSize() > 0)
        {
            auto tensor_size = xDesc.GetSize();
            switch(tensor_size)
            {
            case 1:
                std::tie(wIn)       = tien<1>(xDesc.GetLengths());
                std::tie(wInStride) = tien<1>(xDesc.GetStrides());
                nInStride           = wIn * wInStride;
                cInStride           = wIn * wInStride;
                hInStride           = wIn * wInStride;
                break;
            case 2:
                std::tie(hIn, wIn)             = tien<2>(xDesc.GetLengths());
                std::tie(hInStride, wInStride) = tien<2>(xDesc.GetStrides());
                nInStride = hIn * hInStride;
                cInStride = hIn * hInStride;
                break;
            case 3:
                std::tie(cIn, hIn, wIn)                   = tien<3>(xDesc.GetLengths());
                std::tie(cInStride, hInStride, wInStride) = tien<3>(xDesc.GetStrides());
                nInStride = cIn * cInStride;
                break;
            }
        }
        else
        {
            MIOPEN_THROW(
                "Activation does not support tensor dimension larger than 4 or smaller than 1");
        }

        construct_params.setBotDescFromMLDesc(xDesc);

        construct_params.setNeuronDescr(
            static_cast<int>(mode), activ_power, activ_beta, activ_alpha);

        mloConstruct(construct_params);

        std::string program_name     = construct_params.getKernelFile();      // CL kernel filename
        std::string kernel_name      = construct_params.getKernelName();      // kernel name
        std::string compiler_options = construct_params.getCompilerOptions(); // kernel parameters

        const std::vector<size_t>& vld = construct_params.getLocalWkSize();
        const std::vector<size_t>& vgd = construct_params.getGlobalWkSize();

        int imode = mode;
        construct_params.getNeuronDescr(imode, activ_power, activ_beta, activ_alpha);

        auto f_activ_alpha = static_cast<float>(activ_alpha);
        auto f_activ_beta  = static_cast<float>(activ_beta);
        auto f_activ_power = static_cast<float>(activ_power);

        compiler_options +=
            " -DMLO_N_IN=" + std::to_string(nIn) + " -DMLO_C_IN=" + std::to_string(cIn) +
            " -DMLO_H_IN=" + std::to_string(hIn) + " -DMLO_W_IN=" + std::to_string(wIn) +
            " -DMLO_N_IN_STRIDE=" + std::to_string(nInStride) + " -DMLO_C_IN_STRIDE=" +
            std::to_string(cInStride) + " -DMLO_H_IN_STRIDE=" + std::to_string(hInStride) +
            " -DMLO_W_IN_STRIDE=" + std::to_string(wInStride) + " -DMLO_N_OUT=" +
            std::to_string(nOut) + " -DMLO_C_OUT=" + std::to_string(cOut) + " -DMLO_H_OUT=" +
            std::to_string(hOut) + " -DMLO_W_OUT=" + std::to_string(wOut) + " -DMLO_N_OUT_STRIDE=" +
            std::to_string(nOutStride) + " -DMLO_C_OUT_STRIDE=" + std::to_string(cOutStride) +
            " -DMLO_H_OUT_STRIDE=" + std::to_string(hOutStride) + " -DMLO_W_OUT_STRIDE=" +
            std::to_string(wOutStride) + " -DMLO_N_DIN=" + std::to_string(1) + " -DMLO_C_DIN=" +
            std::to_string(1) + " -DMLO_H_DIN=" + std::to_string(1) + " -DMLO_W_DIN=" +
            std::to_string(1) + " -DMLO_N_DIN_STRIDE=" + std::to_string(1) +
            " -DMLO_C_DIN_STRIDE=" + std::to_string(1) + " -DMLO_H_DIN_STRIDE=" +
            std::to_string(1) + " -DMLO_W_DIN_STRIDE=" + std::to_string(1) + " -DMLO_N_DOUT=" +
            std::to_string(1) + " -DMLO_C_DOUT=" + std::to_string(1) + " -DMLO_H_DOUT=" +
            std::to_string(1) + " -DMLO_W_DOUT=" + std::to_string(1) + " -DMLO_N_DOUT_STRIDE=" +
            std::to_string(1) + " -DMLO_C_DOUT_STRIDE=" + std::to_string(1) +
            " -DMLO_H_DOUT_STRIDE=" + std::to_string(1) + " -DMLO_W_DOUT_STRIDE=" +
            std::to_string(1) + " -DMLO_IN_BLOCK_SZ=" + std::to_string(cIn * hIn * wIn) +
            " -DMLO_OUT_BLOCK_SZ=" + std::to_string(cOut * hOut * wOut) + " -DMLO_DIN_BLOCK_SZ=" +
            std::to_string(1) + " -DMLO_DOUT_BLOCK_SZ=" + std::to_string(1);

        handle.AddKernel("miopenActivationForward",
                         network_config,
                         program_name,
                         kernel_name,
                         vld,
                         vgd,
                         compiler_options)(x,
                                           y,
                                           f_activ_power,
                                           f_activ_beta,
                                           f_activ_alpha,
                                           static_cast<long long>(xOffset),
                                           static_cast<long long>(yOffset));
    }
    return (status);
}

miopenStatus_t ActivationDescriptor::Backward(Handle& handle,
                                              const void* alpha,
                                              const TensorDescriptor& yDesc,
                                              ConstData_t y,
                                              const TensorDescriptor& dyDesc,
                                              ConstData_t dy,
                                              const TensorDescriptor& xDesc,
                                              ConstData_t x,
                                              const void* beta,
                                              const TensorDescriptor& dxDesc,
                                              Data_t dx,
                                              size_t yOffset,
                                              size_t dyOffset,
                                              size_t xOffset,
                                              size_t dxOffset)
{

    if(!float_equal(*(static_cast<const float*>(alpha)), 1.0) ||
       !float_equal(*(static_cast<const float*>(beta)), 0))
    {
        MIOPEN_THROW("Only alpha=1 and beta=0 is supported");
    }
    miopenStatus_t status = miopenStatusSuccess;

    mlo_construct_neuron construct_params(0); // backward

    double activ_alpha = GetAlpha();
    double activ_beta  = GetBeta();
    double activ_power = GetPower();

<<<<<<< HEAD
	std::string network_config = {};
=======
    std::string network_config = {};
>>>>>>> 6e8f38bf

    // short cut for packed tensors and 2D tensors with stride != width
    auto x_lens  = xDesc.GetLengths();
    auto y_lens  = yDesc.GetLengths();
    auto dx_lens = dxDesc.GetLengths();
    auto dy_lens = dyDesc.GetLengths();

    auto x_strides  = xDesc.GetStrides();
    auto y_strides  = yDesc.GetStrides();
    auto dx_strides = dxDesc.GetStrides();
    auto dy_strides = dyDesc.GetStrides();

    auto x_elem_sz  = xDesc.GetElementSize();
    auto y_elem_sz  = yDesc.GetElementSize();
    auto dx_elem_sz = dxDesc.GetElementSize();
    auto dy_elem_sz = dyDesc.GetElementSize();

<<<<<<< HEAD
	auto x_stride2D =
		static_cast<unsigned int>((x_lens.size() == 2) ? x_strides[0] : (x_lens.size() == 3)
			? x_strides[1]
			: (x_lens.size() == 4)
			? x_strides[2]
			: x_strides[3]);
	auto y_stride2D =
		static_cast<unsigned int>((y_lens.size() == 2) ? y_strides[0] : (y_lens.size() == 3)
			? y_strides[1]
			: (y_lens.size() == 4)
			? y_strides[2]
			: y_strides[3]);

	auto dx_stride2D =
		static_cast<unsigned int>((dx_lens.size() == 2) ? dx_strides[0] : (dx_lens.size() == 3)
			? dx_strides[1]
			: (dx_lens.size() == 4)
			? dx_strides[2]
			: dx_strides[3]);
	auto dy_stride2D =
		static_cast<unsigned int>((dy_lens.size() == 2) ? dy_strides[0] : (dy_lens.size() == 3)
			? dy_strides[1]
			: (dy_lens.size() == 4)
			? dy_strides[2]
			: dy_strides[3]);


	auto x_width2D = ((x_lens.size() == 2) ? x_lens[1] : (x_lens.size() == 3)
		? x_lens[2]
		: (x_lens.size() == 4)
		? x_lens[3]
		: x_lens[4]);


	auto y_width2D =
		((y_lens.size() == 2) ? y_lens[1] : (y_lens.size() == 3)
			? y_lens[2]
			: (y_lens.size() == 4)
			? y_lens[3]
			: y_lens[4]);

	auto dx_width2D = ((dx_lens.size() == 2) ? dx_lens[1] : (dx_lens.size() == 3)
		? dx_lens[2]
		: (dx_lens.size() == 4)
		? dx_lens[3]
		: dx_lens[4]);


	auto dy_width2D =
		((dy_lens.size() == 2) ? dy_lens[1] : (dy_lens.size() == 3)
			? dy_lens[2]
			: (dy_lens.size() == 4)
			? dy_lens[3]
			: dy_lens[4]);

    bool t2D = (x_lens.size() == y_lens.size() && dx_lens.size() == dy_lens.size() &&
                x_lens.size() == dx_lens.size() 
		       && ((x_width2D != x_stride2D) || (y_width2D != y_stride2D) || (dx_width2D != dx_stride2D) || (dy_width2D != dy_stride2D))
               && (x_lens.size() == 2 || (x_lens.size() == 3 && x_lens[0] == 1 && y_lens[0] == 1 &&
=======
    auto x_stride2D = static_cast<unsigned int>(
        (x_lens.size() == 2) ? x_strides[0] : (x_lens.size() == 3)
                                                  ? x_strides[1]
                                                  : (x_lens.size() == 4) ? x_strides[2]
                                                                         : x_strides[3]);
    auto y_stride2D = static_cast<unsigned int>(
        (y_lens.size() == 2) ? y_strides[0] : (y_lens.size() == 3)
                                                  ? y_strides[1]
                                                  : (y_lens.size() == 4) ? y_strides[2]
                                                                         : y_strides[3]);

    auto dx_stride2D = static_cast<unsigned int>(
        (dx_lens.size() == 2) ? dx_strides[0] : (dx_lens.size() == 3)
                                                    ? dx_strides[1]
                                                    : (dx_lens.size() == 4) ? dx_strides[2]
                                                                            : dx_strides[3]);
    auto dy_stride2D = static_cast<unsigned int>(
        (dy_lens.size() == 2) ? dy_strides[0] : (dy_lens.size() == 3)
                                                    ? dy_strides[1]
                                                    : (dy_lens.size() == 4) ? dy_strides[2]
                                                                            : dy_strides[3]);

    auto x_width2D =
        ((x_lens.size() == 2) ? x_lens[1] : (x_lens.size() == 3) ? x_lens[2] : (x_lens.size() == 4)
                                                                                   ? x_lens[3]
                                                                                   : x_lens[4]);

    auto y_width2D =
        ((y_lens.size() == 2) ? y_lens[1] : (y_lens.size() == 3) ? y_lens[2] : (y_lens.size() == 4)
                                                                                   ? y_lens[3]
                                                                                   : y_lens[4]);

    auto dx_width2D =
        ((dx_lens.size() == 2) ? dx_lens[1] : (dx_lens.size() == 3)
                                                  ? dx_lens[2]
                                                  : (dx_lens.size() == 4) ? dx_lens[3]
                                                                          : dx_lens[4]);

    auto dy_width2D =
        ((dy_lens.size() == 2) ? dy_lens[1] : (dy_lens.size() == 3)
                                                  ? dy_lens[2]
                                                  : (dy_lens.size() == 4) ? dy_lens[3]
                                                                          : dy_lens[4]);

    bool t2D = (x_lens.size() == y_lens.size() && dx_lens.size() == dy_lens.size() &&
                x_lens.size() == dx_lens.size() &&
                ((x_width2D != x_stride2D) || (y_width2D != y_stride2D) ||
                 (dx_width2D != dx_stride2D) || (dy_width2D != dy_stride2D)) &&
                (x_lens.size() == 2 || (x_lens.size() == 3 && x_lens[0] == 1 && y_lens[0] == 1 &&
>>>>>>> 6e8f38bf
                                        dx_lens[0] == 1 && dy_lens[0] == 1) ||
                 (x_lens.size() == 4 && x_lens[0] == 1 && x_lens[1] == 1 && y_lens[0] == 1 &&
                  y_lens[1] == 1 && dy_lens[0] == 1 && dy_lens[1] == 1 && dx_lens[0] == 1 &&
                  dx_lens[1] == 1) ||
                 (x_lens.size() == 5 && x_lens[0] == 1 && x_lens[1] == 1 && x_lens[2] == 1 &&
                  y_lens[0] == 1 && y_lens[1] == 1 && y_lens[2] == 1 && dy_lens[0] == 1 &&
                  dy_lens[1] == 1 && dy_lens[2] == 1 && dx_lens[0] == 1 && dx_lens[1] == 1 &&
                  dx_lens[2] == 1)));
    bool packed = IsPackedTensor(x_strides, x_lens) && IsPackedTensor(y_strides, y_lens) &&
                  IsPackedTensor(dx_strides, dx_lens) && IsPackedTensor(dy_strides, dy_lens);

    if(x_elem_sz == y_elem_sz && dx_elem_sz == dy_elem_sz && x_elem_sz == dx_elem_sz &&
       (packed || t2D))
    {
        std::string compiler_options;

<<<<<<< HEAD
        size_t read_len =
            (packed) ? x_elem_sz : dx_width2D;
=======
        size_t read_len = (packed) ? x_elem_sz : dx_width2D;
>>>>>>> 6e8f38bf

        size_t read_unit = (read_len % 4 == 0) ? 4 : (read_len % 2 == 0) ? 2 : 1;
        size_t MAP_RD    = read_len / read_unit;

        const std::string READ_TYPE =
            (read_unit == 1) ? "_FLOAT" : "_FLOAT" + std::to_string(read_unit);

        std::string type_opt;
        if(xDesc.GetType() == miopenFloat)
        {
            type_opt = " -DMIOPEN_USE_FP16=0 -DMIOPEN_USE_FP32=1";
        }
        else if(xDesc.GetType() == miopenHalf)
        {
            type_opt = " -DMIOPEN_USE_FP16=1 -DMIOPEN_USE_FP32=0";
        }

        compiler_options = " -DLITE -DMLO_READ_UNIT=" + std::to_string(read_unit) +
                           " -DMLO_READ_TYPE=" + READ_TYPE + " -DMLO_NRN_OP_ID=" +
                           std::to_string(mode) + type_opt;

        auto f_activ_alpha = static_cast<float>(activ_alpha);
        auto f_activ_beta  = static_cast<float>(activ_beta);
        auto f_activ_power = static_cast<float>(activ_power);
        auto f_diff_scale  = f_activ_beta * f_activ_power;

        std::vector<size_t> vld;
        std::vector<size_t> vgd;

        vld.push_back(256);
        vld.push_back(1);
        vld.push_back(1);
        // first dimension looks similar but for the packed it is a full image for the non-packaed
        // 2D it's width
        vgd.push_back(MAP_RD);

        std::string program_name = "MIOpenNeuron.cl";
        std::string kernel_name  = (packed) ? "MIOpenActiveBwdLite" : "MIOpenActiveBwd2DLite";
        if(packed)
        {
            vgd.push_back(1);
            vgd.push_back(1);

            handle.AddKernel("miopenActivationBackward",
                             network_config,
                             program_name,
                             kernel_name,
                             vld,
                             vgd,
<<<<<<< HEAD
                             compiler_options)(
                dx, dy, x, y, f_diff_scale, f_activ_power, f_activ_beta, f_activ_alpha,
								 static_cast<long long>(dxOffset),
								 static_cast<long long>(dyOffset),
								 static_cast<long long>(xOffset),
								 static_cast<long long>(yOffset)
								 );
=======
                             compiler_options)(dx,
                                               dy,
                                               x,
                                               y,
                                               f_diff_scale,
                                               f_activ_power,
                                               f_activ_beta,
                                               f_activ_alpha,
                                               static_cast<long long>(dxOffset),
                                               static_cast<long long>(dyOffset),
                                               static_cast<long long>(xOffset),
                                               static_cast<long long>(yOffset));
>>>>>>> 6e8f38bf
        }
        else
        {

<<<<<<< HEAD

=======
>>>>>>> 6e8f38bf
            // second dim is heoght
            size_t height = (x_lens.size() == 2) ? x_lens[0] : (x_lens.size() == 3)
                                                                   ? x_lens[1]
                                                                   : (x_lens.size() == 4)
                                                                         ? x_lens[2]
                                                                         : x_lens[3];

            vgd.push_back(height);
            vgd.push_back(1);

            handle.AddKernel("miopenActivationBackward",
                             network_config,
                             program_name,
                             kernel_name,
                             vld,
                             vgd,
                             compiler_options)(dx,
                                               dy,
                                               x,
                                               y,
                                               f_diff_scale,
                                               f_activ_power,
                                               f_activ_beta,
                                               f_activ_alpha,
                                               static_cast<long long>(dxOffset),
                                               static_cast<long long>(dyOffset),
                                               static_cast<long long>(xOffset),
                                               static_cast<long long>(yOffset),
                                               dx_stride2D,
                                               dy_stride2D,
                                               x_stride2D,
                                               y_stride2D);
        }
    }
    else
    {
        construct_params.setStream(&handle);
        int ndOut       = 1;
        int cdOut       = 1;
        int hdOut       = 1;
        int wdOut       = 1;
        int ndOutStride = 0;
        int cdOutStride = 0;
        int hdOutStride = 0;
        int wdOutStride = 0;

        if(dyDesc.GetSize() == 4)
        {
            std::tie(ndOut, cdOut, hdOut, wdOut) = tien<4>(dyDesc.GetLengths());
            std::tie(ndOutStride, cdOutStride, hdOutStride, wdOutStride) =
                tien<4>(dyDesc.GetStrides());
        }
        else if(dyDesc.GetSize() < 4 && dyDesc.GetSize() > 0)
        {
            auto tensor_size = dyDesc.GetSize();
            switch(tensor_size)
            {
            case 1:
                std::tie(wdOut)       = tien<1>(dyDesc.GetLengths());
                std::tie(wdOutStride) = tien<1>(dyDesc.GetStrides());
                ndOutStride           = wdOut * wdOutStride;
                cdOutStride           = wdOut * wdOutStride;
                hdOutStride           = wdOut * wdOutStride;
                break;
            case 2:
                std::tie(hdOut, wdOut)             = tien<2>(dyDesc.GetLengths());
                std::tie(hdOutStride, wdOutStride) = tien<2>(dyDesc.GetStrides());
                ndOutStride = hdOut * hdOutStride;
                cdOutStride = hdOut * hdOutStride;
                break;
            case 3:
                std::tie(cdOut, hdOut, wdOut)                   = tien<3>(dyDesc.GetLengths());
                std::tie(cdOutStride, hdOutStride, wdOutStride) = tien<3>(dyDesc.GetStrides());
                ndOutStride = cdOut * cdOutStride;
                break;
            }
        }
        else
        {
            MIOPEN_THROW("activation does not support tensor size larger than 4 or smaller than 1");
        }

        construct_params.setTopDfDescFromMLDesc(dyDesc);

        int nOut       = 1;
        int cOut       = 1;
        int hOut       = 1;
        int wOut       = 1;
        int nOutStride = 0;
        int cOutStride = 0;
        int hOutStride = 0;
        int wOutStride = 0;

        if(yDesc.GetSize() == 4)
        {
            std::tie(nOut, cOut, hOut, wOut)                         = tien<4>(yDesc.GetLengths());
            std::tie(nOutStride, cOutStride, hOutStride, wOutStride) = tien<4>(yDesc.GetStrides());
        }
        else if(yDesc.GetSize() < 4 && yDesc.GetSize() > 0)
        {
            auto tensor_size = yDesc.GetSize();
            switch(tensor_size)
            {
            case 1:
                std::tie(wOut)       = tien<1>(yDesc.GetLengths());
                std::tie(wOutStride) = tien<1>(yDesc.GetStrides());
                nOutStride           = wOut * wOutStride;
                cOutStride           = wOut * wOutStride;
                hOutStride           = wOut * wOutStride;
                break;
            case 2:
                std::tie(hOut, wOut)             = tien<2>(yDesc.GetLengths());
                std::tie(hOutStride, wOutStride) = tien<2>(yDesc.GetStrides());
                nOutStride = hOut * hOutStride;
                cOutStride = hOut * hOutStride;
                break;
            case 3:
                std::tie(cOut, hOut, wOut)                   = tien<3>(yDesc.GetLengths());
                std::tie(cOutStride, hOutStride, wOutStride) = tien<3>(yDesc.GetStrides());
                nOutStride = cOut * cOutStride;
                break;
            }
        }
        else
        {
            MIOPEN_THROW(
                "Activation does not support tensor dimensions larger than 4 or smaller than 1");
        }

        construct_params.setTopDescFromMLDesc(yDesc);

        int ndIn       = 1;
        int cdIn       = 1;
        int hdIn       = 1;
        int wdIn       = 1;
        int ndInStride = 0;
        int cdInStride = 0;
        int hdInStride = 0;
        int wdInStride = 0;

        if(dxDesc.GetSize() == 4)
        {
            std::tie(ndIn, cdIn, hdIn, wdIn)                         = tien<4>(dxDesc.GetLengths());
            std::tie(ndInStride, cdInStride, hdInStride, wdInStride) = tien<4>(dxDesc.GetStrides());
        }
        else if(dxDesc.GetSize() < 4 && dxDesc.GetSize() > 0)
        {
            auto tensor_size = dxDesc.GetSize();
            switch(tensor_size)
            {
            case 1:
                std::tie(wdIn)       = tien<1>(dxDesc.GetLengths());
                std::tie(wdInStride) = tien<1>(dxDesc.GetStrides());
                ndInStride           = wdIn * wdInStride;
                cdInStride           = wdIn * wdInStride;
                hdInStride           = wdIn * wdInStride;
                break;
            case 2:
                std::tie(hdIn, wdIn)             = tien<2>(dxDesc.GetLengths());
                std::tie(hdInStride, wdInStride) = tien<2>(dxDesc.GetStrides());
                ndInStride = hdIn * hdInStride;
                cdInStride = hdIn * hdInStride;
                break;
            case 3:
                std::tie(cdIn, hdIn, wdIn)                   = tien<3>(dxDesc.GetLengths());
                std::tie(cdInStride, hdInStride, wdInStride) = tien<3>(dxDesc.GetStrides());
                ndInStride = cdIn * cdInStride;
                break;
            }
        }
        else
        {
            MIOPEN_THROW(
                "Activation does not support tensor dimensions larger than 4 or smaller than 1");
        }

        construct_params.setBotDfDescFromMLDesc(dxDesc);

        int nIn       = 1;
        int cIn       = 1;
        int hIn       = 1;
        int wIn       = 1;
        int nInStride = 0;
        int cInStride = 0;
        int hInStride = 0;
        int wInStride = 0;

        if(xDesc.GetSize() == 4)
        {
            std::tie(nIn, cIn, hIn, wIn)                         = tien<4>(xDesc.GetLengths());
            std::tie(nInStride, cInStride, hInStride, wInStride) = tien<4>(xDesc.GetStrides());
        }
        else if(xDesc.GetSize() < 4 && xDesc.GetSize() > 0)
        {
            auto tensor_size = xDesc.GetSize();
            switch(tensor_size)
            {
            case 1:
                std::tie(wIn)       = tien<1>(xDesc.GetLengths());
                std::tie(wInStride) = tien<1>(xDesc.GetStrides());
                nInStride           = wIn * wInStride;
                cInStride           = wIn * wInStride;
                hInStride           = wIn * wInStride;
                break;
            case 2:
                std::tie(hIn, wIn)             = tien<2>(xDesc.GetLengths());
                std::tie(hInStride, wInStride) = tien<2>(xDesc.GetStrides());
                nInStride = hIn * hInStride;
                cInStride = hIn * hInStride;
                break;
            case 3:
                std::tie(cIn, hIn, wIn)                   = tien<3>(xDesc.GetLengths());
                std::tie(cInStride, hInStride, wInStride) = tien<3>(xDesc.GetStrides());
                nInStride = cIn * cInStride;
                break;
            }
        }
        else
        {
            MIOPEN_THROW(
                "Activation does not support tensor dimensions larger than 4 or smaller than 1");
        }

        construct_params.setBotDescFromMLDesc(xDesc);

        int activ_mode = GetMode();

        construct_params.setNeuronDescr(activ_mode, activ_power, activ_beta, activ_alpha);

        mloConstruct(construct_params);

        std::string program_name     = construct_params.getKernelFile();      // CL kernel filename
        std::string kernel_name      = construct_params.getKernelName();      // kernel name
        std::string compiler_options = construct_params.getCompilerOptions(); // kernel parameters

        const std::vector<size_t>& vld = construct_params.getLocalWkSize();
        const std::vector<size_t>& vgd = construct_params.getGlobalWkSize();

        auto f_activ_alpha = static_cast<float>(GetAlpha());
        auto f_activ_beta  = static_cast<float>(GetBeta());
        auto f_activ_power = static_cast<float>(GetPower());
        auto f_diff_scale  = f_activ_beta * f_activ_power;

        compiler_options +=
            " -DMLO_N_IN=" + std::to_string(nIn) + " -DMLO_C_IN=" + std::to_string(cIn) +
            " -DMLO_H_IN=" + std::to_string(hIn) + " -DMLO_W_IN=" + std::to_string(wIn) +
            " -DMLO_N_IN_STRIDE=" + std::to_string(nInStride) + " -DMLO_C_IN_STRIDE=" +
            std::to_string(cInStride) + " -DMLO_H_IN_STRIDE=" + std::to_string(hInStride) +
            " -DMLO_W_IN_STRIDE=" + std::to_string(wInStride) + " -DMLO_N_OUT=" +
            std::to_string(nOut) + " -DMLO_C_OUT=" + std::to_string(cOut) + " -DMLO_H_OUT=" +
            std::to_string(hOut) + " -DMLO_W_OUT=" + std::to_string(wOut) + " -DMLO_N_OUT_STRIDE=" +
            std::to_string(nOutStride) + " -DMLO_C_OUT_STRIDE=" + std::to_string(cOutStride) +
            " -DMLO_H_OUT_STRIDE=" + std::to_string(hOutStride) + " -DMLO_W_OUT_STRIDE=" +
            std::to_string(wOutStride) + " -DMLO_N_DIN=" + std::to_string(ndIn) + " -DMLO_C_DIN=" +
            std::to_string(cdIn) + " -DMLO_H_DIN=" + std::to_string(hdIn) + " -DMLO_W_DIN=" +
            std::to_string(wdIn) + " -DMLO_N_DIN_STRIDE=" + std::to_string(ndInStride) +
            " -DMLO_C_DIN_STRIDE=" + std::to_string(cdInStride) + " -DMLO_H_DIN_STRIDE=" +
            std::to_string(hdInStride) + " -DMLO_W_DIN_STRIDE=" + std::to_string(wdInStride) +
            " -DMLO_N_DOUT=" + std::to_string(ndOut) + " -DMLO_C_DOUT=" + std::to_string(cdOut) +
            " -DMLO_H_DOUT=" + std::to_string(hdOut) + " -DMLO_W_DOUT=" + std::to_string(wdOut) +
            " -DMLO_N_DOUT_STRIDE=" + std::to_string(ndOutStride) + " -DMLO_C_DOUT_STRIDE=" +
            std::to_string(cdOutStride) + " -DMLO_H_DOUT_STRIDE=" + std::to_string(hdOutStride) +
            " -DMLO_W_DOUT_STRIDE=" + std::to_string(wdOutStride) + " -DMLO_IN_BLOCK_SZ=" +
            std::to_string(cIn * hIn * wIn) + " -DMLO_OUT_BLOCK_SZ=" +
            std::to_string(cOut * hOut * wOut) + " -DMLO_DIN_BLOCK_SZ=" +
            std::to_string(cdIn * hdIn * wdIn) + " -DMLO_DOUT_BLOCK_SZ=" +
            std::to_string(cdOut * hdOut * wdOut);

        handle.AddKernel("miopenActivationBackward",
                         network_config,
                         program_name,
                         kernel_name,
                         vld,
                         vgd,
                         compiler_options)(dx,
                                           dy,
                                           x,
                                           y,
                                           f_diff_scale,
                                           f_activ_power,
                                           f_activ_beta,
                                           f_activ_alpha,
                                           static_cast<long long>(dxOffset),
                                           static_cast<long long>(dyOffset),
                                           static_cast<long long>(xOffset),
                                           static_cast<long long>(yOffset));
    }
    return (status);
}
} // namespace miopen<|MERGE_RESOLUTION|>--- conflicted
+++ resolved
@@ -69,11 +69,7 @@
     double activ_beta  = GetBeta();
     double activ_power = GetPower();
 
-<<<<<<< HEAD
 	std::string network_config{};
-=======
-    std::string network_config{};
->>>>>>> 6e8f38bf
 
     // short cut for packed tensors and 2D tensors with stride != width
     auto x_lens = xDesc.GetLengths();
@@ -85,7 +81,6 @@
     auto x_elem_sz = xDesc.GetElementSize();
     auto y_elem_sz = yDesc.GetElementSize();
 
-<<<<<<< HEAD
 	auto x_stride2D =
 		static_cast<unsigned int>((x_lens.size() == 2) ? x_strides[0] : (x_lens.size() == 3)
 			? x_strides[1]
@@ -116,32 +111,6 @@
 
     bool t2D = (x_lens.size() == y_lens.size() && ((x_width2D != x_stride2D) || (y_width2D != y_stride2D))
                 && (x_lens.size() == 2 || (x_lens.size() == 3 && x_lens[0] == 1 && y_lens[0] == 1) ||
-=======
-    auto x_stride2D = static_cast<unsigned int>(
-        (x_lens.size() == 2) ? x_strides[0] : (x_lens.size() == 3)
-                                                  ? x_strides[1]
-                                                  : (x_lens.size() == 4) ? x_strides[2]
-                                                                         : x_strides[3]);
-    auto y_stride2D = static_cast<unsigned int>(
-        (y_lens.size() == 2) ? y_strides[0] : (y_lens.size() == 3)
-                                                  ? y_strides[1]
-                                                  : (y_lens.size() == 4) ? y_strides[2]
-                                                                         : y_strides[3]);
-
-    auto x_width2D =
-        ((x_lens.size() == 2) ? x_lens[1] : (x_lens.size() == 3) ? x_lens[2] : (x_lens.size() == 4)
-                                                                                   ? x_lens[3]
-                                                                                   : x_lens[4]);
-
-    auto y_width2D =
-        ((y_lens.size() == 2) ? y_lens[1] : (y_lens.size() == 3) ? y_lens[2] : (y_lens.size() == 4)
-                                                                                   ? y_lens[3]
-                                                                                   : y_lens[4]);
-
-    bool t2D = (x_lens.size() == y_lens.size() &&
-                ((x_width2D != x_stride2D) || (y_width2D != y_stride2D)) &&
-                (x_lens.size() == 2 || (x_lens.size() == 3 && x_lens[0] == 1 && y_lens[0] == 1) ||
->>>>>>> 6e8f38bf
                  (x_lens.size() == 4 && x_lens[0] == 1 && x_lens[1] == 1 && y_lens[0] == 1 &&
                   y_lens[1] == 1) ||
                  (x_lens.size() == 5 && x_lens[0] == 1 && x_lens[1] == 1 && x_lens[2] == 1 &&
@@ -152,12 +121,8 @@
     {
         std::string compiler_options;
 
-<<<<<<< HEAD
         size_t read_len =
             (packed) ? x_elem_sz : x_width2D;
-=======
-        size_t read_len = (packed) ? x_elem_sz : x_width2D;
->>>>>>> 6e8f38bf
 
         size_t read_unit = (read_len % 4 == 0) ? 4 : (read_len % 2 == 0) ? 2 : 1;
         size_t MAP_RD    = read_len / read_unit;
@@ -205,7 +170,6 @@
                              kernel_name,
                              vld,
                              vgd,
-<<<<<<< HEAD
                              compiler_options)(x, y, f_activ_power, f_activ_beta, f_activ_alpha,
 								 static_cast<long long>(xOffset),
 								 static_cast<long long>(yOffset)
@@ -214,19 +178,6 @@
         else
         {
  
-=======
-                             compiler_options)(x,
-                                               y,
-                                               f_activ_power,
-                                               f_activ_beta,
-                                               f_activ_alpha,
-                                               static_cast<long long>(xOffset),
-                                               static_cast<long long>(yOffset));
-        }
-        else
-        {
-
->>>>>>> 6e8f38bf
             size_t height = (x_lens.size() == 2) ? x_lens[0] : (x_lens.size() == 3)
                                                                    ? x_lens[1]
                                                                    : (x_lens.size() == 4)
@@ -438,11 +389,7 @@
     double activ_beta  = GetBeta();
     double activ_power = GetPower();
 
-<<<<<<< HEAD
 	std::string network_config = {};
-=======
-    std::string network_config = {};
->>>>>>> 6e8f38bf
 
     // short cut for packed tensors and 2D tensors with stride != width
     auto x_lens  = xDesc.GetLengths();
@@ -460,7 +407,6 @@
     auto dx_elem_sz = dxDesc.GetElementSize();
     auto dy_elem_sz = dyDesc.GetElementSize();
 
-<<<<<<< HEAD
 	auto x_stride2D =
 		static_cast<unsigned int>((x_lens.size() == 2) ? x_strides[0] : (x_lens.size() == 3)
 			? x_strides[1]
@@ -520,57 +466,6 @@
                 x_lens.size() == dx_lens.size() 
 		       && ((x_width2D != x_stride2D) || (y_width2D != y_stride2D) || (dx_width2D != dx_stride2D) || (dy_width2D != dy_stride2D))
                && (x_lens.size() == 2 || (x_lens.size() == 3 && x_lens[0] == 1 && y_lens[0] == 1 &&
-=======
-    auto x_stride2D = static_cast<unsigned int>(
-        (x_lens.size() == 2) ? x_strides[0] : (x_lens.size() == 3)
-                                                  ? x_strides[1]
-                                                  : (x_lens.size() == 4) ? x_strides[2]
-                                                                         : x_strides[3]);
-    auto y_stride2D = static_cast<unsigned int>(
-        (y_lens.size() == 2) ? y_strides[0] : (y_lens.size() == 3)
-                                                  ? y_strides[1]
-                                                  : (y_lens.size() == 4) ? y_strides[2]
-                                                                         : y_strides[3]);
-
-    auto dx_stride2D = static_cast<unsigned int>(
-        (dx_lens.size() == 2) ? dx_strides[0] : (dx_lens.size() == 3)
-                                                    ? dx_strides[1]
-                                                    : (dx_lens.size() == 4) ? dx_strides[2]
-                                                                            : dx_strides[3]);
-    auto dy_stride2D = static_cast<unsigned int>(
-        (dy_lens.size() == 2) ? dy_strides[0] : (dy_lens.size() == 3)
-                                                    ? dy_strides[1]
-                                                    : (dy_lens.size() == 4) ? dy_strides[2]
-                                                                            : dy_strides[3]);
-
-    auto x_width2D =
-        ((x_lens.size() == 2) ? x_lens[1] : (x_lens.size() == 3) ? x_lens[2] : (x_lens.size() == 4)
-                                                                                   ? x_lens[3]
-                                                                                   : x_lens[4]);
-
-    auto y_width2D =
-        ((y_lens.size() == 2) ? y_lens[1] : (y_lens.size() == 3) ? y_lens[2] : (y_lens.size() == 4)
-                                                                                   ? y_lens[3]
-                                                                                   : y_lens[4]);
-
-    auto dx_width2D =
-        ((dx_lens.size() == 2) ? dx_lens[1] : (dx_lens.size() == 3)
-                                                  ? dx_lens[2]
-                                                  : (dx_lens.size() == 4) ? dx_lens[3]
-                                                                          : dx_lens[4]);
-
-    auto dy_width2D =
-        ((dy_lens.size() == 2) ? dy_lens[1] : (dy_lens.size() == 3)
-                                                  ? dy_lens[2]
-                                                  : (dy_lens.size() == 4) ? dy_lens[3]
-                                                                          : dy_lens[4]);
-
-    bool t2D = (x_lens.size() == y_lens.size() && dx_lens.size() == dy_lens.size() &&
-                x_lens.size() == dx_lens.size() &&
-                ((x_width2D != x_stride2D) || (y_width2D != y_stride2D) ||
-                 (dx_width2D != dx_stride2D) || (dy_width2D != dy_stride2D)) &&
-                (x_lens.size() == 2 || (x_lens.size() == 3 && x_lens[0] == 1 && y_lens[0] == 1 &&
->>>>>>> 6e8f38bf
                                         dx_lens[0] == 1 && dy_lens[0] == 1) ||
                  (x_lens.size() == 4 && x_lens[0] == 1 && x_lens[1] == 1 && y_lens[0] == 1 &&
                   y_lens[1] == 1 && dy_lens[0] == 1 && dy_lens[1] == 1 && dx_lens[0] == 1 &&
@@ -587,12 +482,8 @@
     {
         std::string compiler_options;
 
-<<<<<<< HEAD
         size_t read_len =
             (packed) ? x_elem_sz : dx_width2D;
-=======
-        size_t read_len = (packed) ? x_elem_sz : dx_width2D;
->>>>>>> 6e8f38bf
 
         size_t read_unit = (read_len % 4 == 0) ? 4 : (read_len % 2 == 0) ? 2 : 1;
         size_t MAP_RD    = read_len / read_unit;
@@ -642,7 +533,6 @@
                              kernel_name,
                              vld,
                              vgd,
-<<<<<<< HEAD
                              compiler_options)(
                 dx, dy, x, y, f_diff_scale, f_activ_power, f_activ_beta, f_activ_alpha,
 								 static_cast<long long>(dxOffset),
@@ -650,28 +540,9 @@
 								 static_cast<long long>(xOffset),
 								 static_cast<long long>(yOffset)
 								 );
-=======
-                             compiler_options)(dx,
-                                               dy,
-                                               x,
-                                               y,
-                                               f_diff_scale,
-                                               f_activ_power,
-                                               f_activ_beta,
-                                               f_activ_alpha,
-                                               static_cast<long long>(dxOffset),
-                                               static_cast<long long>(dyOffset),
-                                               static_cast<long long>(xOffset),
-                                               static_cast<long long>(yOffset));
->>>>>>> 6e8f38bf
         }
         else
         {
-
-<<<<<<< HEAD
-
-=======
->>>>>>> 6e8f38bf
             // second dim is heoght
             size_t height = (x_lens.size() == 2) ? x_lens[0] : (x_lens.size() == 3)
                                                                    ? x_lens[1]
