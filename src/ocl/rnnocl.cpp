--- conflicted
+++ resolved
@@ -128,11 +128,6 @@
     int h_stride   = hy_h * bi;
     int out_stride = out_h;
     int wei_stride = hy_h * bi * nHiddenTensorsPerLayer;
-<<<<<<< HEAD
-//    size_t rsv_h   = reserveSpaceSize / hy_stride / sizeof(miopenFloat);
-//    size_t rsv_w   = hy_stride;
-=======
->>>>>>> e622b2d1
 
     if(inputMode == miopenRNNskip)
     {
@@ -174,11 +169,7 @@
 
 #if MIOPEN_USE_MIOPENGEMM
         printf("run rnn gpu fwd \n");
-<<<<<<< HEAD
-        
-        GemmGeometry gg;
-=======
-        float time_gemm = 0, time_0 = 0;
+
         GemmGeometry gg;
 
         int hid_shift, hx_shift, wei_shift_bias_temp, wei_shift, prelayer_shift;
@@ -193,7 +184,6 @@
             activDesc = {miopenActivationTANH, 1, 1, 1};
         }
 
->>>>>>> e622b2d1
         for(int li = 0; li < nLayers; li++)
         {
             hid_shift = li * batch_n * hy_h * bi;
@@ -684,7 +674,7 @@
 
 #if MIOPEN_USE_MIOPENGEMM
         printf("run lstm gpu fwd \n");
-        
+
         GemmGeometry gg;
 
         int hid_shift, hx_shift, wei_shift_bias_temp, wei_shift, prelayer_shift, prec_shift;
@@ -1498,7 +1488,7 @@
 
 #if MIOPEN_USE_MIOPENGEMM
         printf("run gru gpu fwd \n");
-        
+
         GemmGeometry gg;
 
         int hid_shift, hx_shift, wei_shift_bias_temp, wei_shift, prelayer_shift, pretime_shift;
@@ -5470,7 +5460,7 @@
     {
 #if MIOPEN_USE_MIOPENGEMM
         printf("run rnn gpu bwd data \n");
-        
+
         GemmGeometry gg;
 
         int hid_shift, hx_shift, wei_shift, prelayer_shift;
