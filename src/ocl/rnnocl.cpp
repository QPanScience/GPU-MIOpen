/*******************************************************************************
 *
 * MIT License
 *
 * Copyright (c) 2017 Advanced Micro Devices, Inc.
 *
 * Permission is hereby granted, free of charge, to any person obtaining a copy
 * of this software and associated documentation files (the "Software"), to deal
 * in the Software without restriction, including without limitation the rights
 * to use, copy, modify, merge, publish, distribute, sublicense, and/or sell
 * copies of the Software, and to permit persons to whom the Software is
 * furnished to do so, subject to the following conditions:
 *
 * The above copyright notice and this permission notice shall be included in all
 * copies or substantial portions of the Software.
 *
 * THE SOFTWARE IS PROVIDED "AS IS", WITHOUT WARRANTY OF ANY KIND, EXPRESS OR
 * IMPLIED, INCLUDING BUT NOT LIMITED TO THE WARRANTIES OF MERCHANTABILITY,
 * FITNESS FOR A PARTICULAR PURPOSE AND NONINFRINGEMENT. IN NO EVENT SHALL THE
 * AUTHORS OR COPYRIGHT HOLDERS BE LIABLE FOR ANY CLAIM, DAMAGES OR OTHER
 * LIABILITY, WHETHER IN AN ACTION OF CONTRACT, TORT OR OTHERWISE, ARISING FROM,
 * OUT OF OR IN CONNECTION WITH THE SOFTWARE OR THE USE OR OTHER DEALINGS IN THE
 * SOFTWARE.
 *
 *******************************************************************************/

#include <../driver/activ_driver.hpp>
#include <miopen/activ.hpp>
#include <miopen/rnn.hpp>
#include <miopen/env.hpp>
#include <miopen/util.hpp>
#include <miopen/float_equal.hpp>
#include <vector>
#include <numeric>

#if MIOPEN_USE_MIOPENGEMM
#include <miopen/gemm.hpp>
#endif

#define MIO_RNN_OCL_DEBUG 1

namespace miopen {

// Assuming sequence length is set to > 0 otherwise throw exception.
void RNNDescriptor::RNNForwardInference(Handle& handle,
                                        const int seqLen,
                                        c_array_view<miopenTensorDescriptor_t> xDesc,
                                        ConstData_t x,
                                        const TensorDescriptor& hxDesc,
                                        ConstData_t hx,
                                        const TensorDescriptor& cxDesc,
                                        ConstData_t cx,
                                        const TensorDescriptor& wDesc,
                                        ConstData_t w,
                                        c_array_view<miopenTensorDescriptor_t> yDesc,
                                        Data_t y,
                                        const TensorDescriptor& hyDesc,
                                        Data_t hy,
                                        const TensorDescriptor& cyDesc,
                                        Data_t cy,
                                        Data_t workSpace,
                                        size_t workSpaceSize) const
{

    if(x == nullptr || w == nullptr || y == nullptr)
    {
        MIOPEN_THROW(miopenStatusBadParm);
    }

    // TODO: DLOWELL put guards here.
    std::string network_config;
    std::vector<int> in_n;
    int in_h  = xDesc[0].GetLengths()[1]; // input vector size
    int hy_d  = hyDesc.GetLengths()[0];   // biNumLayers
    int hy_n  = hyDesc.GetLengths()[1];   // max batch size
    int hy_h  = hyDesc.GetLengths()[2];   // hidden size
    int out_h = yDesc[0].GetLengths()[1]; // output vector size

    if(in_h == 0 || hy_h == 0 || hy_n == 0 || hy_d == 0 || out_h == 0)
    {
        MIOPEN_THROW(miopenStatusBadParm);
    }

    int batch_n = 0;
    for(int i = 0; i < seqLen; i++)
    {
        int batchval, inputvec, batchvalout, outputvec;
        std::tie(batchval, inputvec)     = miopen::tien<2>(xDesc[i].GetLengths());
        std::tie(batchvalout, outputvec) = miopen::tien<2>(yDesc[i].GetLengths());
        if(batchval != batchvalout)
        {
            printf("Input batch length: %d, Output batch length: %d\n", batchval, batchvalout);
            MIOPEN_THROW(miopenStatusBadParm);
        }
        in_n.push_back(batchval);
        batch_n += batchval;
    }

    int bacc, baccbi;
    int bi = dirMode ? 2 : 1;
    if(out_h != (bi * hy_h))
    {
        printf("Output size doesn't match hidden state size!\n");
        MIOPEN_THROW(miopenStatusBadParm);
    }

    int in_stride  = in_h;
    int hy_stride  = hy_h * bi * workspaceScale;
    int h_stride   = hy_h * bi;
    int out_stride = out_h;
    int wei_stride = hy_h * bi * nHiddenTensorsPerLayer;

    if(inputMode == miopenRNNskip)
    {
        if(in_h != hy_h)
        {
            printf("The input tensor size must equal to the hidden state size of the network in "
                   "SKIP_INPUT mode!\n");
            MIOPEN_THROW(miopenStatusBadParm);
        }
        in_h = 0;
    }

    size_t wei_shift_bias = (in_h + hy_h + (bi * hy_h + hy_h) * (nLayers - 1)) * wei_stride;
    size_t offset;
    float alpha0, alpha1, beta_t;
    float alpha = 1, beta = 0;

    std::vector<int> sp_size(4, 1), sp_stride(4, 1), w_size(4, 1), w_stride(4, 1), x_size(4, 1),
        x_stride(4, 1), y_size(4, 1), y_stride(4, 1), hx_size(4, 1), hx_stride(4, 1);
    miopenTensorDescriptor_t sp_desc, w_desc, x_desc, y_desc, hx_desc;
    sp_stride[0] = batch_n * hy_stride;
    sp_stride[1] = batch_n * hy_stride;
    sp_stride[2] = hy_stride;
    w_stride[0]  = wei_stride;
    w_stride[1]  = wei_stride;
    w_stride[2]  = wei_stride;
    x_stride[0]  = batch_n * in_stride;
    x_stride[1]  = batch_n * in_stride;
    x_stride[2]  = in_stride;
    y_stride[0]  = batch_n * out_stride;
    y_stride[1]  = batch_n * out_stride;
    y_stride[2]  = out_stride;
    hx_stride[0] = in_n[0] * h_stride;
    hx_stride[1] = in_n[0] * h_stride;
    hx_stride[2] = h_stride;

    if(rnnMode == miopenRNNRELU || rnnMode == miopenRNNTANH)
    {

#if MIOPEN_USE_MIOPENGEMM

#if(MIO_RNN_OCL_DEBUG == 1)
        printf("run rnn gpu fwd \n");
#endif
        GemmGeometry gg;
        int hid_shift, hx_shift, wei_shift_bias_temp, wei_shift, prelayer_shift;

        ActivationDescriptor activDesc;
        if(rnnMode == miopenRNNRELU)
        {
            activDesc = {miopenActivationRELU, 1, 0, 1};
        }
        else if(rnnMode == miopenRNNTANH)
        {
            activDesc = {miopenActivationTANH, 1, 1, 1};
        }

        for(int li = 0; li < nLayers; li++)
        {
            hid_shift = li * batch_n * hy_h * bi;
            hx_shift  = li * bi * hy_n * hy_h;

            // from input
            if(li == 0)
            {
                if(inputMode == miopenRNNskip)
                {
                    x_size[2]  = batch_n;
                    x_size[3]  = hy_h;
                    sp_size[2] = batch_n;
                    sp_size[3] = hy_h;

                    miopenCreateTensorDescriptor(&x_desc);
                    miopenCreateTensorDescriptor(&sp_desc);
                    miopenSetTensorDescriptor(
                        x_desc, miopenFloat, 4, x_size.data(), x_stride.data());
                    miopenSetTensorDescriptor(
                        sp_desc, miopenFloat, 4, sp_size.data(), sp_stride.data());

                    CopyTensor(
                        handle, miopen::deref(x_desc), x, miopen::deref(sp_desc), workSpace, 0, 0);
                    // Update time
                    profileRNNkernels(handle, 0);

                    if(dirMode)
                    {
                        CopyTensor(handle,
                                   miopen::deref(x_desc),
                                   x,
                                   miopen::deref(sp_desc),
                                   workSpace,
                                   0,
                                   hy_h);
                        // Update time
                        profileRNNkernels(handle, 1);
                    }

                    if(biasMode)
                    {
                        w_size[2]  = 1;
                        w_size[3]  = wei_stride;
                        sp_size[2] = 1;
                        sp_size[3] = wei_stride;
                        miopenCreateTensorDescriptor(&w_desc);
                        miopenCreateTensorDescriptor(&sp_desc);
                        miopenSetTensorDescriptor(
                            w_desc, miopenFloat, 4, w_size.data(), w_stride.data());
                        miopenSetTensorDescriptor(
                            sp_desc, miopenFloat, 4, sp_size.data(), sp_stride.data());
                        alpha0 = 1;
                        alpha1 = 0;
                        beta_t = 1;
                        for(int bs = 0; bs < batch_n; bs++)
                        {
                            OpTensor(handle,
                                     miopenTensorOpAdd,
                                     &alpha0,
                                     miopen::deref(w_desc),
                                     w,
                                     &alpha1,
                                     miopen::deref(w_desc),
                                     w,
                                     &beta_t,
                                     miopen::deref(sp_desc),
                                     workSpace,
                                     wei_shift_bias,
                                     wei_shift_bias,
                                     hid_shift + bs * hy_stride);
                            // Update time
                            profileRNNkernels(handle, 1);
                        }
                    }
                }
                else
                {
                    gg = CreateGemmGeometryRNN(batch_n,
                                               hy_h * bi,
                                               in_h,
                                               1,
                                               1,
                                               false,
                                               false,
                                               false,
                                               in_stride,
                                               wei_stride,
                                               hy_stride,
                                               false,
                                               network_config);
                    gg.FindSolution(.003, handle, x, w, workSpace, false);
                    gg.RunGemm(handle, x, w, workSpace, 0, 0, hid_shift);

                    // Update time
                    profileRNNkernels(handle, 0);

                    if(biasMode)
                    {
                        w_size[2]  = 1;
                        w_size[3]  = wei_stride;
                        sp_size[2] = 1;
                        sp_size[3] = wei_stride;

                        miopenCreateTensorDescriptor(&w_desc);
                        miopenCreateTensorDescriptor(&sp_desc);
                        miopenSetTensorDescriptor(
                            w_desc, miopenFloat, 4, w_size.data(), w_stride.data());
                        miopenSetTensorDescriptor(
                            sp_desc, miopenFloat, 4, sp_size.data(), sp_stride.data());

                        alpha0 = 1;
                        alpha1 = 1;
                        beta_t = 1;

                        for(int bs = 0; bs < batch_n; bs++)
                        {
                            OpTensor(handle,
                                     miopenTensorOpAdd,
                                     &alpha0,
                                     miopen::deref(w_desc),
                                     w,
                                     &alpha1,
                                     miopen::deref(w_desc),
                                     w,
                                     &beta_t,
                                     miopen::deref(sp_desc),
                                     workSpace,
                                     wei_shift_bias,
                                     wei_shift_bias + wei_stride,
                                     hid_shift + bs * hy_stride);

                            // Update time
                            profileRNNkernels(handle, 1);
                        }
                    }
                }
            }
            else
            {
                wei_shift = bi * (in_h + hy_h) * hy_h + (li - 1) * bi * (bi * hy_h + hy_h) * hy_h;
                prelayer_shift = (li - 1) * batch_n * hy_h * bi;

                gg = CreateGemmGeometryRNN(batch_n,
                                           hy_h * bi,
                                           hy_h * bi,
                                           1,
                                           1,
                                           false,
                                           false,
                                           false,
                                           hy_stride,
                                           wei_stride,
                                           hy_stride,
                                           false,
                                           network_config);
                gg.FindSolution(.003, handle, workSpace, w, workSpace, false);
                gg.RunGemm(handle, workSpace, w, workSpace, prelayer_shift, wei_shift, hid_shift);

                // Update time
                profileRNNkernels(handle, 1);

                if(biasMode)
                {
                    wei_shift_bias_temp =
                        (inputMode == miopenRNNskip)
                            ? (wei_shift_bias + bi * hy_h + bi * (li - 1) * 2 * hy_h)
                            : (wei_shift_bias + bi * li * 2 * hy_h);

                    w_size[2]  = 1;
                    w_size[3]  = wei_stride;
                    sp_size[2] = 1;
                    sp_size[3] = wei_stride;

                    miopenCreateTensorDescriptor(&w_desc);
                    miopenCreateTensorDescriptor(&sp_desc);
                    miopenSetTensorDescriptor(
                        w_desc, miopenFloat, 4, w_size.data(), w_stride.data());
                    miopenSetTensorDescriptor(
                        sp_desc, miopenFloat, 4, sp_size.data(), sp_stride.data());
                    alpha0 = 1;
                    alpha1 = 1;
                    beta_t = 1;

                    for(int bs = 0; bs < batch_n; bs++)
                    {
                        OpTensor(handle,
                                 miopenTensorOpAdd,
                                 &alpha0,
                                 miopen::deref(w_desc),
                                 w,
                                 &alpha1,
                                 miopen::deref(w_desc),
                                 w,
                                 &beta_t,
                                 miopen::deref(sp_desc),
                                 workSpace,
                                 wei_shift_bias_temp,
                                 wei_shift_bias_temp + wei_stride,
                                 hid_shift + bs * hy_stride);

                        // Update time
                        profileRNNkernels(handle, 1);
                    }
                }
            }

            // from hidden state
            bacc   = 0;
            baccbi = batch_n;
            for(int ti = 0; ti < seqLen; ti++)
            {
                baccbi -= in_n[seqLen - 1 - ti];

                wei_shift =
                    li == 0 ? (in_h * hy_h * bi)
                            : (bi * (in_h + hy_h) * hy_h +
                               (li - 1) * bi * (bi * hy_h + hy_h) * hy_h + bi * hy_h * hy_stride);

                if(ti == 0)
                {
                    if(in_n[ti] > 0)
                    {
                        gg = CreateGemmGeometryRNN(in_n[ti],
                                                   hy_h,
                                                   hy_h,
                                                   1,
                                                   1,
                                                   false,
                                                   false,
                                                   false,
                                                   h_stride,
                                                   wei_stride,
                                                   hy_stride,
                                                   false,
                                                   network_config);
                        gg.FindSolution(.003, handle, hx, w, workSpace, false);
                        gg.RunGemm(handle,
                                   hx,
                                   w,
                                   workSpace,
                                   hx_shift,
                                   wei_shift,
                                   hid_shift + bacc * hy_stride);

                        // Update time
                        profileRNNkernels(handle, 1);
                    }

                    if(dirMode)
                    {
                        if(in_n[seqLen - 1 - ti] > 0)
                        {
                            gg = CreateGemmGeometryRNN(in_n[seqLen - 1 - ti],
                                                       hy_h,
                                                       hy_h,
                                                       1,
                                                       1,
                                                       false,
                                                       false,
                                                       false,
                                                       h_stride,
                                                       wei_stride,
                                                       hy_stride,
                                                       false,
                                                       network_config);
                            gg.FindSolution(.003, handle, hx, w, workSpace, false);
                            gg.RunGemm(handle,
                                       hx,
                                       w,
                                       workSpace,
                                       hx_shift + hy_h,
                                       wei_shift + hy_h,
                                       hid_shift + baccbi * hy_stride + hy_h);

                            // Update time
                            profileRNNkernels(handle, 1);
                        }
                    }
                }
                else
                {
                    if(in_n[ti] > 0)
                    {
                        gg = CreateGemmGeometryRNN(in_n[ti],
                                                   hy_h,
                                                   hy_h,
                                                   1,
                                                   1,
                                                   false,
                                                   false,
                                                   false,
                                                   hy_stride,
                                                   wei_stride,
                                                   hy_stride,
                                                   false,
                                                   network_config);
                        gg.FindSolution(.003, handle, workSpace, w, workSpace, false);
                        gg.RunGemm(handle,
                                   workSpace,
                                   w,
                                   workSpace,
                                   hid_shift + (bacc - in_n[ti - 1]) * hy_stride,
                                   wei_shift,
                                   hid_shift + bacc * hy_stride);

                        // Update time
                        profileRNNkernels(handle, 1);
                    }

                    if(dirMode)
                    {
                        if(in_n[seqLen - ti] > 0)
                        {
                            gg = CreateGemmGeometryRNN(in_n[seqLen - ti],
                                                       hy_h,
                                                       hy_h,
                                                       1,
                                                       1,
                                                       false,
                                                       false,
                                                       false,
                                                       hy_stride,
                                                       wei_stride,
                                                       hy_stride,
                                                       false,
                                                       network_config);

                            gg.FindSolution(.003, handle, workSpace, w, workSpace, false);
                            gg.RunGemm(handle,
                                       workSpace,
                                       w,
                                       workSpace,
                                       hid_shift + (baccbi + in_n[seqLen - 1 - ti]) * hy_stride +
                                           hy_h,
                                       wei_shift + hy_h,
                                       hid_shift + baccbi * hy_stride + hy_h);

                            // Update time
                            profileRNNkernels(handle, 1);
                        }
                    }
                }

                if(in_n[ti] > 0)
                {
                    sp_size[2] = in_n[ti];
                    sp_size[3] = hy_h;

                    miopenCreateTensorDescriptor(&sp_desc);
                    miopenSetTensorDescriptor(
                        sp_desc, miopenFloat, 4, sp_size.data(), sp_stride.data());

                    offset = hid_shift + bacc * hy_stride;

                    activDesc.Forward(handle,
                                      &alpha,
                                      miopen::deref(sp_desc),
                                      workSpace,
                                      &beta,
                                      miopen::deref(sp_desc),
                                      workSpace,
                                      offset,
                                      offset);

                    // Update time
                    profileRNNkernels(handle, 1);
                }

                if(dirMode)
                {
                    if(in_n[seqLen - 1 - ti] > 0)
                    {
                        sp_size[2] = in_n[seqLen - 1 - ti];
                        sp_size[3] = hy_h;

                        miopenCreateTensorDescriptor(&sp_desc);
                        miopenSetTensorDescriptor(
                            sp_desc, miopenFloat, 4, sp_size.data(), sp_stride.data());

                        offset = hid_shift + baccbi * hy_stride + hy_h;

                        activDesc.Forward(handle,
                                          &alpha,
                                          miopen::deref(sp_desc),
                                          workSpace,
                                          &beta,
                                          miopen::deref(sp_desc),
                                          workSpace,
                                          offset,
                                          offset);

                        // Update time
                        profileRNNkernels(handle, 1);
                    }
                }

                bacc += in_n[ti];
            }

            // hy
            if(in_n[seqLen - 1] > 0)
            {
                sp_size[2] = in_n[seqLen - 1];
                sp_size[3] = hy_h;
                hx_size[2] = in_n[seqLen - 1];
                hx_size[3] = hy_h;

                miopenCreateTensorDescriptor(&sp_desc);
                miopenCreateTensorDescriptor(&hx_desc);
                miopenSetTensorDescriptor(
                    sp_desc, miopenFloat, 4, sp_size.data(), sp_stride.data());
                miopenSetTensorDescriptor(
                    hx_desc, miopenFloat, 4, hx_size.data(), hx_stride.data());

                CopyTensor(handle,
                           miopen::deref(sp_desc),
                           workSpace,
                           miopen::deref(hx_desc),
                           hy,
                           hid_shift + (batch_n - in_n[seqLen - 1]) * hy_stride,
                           hx_shift);
                // Update time
                profileRNNkernels(handle, 1);
            }

            if(dirMode)
            {
                if(in_n[0] > 0)
                {
                    sp_size[2] = in_n[0];
                    sp_size[3] = hy_h;
                    hx_size[2] = in_n[0];
                    hx_size[3] = hy_h;

                    miopenCreateTensorDescriptor(&sp_desc);
                    miopenCreateTensorDescriptor(&hx_desc);
                    miopenSetTensorDescriptor(
                        sp_desc, miopenFloat, 4, sp_size.data(), sp_stride.data());
                    miopenSetTensorDescriptor(
                        hx_desc, miopenFloat, 4, hx_size.data(), hx_stride.data());

                    CopyTensor(handle,
                               miopen::deref(sp_desc),
                               workSpace,
                               miopen::deref(hx_desc),
                               hy,
                               hid_shift + hy_h,
                               hx_shift + hy_h);
                    // Update time
                    profileRNNkernels(handle, 1);
                }
            }
        }

        // output
        prelayer_shift = (nLayers - 1) * batch_n * hy_stride;

        sp_size[2] = batch_n;
        sp_size[3] = hy_h * bi;
        y_size[2]  = batch_n;
        y_size[3]  = out_h;

        miopenCreateTensorDescriptor(&sp_desc);
        miopenCreateTensorDescriptor(&y_desc);
        miopenSetTensorDescriptor(sp_desc, miopenFloat, 4, sp_size.data(), sp_stride.data());
        miopenSetTensorDescriptor(y_desc, miopenFloat, 4, y_size.data(), y_stride.data());

        CopyTensor(
            handle, miopen::deref(sp_desc), workSpace, miopen::deref(y_desc), y, prelayer_shift, 0);
        // Update time
        profileRNNkernels(handle, 2);

#else
        MIOPEN_THROW("GEMM is not supported");
#endif
    }
    else if(rnnMode == miopenLSTM)
    {

#if MIOPEN_USE_MIOPENGEMM
        printf("run lstm gpu fwd \n");

        GemmGeometry gg;

        int hid_shift, hx_shift, wei_shift_bias_temp, wei_shift, prelayer_shift, prec_shift;

        ActivationDescriptor tanhDesc, sigDesc;
        sigDesc  = {miopenActivationLOGISTIC, 1, 0, 1};
        tanhDesc = {miopenActivationTANH, 1, 1, 1};

        for(int li = 0; li < nLayers; li++)
        {
            hid_shift = li * batch_n * hy_stride;
            hx_shift  = li * hy_n * h_stride;

            // from input
            if(li == 0)
            {
                if(inputMode == miopenRNNskip)
                {
                    x_size[2]  = batch_n;
                    x_size[3]  = hy_h;
                    sp_size[2] = batch_n;
                    sp_size[3] = hy_h;
                    miopenCreateTensorDescriptor(&x_desc);
                    miopenCreateTensorDescriptor(&sp_desc);
                    miopenSetTensorDescriptor(
                        x_desc, miopenFloat, 4, x_size.data(), x_stride.data());
                    miopenSetTensorDescriptor(
                        sp_desc, miopenFloat, 4, sp_size.data(), sp_stride.data());

                    for(int gi = 0; gi < 4; gi++)
                    {
                        CopyTensor(handle,
                                   miopen::deref(x_desc),
                                   x,
                                   miopen::deref(sp_desc),
                                   workSpace,
                                   0,
                                   gi * hy_h);

                        // Update time
                        profileRNNkernels(handle, (gi == 0) ? 0 : 1);

                        if(dirMode)
                        {
                            CopyTensor(handle,
                                       miopen::deref(x_desc),
                                       x,
                                       miopen::deref(sp_desc),
                                       workSpace,
                                       0,
                                       (gi + 4) * hy_h);

                            // Update time
                            profileRNNkernels(handle, 1);
                        }
                    }

                    if(biasMode)
                    {
                        w_size[2]  = 1;
                        w_size[3]  = wei_stride;
                        sp_size[2] = 1;
                        sp_size[3] = wei_stride;
                        miopenCreateTensorDescriptor(&w_desc);
                        miopenCreateTensorDescriptor(&sp_desc);
                        miopenSetTensorDescriptor(
                            w_desc, miopenFloat, 4, w_size.data(), w_stride.data());
                        miopenSetTensorDescriptor(
                            sp_desc, miopenFloat, 4, sp_size.data(), sp_stride.data());

                        alpha0 = 1;
                        alpha1 = 0;
                        beta_t = 1;

                        for(int bs = 0; bs < batch_n; bs++)
                        {
                            OpTensor(handle,
                                     miopenTensorOpAdd,
                                     &alpha0,
                                     miopen::deref(w_desc),
                                     w,
                                     &alpha1,
                                     miopen::deref(w_desc),
                                     w,
                                     &beta_t,
                                     miopen::deref(sp_desc),
                                     workSpace,
                                     wei_shift_bias,
                                     wei_shift_bias,
                                     hid_shift + bs * hy_stride);
                            // Update time
                            profileRNNkernels(handle, 1);
                        }
                    }
                }
                else
                {
                    gg = CreateGemmGeometryRNN(batch_n,
                                               hy_h * bi * 4,
                                               in_h,
                                               1,
                                               1,
                                               false,
                                               false,
                                               false,
                                               in_stride,
                                               wei_stride,
                                               hy_stride,
                                               false,
                                               network_config);
                    gg.FindSolution(.003, handle, x, w, workSpace, false);
                    gg.RunGemm(handle, x, w, workSpace, 0, 0, hid_shift);

                    // Update time
                    profileRNNkernels(handle, 0);

                    if(biasMode)
                    {
                        w_size[2]  = 1;
                        w_size[3]  = wei_stride;
                        sp_size[2] = 1;
                        sp_size[3] = wei_stride;
                        miopenCreateTensorDescriptor(&w_desc);
                        miopenCreateTensorDescriptor(&sp_desc);
                        miopenSetTensorDescriptor(
                            w_desc, miopenFloat, 4, w_size.data(), w_stride.data());
                        miopenSetTensorDescriptor(
                            sp_desc, miopenFloat, 4, sp_size.data(), sp_stride.data());

                        alpha0 = 1;
                        alpha1 = 1;
                        beta_t = 1;

                        for(int bs = 0; bs < batch_n; bs++)
                        {
                            OpTensor(handle,
                                     miopenTensorOpAdd,
                                     &alpha0,
                                     miopen::deref(w_desc),
                                     w,
                                     &alpha1,
                                     miopen::deref(w_desc),
                                     w,
                                     &beta_t,
                                     miopen::deref(sp_desc),
                                     workSpace,
                                     wei_shift_bias,
                                     wei_shift_bias + wei_stride,
                                     hid_shift + bs * hy_stride);

                            // Update time
                            profileRNNkernels(handle, 1);
                        }
                    }
                }
            }
            else
            {
                wei_shift = (in_h + hy_h) * wei_stride + (li - 1) * (bi * hy_h + hy_h) * wei_stride;
                prelayer_shift = (li - 1) * batch_n * hy_stride + bi * 5 * hy_h;

                gg = CreateGemmGeometryRNN(batch_n,
                                           hy_h * bi * 4,
                                           hy_h * bi,
                                           1,
                                           1,
                                           false,
                                           false,
                                           false,
                                           hy_stride,
                                           wei_stride,
                                           hy_stride,
                                           false,
                                           network_config);
                gg.FindSolution(.003, handle, workSpace, w, workSpace, false);
                gg.RunGemm(handle, workSpace, w, workSpace, prelayer_shift, wei_shift, hid_shift);

                // Update time
                profileRNNkernels(handle, 1);

                if(biasMode)
                {
                    wei_shift_bias_temp =
                        (inputMode == miopenRNNskip)
                            ? (wei_shift_bias + wei_stride + (li - 1) * 2 * wei_stride)
                            : (wei_shift_bias + li * 2 * wei_stride);

                    w_size[2]  = 1;
                    w_size[3]  = wei_stride;
                    sp_size[2] = 1;
                    sp_size[3] = wei_stride;
                    miopenCreateTensorDescriptor(&w_desc);
                    miopenCreateTensorDescriptor(&sp_desc);
                    miopenSetTensorDescriptor(
                        w_desc, miopenFloat, 4, w_size.data(), w_stride.data());
                    miopenSetTensorDescriptor(
                        sp_desc, miopenFloat, 4, sp_size.data(), sp_stride.data());

                    alpha0 = 1;
                    alpha1 = 1;
                    beta_t = 1;

                    for(int bs = 0; bs < batch_n; bs++)
                    {
                        OpTensor(handle,
                                 miopenTensorOpAdd,
                                 &alpha0,
                                 miopen::deref(w_desc),
                                 w,
                                 &alpha1,
                                 miopen::deref(w_desc),
                                 w,
                                 &beta_t,
                                 miopen::deref(sp_desc),
                                 workSpace,
                                 wei_shift_bias_temp,
                                 wei_shift_bias_temp + wei_stride,
                                 hid_shift + bs * hy_stride);
                        // Update time
                        profileRNNkernels(handle, 1);
                    }
                }
            }

            // from hidden state
            bacc   = 0;
            baccbi = batch_n;
            for(int ti = 0; ti < seqLen; ti++)
            {
                baccbi -= in_n[seqLen - 1 - ti];
                wei_shift = in_h * wei_stride + li * (bi * hy_h + hy_h) * wei_stride;

                if(ti == 0)
                {
                    if(in_n[ti] > 0)
                    {
                        gg = CreateGemmGeometryRNN(in_n[ti],
                                                   hy_h * 4,
                                                   hy_h,
                                                   1,
                                                   1,
                                                   false,
                                                   false,
                                                   false,
                                                   h_stride,
                                                   wei_stride,
                                                   hy_stride,
                                                   false,
                                                   network_config);
                        gg.FindSolution(.003, handle, hx, w, workSpace, false);
                        gg.RunGemm(handle,
                                   hx,
                                   w,
                                   workSpace,
                                   hx_shift,
                                   wei_shift,
                                   hid_shift + bacc * hy_stride);

                        // Update time
                        profileRNNkernels(handle, 1);
                    }

                    if(dirMode)
                    {
                        if(in_n[seqLen - 1 - ti] > 0)
                        {
                            gg = CreateGemmGeometryRNN(in_n[seqLen - 1 - ti],
                                                       hy_h * 4,
                                                       hy_h,
                                                       1,
                                                       1,
                                                       false,
                                                       false,
                                                       false,
                                                       h_stride,
                                                       wei_stride,
                                                       hy_stride,
                                                       false,
                                                       network_config);
                            gg.FindSolution(.003, handle, hx, w, workSpace, false);
                            gg.RunGemm(handle,
                                       hx,
                                       w,
                                       workSpace,
                                       hx_shift + hy_h,
                                       wei_shift + 4 * hy_h,
                                       hid_shift + baccbi * hy_stride + 4 * hy_h);

                            // Update time
                            profileRNNkernels(handle, 1);
                        }
                    }
                }
                else
                {
                    if(in_n[ti] > 0)
                    {
                        gg = CreateGemmGeometryRNN(in_n[ti],
                                                   hy_h * 4,
                                                   hy_h,
                                                   1,
                                                   1,
                                                   false,
                                                   false,
                                                   false,
                                                   h_stride,
                                                   wei_stride,
                                                   hy_stride,
                                                   false,
                                                   network_config);
                        gg.FindSolution(.003, handle, hy, w, workSpace, false);
                        gg.RunGemm(handle,
                                   hy,
                                   w,
                                   workSpace,
                                   hx_shift,
                                   wei_shift,
                                   hid_shift + bacc * hy_stride);

                        // Update time
                        profileRNNkernels(handle, 1);
                    }

                    if(dirMode)
                    {
                        if(in_n[seqLen - 1 - ti] > 0)
                        {
                            gg = CreateGemmGeometryRNN(in_n[seqLen - 1 - ti],
                                                       hy_h * 4,
                                                       hy_h,
                                                       1,
                                                       1,
                                                       false,
                                                       false,
                                                       false,
                                                       h_stride,
                                                       wei_stride,
                                                       hy_stride,
                                                       false,
                                                       network_config);
                            gg.FindSolution(.003, handle, hy, w, workSpace, false);
                            gg.RunGemm(handle,
                                       hy,
                                       w,
                                       workSpace,
                                       hx_shift + hy_h,
                                       wei_shift + 4 * hy_h,
                                       hid_shift + baccbi * hy_stride + 4 * hy_h);

                            // Update time
                            profileRNNkernels(handle, 1);
                        }
                    }
                }

                // update hidden status
                if(in_n[ti] > 0)
                {
                    sp_size[2] = in_n[ti];

                    // active gate i, f, o
                    sp_size[3] = hy_h * 3;
                    miopenCreateTensorDescriptor(&sp_desc);
                    miopenSetTensorDescriptor(
                        sp_desc, miopenFloat, 4, sp_size.data(), sp_stride.data());

                    offset = hid_shift + bacc * hy_stride;

                    sigDesc.Forward(handle,
                                    &alpha,
                                    miopen::deref(sp_desc),
                                    workSpace,
                                    &beta,
                                    miopen::deref(sp_desc),
                                    workSpace,
                                    offset,
                                    offset);
                    // Update time
                    profileRNNkernels(handle, 1);

                    // active gate c
                    sp_size[3] = hy_h;
                    miopenCreateTensorDescriptor(&sp_desc);
                    miopenSetTensorDescriptor(
                        sp_desc, miopenFloat, 4, sp_size.data(), sp_stride.data());

                    offset = hid_shift + bacc * hy_stride + 3 * hy_h;

                    tanhDesc.Forward(handle,
                                     &alpha,
                                     miopen::deref(sp_desc),
                                     workSpace,
                                     &beta,
                                     miopen::deref(sp_desc),
                                     workSpace,
                                     offset,
                                     offset);
                    // Update time
                    profileRNNkernels(handle, 1);

                    // update cell state
                    alpha0 = 1;
                    alpha1 = 1;
                    beta_t = 1;

                    OpTensor(handle,
                             miopenTensorOpMul,
                             &alpha0,
                             miopen::deref(sp_desc),
                             workSpace,
                             &alpha1,
                             miopen::deref(sp_desc),
                             workSpace,
                             &beta_t,
                             miopen::deref(sp_desc),
                             workSpace,
                             hid_shift + bacc * hy_stride,
                             hid_shift + bacc * hy_stride + 3 * hy_h,
                             hid_shift + bacc * hy_stride + bi * 4 * hy_h);

                    // Update time
                    profileRNNkernels(handle, 1);

                    if(ti == 0)
                    {
                        hx_size[2] = in_n[ti];
                        hx_size[3] = hy_h;
                        miopenCreateTensorDescriptor(&hx_desc);
                        miopenSetTensorDescriptor(
                            hx_desc, miopenFloat, 4, hx_size.data(), hx_stride.data());

                        OpTensor(handle,
                                 miopenTensorOpMul,
                                 &alpha0,
                                 miopen::deref(sp_desc),
                                 workSpace,
                                 &alpha1,
                                 miopen::deref(hx_desc),
                                 cx,
                                 &beta_t,
                                 miopen::deref(sp_desc),
                                 workSpace,
                                 hid_shift + bacc * hy_stride + hy_h,
                                 hx_shift,
                                 hid_shift + bacc * hy_stride + bi * 4 * hy_h);
                        // Update time
                        profileRNNkernels(handle, 1);
                    }
                    else
                    {
                        prec_shift = li * batch_n * hy_stride + (bacc - in_n[ti - 1]) * hy_stride +
                                     bi * 4 * hy_h;

                        OpTensor(handle,
                                 miopenTensorOpMul,
                                 &alpha0,
                                 miopen::deref(sp_desc),
                                 workSpace,
                                 &alpha1,
                                 miopen::deref(sp_desc),
                                 workSpace,
                                 &beta_t,
                                 miopen::deref(sp_desc),
                                 workSpace,
                                 hid_shift + bacc * hy_stride + hy_h,
                                 prec_shift,
                                 hid_shift + bacc * hy_stride + bi * 4 * hy_h);
                        // Update time
                        profileRNNkernels(handle, 1);
                    }

                    // active cell state
                    offset = hid_shift + bacc * hy_stride + bi * 4 * hy_h;

                    tanhDesc.Forward(handle,
                                     &alpha,
                                     miopen::deref(sp_desc),
                                     workSpace,
                                     &beta,
                                     miopen::deref(sp_desc),
                                     workSpace,
                                     offset,
                                     offset);
                    // Update time
                    profileRNNkernels(handle, 1);

                    // update hidden state
                    OpTensor(handle,
                             miopenTensorOpMul,
                             &alpha0,
                             miopen::deref(sp_desc),
                             workSpace,
                             &alpha1,
                             miopen::deref(sp_desc),
                             workSpace,
                             &beta_t,
                             miopen::deref(sp_desc),
                             workSpace,
                             hid_shift + bacc * hy_stride + 2 * hy_h,
                             hid_shift + bacc * hy_stride + bi * 4 * hy_h,
                             hid_shift + bacc * hy_stride + bi * 5 * hy_h);
                    // Update time
                    profileRNNkernels(handle, 1);

                    // update cy, hy
                    hx_size[2] = in_n[ti];
                    hx_size[3] = hy_h;
                    miopenCreateTensorDescriptor(&hx_desc);
                    miopenSetTensorDescriptor(
                        hx_desc, miopenFloat, 4, hx_size.data(), hx_stride.data());

                    CopyTensor(handle,
                               miopen::deref(sp_desc),
                               workSpace,
                               miopen::deref(hx_desc),
                               cy,
                               hid_shift + bacc * hy_stride + bi * 4 * hy_h,
                               hx_shift);

                    // Update time
                    profileRNNkernels(handle, 1);

                    CopyTensor(handle,
                               miopen::deref(sp_desc),
                               workSpace,
                               miopen::deref(hx_desc),
                               hy,
                               hid_shift + bacc * hy_stride + bi * 5 * hy_h,
                               hx_shift);
                    // Update time
                    profileRNNkernels(handle, 1);
                }

                if(dirMode)
                {
                    if(in_n[seqLen - 1 - ti] > 0)
                    {
                        sp_size[2] = in_n[seqLen - 1 - ti];

                        // active gate i, f, o
                        sp_size[3] = hy_h * 3;
                        miopenCreateTensorDescriptor(&sp_desc);
                        miopenSetTensorDescriptor(
                            sp_desc, miopenFloat, 4, sp_size.data(), sp_stride.data());

                        offset = hid_shift + baccbi * hy_stride + 4 * hy_h;

                        sigDesc.Forward(handle,
                                        &alpha,
                                        miopen::deref(sp_desc),
                                        workSpace,
                                        &beta,
                                        miopen::deref(sp_desc),
                                        workSpace,
                                        offset,
                                        offset);
                        // Update time
                        profileRNNkernels(handle, 1);

                        // active gate c
                        sp_size[3] = hy_h;
                        miopenCreateTensorDescriptor(&sp_desc);
                        miopenSetTensorDescriptor(
                            sp_desc, miopenFloat, 4, sp_size.data(), sp_stride.data());

                        offset = hid_shift + baccbi * hy_stride + 7 * hy_h;

                        tanhDesc.Forward(handle,
                                         &alpha,
                                         miopen::deref(sp_desc),
                                         workSpace,
                                         &beta,
                                         miopen::deref(sp_desc),
                                         workSpace,
                                         offset,
                                         offset);
                        // Update time
                        profileRNNkernels(handle, 1);

                        // update cell state
                        alpha0 = 1;
                        alpha1 = 1;
                        beta_t = 1;

                        OpTensor(handle,
                                 miopenTensorOpMul,
                                 &alpha0,
                                 miopen::deref(sp_desc),
                                 workSpace,
                                 &alpha1,
                                 miopen::deref(sp_desc),
                                 workSpace,
                                 &beta_t,
                                 miopen::deref(sp_desc),
                                 workSpace,
                                 hid_shift + baccbi * hy_stride + 4 * hy_h,
                                 hid_shift + baccbi * hy_stride + 7 * hy_h,
                                 hid_shift + baccbi * hy_stride + bi * 4 * hy_h + hy_h);

                        // Update time
                        profileRNNkernels(handle, 1);

                        if(ti == 0)
                        {
                            hx_size[2] = in_n[seqLen - 1 - ti];
                            hx_size[3] = hy_h;
                            miopenCreateTensorDescriptor(&hx_desc);
                            miopenSetTensorDescriptor(
                                hx_desc, miopenFloat, 4, hx_size.data(), hx_stride.data());

                            OpTensor(handle,
                                     miopenTensorOpMul,
                                     &alpha0,
                                     miopen::deref(sp_desc),
                                     workSpace,
                                     &alpha1,
                                     miopen::deref(hx_desc),
                                     cx,
                                     &beta_t,
                                     miopen::deref(sp_desc),
                                     workSpace,
                                     hid_shift + baccbi * hy_stride + 5 * hy_h,
                                     hx_shift + hy_h,
                                     hid_shift + baccbi * hy_stride + bi * 4 * hy_h + hy_h);

                            // Update time
                            profileRNNkernels(handle, 1);
                        }
                        else
                        {
                            if(in_n[seqLen - ti] > 0)
                            {
                                prec_shift = li * batch_n * hy_stride +
                                             (baccbi + in_n[seqLen - 1 - ti]) * hy_stride +
                                             bi * 4 * hy_h + hy_h;

                                sp_size[2] = in_n[seqLen - ti];
                                sp_size[3] = hy_h;
                                miopenCreateTensorDescriptor(&sp_desc);
                                miopenSetTensorDescriptor(
                                    sp_desc, miopenFloat, 4, sp_size.data(), sp_stride.data());

                                OpTensor(handle,
                                         miopenTensorOpMul,
                                         &alpha0,
                                         miopen::deref(sp_desc),
                                         workSpace,
                                         &alpha1,
                                         miopen::deref(sp_desc),
                                         workSpace,
                                         &beta_t,
                                         miopen::deref(sp_desc),
                                         workSpace,
                                         hid_shift + baccbi * hy_stride + 5 * hy_h,
                                         prec_shift,
                                         hid_shift + baccbi * hy_stride + bi * 4 * hy_h + hy_h);

                                // Update time
                                profileRNNkernels(handle, 1);
                            }
                        }

                        // active cell state
                        sp_size[2] = in_n[seqLen - 1 - ti];
                        sp_size[3] = hy_h;
                        miopenCreateTensorDescriptor(&sp_desc);
                        miopenSetTensorDescriptor(
                            sp_desc, miopenFloat, 4, sp_size.data(), sp_stride.data());

                        offset = hid_shift + baccbi * hy_stride + (bi * 4 + 1) * hy_h;

                        tanhDesc.Forward(handle,
                                         &alpha,
                                         miopen::deref(sp_desc),
                                         workSpace,
                                         &beta,
                                         miopen::deref(sp_desc),
                                         workSpace,
                                         offset,
                                         offset);
                        // Update time
                        profileRNNkernels(handle, 1);

                        // update hidden state
                        OpTensor(handle,
                                 miopenTensorOpMul,
                                 &alpha0,
                                 miopen::deref(sp_desc),
                                 workSpace,
                                 &alpha1,
                                 miopen::deref(sp_desc),
                                 workSpace,
                                 &beta_t,
                                 miopen::deref(sp_desc),
                                 workSpace,
                                 hid_shift + baccbi * hy_stride + 6 * hy_h,
                                 hid_shift + baccbi * hy_stride + bi * 4 * hy_h + hy_h,
                                 hid_shift + baccbi * hy_stride + bi * 5 * hy_h + hy_h);
                        // Update time
                        profileRNNkernels(handle, 1);

                        // update cy, hy
                        hx_size[2] = in_n[seqLen - 1 - ti];
                        hx_size[3] = hy_h;
                        miopenCreateTensorDescriptor(&hx_desc);
                        miopenSetTensorDescriptor(
                            hx_desc, miopenFloat, 4, hx_size.data(), hx_stride.data());

                        CopyTensor(handle,
                                   miopen::deref(sp_desc),
                                   workSpace,
                                   miopen::deref(hx_desc),
                                   cy,
                                   hid_shift + baccbi * hy_stride + bi * 4 * hy_h + hy_h,
                                   hx_shift + hy_h);
                        // Update time
                        profileRNNkernels(handle, 1);

                        CopyTensor(handle,
                                   miopen::deref(sp_desc),
                                   workSpace,
                                   miopen::deref(hx_desc),
                                   hy,
                                   hid_shift + baccbi * hy_stride + bi * 5 * hy_h + hy_h,
                                   hx_shift + hy_h);
                        // Update time
                        profileRNNkernels(handle, 1);
                    }
                }

                bacc += in_n[ti];
            }

            // hy, cy clean
            if(in_n[0] - in_n[seqLen - 1] > 0)
            {
                hx_size[2] = in_n[0] - in_n[seqLen - 1];
                hx_size[3] = hy_h;
                miopenCreateTensorDescriptor(&hx_desc);
                miopenSetTensorDescriptor(
                    hx_desc, miopenFloat, 4, hx_size.data(), hx_stride.data());

                alpha0 = 0;
                alpha1 = 0;
                beta_t = 0;

                OpTensor(handle,
                         miopenTensorOpMul,
                         &alpha0,
                         miopen::deref(hx_desc),
                         hy,
                         &alpha1,
                         miopen::deref(hx_desc),
                         hy,
                         &beta_t,
                         miopen::deref(hx_desc),
                         hy,
                         hx_shift + in_n[seqLen - 1] * h_stride,
                         hx_shift + in_n[seqLen - 1] * h_stride,
                         hx_shift + in_n[seqLen - 1] * h_stride);
                // Update time
                profileRNNkernels(handle, 1);

                OpTensor(handle,
                         miopenTensorOpMul,
                         &alpha0,
                         miopen::deref(hx_desc),
                         cy,
                         &alpha1,
                         miopen::deref(hx_desc),
                         cy,
                         &beta_t,
                         miopen::deref(hx_desc),
                         cy,
                         hx_shift + in_n[seqLen - 1] * h_stride,
                         hx_shift + in_n[seqLen - 1] * h_stride,
                         hx_shift + in_n[seqLen - 1] * h_stride);
                // Update time
                profileRNNkernels(handle, 1);
            }
        } // end for nLayers

        // output
        prelayer_shift = (nLayers - 1) * batch_n * hy_stride + bi * 5 * hy_h;

        sp_size[2] = batch_n;
        sp_size[3] = hy_h * bi;
        y_size[2]  = batch_n;
        y_size[3]  = out_h;
        miopenCreateTensorDescriptor(&sp_desc);
        miopenCreateTensorDescriptor(&y_desc);
        miopenSetTensorDescriptor(sp_desc, miopenFloat, 4, sp_size.data(), sp_stride.data());
        miopenSetTensorDescriptor(y_desc, miopenFloat, 4, y_size.data(), y_stride.data());

        CopyTensor(
            handle, miopen::deref(sp_desc), workSpace, miopen::deref(y_desc), y, prelayer_shift, 0);
        // Update time
        profileRNNkernels(handle, 2);
#else
        MIOPEN_THROW("GEMM is not supported");
#endif
    }
    else if(rnnMode == miopenGRU)
    {

#if MIOPEN_USE_MIOPENGEMM
        printf("run gru gpu fwd \n");

        GemmGeometry gg;

        int hid_shift, hx_shift, wei_shift_bias_temp, wei_shift, prelayer_shift, pretime_shift;

        ActivationDescriptor tanhDesc, sigDesc;
        sigDesc  = {miopenActivationLOGISTIC, 1, 0, 1};
        tanhDesc = {miopenActivationTANH, 1, 1, 1};

        for(int li = 0; li < nLayers; li++)
        {
            hid_shift           = li * batch_n * hy_stride;
            hx_shift            = li * hy_n * h_stride;
            wei_shift_bias_temp = inputMode == miopenRNNskip
                                      ? (wei_shift_bias + wei_stride + (li - 1) * 2 * wei_stride)
                                      : (wei_shift_bias + li * 2 * wei_stride);

            // from input
            if(li == 0)
            {
                if(inputMode == miopenRNNskip)
                {
                    x_size[2]  = batch_n;
                    x_size[3]  = hy_h;
                    sp_size[2] = batch_n;
                    sp_size[3] = hy_h;
                    miopenCreateTensorDescriptor(&x_desc);
                    miopenCreateTensorDescriptor(&sp_desc);
                    miopenSetTensorDescriptor(
                        x_desc, miopenFloat, 4, x_size.data(), x_stride.data());
                    miopenSetTensorDescriptor(
                        sp_desc, miopenFloat, 4, sp_size.data(), sp_stride.data());

                    for(int gi = 0; gi < 3; gi++)
                    {
                        CopyTensor(handle,
                                   miopen::deref(x_desc),
                                   x,
                                   miopen::deref(sp_desc),
                                   workSpace,
                                   0,
                                   gi * hy_h);
                        // Update time
                        profileRNNkernels(handle, (gi == 0) ? 0 : 1);

                        if(dirMode)
                        {
                            CopyTensor(handle,
                                       miopen::deref(x_desc),
                                       x,
                                       miopen::deref(sp_desc),
                                       workSpace,
                                       0,
                                       (gi + 3) * hy_h);
                            // Update time
                            profileRNNkernels(handle, 1);
                        }
                    }
                }
                else
                {
                    gg = CreateGemmGeometryRNN(batch_n,
                                               hy_h * bi * 3,
                                               in_h,
                                               1,
                                               1,
                                               false,
                                               false,
                                               false,
                                               in_stride,
                                               wei_stride,
                                               hy_stride,
                                               false,
                                               network_config);
                    gg.FindSolution(.003, handle, x, w, workSpace, false);
                    gg.RunGemm(handle, x, w, workSpace, 0, 0, hid_shift);

                    // Update time
                    profileRNNkernels(handle, 0);
                }
            }
            else
            {
                wei_shift = (in_h + hy_h) * wei_stride + (li - 1) * (bi * hy_h + hy_h) * wei_stride;
                prelayer_shift = (li - 1) * batch_n * hy_stride + bi * 3 * hy_h;

                gg = CreateGemmGeometryRNN(batch_n,
                                           hy_h * bi * 3,
                                           hy_h * bi,
                                           1,
                                           1,
                                           false,
                                           false,
                                           false,
                                           hy_stride,
                                           wei_stride,
                                           hy_stride,
                                           false,
                                           network_config);
                gg.FindSolution(.003, handle, workSpace, w, workSpace, false);
                gg.RunGemm(handle, workSpace, w, workSpace, prelayer_shift, wei_shift, hid_shift);

                // Update time
                profileRNNkernels(handle, 1);
            }

            // from hidden state
            bacc   = 0;
            baccbi = batch_n;
            for(int ti = 0; ti < seqLen; ti++)
            {
                baccbi -= in_n[seqLen - 1 - ti];
                wei_shift = in_h * wei_stride + li * (bi * hy_h + hy_h) * wei_stride;

                if(ti == 0)
                {
                    if(in_n[ti] > 0)
                    {
                        gg = CreateGemmGeometryRNN(in_n[ti],
                                                   hy_h * 2,
                                                   hy_h,
                                                   1,
                                                   1,
                                                   false,
                                                   false,
                                                   false,
                                                   h_stride,
                                                   wei_stride,
                                                   hy_stride,
                                                   false,
                                                   network_config);
                        gg.FindSolution(.003, handle, hx, w, workSpace, false);
                        gg.RunGemm(handle,
                                   hx,
                                   w,
                                   workSpace,
                                   hx_shift,
                                   wei_shift,
                                   hid_shift + bacc * hy_stride);

                        // Update time
                        profileRNNkernels(handle, 1);

                        gg = CreateGemmGeometryRNN(in_n[ti],
                                                   hy_h,
                                                   hy_h,
                                                   1,
                                                   1,
                                                   false,
                                                   false,
                                                   false,
                                                   h_stride,
                                                   wei_stride,
                                                   hy_stride,
                                                   false,
                                                   network_config);
                        gg.FindSolution(.003, handle, hx, w, workSpace, false);
                        gg.RunGemm(handle,
                                   hx,
                                   w,
                                   workSpace,
                                   hx_shift,
                                   wei_shift + 2 * hy_h,
                                   hid_shift + bacc * hy_stride + bi * 3 * hy_h);

                        // Update time
                        profileRNNkernels(handle, 1);
                    }

                    if(dirMode)
                    {
                        if(in_n[seqLen - 1 - ti] > 0)
                        {
                            gg = CreateGemmGeometryRNN(in_n[seqLen - 1 - ti],
                                                       hy_h * 2,
                                                       hy_h,
                                                       1,
                                                       1,
                                                       false,
                                                       false,
                                                       false,
                                                       h_stride,
                                                       wei_stride,
                                                       hy_stride,
                                                       false,
                                                       network_config);
                            gg.FindSolution(.003, handle, hx, w, workSpace, false);
                            gg.RunGemm(handle,
                                       hx,
                                       w,
                                       workSpace,
                                       hx_shift + hy_h,
                                       wei_shift + 3 * hy_h,
                                       hid_shift + baccbi * hy_stride + 3 * hy_h);

                            // Update time
                            profileRNNkernels(handle, 1);

                            gg = CreateGemmGeometryRNN(in_n[seqLen - 1 - ti],
                                                       hy_h,
                                                       hy_h,
                                                       1,
                                                       1,
                                                       false,
                                                       false,
                                                       false,
                                                       h_stride,
                                                       wei_stride,
                                                       hy_stride,
                                                       false,
                                                       network_config);
                            gg.FindSolution(.003, handle, hx, w, workSpace, false);
                            gg.RunGemm(handle,
                                       hx,
                                       w,
                                       workSpace,
                                       hx_shift + hy_h,
                                       wei_shift + 5 * hy_h,
                                       hid_shift + baccbi * hy_stride + bi * 3 * hy_h + hy_h);

                            // Update time
                            profileRNNkernels(handle, 1);
                        }
                    }
                }
                else
                {
                    if(in_n[ti] > 0)
                    {
                        gg = CreateGemmGeometryRNN(in_n[ti],
                                                   hy_h * 2,
                                                   hy_h,
                                                   1,
                                                   1,
                                                   false,
                                                   false,
                                                   false,
                                                   h_stride,
                                                   wei_stride,
                                                   hy_stride,
                                                   false,
                                                   network_config);
                        gg.FindSolution(.003, handle, hy, w, workSpace, false);
                        gg.RunGemm(handle,
                                   hy,
                                   w,
                                   workSpace,
                                   hx_shift,
                                   wei_shift,
                                   hid_shift + bacc * hy_stride);

                        // Update time
                        profileRNNkernels(handle, 1);

                        gg = CreateGemmGeometryRNN(in_n[ti],
                                                   hy_h,
                                                   hy_h,
                                                   1,
                                                   1,
                                                   false,
                                                   false,
                                                   false,
                                                   h_stride,
                                                   wei_stride,
                                                   hy_stride,
                                                   false,
                                                   network_config);
                        gg.FindSolution(.003, handle, hy, w, workSpace, false);
                        gg.RunGemm(handle,
                                   hy,
                                   w,
                                   workSpace,
                                   hx_shift,
                                   wei_shift + 2 * hy_h,
                                   hid_shift + bacc * hy_stride + bi * 3 * hy_h);

                        // Update time
                        profileRNNkernels(handle, 1);
                    }

                    if(dirMode)
                    {
                        if(in_n[seqLen - 1 - ti] > 0)
                        {
                            gg = CreateGemmGeometryRNN(in_n[seqLen - 1 - ti],
                                                       hy_h * 2,
                                                       hy_h,
                                                       1,
                                                       1,
                                                       false,
                                                       false,
                                                       false,
                                                       h_stride,
                                                       wei_stride,
                                                       hy_stride,
                                                       false,
                                                       network_config);
                            gg.FindSolution(.003, handle, hy, w, workSpace, false);
                            gg.RunGemm(handle,
                                       hy,
                                       w,
                                       workSpace,
                                       hx_shift + hy_h,
                                       wei_shift + 3 * hy_h,
                                       hid_shift + baccbi * hy_stride + 3 * hy_h);

                            // Update time
                            profileRNNkernels(handle, 1);

                            gg = CreateGemmGeometryRNN(in_n[seqLen - 1 - ti],
                                                       hy_h,
                                                       hy_h,
                                                       1,
                                                       1,
                                                       false,
                                                       false,
                                                       false,
                                                       h_stride,
                                                       wei_stride,
                                                       hy_stride,
                                                       false,
                                                       network_config);
                            gg.FindSolution(.003, handle, hy, w, workSpace, false);
                            gg.RunGemm(handle,
                                       hy,
                                       w,
                                       workSpace,
                                       hx_shift + hy_h,
                                       wei_shift + 5 * hy_h,
                                       hid_shift + baccbi * hy_stride + bi * 3 * hy_h + hy_h);

                            // Update time
                            profileRNNkernels(handle, 1);
                        }
                    }
                }

                // update hidden status
                if(in_n[ti] > 0)
                {
                    // apply bias
                    if(biasMode)
                    {
                        if(li == 0 && inputMode == miopenRNNskip)
                        {
                            w_size[2]  = 1;
                            w_size[3]  = 2 * hy_h;
                            sp_size[2] = 1;
                            sp_size[3] = 2 * hy_h;
                            miopenCreateTensorDescriptor(&w_desc);
                            miopenCreateTensorDescriptor(&sp_desc);
                            miopenSetTensorDescriptor(
                                w_desc, miopenFloat, 4, w_size.data(), w_stride.data());
                            miopenSetTensorDescriptor(
                                sp_desc, miopenFloat, 4, sp_size.data(), sp_stride.data());

                            alpha0 = 1;
                            alpha1 = 0;
                            beta_t = 1;

                            for(int bs = 0; bs < in_n[ti]; bs++)
                            {
                                OpTensor(handle,
                                         miopenTensorOpAdd,
                                         &alpha0,
                                         miopen::deref(w_desc),
                                         w,
                                         &alpha1,
                                         miopen::deref(w_desc),
                                         w,
                                         &beta_t,
                                         miopen::deref(sp_desc),
                                         workSpace,
                                         wei_shift_bias,
                                         wei_shift_bias,
                                         hid_shift + (bacc + bs) * hy_stride);

                                // Update time
                                profileRNNkernels(handle, 1);
                            }

                            //
                            w_size[2]  = 1;
                            w_size[3]  = hy_h;
                            sp_size[2] = 1;
                            sp_size[3] = hy_h;
                            miopenCreateTensorDescriptor(&w_desc);
                            miopenCreateTensorDescriptor(&sp_desc);
                            miopenSetTensorDescriptor(
                                w_desc, miopenFloat, 4, w_size.data(), w_stride.data());
                            miopenSetTensorDescriptor(
                                sp_desc, miopenFloat, 4, sp_size.data(), sp_stride.data());

                            for(int bs = 0; bs < in_n[ti]; bs++)
                            {
                                OpTensor(handle,
                                         miopenTensorOpAdd,
                                         &alpha0,
                                         miopen::deref(w_desc),
                                         w,
                                         &alpha1,
                                         miopen::deref(w_desc),
                                         w,
                                         &beta_t,
                                         miopen::deref(sp_desc),
                                         workSpace,
                                         wei_shift_bias + 2 * hy_h,
                                         wei_shift_bias + 2 * hy_h,
                                         hid_shift + (bacc + bs) * hy_stride + bi * 3 * hy_h);
                                // Update time
                                profileRNNkernels(handle, 1);
                            }
                        }
                        else
                        {
                            w_size[2]  = 1;
                            w_size[3]  = 3 * hy_h;
                            sp_size[2] = 1;
                            sp_size[3] = 3 * hy_h;
                            miopenCreateTensorDescriptor(&w_desc);
                            miopenCreateTensorDescriptor(&sp_desc);
                            miopenSetTensorDescriptor(
                                w_desc, miopenFloat, 4, w_size.data(), w_stride.data());
                            miopenSetTensorDescriptor(
                                sp_desc, miopenFloat, 4, sp_size.data(), sp_stride.data());

                            alpha0 = 1;
                            alpha1 = 0;
                            beta_t = 1;

                            for(int bs = 0; bs < in_n[ti]; bs++)
                            {
                                OpTensor(handle,
                                         miopenTensorOpAdd,
                                         &alpha0,
                                         miopen::deref(w_desc),
                                         w,
                                         &alpha1,
                                         miopen::deref(w_desc),
                                         w,
                                         &beta_t,
                                         miopen::deref(sp_desc),
                                         workSpace,
                                         wei_shift_bias_temp,
                                         wei_shift_bias_temp,
                                         hid_shift + (bacc + bs) * hy_stride);

                                // Update time
                                profileRNNkernels(handle, 1);
                            }

                            //
                            w_size[2]  = 1;
                            w_size[3]  = 2 * hy_h;
                            sp_size[2] = 1;
                            sp_size[3] = 2 * hy_h;
                            miopenCreateTensorDescriptor(&w_desc);
                            miopenCreateTensorDescriptor(&sp_desc);
                            miopenSetTensorDescriptor(
                                w_desc, miopenFloat, 4, w_size.data(), w_stride.data());
                            miopenSetTensorDescriptor(
                                sp_desc, miopenFloat, 4, sp_size.data(), sp_stride.data());

                            for(int bs = 0; bs < in_n[ti]; bs++)
                            {
                                OpTensor(handle,
                                         miopenTensorOpAdd,
                                         &alpha0,
                                         miopen::deref(w_desc),
                                         w,
                                         &alpha1,
                                         miopen::deref(w_desc),
                                         w,
                                         &beta_t,
                                         miopen::deref(sp_desc),
                                         workSpace,
                                         wei_shift_bias_temp + wei_stride,
                                         wei_shift_bias_temp + wei_stride,
                                         hid_shift + (bacc + bs) * hy_stride);
                                // Update time
                                profileRNNkernels(handle, 1);
                            }

                            //
                            w_size[2]  = 1;
                            w_size[3]  = hy_h;
                            sp_size[2] = 1;
                            sp_size[3] = hy_h;
                            miopenCreateTensorDescriptor(&w_desc);
                            miopenCreateTensorDescriptor(&sp_desc);
                            miopenSetTensorDescriptor(
                                w_desc, miopenFloat, 4, w_size.data(), w_stride.data());
                            miopenSetTensorDescriptor(
                                sp_desc, miopenFloat, 4, sp_size.data(), sp_stride.data());

                            for(int bs = 0; bs < in_n[ti]; bs++)
                            {
                                OpTensor(handle,
                                         miopenTensorOpAdd,
                                         &alpha0,
                                         miopen::deref(w_desc),
                                         w,
                                         &alpha1,
                                         miopen::deref(w_desc),
                                         w,
                                         &beta_t,
                                         miopen::deref(sp_desc),
                                         workSpace,
                                         wei_shift_bias_temp + wei_stride + 2 * hy_h,
                                         wei_shift_bias_temp + wei_stride + 2 * hy_h,
                                         hid_shift + (bacc + bs) * hy_stride + bi * 3 * hy_h);
                                // Update time
                                profileRNNkernels(handle, 1);
                            }
                        }
                    }

                    // active z, r gate
                    sp_size[2] = in_n[ti];
                    sp_size[3] = 2 * hy_h;
                    miopenCreateTensorDescriptor(&sp_desc);
                    miopenSetTensorDescriptor(
                        sp_desc, miopenFloat, 4, sp_size.data(), sp_stride.data());

                    offset = hid_shift + bacc * hy_stride;

                    sigDesc.Forward(handle,
                                    &alpha,
                                    miopen::deref(sp_desc),
                                    workSpace,
                                    &beta,
                                    miopen::deref(sp_desc),
                                    workSpace,
                                    offset,
                                    offset);
                    // Update time
                    profileRNNkernels(handle, 1);

                    // calculate c gate
                    sp_size[2] = in_n[ti];
                    sp_size[3] = hy_h;
                    miopenCreateTensorDescriptor(&sp_desc);
                    miopenSetTensorDescriptor(
                        sp_desc, miopenFloat, 4, sp_size.data(), sp_stride.data());

                    alpha0 = 1;
                    alpha1 = 1;
                    beta_t = 1;

                    OpTensor(handle,
                             miopenTensorOpMul,
                             &alpha0,
                             miopen::deref(sp_desc),
                             workSpace,
                             &alpha1,
                             miopen::deref(sp_desc),
                             workSpace,
                             &beta_t,
                             miopen::deref(sp_desc),
                             workSpace,
                             hid_shift + bacc * hy_stride + hy_h,
                             hid_shift + bacc * hy_stride + bi * 3 * hy_h,
                             hid_shift + bacc * hy_stride + 2 * hy_h);
                    // Update time
                    profileRNNkernels(handle, 1);

                    // active c gate
                    sp_size[2] = in_n[ti];
                    sp_size[3] = hy_h;
                    miopenCreateTensorDescriptor(&sp_desc);
                    miopenSetTensorDescriptor(
                        sp_desc, miopenFloat, 4, sp_size.data(), sp_stride.data());

                    tanhDesc.Forward(handle,
                                     &alpha,
                                     miopen::deref(sp_desc),
                                     workSpace,
                                     &beta,
                                     miopen::deref(sp_desc),
                                     workSpace,
                                     offset + 2 * hy_h,
                                     offset + 2 * hy_h);
                    // Update time
                    profileRNNkernels(handle, 1);

                    // calculate hidden state
                    alpha0 = -1;
                    alpha1 = 1;
                    beta_t = 0;
                    OpTensor(handle,
                             miopenTensorOpMul,
                             &alpha0,
                             miopen::deref(sp_desc),
                             workSpace,
                             &alpha1,
                             miopen::deref(sp_desc),
                             workSpace,
                             &beta_t,
                             miopen::deref(sp_desc),
                             workSpace,
                             hid_shift + bacc * hy_stride,
                             hid_shift + bacc * hy_stride + 2 * hy_h,
                             hid_shift + bacc * hy_stride + bi * 3 * hy_h);
                    // Update time
                    profileRNNkernels(handle, 1);

                    alpha0 = 1;
                    alpha1 = 0;
                    beta_t = 1;

                    OpTensor(handle,
                             miopenTensorOpAdd,
                             &alpha0,
                             miopen::deref(sp_desc),
                             workSpace,
                             &alpha1,
                             miopen::deref(sp_desc),
                             workSpace,
                             &beta_t,
                             miopen::deref(sp_desc),
                             workSpace,
                             hid_shift + bacc * hy_stride + 2 * hy_h,
                             hid_shift + bacc * hy_stride + bi * 3 * hy_h,
                             hid_shift + bacc * hy_stride + bi * 3 * hy_h);
                    // Update time
                    profileRNNkernels(handle, 1);

                    alpha0 = 1;
                    alpha1 = 1;
                    beta_t = 1;
                    if(ti == 0)
                    {
                        hx_size[2] = in_n[ti];
                        hx_size[3] = hy_h;
                        miopenCreateTensorDescriptor(&hx_desc);
                        miopenSetTensorDescriptor(
                            hx_desc, miopenFloat, 4, hx_size.data(), hx_stride.data());

                        OpTensor(handle,
                                 miopenTensorOpMul,
                                 &alpha0,
                                 miopen::deref(sp_desc),
                                 workSpace,
                                 &alpha1,
                                 miopen::deref(hx_desc),
                                 hx,
                                 &beta_t,
                                 miopen::deref(sp_desc),
                                 workSpace,
                                 hid_shift + bacc * hy_stride,
                                 hx_shift,
                                 hid_shift + bacc * hy_stride + bi * 3 * hy_h);
                    }
                    else
                    {
                        pretime_shift = li * batch_n * hy_stride +
                                        (bacc - in_n[ti - 1]) * hy_stride + bi * 3 * hy_h;

                        OpTensor(handle,
                                 miopenTensorOpMul,
                                 &alpha0,
                                 miopen::deref(sp_desc),
                                 workSpace,
                                 &alpha1,
                                 miopen::deref(sp_desc),
                                 workSpace,
                                 &beta_t,
                                 miopen::deref(sp_desc),
                                 workSpace,
                                 hid_shift + bacc * hy_stride,
                                 pretime_shift,
                                 hid_shift + bacc * hy_stride + bi * 3 * hy_h);
                    }
                    // Update time
                    profileRNNkernels(handle, 1);

                    // update hy
                    hx_size[2] = in_n[ti];
                    hx_size[3] = hy_h;
                    miopenCreateTensorDescriptor(&hx_desc);
                    miopenSetTensorDescriptor(
                        hx_desc, miopenFloat, 4, hx_size.data(), hx_stride.data());

                    CopyTensor(handle,
                               miopen::deref(sp_desc),
                               workSpace,
                               miopen::deref(hx_desc),
                               hy,
                               hid_shift + bacc * hy_stride + bi * 3 * hy_h,
                               hx_shift);
                    // Update time
                    profileRNNkernels(handle, 1);
                }

                if(dirMode)
                {
                    if(in_n[seqLen - 1 - ti] > 0)
                    {
                        // apply bias
                        if(biasMode)
                        {
                            if(li == 0 && inputMode == miopenRNNskip)
                            {
                                w_size[2]  = 1;
                                w_size[3]  = 2 * hy_h;
                                sp_size[2] = 1;
                                sp_size[3] = 2 * hy_h;
                                miopenCreateTensorDescriptor(&w_desc);
                                miopenCreateTensorDescriptor(&sp_desc);
                                miopenSetTensorDescriptor(
                                    w_desc, miopenFloat, 4, w_size.data(), w_stride.data());
                                miopenSetTensorDescriptor(
                                    sp_desc, miopenFloat, 4, sp_size.data(), sp_stride.data());

                                alpha0 = 1;
                                alpha1 = 0;
                                beta_t = 1;

                                for(int bs = 0; bs < in_n[seqLen - 1 - ti]; bs++)
                                {
                                    OpTensor(handle,
                                             miopenTensorOpAdd,
                                             &alpha0,
                                             miopen::deref(w_desc),
                                             w,
                                             &alpha1,
                                             miopen::deref(w_desc),
                                             w,
                                             &beta_t,
                                             miopen::deref(sp_desc),
                                             workSpace,
                                             wei_shift_bias + 3 * hy_h,
                                             wei_shift_bias + 3 * hy_h,
                                             hid_shift + (baccbi + bs) * hy_stride + 3 * hy_h);
                                    // Update time
                                    profileRNNkernels(handle, 1);
                                }

                                //
                                w_size[2]  = 1;
                                w_size[3]  = hy_h;
                                sp_size[2] = 1;
                                sp_size[3] = hy_h;
                                miopenCreateTensorDescriptor(&w_desc);
                                miopenCreateTensorDescriptor(&sp_desc);
                                miopenSetTensorDescriptor(
                                    w_desc, miopenFloat, 4, w_size.data(), w_stride.data());
                                miopenSetTensorDescriptor(
                                    sp_desc, miopenFloat, 4, sp_size.data(), sp_stride.data());

                                for(int bs = 0; bs < in_n[seqLen - 1 - ti]; bs++)
                                {
                                    OpTensor(handle,
                                             miopenTensorOpAdd,
                                             &alpha0,
                                             miopen::deref(w_desc),
                                             w,
                                             &alpha1,
                                             miopen::deref(w_desc),
                                             w,
                                             &beta_t,
                                             miopen::deref(sp_desc),
                                             workSpace,
                                             wei_shift_bias + 5 * hy_h,
                                             wei_shift_bias + 5 * hy_h,
                                             hid_shift + (baccbi + bs) * hy_stride + bi * 3 * hy_h +
                                                 hy_h);
                                    // Update time
                                    profileRNNkernels(handle, 1);
                                }
                            }
                            else
                            {
                                w_size[2]  = 1;
                                w_size[3]  = 3 * hy_h;
                                sp_size[2] = 1;
                                sp_size[3] = 3 * hy_h;
                                miopenCreateTensorDescriptor(&w_desc);
                                miopenCreateTensorDescriptor(&sp_desc);
                                miopenSetTensorDescriptor(
                                    w_desc, miopenFloat, 4, w_size.data(), w_stride.data());
                                miopenSetTensorDescriptor(
                                    sp_desc, miopenFloat, 4, sp_size.data(), sp_stride.data());

                                alpha0 = 1;
                                alpha1 = 0;
                                beta_t = 1;

                                for(int bs = 0; bs < in_n[seqLen - 1 - ti]; bs++)
                                {
                                    OpTensor(handle,
                                             miopenTensorOpAdd,
                                             &alpha0,
                                             miopen::deref(w_desc),
                                             w,
                                             &alpha1,
                                             miopen::deref(w_desc),
                                             w,
                                             &beta_t,
                                             miopen::deref(sp_desc),
                                             workSpace,
                                             wei_shift_bias_temp + 3 * hy_h,
                                             wei_shift_bias_temp + 3 * hy_h,
                                             hid_shift + (baccbi + bs) * hy_stride + 3 * hy_h);

                                    // Update time
                                    profileRNNkernels(handle, 1);
                                }

                                //
                                w_size[2]  = 1;
                                w_size[3]  = 2 * hy_h;
                                sp_size[2] = 1;
                                sp_size[3] = 2 * hy_h;
                                miopenCreateTensorDescriptor(&w_desc);
                                miopenCreateTensorDescriptor(&sp_desc);
                                miopenSetTensorDescriptor(
                                    w_desc, miopenFloat, 4, w_size.data(), w_stride.data());
                                miopenSetTensorDescriptor(
                                    sp_desc, miopenFloat, 4, sp_size.data(), sp_stride.data());

                                for(int bs = 0; bs < in_n[seqLen - 1 - ti]; bs++)
                                {
                                    OpTensor(handle,
                                             miopenTensorOpAdd,
                                             &alpha0,
                                             miopen::deref(w_desc),
                                             w,
                                             &alpha1,
                                             miopen::deref(w_desc),
                                             w,
                                             &beta_t,
                                             miopen::deref(sp_desc),
                                             workSpace,
                                             wei_shift_bias_temp + wei_stride + 3 * hy_h,
                                             wei_shift_bias_temp + wei_stride + 3 * hy_h,
                                             hid_shift + (baccbi + bs) * hy_stride + 3 * hy_h);

                                    // Update time
                                    profileRNNkernels(handle, 1);
                                }

                                //
                                w_size[2]  = 1;
                                w_size[3]  = hy_h;
                                sp_size[2] = 1;
                                sp_size[3] = hy_h;
                                miopenCreateTensorDescriptor(&w_desc);
                                miopenCreateTensorDescriptor(&sp_desc);
                                miopenSetTensorDescriptor(
                                    w_desc, miopenFloat, 4, w_size.data(), w_stride.data());
                                miopenSetTensorDescriptor(
                                    sp_desc, miopenFloat, 4, sp_size.data(), sp_stride.data());

                                for(int bs = 0; bs < in_n[seqLen - 1 - ti]; bs++)
                                {
                                    OpTensor(handle,
                                             miopenTensorOpAdd,
                                             &alpha0,
                                             miopen::deref(w_desc),
                                             w,
                                             &alpha1,
                                             miopen::deref(w_desc),
                                             w,
                                             &beta_t,
                                             miopen::deref(sp_desc),
                                             workSpace,
                                             wei_shift_bias_temp + wei_stride + 5 * hy_h,
                                             wei_shift_bias_temp + wei_stride + 5 * hy_h,
                                             hid_shift + (baccbi + bs) * hy_stride + bi * 3 * hy_h +
                                                 hy_h);

                                    // Update time
                                    profileRNNkernels(handle, 1);
                                }
                            }
                        }

                        // active z, r gate
                        sp_size[2] = in_n[seqLen - 1 - ti];
                        sp_size[3] = 2 * hy_h;
                        miopenCreateTensorDescriptor(&sp_desc);
                        miopenSetTensorDescriptor(
                            sp_desc, miopenFloat, 4, sp_size.data(), sp_stride.data());

                        offset = hid_shift + baccbi * hy_stride;

                        sigDesc.Forward(handle,
                                        &alpha,
                                        miopen::deref(sp_desc),
                                        workSpace,
                                        &beta,
                                        miopen::deref(sp_desc),
                                        workSpace,
                                        offset + 3 * hy_h,
                                        offset + 3 * hy_h);
                        // Update time
                        profileRNNkernels(handle, 1);

                        // calculate c gate
                        sp_size[3] = hy_h;
                        miopenCreateTensorDescriptor(&sp_desc);
                        miopenSetTensorDescriptor(
                            sp_desc, miopenFloat, 4, sp_size.data(), sp_stride.data());

                        alpha0 = 1;
                        alpha1 = 1;
                        beta_t = 1;

                        OpTensor(handle,
                                 miopenTensorOpMul,
                                 &alpha0,
                                 miopen::deref(sp_desc),
                                 workSpace,
                                 &alpha1,
                                 miopen::deref(sp_desc),
                                 workSpace,
                                 &beta_t,
                                 miopen::deref(sp_desc),
                                 workSpace,
                                 hid_shift + baccbi * hy_stride + 4 * hy_h,
                                 hid_shift + baccbi * hy_stride + bi * 3 * hy_h + hy_h,
                                 hid_shift + baccbi * hy_stride + 5 * hy_h);
                        // Update time
                        profileRNNkernels(handle, 1);

                        // active c gate
                        tanhDesc.Forward(handle,
                                         &alpha,
                                         miopen::deref(sp_desc),
                                         workSpace,
                                         &beta,
                                         miopen::deref(sp_desc),
                                         workSpace,
                                         offset + 5 * hy_h,
                                         offset + 5 * hy_h);

                        // Update time
                        profileRNNkernels(handle, 1);

                        // calculate hidden state
                        alpha0 = -1;
                        alpha1 = 1;
                        beta_t = 0;
                        OpTensor(handle,
                                 miopenTensorOpMul,
                                 &alpha0,
                                 miopen::deref(sp_desc),
                                 workSpace,
                                 &alpha1,
                                 miopen::deref(sp_desc),
                                 workSpace,
                                 &beta_t,
                                 miopen::deref(sp_desc),
                                 workSpace,
                                 hid_shift + baccbi * hy_stride + 3 * hy_h,
                                 hid_shift + baccbi * hy_stride + 5 * hy_h,
                                 hid_shift + baccbi * hy_stride + bi * 3 * hy_h + hy_h);

                        // Update time
                        profileRNNkernels(handle, 1);

                        alpha0 = 1;
                        alpha1 = 0;
                        beta_t = 1;

                        OpTensor(handle,
                                 miopenTensorOpAdd,
                                 &alpha0,
                                 miopen::deref(sp_desc),
                                 workSpace,
                                 &alpha1,
                                 miopen::deref(sp_desc),
                                 workSpace,
                                 &beta_t,
                                 miopen::deref(sp_desc),
                                 workSpace,
                                 hid_shift + baccbi * hy_stride + 5 * hy_h,
                                 hid_shift + baccbi * hy_stride + bi * 3 * hy_h + hy_h,
                                 hid_shift + baccbi * hy_stride + bi * 3 * hy_h + hy_h);

                        // Update time
                        profileRNNkernels(handle, 1);

                        alpha0 = 1;
                        alpha1 = 1;
                        beta_t = 1;
                        if(ti == 0)
                        {
                            hx_size[2] = in_n[seqLen - 1 - ti];
                            hx_size[3] = hy_h;
                            miopenCreateTensorDescriptor(&hx_desc);
                            miopenSetTensorDescriptor(
                                hx_desc, miopenFloat, 4, hx_size.data(), hx_stride.data());

                            OpTensor(handle,
                                     miopenTensorOpMul,
                                     &alpha0,
                                     miopen::deref(sp_desc),
                                     workSpace,
                                     &alpha1,
                                     miopen::deref(hx_desc),
                                     hx,
                                     &beta_t,
                                     miopen::deref(sp_desc),
                                     workSpace,
                                     hid_shift + baccbi * hy_stride + 3 * hy_h,
                                     hx_shift + hy_h,
                                     hid_shift + baccbi * hy_stride + bi * 3 * hy_h + hy_h);
                        }
                        else
                        {
                            pretime_shift = li * batch_n * hy_stride +
                                            (baccbi + in_n[seqLen - 1 - ti]) * hy_stride +
                                            bi * 3 * hy_h + hy_h;

                            OpTensor(handle,
                                     miopenTensorOpMul,
                                     &alpha0,
                                     miopen::deref(sp_desc),
                                     workSpace,
                                     &alpha1,
                                     miopen::deref(sp_desc),
                                     workSpace,
                                     &beta_t,
                                     miopen::deref(sp_desc),
                                     workSpace,
                                     hid_shift + baccbi * hy_stride + 3 * hy_h,
                                     pretime_shift,
                                     hid_shift + baccbi * hy_stride + bi * 3 * hy_h + hy_h);
                        }
                        // Update time
                        profileRNNkernels(handle, 1);

                        // update hy
                        hx_size[2] = in_n[seqLen - 1 - ti];
                        hx_size[3] = hy_h;
                        miopenCreateTensorDescriptor(&hx_desc);
                        miopenSetTensorDescriptor(
                            hx_desc, miopenFloat, 4, hx_size.data(), hx_stride.data());

                        CopyTensor(handle,
                                   miopen::deref(sp_desc),
                                   workSpace,
                                   miopen::deref(hx_desc),
                                   hy,
                                   hid_shift + baccbi * hy_stride + bi * 3 * hy_h + hy_h,
                                   hx_shift + hy_h);

                        // Update time
                        profileRNNkernels(handle, 1);
                    }
                }

                bacc += in_n[ti];
            }

            // hy, cy clean
            if(in_n[0] - in_n[seqLen - 1] > 0)
            {
                hx_size[2] = in_n[0] - in_n[seqLen - 1];
                hx_size[3] = hy_h;
                miopenCreateTensorDescriptor(&hx_desc);
                miopenSetTensorDescriptor(
                    hx_desc, miopenFloat, 4, hx_size.data(), hx_stride.data());

                alpha0 = 0;
                alpha1 = 0;
                beta_t = 0;

                OpTensor(handle,
                         miopenTensorOpMul,
                         &alpha0,
                         miopen::deref(hx_desc),
                         hy,
                         &alpha1,
                         miopen::deref(hx_desc),
                         hy,
                         &beta_t,
                         miopen::deref(hx_desc),
                         hy,
                         hx_shift + in_n[seqLen - 1] * h_stride,
                         hx_shift + in_n[seqLen - 1] * h_stride,
                         hx_shift + in_n[seqLen - 1] * h_stride);
                // Update time
                profileRNNkernels(handle, 1);
            }
        }

        // output
        prelayer_shift = (nLayers - 1) * batch_n * hy_stride + bi * 3 * hy_h;

        sp_size[2] = batch_n;
        sp_size[3] = hy_h * bi;
        y_size[2]  = batch_n;
        y_size[3]  = out_h;
        miopenCreateTensorDescriptor(&sp_desc);
        miopenCreateTensorDescriptor(&y_desc);
        miopenSetTensorDescriptor(sp_desc, miopenFloat, 4, sp_size.data(), sp_stride.data());
        miopenSetTensorDescriptor(y_desc, miopenFloat, 4, y_size.data(), y_stride.data());

        CopyTensor(
            handle, miopen::deref(sp_desc), workSpace, miopen::deref(y_desc), y, prelayer_shift, 0);
        // Update time
        profileRNNkernels(handle, 2);
#else
        MIOPEN_THROW("GEMM is not supported");
#endif
    }

    // Suppress warning
    (void)cxDesc;
    (void)cyDesc;
    (void)hxDesc;
    (void)hyDesc;
    (void)wDesc;
    (void)workSpaceSize;
}

void RNNDescriptor::RNNForwardTraining(Handle& handle,
                                       const int seqLen,
                                       c_array_view<miopenTensorDescriptor_t> xDesc,
                                       ConstData_t x,
                                       const TensorDescriptor& hxDesc,
                                       ConstData_t hx,
                                       const TensorDescriptor& cxDesc,
                                       ConstData_t cx,
                                       const TensorDescriptor& wDesc,
                                       ConstData_t w,
                                       c_array_view<miopenTensorDescriptor_t> yDesc,
                                       Data_t y,
                                       const TensorDescriptor& hyDesc,
                                       Data_t hy,
                                       const TensorDescriptor& cyDesc,
                                       Data_t cy,
                                       Data_t workSpace,
                                       size_t workSpaceSize,
                                       Data_t reserveSpace,
                                       size_t reserveSpaceSize) const
{

    if(x == nullptr || w == nullptr || y == nullptr)
    {
        MIOPEN_THROW(miopenStatusBadParm);
    }

    // TODO: DLOWELL put guards here.
    std::string network_config;
    std::vector<int> in_n;
    int in_h  = xDesc[0].GetLengths()[1]; // input vector size
    int hy_d  = hyDesc.GetLengths()[0];   // biNumLayers
    int hy_n  = hyDesc.GetLengths()[1];   // max batch size
    int hy_h  = hyDesc.GetLengths()[2];   // hidden size
    int out_h = yDesc[0].GetLengths()[1]; // output vector size

    if(in_h == 0 || hy_h == 0 || hy_n == 0 || hy_d == 0 || out_h == 0)
    {
        MIOPEN_THROW(miopenStatusBadParm);
    }

    int batch_n = 0;
    for(int i = 0; i < seqLen; i++)
    {
        int batchval, inputvec, batchvalout, outputvec;
        std::tie(batchval, inputvec)     = miopen::tien<2>(xDesc[i].GetLengths());
        std::tie(batchvalout, outputvec) = miopen::tien<2>(yDesc[i].GetLengths());
        if(batchval != batchvalout)
        {
            printf("Input batch length: %d, Output batch length: %d\n", batchval, batchvalout);
            MIOPEN_THROW(miopenStatusBadParm);
        }
        in_n.push_back(batchval);
        batch_n += batchval;
    }

    int bacc, baccbi;
    int bi = dirMode ? 2 : 1;
    if(out_h != (bi * hy_h))
    {
        printf("Output size doesn't match hidden state size!\n");
        MIOPEN_THROW(miopenStatusBadParm);
    }

    int in_stride  = in_h;
    int hy_stride  = hy_h * bi * workspaceScale;
    int h_stride   = hy_h * bi;
    int out_stride = out_h;
    int wei_stride = hy_h * bi * nHiddenTensorsPerLayer;
	int uni_stride = hy_h;
	int bi_stride = hy_h * bi;

    if(inputMode == miopenRNNskip)
    {
        if(in_h != hy_h)
        {
            printf("The input tensor size must equal to the hidden state size of the network in "
                   "SKIP_INPUT mode!\n");
            MIOPEN_THROW(miopenStatusBadParm);
        }
        in_h = 0;
    }

    size_t wei_shift_bias = (in_h + hy_h + (bi * hy_h + hy_h) * (nLayers - 1)) * wei_stride;
    size_t offset;
    float alpha0, alpha1, beta_t;
    float alpha = 1, beta = 0;

    std::vector<int> sp_size(4, 1), sp_stride(4, 1), w_size(4, 1), w_stride(4, 1), x_size(4, 1),
        x_stride(4, 1), y_size(4, 1), y_stride(4, 1), hx_size(4, 1), hx_stride(4, 1);
    miopenTensorDescriptor_t sp_desc, w_desc, x_desc, y_desc, hx_desc;
    sp_stride[0] = batch_n * hy_stride;
    sp_stride[1] = batch_n * hy_stride;
    sp_stride[2] = hy_stride;
    w_stride[0]  = wei_stride;
    w_stride[1]  = wei_stride;
    w_stride[2]  = wei_stride;
    x_stride[0]  = batch_n * in_stride;
    x_stride[1]  = batch_n * in_stride;
    x_stride[2]  = in_stride;
    y_stride[0]  = batch_n * out_stride;
    y_stride[1]  = batch_n * out_stride;
    y_stride[2]  = out_stride;
    hx_stride[0] = in_n[0] * h_stride;
    hx_stride[1] = in_n[0] * h_stride;
    hx_stride[2] = h_stride;

    if(rnnMode == miopenRNNRELU || rnnMode == miopenRNNTANH)
    {

#if MIOPEN_USE_MIOPENGEMM
        printf("run rnn gpu fwd \n");
        GemmGeometry gg;

        int hid_shift, hx_shift, wei_shift_bias_temp, wei_shift, prelayer_shift;

        ActivationDescriptor activDesc;
        if(rnnMode == miopenRNNRELU)
        {
            activDesc = {miopenActivationRELU, 1, 0, 1};
        }
        else if(rnnMode == miopenRNNTANH)
        {
            activDesc = {miopenActivationTANH, 1, 1, 1};
        }

        for(int li = 0; li < nLayers; li++)
        {
            hid_shift = li * batch_n * hy_stride;
            hx_shift  = li * hy_n * h_stride;

            // from input
            if(li == 0)
            {
                if(inputMode == miopenRNNskip)
                {
                    x_size[2]  = batch_n;
                    x_size[3]  = hy_h;
                    sp_size[2] = batch_n;
                    sp_size[3] = hy_h;

                    miopenCreateTensorDescriptor(&x_desc);
                    miopenCreateTensorDescriptor(&sp_desc);
                    miopenSetTensorDescriptor(
                        x_desc, miopenFloat, 4, x_size.data(), x_stride.data());
                    miopenSetTensorDescriptor(
                        sp_desc, miopenFloat, 4, sp_size.data(), sp_stride.data());

                    CopyTensor(handle,
                               miopen::deref(x_desc),
                               x,
                               miopen::deref(sp_desc),
                               reserveSpace,
                               0,
                               0);
                    // Update time
                    profileRNNkernels(handle, 0);

                    if(dirMode)
                    {
                        CopyTensor(handle,
                                   miopen::deref(x_desc),
                                   x,
                                   miopen::deref(sp_desc),
                                   reserveSpace,
                                   0,
                                   hy_h);

                        // Update time
                        profileRNNkernels(handle, 1);
                    }

                    if(biasMode)
                    {
                        w_size[2]  = 1;
                        w_size[3]  = wei_stride;
                        sp_size[2] = 1;
                        sp_size[3] = wei_stride;
                        miopenCreateTensorDescriptor(&w_desc);
                        miopenCreateTensorDescriptor(&sp_desc);
                        miopenSetTensorDescriptor(
                            w_desc, miopenFloat, 4, w_size.data(), w_stride.data());
                        miopenSetTensorDescriptor(
                            sp_desc, miopenFloat, 4, sp_size.data(), sp_stride.data());
                        alpha0 = 1;
                        alpha1 = 0;
                        beta_t = 1;
                        for(int bs = 0; bs < batch_n; bs++)
                        {
                            OpTensor(handle,
                                     miopenTensorOpAdd,
                                     &alpha0,
                                     miopen::deref(w_desc),
                                     w,
                                     &alpha1,
                                     miopen::deref(w_desc),
                                     w,
                                     &beta_t,
                                     miopen::deref(sp_desc),
                                     reserveSpace,
                                     wei_shift_bias,
                                     wei_shift_bias,
                                     hid_shift + bs * hy_stride);

                            // Update time
                            profileRNNkernels(handle, 1);
                        }
                    }
                }
                else
                {
                    gg = CreateGemmGeometryRNN(batch_n,
                                               hy_h * bi,
                                               in_h,
                                               1,
                                               1,
                                               false,
                                               true,
                                               false,
                                               in_stride,
                                               in_stride,
                                               hy_stride,
                                               false,
                                               network_config);
                    gg.FindSolution(.003, handle, x, w, reserveSpace, false);
                    gg.RunGemm(handle, x, w, reserveSpace, 0, 0, hid_shift);

                    // Update time
                    profileRNNkernels(handle, 0);

                    if(biasMode)
                    {
                        w_size[2]  = 1;
                        w_size[3]  = wei_stride;
                        sp_size[2] = 1;
                        sp_size[3] = wei_stride;

                        miopenCreateTensorDescriptor(&w_desc);
                        miopenCreateTensorDescriptor(&sp_desc);
                        miopenSetTensorDescriptor(
                            w_desc, miopenFloat, 4, w_size.data(), w_stride.data());
                        miopenSetTensorDescriptor(
                            sp_desc, miopenFloat, 4, sp_size.data(), sp_stride.data());

                        alpha0 = 1;
                        alpha1 = 1;
                        beta_t = 1;

                        for(int bs = 0; bs < batch_n; bs++)
                        {
                            OpTensor(handle,
                                     miopenTensorOpAdd,
                                     &alpha0,
                                     miopen::deref(w_desc),
                                     w,
                                     &alpha1,
                                     miopen::deref(w_desc),
                                     w,
                                     &beta_t,
                                     miopen::deref(sp_desc),
                                     reserveSpace,
                                     wei_shift_bias,
                                     wei_shift_bias + wei_stride,
                                     hid_shift + bs * hy_stride);

                            // Update time
                            profileRNNkernels(handle, 1);
                        }
                    }
                }
            }
            else
            {
                wei_shift = (in_h + hy_h) * wei_stride + (li - 1) * (bi * hy_h + hy_h) * wei_stride;
                prelayer_shift = (li - 1) * batch_n * hy_stride;

                gg = CreateGemmGeometryRNN(batch_n,
                                           hy_h * bi,
                                           hy_h * bi,
                                           1,
                                           1,
                                           false,
                                           true,
                                           false,
                                           hy_stride,
                                           bi_stride,
                                           hy_stride,
                                           false,
                                           network_config);
                gg.FindSolution(.003, handle, reserveSpace, w, reserveSpace, false);
                gg.RunGemm(handle,
                           reserveSpace,
                           w,
                           reserveSpace,
                           prelayer_shift + nLayers * batch_n * hy_stride,
                           wei_shift,
                           hid_shift);

                // Update time
                profileRNNkernels(handle, 1);

                if(biasMode)
                {
                    wei_shift_bias_temp =
                        (inputMode == miopenRNNskip)
                            ? (wei_shift_bias + wei_stride + (li - 1) * 2 * wei_stride)
                            : (wei_shift_bias + li * 2 * wei_stride);

                    w_size[2]  = 1;
                    w_size[3]  = wei_stride;
                    sp_size[2] = 1;
                    sp_size[3] = wei_stride;

                    miopenCreateTensorDescriptor(&w_desc);
                    miopenCreateTensorDescriptor(&sp_desc);
                    miopenSetTensorDescriptor(
                        w_desc, miopenFloat, 4, w_size.data(), w_stride.data());
                    miopenSetTensorDescriptor(
                        sp_desc, miopenFloat, 4, sp_size.data(), sp_stride.data());
                    alpha0 = 1;
                    alpha1 = 1;
                    beta_t = 1;

                    for(int bs = 0; bs < batch_n; bs++)
                    {
                        OpTensor(handle,
                                 miopenTensorOpAdd,
                                 &alpha0,
                                 miopen::deref(w_desc),
                                 w,
                                 &alpha1,
                                 miopen::deref(w_desc),
                                 w,
                                 &beta_t,
                                 miopen::deref(sp_desc),
                                 reserveSpace,
                                 wei_shift_bias_temp,
                                 wei_shift_bias_temp + wei_stride,
                                 hid_shift + bs * hy_stride);

                        // Update time
                        profileRNNkernels(handle, 1);
                    }
                }
            }

            // from hidden state
            bacc   = 0;
            baccbi = batch_n;
            for(int ti = 0; ti < seqLen; ti++)
            {
                baccbi -= in_n[seqLen - 1 - ti];

                wei_shift =
                    li == 0 ? (in_h * wei_stride)
                            : ((in_h + hy_h) * wei_stride +
                               (li - 1) * (bi * hy_h + hy_h) * wei_stride + bi * hy_h * wei_stride);

                if(ti == 0)
                {
                    if(in_n[ti] > 0)
                    {
                        gg = CreateGemmGeometryRNN(in_n[ti],
                                                   hy_h,
                                                   hy_h,
                                                   1,
                                                   1,
                                                   false,
                                                   true,
                                                   false,
                                                   h_stride,
                                                   uni_stride,
                                                   hy_stride,
                                                   false,
                                                   network_config);
                        gg.FindSolution(.003, handle, hx, w, reserveSpace, false);
                        gg.RunGemm(handle,
                                   hx,
                                   w,
                                   reserveSpace,
                                   hx_shift,
                                   wei_shift,
                                   hid_shift + bacc * hy_stride);

                        // Update time
                        profileRNNkernels(handle, 1);
                    }

                    if(dirMode)
                    {
                        if(in_n[seqLen - 1 - ti] > 0)
                        {
                            gg = CreateGemmGeometryRNN(in_n[seqLen - 1 - ti],
                                                       hy_h,
                                                       hy_h,
                                                       1,
                                                       1,
                                                       false,
                                                       true,
                                                       false,
                                                       h_stride,
                                                       uni_stride,
                                                       hy_stride,
                                                       false,
                                                       network_config);
                            gg.FindSolution(.003, handle, hx, w, reserveSpace, false);
                            gg.RunGemm(handle,
                                       hx,
                                       w,
                                       reserveSpace,
                                       hx_shift + hy_h,
                                       wei_shift + hy_h * uni_stride,
                                       hid_shift + baccbi * hy_stride + hy_h);

                            // Update time
                            profileRNNkernels(handle, 1);
                        }
                    }
                }
                else
                {
                    if(in_n[ti] > 0)
                    {
                        gg = CreateGemmGeometryRNN(in_n[ti],
                                                   hy_h,
                                                   hy_h,
                                                   1,
                                                   1,
                                                   false,
                                                   true,
                                                   false,
                                                   hy_stride,
                                                   uni_stride,
                                                   hy_stride,
                                                   false,
                                                   network_config);
                        gg.FindSolution(.003, handle, reserveSpace, w, reserveSpace, false);
                        gg.RunGemm(handle,
                                   reserveSpace,
                                   w,
                                   reserveSpace,
                                   hid_shift + (bacc - in_n[ti - 1]) * hy_stride +
                                       nLayers * batch_n * hy_stride,
                                   wei_shift,
                                   hid_shift + bacc * hy_stride);

                        // Update time
                        profileRNNkernels(handle, 1);
                    }

                    if(dirMode)
                    {
                        if(in_n[seqLen - ti] > 0)
                        {
                            gg = CreateGemmGeometryRNN(in_n[seqLen - ti],
                                                       hy_h,
                                                       hy_h,
                                                       1,
                                                       1,
                                                       false,
                                                       true,
                                                       false,
                                                       hy_stride,
                                                       uni_stride,
                                                       hy_stride,
                                                       false,
                                                       network_config);

                            gg.FindSolution(.003, handle, reserveSpace, w, reserveSpace, false);
                            gg.RunGemm(handle,
                                       reserveSpace,
                                       w,
                                       reserveSpace,
                                       hid_shift + (baccbi + in_n[seqLen - 1 - ti]) * hy_stride +
                                           hy_h + nLayers * batch_n * hy_stride,
                                       wei_shift + hy_h * uni_stride,
                                       hid_shift + baccbi * hy_stride + hy_h);

                            // Update time
                            profileRNNkernels(handle, 1);
                        }
                    }
                }

                if(in_n[ti] > 0)
                {
                    sp_size[2] = in_n[ti];
                    sp_size[3] = hy_h;

                    miopenCreateTensorDescriptor(&sp_desc);
                    miopenSetTensorDescriptor(
                        sp_desc, miopenFloat, 4, sp_size.data(), sp_stride.data());

                    offset = hid_shift + bacc * hy_stride;

                    activDesc.Forward(handle,
                                      &alpha,
                                      miopen::deref(sp_desc),
                                      reserveSpace,
                                      &beta,
                                      miopen::deref(sp_desc),
                                      reserveSpace,
                                      offset,
                                      offset + nLayers * batch_n * hy_stride);

                    // Update time
                    profileRNNkernels(handle, 1);
                }

                if(dirMode)
                {
                    if(in_n[seqLen - 1 - ti] > 0)
                    {
                        sp_size[2] = in_n[seqLen - 1 - ti];
                        sp_size[3] = hy_h;

                        miopenCreateTensorDescriptor(&sp_desc);
                        miopenSetTensorDescriptor(
                            sp_desc, miopenFloat, 4, sp_size.data(), sp_stride.data());

                        offset = hid_shift + baccbi * hy_stride + hy_h;

                        activDesc.Forward(handle,
                                          &alpha,
                                          miopen::deref(sp_desc),
                                          reserveSpace,
                                          &beta,
                                          miopen::deref(sp_desc),
                                          reserveSpace,
                                          offset,
                                          offset + nLayers * batch_n * hy_stride);

                        // Update time
                        profileRNNkernels(handle, 1);
                    }
                }

                bacc += in_n[ti];
            }

            // hy
            if(in_n[seqLen - 1] > 0)
            {
                sp_size[2] = in_n[seqLen - 1];
                sp_size[3] = hy_h;
                hx_size[2] = in_n[seqLen - 1];
                hx_size[3] = hy_h;

                miopenCreateTensorDescriptor(&sp_desc);
                miopenCreateTensorDescriptor(&hx_desc);
                miopenSetTensorDescriptor(
                    sp_desc, miopenFloat, 4, sp_size.data(), sp_stride.data());
                miopenSetTensorDescriptor(
                    hx_desc, miopenFloat, 4, hx_size.data(), hx_stride.data());

                CopyTensor(handle,
                           miopen::deref(sp_desc),
                           reserveSpace,
                           miopen::deref(hx_desc),
                           hy,
                           hid_shift + (batch_n - in_n[seqLen - 1]) * hy_stride +
                               nLayers * batch_n * hy_stride,
                           hx_shift);
                // Update time
                profileRNNkernels(handle, 1);
            }

            if(dirMode)
            {
                if(in_n[0] > 0)
                {
                    sp_size[2] = in_n[0];
                    sp_size[3] = hy_h;
                    hx_size[2] = in_n[0];
                    hx_size[3] = hy_h;

                    miopenCreateTensorDescriptor(&sp_desc);
                    miopenCreateTensorDescriptor(&hx_desc);
                    miopenSetTensorDescriptor(
                        sp_desc, miopenFloat, 4, sp_size.data(), sp_stride.data());
                    miopenSetTensorDescriptor(
                        hx_desc, miopenFloat, 4, hx_size.data(), hx_stride.data());

                    CopyTensor(handle,
                               miopen::deref(sp_desc),
                               reserveSpace,
                               miopen::deref(hx_desc),
                               hy,
                               hid_shift + hy_h + nLayers * batch_n * hy_stride,
                               hx_shift + hy_h);
                    // Update time
                    profileRNNkernels(handle, 1);
                }
            }
        }

        // output
        prelayer_shift = (nLayers - 1) * batch_n * hy_stride;

        sp_size[2] = batch_n;
        sp_size[3] = hy_h * bi;
        y_size[2]  = batch_n;
        y_size[3]  = out_h;

        miopenCreateTensorDescriptor(&sp_desc);
        miopenCreateTensorDescriptor(&y_desc);
        miopenSetTensorDescriptor(sp_desc, miopenFloat, 4, sp_size.data(), sp_stride.data());
        miopenSetTensorDescriptor(y_desc, miopenFloat, 4, y_size.data(), y_stride.data());

        CopyTensor(handle,
                   miopen::deref(sp_desc),
                   reserveSpace,
                   miopen::deref(y_desc),
                   y,
                   prelayer_shift + nLayers * batch_n * hy_stride,
                   0);
        // Update time
        profileRNNkernels(handle, 2);

#else
        MIOPEN_THROW("GEMM is not supported");
#endif
    }
    else if(rnnMode == miopenLSTM)
    {

#if MIOPEN_USE_MIOPENGEMM
        printf("run lstm gpu fwd \n");
        GemmGeometry gg;

        int hid_shift, hx_shift, wei_shift_bias_temp, wei_shift, prelayer_shift, prec_shift;

        ActivationDescriptor tanhDesc, sigDesc;
        sigDesc  = {miopenActivationLOGISTIC, 1, 0, 1};
        tanhDesc = {miopenActivationTANH, 1, 1, 1};

        for(int li = 0; li < nLayers; li++)
        {
            hid_shift = li * batch_n * hy_stride;
            hx_shift  = li * hy_n * h_stride;

            // from input
            if(li == 0)
            {
                if(inputMode == miopenRNNskip)
                {
                    x_size[2]  = batch_n;
                    x_size[3]  = hy_h;
                    sp_size[2] = batch_n;
                    sp_size[3] = hy_h;
                    miopenCreateTensorDescriptor(&x_desc);
                    miopenCreateTensorDescriptor(&sp_desc);
                    miopenSetTensorDescriptor(
                        x_desc, miopenFloat, 4, x_size.data(), x_stride.data());
                    miopenSetTensorDescriptor(
                        sp_desc, miopenFloat, 4, sp_size.data(), sp_stride.data());

                    for(int gi = 0; gi < 4; gi++)
                    {
                        CopyTensor(handle,
                                   miopen::deref(x_desc),
                                   x,
                                   miopen::deref(sp_desc),
                                   reserveSpace,
                                   0,
                                   gi * hy_h);

                        // Update time
                        profileRNNkernels(handle, (gi == 0) ? 0 : 1);

                        if(dirMode)
                        {
                            CopyTensor(handle,
                                       miopen::deref(x_desc),
                                       x,
                                       miopen::deref(sp_desc),
                                       reserveSpace,
                                       0,
                                       (gi + 4) * hy_h);

                            // Update time
                            profileRNNkernels(handle, 1);
                        }
                    }

                    if(biasMode)
                    {
                        w_size[2]  = 1;
                        w_size[3]  = wei_stride;
                        sp_size[2] = 1;
                        sp_size[3] = wei_stride;
                        miopenCreateTensorDescriptor(&w_desc);
                        miopenCreateTensorDescriptor(&sp_desc);
                        miopenSetTensorDescriptor(
                            w_desc, miopenFloat, 4, w_size.data(), w_stride.data());
                        miopenSetTensorDescriptor(
                            sp_desc, miopenFloat, 4, sp_size.data(), sp_stride.data());

                        alpha0 = 1;
                        alpha1 = 0;
                        beta_t = 1;

                        for(int bs = 0; bs < batch_n; bs++)
                        {
                            OpTensor(handle,
                                     miopenTensorOpAdd,
                                     &alpha0,
                                     miopen::deref(w_desc),
                                     w,
                                     &alpha1,
                                     miopen::deref(w_desc),
                                     w,
                                     &beta_t,
                                     miopen::deref(sp_desc),
                                     reserveSpace,
                                     wei_shift_bias,
                                     wei_shift_bias,
                                     hid_shift + bs * hy_stride);
                            // Update time
                            profileRNNkernels(handle, 1);
                        }
                    }
                }
                else
                {
                    gg = CreateGemmGeometryRNN(batch_n,
                                               hy_h * bi * 4,
                                               in_h,
                                               1,
                                               1,
                                               false,
                                               true,
                                               false,
                                               in_stride,
                                               in_stride,
                                               hy_stride,
                                               false,
                                               network_config);
                    gg.FindSolution(.003, handle, x, w, reserveSpace, false);
                    gg.RunGemm(handle, x, w, reserveSpace, 0, 0, hid_shift);

                    // Update time
                    profileRNNkernels(handle, 0);

                    if(biasMode)
                    {
                        w_size[2]  = 1;
                        w_size[3]  = wei_stride;
                        sp_size[2] = 1;
                        sp_size[3] = wei_stride;
                        miopenCreateTensorDescriptor(&w_desc);
                        miopenCreateTensorDescriptor(&sp_desc);
                        miopenSetTensorDescriptor(
                            w_desc, miopenFloat, 4, w_size.data(), w_stride.data());
                        miopenSetTensorDescriptor(
                            sp_desc, miopenFloat, 4, sp_size.data(), sp_stride.data());

                        alpha0 = 1;
                        alpha1 = 1;
                        beta_t = 1;

                        for(int bs = 0; bs < batch_n; bs++)
                        {
                            OpTensor(handle,
                                     miopenTensorOpAdd,
                                     &alpha0,
                                     miopen::deref(w_desc),
                                     w,
                                     &alpha1,
                                     miopen::deref(w_desc),
                                     w,
                                     &beta_t,
                                     miopen::deref(sp_desc),
                                     reserveSpace,
                                     wei_shift_bias,
                                     wei_shift_bias + wei_stride,
                                     hid_shift + bs * hy_stride);

                            // Update time
                            profileRNNkernels(handle, 1);
                        }
                    }
                }
            }
            else
            {
                wei_shift = (in_h + hy_h) * wei_stride + (li - 1) * (bi * hy_h + hy_h) * wei_stride;
                prelayer_shift = (li - 1) * batch_n * hy_stride + bi * 5 * hy_h;

                gg = CreateGemmGeometryRNN(batch_n,
                                           hy_h * bi * 4,
                                           hy_h * bi,
                                           1,
                                           1,
                                           false,
                                           true,
                                           false,
                                           hy_stride,
                                           bi_stride,
                                           hy_stride,
                                           false,
                                           network_config);
                gg.FindSolution(.003, handle, reserveSpace, w, reserveSpace, false);
                gg.RunGemm(
                    handle, reserveSpace, w, reserveSpace, prelayer_shift, wei_shift, hid_shift);

                // Update time
                profileRNNkernels(handle, 1);

                if(biasMode)
                {
                    wei_shift_bias_temp =
                        (inputMode == miopenRNNskip)
                            ? (wei_shift_bias + wei_stride + (li - 1) * 2 * wei_stride)
                            : (wei_shift_bias + li * 2 * wei_stride);

                    w_size[2]  = 1;
                    w_size[3]  = wei_stride;
                    sp_size[2] = 1;
                    sp_size[3] = wei_stride;
                    miopenCreateTensorDescriptor(&w_desc);
                    miopenCreateTensorDescriptor(&sp_desc);
                    miopenSetTensorDescriptor(
                        w_desc, miopenFloat, 4, w_size.data(), w_stride.data());
                    miopenSetTensorDescriptor(
                        sp_desc, miopenFloat, 4, sp_size.data(), sp_stride.data());

                    alpha0 = 1;
                    alpha1 = 1;
                    beta_t = 1;

                    for(int bs = 0; bs < batch_n; bs++)
                    {
                        OpTensor(handle,
                                 miopenTensorOpAdd,
                                 &alpha0,
                                 miopen::deref(w_desc),
                                 w,
                                 &alpha1,
                                 miopen::deref(w_desc),
                                 w,
                                 &beta_t,
                                 miopen::deref(sp_desc),
                                 reserveSpace,
                                 wei_shift_bias_temp,
                                 wei_shift_bias_temp + wei_stride,
                                 hid_shift + bs * hy_stride);
                        // Update time
                        profileRNNkernels(handle, 1);
                    }
                }
            }

            // from hidden state
            bacc   = 0;
            baccbi = batch_n;
            for(int ti = 0; ti < seqLen; ti++)
            {
                baccbi -= in_n[seqLen - 1 - ti];
                wei_shift = in_h * wei_stride + li * (bi * hy_h + hy_h) * wei_stride;

                if(ti == 0)
                {
                    if(in_n[ti] > 0)
                    {
                        gg = CreateGemmGeometryRNN(in_n[ti],
                                                   hy_h * 4,
                                                   hy_h,
                                                   1,
                                                   1,
                                                   false,
                                                   true,
                                                   false,
                                                   h_stride,
                                                   uni_stride,
                                                   hy_stride,
                                                   false,
                                                   network_config);
                        gg.FindSolution(.003, handle, hx, w, reserveSpace, false);
                        gg.RunGemm(handle,
                                   hx,
                                   w,
                                   reserveSpace,
                                   hx_shift,
                                   wei_shift,
                                   hid_shift + bacc * hy_stride);

                        // Update time
                        profileRNNkernels(handle, 1);
                    }

                    if(dirMode)
                    {
                        if(in_n[seqLen - 1 - ti] > 0)
                        {
                            gg = CreateGemmGeometryRNN(in_n[seqLen - 1 - ti],
                                                       hy_h * 4,
                                                       hy_h,
                                                       1,
                                                       1,
                                                       false,
                                                       true,
                                                       false,
                                                       h_stride,
                                                       uni_stride,
                                                       hy_stride,
                                                       false,
                                                       network_config);
                            gg.FindSolution(.003, handle, hx, w, reserveSpace, false);
                            gg.RunGemm(handle,
                                       hx,
                                       w,
                                       reserveSpace,
                                       hx_shift + hy_h,
                                       wei_shift + 4 * hy_h * uni_stride,
                                       hid_shift + baccbi * hy_stride + 4 * hy_h);

                            // Update time
                            profileRNNkernels(handle, 1);
                        }
                    }
                }
                else
                {
                    if(in_n[ti] > 0)
                    {
                        gg = CreateGemmGeometryRNN(in_n[ti],
                                                   hy_h * 4,
                                                   hy_h,
                                                   1,
                                                   1,
                                                   false,
                                                   true,
                                                   false,
                                                   h_stride,
                                                   uni_stride,
                                                   hy_stride,
                                                   false,
                                                   network_config);
                        gg.FindSolution(.003, handle, hy, w, reserveSpace, false);
                        gg.RunGemm(handle,
                                   hy,
                                   w,
                                   reserveSpace,
                                   hx_shift,
                                   wei_shift,
                                   hid_shift + bacc * hy_stride);

                        // Update time
                        profileRNNkernels(handle, 1);
                    }

                    if(dirMode)
                    {
                        if(in_n[seqLen - 1 - ti] > 0)
                        {
                            gg = CreateGemmGeometryRNN(in_n[seqLen - 1 - ti],
                                                       hy_h * 4,
                                                       hy_h,
                                                       1,
                                                       1,
                                                       false,
                                                       true,
                                                       false,
                                                       h_stride,
                                                       uni_stride,
                                                       hy_stride,
                                                       false,
                                                       network_config);
                            gg.FindSolution(.003, handle, hy, w, reserveSpace, false);
                            gg.RunGemm(handle,
                                       hy,
                                       w,
                                       reserveSpace,
                                       hx_shift + hy_h,
                                       wei_shift + 4 * hy_h * uni_stride,
                                       hid_shift + baccbi * hy_stride + 4 * hy_h);

                            // Update time
                            profileRNNkernels(handle, 1);
                        }
                    }
                }

                // update hidden status
                if(in_n[ti] > 0)
                {
                    sp_size[2] = in_n[ti];

                    // active gate i, f, o
                    sp_size[3] = hy_h * 3;
                    miopenCreateTensorDescriptor(&sp_desc);
                    miopenSetTensorDescriptor(
                        sp_desc, miopenFloat, 4, sp_size.data(), sp_stride.data());

                    offset = hid_shift + bacc * hy_stride;

                    sigDesc.Forward(handle,
                                    &alpha,
                                    miopen::deref(sp_desc),
                                    reserveSpace,
                                    &beta,
                                    miopen::deref(sp_desc),
                                    reserveSpace,
                                    offset,
                                    offset + nLayers * batch_n * hy_stride);
                    // Update time
                    profileRNNkernels(handle, 1);

                    // active gate c
                    sp_size[3] = hy_h;
                    miopenCreateTensorDescriptor(&sp_desc);
                    miopenSetTensorDescriptor(
                        sp_desc, miopenFloat, 4, sp_size.data(), sp_stride.data());

                    offset = hid_shift + bacc * hy_stride + 3 * hy_h;

                    tanhDesc.Forward(handle,
                                     &alpha,
                                     miopen::deref(sp_desc),
                                     reserveSpace,
                                     &beta,
                                     miopen::deref(sp_desc),
                                     reserveSpace,
                                     offset,
                                     offset + nLayers * batch_n * hy_stride);
                    // Update time
                    profileRNNkernels(handle, 1);

                    // update cell state
                    alpha0 = 1;
                    alpha1 = 1;
                    beta_t = 1;

                    OpTensor(handle,
                             miopenTensorOpMul,
                             &alpha0,
                             miopen::deref(sp_desc),
                             reserveSpace,
                             &alpha1,
                             miopen::deref(sp_desc),
                             reserveSpace,
                             &beta_t,
                             miopen::deref(sp_desc),
                             reserveSpace,
                             hid_shift + bacc * hy_stride + nLayers * batch_n * hy_stride,
                             hid_shift + bacc * hy_stride + 3 * hy_h +
                                 nLayers * batch_n * hy_stride,
                             hid_shift + bacc * hy_stride + bi * 4 * hy_h);

                    // Update time
                    profileRNNkernels(handle, 1);

                    if(ti == 0)
                    {
                        hx_size[2] = in_n[ti];
                        hx_size[3] = hy_h;
                        miopenCreateTensorDescriptor(&hx_desc);
                        miopenSetTensorDescriptor(
                            hx_desc, miopenFloat, 4, hx_size.data(), hx_stride.data());

                        OpTensor(handle,
                                 miopenTensorOpMul,
                                 &alpha0,
                                 miopen::deref(sp_desc),
                                 reserveSpace,
                                 &alpha1,
                                 miopen::deref(hx_desc),
                                 cx,
                                 &beta_t,
                                 miopen::deref(sp_desc),
                                 reserveSpace,
                                 hid_shift + bacc * hy_stride + hy_h +
                                     nLayers * batch_n * hy_stride,
                                 hx_shift,
                                 hid_shift + bacc * hy_stride + bi * 4 * hy_h);
                        // Update time
                        profileRNNkernels(handle, 1);
                    }
                    else
                    {
                        prec_shift = li * batch_n * hy_stride + (bacc - in_n[ti - 1]) * hy_stride +
                                     bi * 4 * hy_h;

                        OpTensor(handle,
                                 miopenTensorOpMul,
                                 &alpha0,
                                 miopen::deref(sp_desc),
                                 reserveSpace,
                                 &alpha1,
                                 miopen::deref(sp_desc),
                                 reserveSpace,
                                 &beta_t,
                                 miopen::deref(sp_desc),
                                 reserveSpace,
                                 hid_shift + bacc * hy_stride + hy_h +
                                     nLayers * batch_n * hy_stride,
                                 prec_shift,
                                 hid_shift + bacc * hy_stride + bi * 4 * hy_h);
                        // Update time
                        profileRNNkernels(handle, 1);
                    }

                    // active cell state
                    offset = hid_shift + bacc * hy_stride + bi * 4 * hy_h;

                    tanhDesc.Forward(handle,
                                     &alpha,
                                     miopen::deref(sp_desc),
                                     reserveSpace,
                                     &beta,
                                     miopen::deref(sp_desc),
                                     reserveSpace,
                                     offset,
                                     offset + nLayers * batch_n * hy_stride);
                    // Update time
                    profileRNNkernels(handle, 1);

                    // update hidden state
                    OpTensor(handle,
                             miopenTensorOpMul,
                             &alpha0,
                             miopen::deref(sp_desc),
                             reserveSpace,
                             &alpha1,
                             miopen::deref(sp_desc),
                             reserveSpace,
                             &beta_t,
                             miopen::deref(sp_desc),
                             reserveSpace,
                             hid_shift + bacc * hy_stride + 2 * hy_h +
                                 nLayers * batch_n * hy_stride,
                             hid_shift + bacc * hy_stride + bi * 4 * hy_h +
                                 nLayers * batch_n * hy_stride,
                             hid_shift + bacc * hy_stride + bi * 5 * hy_h);
                    // Update time
                    profileRNNkernels(handle, 1);

                    // update cy, hy
                    hx_size[2] = in_n[ti];
                    hx_size[3] = hy_h;
                    miopenCreateTensorDescriptor(&hx_desc);
                    miopenSetTensorDescriptor(
                        hx_desc, miopenFloat, 4, hx_size.data(), hx_stride.data());

                    CopyTensor(handle,
                               miopen::deref(sp_desc),
                               reserveSpace,
                               miopen::deref(hx_desc),
                               cy,
                               hid_shift + bacc * hy_stride + bi * 4 * hy_h,
                               hx_shift);

                    // Update time
                    profileRNNkernels(handle, 1);

                    CopyTensor(handle,
                               miopen::deref(sp_desc),
                               reserveSpace,
                               miopen::deref(hx_desc),
                               hy,
                               hid_shift + bacc * hy_stride + bi * 5 * hy_h,
                               hx_shift);
                    // Update time
                    profileRNNkernels(handle, 1);
                }

                if(dirMode)
                {
                    if(in_n[seqLen - 1 - ti] > 0)
                    {
                        sp_size[2] = in_n[seqLen - 1 - ti];

                        // active gate i, f, o
                        sp_size[3] = hy_h * 3;
                        miopenCreateTensorDescriptor(&sp_desc);
                        miopenSetTensorDescriptor(
                            sp_desc, miopenFloat, 4, sp_size.data(), sp_stride.data());

                        offset = hid_shift + baccbi * hy_stride + 4 * hy_h;

                        sigDesc.Forward(handle,
                                        &alpha,
                                        miopen::deref(sp_desc),
                                        reserveSpace,
                                        &beta,
                                        miopen::deref(sp_desc),
                                        reserveSpace,
                                        offset,
                                        offset + nLayers * batch_n * hy_stride);
                        // Update time
                        profileRNNkernels(handle, 1);

                        // active gate c
                        sp_size[3] = hy_h;
                        miopenCreateTensorDescriptor(&sp_desc);
                        miopenSetTensorDescriptor(
                            sp_desc, miopenFloat, 4, sp_size.data(), sp_stride.data());

                        offset = hid_shift + baccbi * hy_stride + 7 * hy_h;

                        tanhDesc.Forward(handle,
                                         &alpha,
                                         miopen::deref(sp_desc),
                                         reserveSpace,
                                         &beta,
                                         miopen::deref(sp_desc),
                                         reserveSpace,
                                         offset,
                                         offset + nLayers * batch_n * hy_stride);
                        // Update time
                        profileRNNkernels(handle, 1);

                        // update cell state
                        alpha0 = 1;
                        alpha1 = 1;
                        beta_t = 1;

                        OpTensor(handle,
                                 miopenTensorOpMul,
                                 &alpha0,
                                 miopen::deref(sp_desc),
                                 reserveSpace,
                                 &alpha1,
                                 miopen::deref(sp_desc),
                                 reserveSpace,
                                 &beta_t,
                                 miopen::deref(sp_desc),
                                 reserveSpace,
                                 hid_shift + baccbi * hy_stride + 4 * hy_h +
                                     nLayers * batch_n * hy_stride,
                                 hid_shift + baccbi * hy_stride + 7 * hy_h +
                                     nLayers * batch_n * hy_stride,
                                 hid_shift + baccbi * hy_stride + bi * 4 * hy_h + hy_h);

                        // Update time
                        profileRNNkernels(handle, 1);

                        if(ti == 0)
                        {
                            hx_size[2] = in_n[seqLen - 1 - ti];
                            hx_size[3] = hy_h;
                            miopenCreateTensorDescriptor(&hx_desc);
                            miopenSetTensorDescriptor(
                                hx_desc, miopenFloat, 4, hx_size.data(), hx_stride.data());

                            OpTensor(handle,
                                     miopenTensorOpMul,
                                     &alpha0,
                                     miopen::deref(sp_desc),
                                     reserveSpace,
                                     &alpha1,
                                     miopen::deref(hx_desc),
                                     cx,
                                     &beta_t,
                                     miopen::deref(sp_desc),
                                     reserveSpace,
                                     hid_shift + baccbi * hy_stride + 5 * hy_h +
                                         nLayers * batch_n * hy_stride,
                                     hx_shift + hy_h,
                                     hid_shift + baccbi * hy_stride + bi * 4 * hy_h + hy_h);

                            // Update time
                            profileRNNkernels(handle, 1);
                        }
                        else
                        {
                            if(in_n[seqLen - ti] > 0)
                            {
                                prec_shift = li * batch_n * hy_stride +
                                             (baccbi + in_n[seqLen - 1 - ti]) * hy_stride +
                                             bi * 4 * hy_h + hy_h;

                                sp_size[2] = in_n[seqLen - ti];
                                sp_size[3] = hy_h;
                                miopenCreateTensorDescriptor(&sp_desc);
                                miopenSetTensorDescriptor(
                                    sp_desc, miopenFloat, 4, sp_size.data(), sp_stride.data());

                                OpTensor(handle,
                                         miopenTensorOpMul,
                                         &alpha0,
                                         miopen::deref(sp_desc),
                                         reserveSpace,
                                         &alpha1,
                                         miopen::deref(sp_desc),
                                         reserveSpace,
                                         &beta_t,
                                         miopen::deref(sp_desc),
                                         reserveSpace,
                                         hid_shift + baccbi * hy_stride + 5 * hy_h +
                                             nLayers * batch_n * hy_stride,
                                         prec_shift,
                                         hid_shift + baccbi * hy_stride + bi * 4 * hy_h + hy_h);

                                // Update time
                                profileRNNkernels(handle, 1);
                            }
                        }

                        // active cell state
                        sp_size[2] = in_n[seqLen - 1 - ti];
                        sp_size[3] = hy_h;
                        miopenCreateTensorDescriptor(&sp_desc);
                        miopenSetTensorDescriptor(
                            sp_desc, miopenFloat, 4, sp_size.data(), sp_stride.data());

                        offset = hid_shift + baccbi * hy_stride + (bi * 4 + 1) * hy_h;

                        tanhDesc.Forward(handle,
                                         &alpha,
                                         miopen::deref(sp_desc),
                                         reserveSpace,
                                         &beta,
                                         miopen::deref(sp_desc),
                                         reserveSpace,
                                         offset,
                                         offset + nLayers * batch_n * hy_stride);
                        // Update time
                        profileRNNkernels(handle, 1);

                        // update hidden state
                        OpTensor(handle,
                                 miopenTensorOpMul,
                                 &alpha0,
                                 miopen::deref(sp_desc),
                                 reserveSpace,
                                 &alpha1,
                                 miopen::deref(sp_desc),
                                 reserveSpace,
                                 &beta_t,
                                 miopen::deref(sp_desc),
                                 reserveSpace,
                                 hid_shift + baccbi * hy_stride + 6 * hy_h +
                                     nLayers * batch_n * hy_stride,
                                 hid_shift + baccbi * hy_stride + bi * 4 * hy_h + hy_h +
                                     nLayers * batch_n * hy_stride,
                                 hid_shift + baccbi * hy_stride + bi * 5 * hy_h + hy_h);
                        // Update time
                        profileRNNkernels(handle, 1);

                        // update cy, hy
                        hx_size[2] = in_n[seqLen - 1 - ti];
                        hx_size[3] = hy_h;
                        miopenCreateTensorDescriptor(&hx_desc);
                        miopenSetTensorDescriptor(
                            hx_desc, miopenFloat, 4, hx_size.data(), hx_stride.data());

                        CopyTensor(handle,
                                   miopen::deref(sp_desc),
                                   reserveSpace,
                                   miopen::deref(hx_desc),
                                   cy,
                                   hid_shift + baccbi * hy_stride + bi * 4 * hy_h + hy_h,
                                   hx_shift + hy_h);
                        // Update time
                        profileRNNkernels(handle, 1);

                        CopyTensor(handle,
                                   miopen::deref(sp_desc),
                                   reserveSpace,
                                   miopen::deref(hx_desc),
                                   hy,
                                   hid_shift + baccbi * hy_stride + bi * 5 * hy_h + hy_h,
                                   hx_shift + hy_h);
                        // Update time
                        profileRNNkernels(handle, 1);
                    }
                }

                bacc += in_n[ti];
            }

            // hy, cy clean
            if(in_n[0] - in_n[seqLen - 1] > 0)
            {
                hx_size[2] = in_n[0] - in_n[seqLen - 1];
                hx_size[3] = hy_h;
                miopenCreateTensorDescriptor(&hx_desc);
                miopenSetTensorDescriptor(
                    hx_desc, miopenFloat, 4, hx_size.data(), hx_stride.data());

                alpha0 = 0;
                alpha1 = 0;
                beta_t = 0;

                OpTensor(handle,
                         miopenTensorOpMul,
                         &alpha0,
                         miopen::deref(hx_desc),
                         hy,
                         &alpha1,
                         miopen::deref(hx_desc),
                         hy,
                         &beta_t,
                         miopen::deref(hx_desc),
                         hy,
                         hx_shift + in_n[seqLen - 1] * h_stride,
                         hx_shift + in_n[seqLen - 1] * h_stride,
                         hx_shift + in_n[seqLen - 1] * h_stride);
                // Update time
                profileRNNkernels(handle, 1);

                OpTensor(handle,
                         miopenTensorOpMul,
                         &alpha0,
                         miopen::deref(hx_desc),
                         cy,
                         &alpha1,
                         miopen::deref(hx_desc),
                         cy,
                         &beta_t,
                         miopen::deref(hx_desc),
                         cy,
                         hx_shift + in_n[seqLen - 1] * h_stride,
                         hx_shift + in_n[seqLen - 1] * h_stride,
                         hx_shift + in_n[seqLen - 1] * h_stride);
                // Update time
                profileRNNkernels(handle, 1);
            }
        } // end for nLayers

        // output
        prelayer_shift = (nLayers - 1) * batch_n * hy_stride + bi * 5 * hy_h;

        sp_size[2] = batch_n;
        sp_size[3] = hy_h * bi;
        y_size[2]  = batch_n;
        y_size[3]  = out_h;
        miopenCreateTensorDescriptor(&sp_desc);
        miopenCreateTensorDescriptor(&y_desc);
        miopenSetTensorDescriptor(sp_desc, miopenFloat, 4, sp_size.data(), sp_stride.data());
        miopenSetTensorDescriptor(y_desc, miopenFloat, 4, y_size.data(), y_stride.data());

        CopyTensor(handle,
                   miopen::deref(sp_desc),
                   reserveSpace,
                   miopen::deref(y_desc),
                   y,
                   prelayer_shift,
                   0);
        // Update time
        profileRNNkernels(handle, 2);
#else
        MIOPEN_THROW("GEMM is not supported");
#endif
    }
    else if(rnnMode == miopenGRU)
    {

#if MIOPEN_USE_MIOPENGEMM
        printf("run gru gpu fwd \n");
        GemmGeometry gg;

        int hid_shift, hx_shift, wei_shift_bias_temp, wei_shift, prelayer_shift, pretime_shift;

        ActivationDescriptor tanhDesc, sigDesc;
        sigDesc  = {miopenActivationLOGISTIC, 1, 0, 1};
        tanhDesc = {miopenActivationTANH, 1, 1, 1};

        for(int li = 0; li < nLayers; li++)
        {
            hid_shift           = li * batch_n * hy_stride;
            hx_shift            = li * hy_n * h_stride;
            wei_shift_bias_temp = inputMode == miopenRNNskip
                                      ? (wei_shift_bias + wei_stride + (li - 1) * 2 * wei_stride)
                                      : (wei_shift_bias + li * 2 * wei_stride);

            // from input
            if(li == 0)
            {
                if(inputMode == miopenRNNskip)
                {
                    x_size[2]  = batch_n;
                    x_size[3]  = hy_h;
                    sp_size[2] = batch_n;
                    sp_size[3] = hy_h;
                    miopenCreateTensorDescriptor(&x_desc);
                    miopenCreateTensorDescriptor(&sp_desc);
                    miopenSetTensorDescriptor(
                        x_desc, miopenFloat, 4, x_size.data(), x_stride.data());
                    miopenSetTensorDescriptor(
                        sp_desc, miopenFloat, 4, sp_size.data(), sp_stride.data());

                    for(int gi = 0; gi < 3; gi++)
                    {
                        CopyTensor(handle,
                                   miopen::deref(x_desc),
                                   x,
                                   miopen::deref(sp_desc),
                                   reserveSpace,
                                   0,
                                   gi * hy_h);
                        // Update time
                        profileRNNkernels(handle, (gi == 0) ? 0 : 1);

                        if(dirMode)
                        {
                            CopyTensor(handle,
                                       miopen::deref(x_desc),
                                       x,
                                       miopen::deref(sp_desc),
                                       reserveSpace,
                                       0,
                                       (gi + 3) * hy_h);
                            // Update time
                            profileRNNkernels(handle, 1);
                        }
                    }
                }
                else
                {
                    gg = CreateGemmGeometryRNN(batch_n,
                                               hy_h * bi * 3,
                                               in_h,
                                               1,
                                               1,
                                               false,
                                               true,
                                               false,
                                               in_stride,
                                               in_stride,
                                               hy_stride,
                                               false,
                                               network_config);
                    gg.FindSolution(.003, handle, x, w, reserveSpace, false);
                    gg.RunGemm(handle, x, w, reserveSpace, 0, 0, hid_shift);

                    // Update time
                    profileRNNkernels(handle, 0);
                }
            }
            else
            {
                wei_shift = (in_h + hy_h) * wei_stride + (li - 1) * (bi * hy_h + hy_h) * wei_stride;
                prelayer_shift = (li - 1) * batch_n * hy_stride + bi * 3 * hy_h;

                gg = CreateGemmGeometryRNN(batch_n,
                                           hy_h * bi * 3,
                                           hy_h * bi,
                                           1,
                                           1,
                                           false,
                                           true,
                                           false,
                                           hy_stride,
                                           bi_stride,
                                           hy_stride,
                                           false,
                                           network_config);
                gg.FindSolution(.003, handle, reserveSpace, w, reserveSpace, false);
                gg.RunGemm(
                    handle, reserveSpace, w, reserveSpace, prelayer_shift, wei_shift, hid_shift);

                // Update time
                profileRNNkernels(handle, 1);
            }

            // from hidden state
            bacc   = 0;
            baccbi = batch_n;
            for(int ti = 0; ti < seqLen; ti++)
            {
                baccbi -= in_n[seqLen - 1 - ti];
                wei_shift = in_h * wei_stride + li * (bi * hy_h + hy_h) * wei_stride;

                if(ti == 0)
                {
                    if(in_n[ti] > 0)
                    {
                        gg = CreateGemmGeometryRNN(in_n[ti],
                                                   hy_h * 2,
                                                   hy_h,
                                                   1,
                                                   1,
                                                   false,
                                                   true,
                                                   false,
                                                   h_stride,
                                                   uni_stride,
                                                   hy_stride,
                                                   false,
                                                   network_config);
                        gg.FindSolution(.003, handle, hx, w, reserveSpace, false);
                        gg.RunGemm(handle,
                                   hx,
                                   w,
                                   reserveSpace,
                                   hx_shift,
                                   wei_shift,
                                   hid_shift + bacc * hy_stride);

                        // Update time
                        profileRNNkernels(handle, 1);

                        gg = CreateGemmGeometryRNN(in_n[ti],
                                                   hy_h,
                                                   hy_h,
                                                   1,
                                                   1,
                                                   false,
                                                   true,
                                                   false,
                                                   h_stride,
                                                   uni_stride,
                                                   hy_stride,
                                                   false,
                                                   network_config);
                        gg.FindSolution(.003, handle, hx, w, reserveSpace, false);
                        gg.RunGemm(handle,
                                   hx,
                                   w,
                                   reserveSpace,
                                   hx_shift,
                                   wei_shift + 2 * hy_h * uni_stride,
                                   hid_shift + bacc * hy_stride + bi * 3 * hy_h);

                        // Update time
                        profileRNNkernels(handle, 1);
                    }

                    if(dirMode)
                    {
                        if(in_n[seqLen - 1 - ti] > 0)
                        {
                            gg = CreateGemmGeometryRNN(in_n[seqLen - 1 - ti],
                                                       hy_h * 2,
                                                       hy_h,
                                                       1,
                                                       1,
                                                       false,
                                                       true,
                                                       false,
                                                       h_stride,
                                                       uni_stride,
                                                       hy_stride,
                                                       false,
                                                       network_config);
                            gg.FindSolution(.003, handle, hx, w, reserveSpace, false);
                            gg.RunGemm(handle,
                                       hx,
                                       w,
                                       reserveSpace,
                                       hx_shift + hy_h,
                                       wei_shift + 3 * hy_h * uni_stride,
                                       hid_shift + baccbi * hy_stride + 3 * hy_h);

                            // Update time
                            profileRNNkernels(handle, 1);

                            gg = CreateGemmGeometryRNN(in_n[seqLen - 1 - ti],
                                                       hy_h,
                                                       hy_h,
                                                       1,
                                                       1,
                                                       false,
                                                       true,
                                                       false,
                                                       h_stride,
                                                       uni_stride,
                                                       hy_stride,
                                                       false,
                                                       network_config);
                            gg.FindSolution(.003, handle, hx, w, reserveSpace, false);
                            gg.RunGemm(handle,
                                       hx,
                                       w,
                                       reserveSpace,
                                       hx_shift + hy_h,
                                       wei_shift + 5 * hy_h * uni_stride,
                                       hid_shift + baccbi * hy_stride + bi * 3 * hy_h + hy_h);

                            // Update time
                            profileRNNkernels(handle, 1);
                        }
                    }
                }
                else
                {
                    if(in_n[ti] > 0)
                    {
                        gg = CreateGemmGeometryRNN(in_n[ti],
                                                   hy_h * 2,
                                                   hy_h,
                                                   1,
                                                   1,
                                                   false,
                                                   true,
                                                   false,
                                                   h_stride,
                                                   uni_stride,
                                                   hy_stride,
                                                   false,
                                                   network_config);
                        gg.FindSolution(.003, handle, hy, w, reserveSpace, false);
                        gg.RunGemm(handle,
                                   hy,
                                   w,
                                   reserveSpace,
                                   hx_shift,
                                   wei_shift,
                                   hid_shift + bacc * hy_stride);

                        // Update time
                        profileRNNkernels(handle, 1);

                        gg = CreateGemmGeometryRNN(in_n[ti],
                                                   hy_h,
                                                   hy_h,
                                                   1,
                                                   1,
                                                   false,
                                                   true,
                                                   false,
                                                   h_stride,
                                                   uni_stride,
                                                   hy_stride,
                                                   false,
                                                   network_config);
                        gg.FindSolution(.003, handle, hy, w, reserveSpace, false);
                        gg.RunGemm(handle,
                                   hy,
                                   w,
                                   reserveSpace,
                                   hx_shift,
                                   wei_shift + 2 * hy_h * uni_stride,
                                   hid_shift + bacc * hy_stride + bi * 3 * hy_h);

                        // Update time
                        profileRNNkernels(handle, 1);
                    }

                    if(dirMode)
                    {
                        if(in_n[seqLen - 1 - ti] > 0)
                        {
                            gg = CreateGemmGeometryRNN(in_n[seqLen - 1 - ti],
                                                       hy_h * 2,
                                                       hy_h,
                                                       1,
                                                       1,
                                                       false,
                                                       true,
                                                       false,
                                                       h_stride,
                                                       uni_stride,
                                                       hy_stride,
                                                       false,
                                                       network_config);
                            gg.FindSolution(.003, handle, hy, w, reserveSpace, false);
                            gg.RunGemm(handle,
                                       hy,
                                       w,
                                       reserveSpace,
                                       hx_shift + hy_h,
                                       wei_shift + 3 * hy_h * uni_stride,
                                       hid_shift + baccbi * hy_stride + 3 * hy_h);

                            // Update time
                            profileRNNkernels(handle, 1);

                            gg = CreateGemmGeometryRNN(in_n[seqLen - 1 - ti],
                                                       hy_h,
                                                       hy_h,
                                                       1,
                                                       1,
                                                       false,
                                                       true,
                                                       false,
                                                       h_stride,
                                                       uni_stride,
                                                       hy_stride,
                                                       false,
                                                       network_config);
                            gg.FindSolution(.003, handle, hy, w, reserveSpace, false);
                            gg.RunGemm(handle,
                                       hy,
                                       w,
                                       reserveSpace,
                                       hx_shift + hy_h,
                                       wei_shift + 5 * hy_h * uni_stride,
                                       hid_shift + baccbi * hy_stride + bi * 3 * hy_h + hy_h);

                            // Update time
                            profileRNNkernels(handle, 1);
                        }
                    }
                }

                // update hidden status
                if(in_n[ti] > 0)
                {
                    // apply bias
                    if(biasMode)
                    {
                        if(li == 0 && inputMode == miopenRNNskip)
                        {
                            w_size[2]  = 1;
                            w_size[3]  = 2 * hy_h;
                            sp_size[2] = 1;
                            sp_size[3] = 2 * hy_h;
                            miopenCreateTensorDescriptor(&w_desc);
                            miopenCreateTensorDescriptor(&sp_desc);
                            miopenSetTensorDescriptor(
                                w_desc, miopenFloat, 4, w_size.data(), w_stride.data());
                            miopenSetTensorDescriptor(
                                sp_desc, miopenFloat, 4, sp_size.data(), sp_stride.data());

                            alpha0 = 1;
                            alpha1 = 0;
                            beta_t = 1;

                            for(int bs = 0; bs < in_n[ti]; bs++)
                            {
                                OpTensor(handle,
                                         miopenTensorOpAdd,
                                         &alpha0,
                                         miopen::deref(w_desc),
                                         w,
                                         &alpha1,
                                         miopen::deref(w_desc),
                                         w,
                                         &beta_t,
                                         miopen::deref(sp_desc),
                                         reserveSpace,
                                         wei_shift_bias,
                                         wei_shift_bias,
                                         hid_shift + (bacc + bs) * hy_stride);
                                // Update time
                                profileRNNkernels(handle, 1);
                            }

                            //
                            w_size[2]  = 1;
                            w_size[3]  = hy_h;
                            sp_size[2] = 1;
                            sp_size[3] = hy_h;
                            miopenCreateTensorDescriptor(&w_desc);
                            miopenCreateTensorDescriptor(&sp_desc);
                            miopenSetTensorDescriptor(
                                w_desc, miopenFloat, 4, w_size.data(), w_stride.data());
                            miopenSetTensorDescriptor(
                                sp_desc, miopenFloat, 4, sp_size.data(), sp_stride.data());

                            for(int bs = 0; bs < in_n[ti]; bs++)
                            {
                                OpTensor(handle,
                                         miopenTensorOpAdd,
                                         &alpha0,
                                         miopen::deref(w_desc),
                                         w,
                                         &alpha1,
                                         miopen::deref(w_desc),
                                         w,
                                         &beta_t,
                                         miopen::deref(sp_desc),
                                         reserveSpace,
                                         wei_shift_bias + 2 * hy_h,
                                         wei_shift_bias + 2 * hy_h,
                                         hid_shift + (bacc + bs) * hy_stride + bi * 3 * hy_h);
                                // Update time
                                profileRNNkernels(handle, 1);
                            }
                        }
                        else
                        {
                            w_size[2]  = 1;
                            w_size[3]  = 3 * hy_h;
                            sp_size[2] = 1;
                            sp_size[3] = 3 * hy_h;
                            miopenCreateTensorDescriptor(&w_desc);
                            miopenCreateTensorDescriptor(&sp_desc);
                            miopenSetTensorDescriptor(
                                w_desc, miopenFloat, 4, w_size.data(), w_stride.data());
                            miopenSetTensorDescriptor(
                                sp_desc, miopenFloat, 4, sp_size.data(), sp_stride.data());

                            alpha0 = 1;
                            alpha1 = 0;
                            beta_t = 1;

                            for(int bs = 0; bs < in_n[ti]; bs++)
                            {
                                OpTensor(handle,
                                         miopenTensorOpAdd,
                                         &alpha0,
                                         miopen::deref(w_desc),
                                         w,
                                         &alpha1,
                                         miopen::deref(w_desc),
                                         w,
                                         &beta_t,
                                         miopen::deref(sp_desc),
                                         reserveSpace,
                                         wei_shift_bias_temp,
                                         wei_shift_bias_temp,
                                         hid_shift + (bacc + bs) * hy_stride);

                                // Update time
                                profileRNNkernels(handle, 1);
                            }

                            //
                            w_size[2]  = 1;
                            w_size[3]  = 2 * hy_h;
                            sp_size[2] = 1;
                            sp_size[3] = 2 * hy_h;
                            miopenCreateTensorDescriptor(&w_desc);
                            miopenCreateTensorDescriptor(&sp_desc);
                            miopenSetTensorDescriptor(
                                w_desc, miopenFloat, 4, w_size.data(), w_stride.data());
                            miopenSetTensorDescriptor(
                                sp_desc, miopenFloat, 4, sp_size.data(), sp_stride.data());

                            for(int bs = 0; bs < in_n[ti]; bs++)
                            {
                                OpTensor(handle,
                                         miopenTensorOpAdd,
                                         &alpha0,
                                         miopen::deref(w_desc),
                                         w,
                                         &alpha1,
                                         miopen::deref(w_desc),
                                         w,
                                         &beta_t,
                                         miopen::deref(sp_desc),
                                         reserveSpace,
                                         wei_shift_bias_temp + wei_stride,
                                         wei_shift_bias_temp + wei_stride,
                                         hid_shift + (bacc + bs) * hy_stride);
                                // Update time
                                profileRNNkernels(handle, 1);
                            }

                            //
                            w_size[2]  = 1;
                            w_size[3]  = hy_h;
                            sp_size[2] = 1;
                            sp_size[3] = hy_h;
                            miopenCreateTensorDescriptor(&w_desc);
                            miopenCreateTensorDescriptor(&sp_desc);
                            miopenSetTensorDescriptor(
                                w_desc, miopenFloat, 4, w_size.data(), w_stride.data());
                            miopenSetTensorDescriptor(
                                sp_desc, miopenFloat, 4, sp_size.data(), sp_stride.data());

                            for(int bs = 0; bs < in_n[ti]; bs++)
                            {
                                OpTensor(handle,
                                         miopenTensorOpAdd,
                                         &alpha0,
                                         miopen::deref(w_desc),
                                         w,
                                         &alpha1,
                                         miopen::deref(w_desc),
                                         w,
                                         &beta_t,
                                         miopen::deref(sp_desc),
                                         reserveSpace,
                                         wei_shift_bias_temp + wei_stride + 2 * hy_h,
                                         wei_shift_bias_temp + wei_stride + 2 * hy_h,
                                         hid_shift + (bacc + bs) * hy_stride + bi * 3 * hy_h);
                                // Update time
                                profileRNNkernels(handle, 1);
                            }
                        }
                    }

                    // active z, r gate
                    sp_size[2] = in_n[ti];
                    sp_size[3] = 2 * hy_h;
                    miopenCreateTensorDescriptor(&sp_desc);
                    miopenSetTensorDescriptor(
                        sp_desc, miopenFloat, 4, sp_size.data(), sp_stride.data());

                    offset = hid_shift + bacc * hy_stride;

                    sigDesc.Forward(handle,
                                    &alpha,
                                    miopen::deref(sp_desc),
                                    reserveSpace,
                                    &beta,
                                    miopen::deref(sp_desc),
                                    reserveSpace,
                                    offset,
                                    offset + nLayers * batch_n * hy_stride);
                    // Update time
                    profileRNNkernels(handle, 1);

                    // calculate c gate
                    sp_size[2] = in_n[ti];
                    sp_size[3] = hy_h;
                    miopenCreateTensorDescriptor(&sp_desc);
                    miopenSetTensorDescriptor(
                        sp_desc, miopenFloat, 4, sp_size.data(), sp_stride.data());

                    alpha0 = 1;
                    alpha1 = 1;
                    beta_t = 1;

                    OpTensor(handle,
                             miopenTensorOpMul,
                             &alpha0,
                             miopen::deref(sp_desc),
                             reserveSpace,
                             &alpha1,
                             miopen::deref(sp_desc),
                             reserveSpace,
                             &beta_t,
                             miopen::deref(sp_desc),
                             reserveSpace,
                             hid_shift + bacc * hy_stride + hy_h + nLayers * batch_n * hy_stride,
                             hid_shift + bacc * hy_stride + bi * 3 * hy_h,
                             hid_shift + bacc * hy_stride + 2 * hy_h);
                    // Update time
                    profileRNNkernels(handle, 1);

                    // active c gate
                    sp_size[2] = in_n[ti];
                    sp_size[3] = hy_h;
                    miopenCreateTensorDescriptor(&sp_desc);
                    miopenSetTensorDescriptor(
                        sp_desc, miopenFloat, 4, sp_size.data(), sp_stride.data());

                    tanhDesc.Forward(handle,
                                     &alpha,
                                     miopen::deref(sp_desc),
                                     reserveSpace,
                                     &beta,
                                     miopen::deref(sp_desc),
                                     reserveSpace,
                                     offset + 2 * hy_h,
                                     offset + 2 * hy_h + nLayers * batch_n * hy_stride);
                    // Update time
                    profileRNNkernels(handle, 1);

                    // calculate hidden state
                    alpha0 = -1;
                    alpha1 = 1;
                    beta_t = 0;
                    OpTensor(handle,
                             miopenTensorOpMul,
                             &alpha0,
                             miopen::deref(sp_desc),
                             reserveSpace,
                             &alpha1,
                             miopen::deref(sp_desc),
                             reserveSpace,
                             &beta_t,
                             miopen::deref(sp_desc),
                             reserveSpace,
                             hid_shift + bacc * hy_stride + nLayers * batch_n * hy_stride,
                             hid_shift + bacc * hy_stride + 2 * hy_h +
                                 nLayers * batch_n * hy_stride,
                             hid_shift + bacc * hy_stride + bi * 3 * hy_h);
                    // Update time
                    profileRNNkernels(handle, 1);

                    alpha0 = 1;
                    alpha1 = 0;
                    beta_t = 1;

                    OpTensor(handle,
                             miopenTensorOpAdd,
                             &alpha0,
                             miopen::deref(sp_desc),
                             reserveSpace,
                             &alpha1,
                             miopen::deref(sp_desc),
                             reserveSpace,
                             &beta_t,
                             miopen::deref(sp_desc),
                             reserveSpace,
                             hid_shift + bacc * hy_stride + 2 * hy_h +
                                 nLayers * batch_n * hy_stride,
                             hid_shift + bacc * hy_stride + bi * 3 * hy_h,
                             hid_shift + bacc * hy_stride + bi * 3 * hy_h);
                    // Update time
                    profileRNNkernels(handle, 1);

                    alpha0 = 1;
                    alpha1 = 1;
                    beta_t = 1;
                    if(ti == 0)
                    {
                        hx_size[2] = in_n[ti];
                        hx_size[3] = hy_h;
                        miopenCreateTensorDescriptor(&hx_desc);
                        miopenSetTensorDescriptor(
                            hx_desc, miopenFloat, 4, hx_size.data(), hx_stride.data());

                        OpTensor(handle,
                                 miopenTensorOpMul,
                                 &alpha0,
                                 miopen::deref(sp_desc),
                                 reserveSpace,
                                 &alpha1,
                                 miopen::deref(hx_desc),
                                 hx,
                                 &beta_t,
                                 miopen::deref(sp_desc),
                                 reserveSpace,
                                 hid_shift + bacc * hy_stride + nLayers * batch_n * hy_stride,
                                 hx_shift,
                                 hid_shift + bacc * hy_stride + bi * 3 * hy_h);
                    }
                    else
                    {

                        pretime_shift = li * batch_n * hy_stride +
                                        (bacc - in_n[ti - 1]) * hy_stride + bi * 3 * hy_h;

                        OpTensor(handle,
                                 miopenTensorOpMul,
                                 &alpha0,
                                 miopen::deref(sp_desc),
                                 reserveSpace,
                                 &alpha1,
                                 miopen::deref(sp_desc),
                                 reserveSpace,
                                 &beta_t,
                                 miopen::deref(sp_desc),
                                 reserveSpace,
                                 hid_shift + bacc * hy_stride + nLayers * batch_n * hy_stride,
                                 pretime_shift,
                                 hid_shift + bacc * hy_stride + bi * 3 * hy_h);
                    }
                    // Update time
                    profileRNNkernels(handle, 1);

                    // update hy
                    hx_size[2] = in_n[ti];
                    hx_size[3] = hy_h;
                    miopenCreateTensorDescriptor(&hx_desc);
                    miopenSetTensorDescriptor(
                        hx_desc, miopenFloat, 4, hx_size.data(), hx_stride.data());

                    CopyTensor(handle,
                               miopen::deref(sp_desc),
                               reserveSpace,
                               miopen::deref(hx_desc),
                               hy,
                               hid_shift + bacc * hy_stride + bi * 3 * hy_h,
                               hx_shift);

                    // Update time
                    profileRNNkernels(handle, 1);
                }

                if(dirMode)
                {

                    if(in_n[seqLen - 1 - ti] > 0)
                    {
                        // apply bias
                        if(biasMode)
                        {
                            if(li == 0 && inputMode == miopenRNNskip)
                            {
                                w_size[2]  = 1;
                                w_size[3]  = 2 * hy_h;
                                sp_size[2] = 1;
                                sp_size[3] = 2 * hy_h;
                                miopenCreateTensorDescriptor(&w_desc);
                                miopenCreateTensorDescriptor(&sp_desc);
                                miopenSetTensorDescriptor(
                                    w_desc, miopenFloat, 4, w_size.data(), w_stride.data());
                                miopenSetTensorDescriptor(
                                    sp_desc, miopenFloat, 4, sp_size.data(), sp_stride.data());

                                alpha0 = 1;
                                alpha1 = 0;
                                beta_t = 1;

                                for(int bs = 0; bs < in_n[seqLen - 1 - ti]; bs++)
                                {
                                    OpTensor(handle,
                                             miopenTensorOpAdd,
                                             &alpha0,
                                             miopen::deref(w_desc),
                                             w,
                                             &alpha1,
                                             miopen::deref(w_desc),
                                             w,
                                             &beta_t,
                                             miopen::deref(sp_desc),
                                             reserveSpace,
                                             wei_shift_bias + 3 * hy_h,
                                             wei_shift_bias + 3 * hy_h,
                                             hid_shift + (baccbi + bs) * hy_stride + 3 * hy_h);
                                    // Update time
                                    profileRNNkernels(handle, 1);
                                }

                                //
                                w_size[2]  = 1;
                                w_size[3]  = hy_h;
                                sp_size[2] = 1;
                                sp_size[3] = hy_h;
                                miopenCreateTensorDescriptor(&w_desc);
                                miopenCreateTensorDescriptor(&sp_desc);
                                miopenSetTensorDescriptor(
                                    w_desc, miopenFloat, 4, w_size.data(), w_stride.data());
                                miopenSetTensorDescriptor(
                                    sp_desc, miopenFloat, 4, sp_size.data(), sp_stride.data());

                                for(int bs = 0; bs < in_n[seqLen - 1 - ti]; bs++)
                                {
                                    OpTensor(handle,
                                             miopenTensorOpAdd,
                                             &alpha0,
                                             miopen::deref(w_desc),
                                             w,
                                             &alpha1,
                                             miopen::deref(w_desc),
                                             w,
                                             &beta_t,
                                             miopen::deref(sp_desc),
                                             reserveSpace,
                                             wei_shift_bias + 5 * hy_h,
                                             wei_shift_bias + 5 * hy_h,
                                             hid_shift + (baccbi + bs) * hy_stride + bi * 3 * hy_h +
                                                 hy_h);
                                    // Update time
                                    profileRNNkernels(handle, 1);
                                }
                            }
                            else
                            {
                                w_size[2]  = 1;
                                w_size[3]  = 3 * hy_h;
                                sp_size[2] = 1;
                                sp_size[3] = 3 * hy_h;
                                miopenCreateTensorDescriptor(&w_desc);
                                miopenCreateTensorDescriptor(&sp_desc);
                                miopenSetTensorDescriptor(
                                    w_desc, miopenFloat, 4, w_size.data(), w_stride.data());
                                miopenSetTensorDescriptor(
                                    sp_desc, miopenFloat, 4, sp_size.data(), sp_stride.data());

                                alpha0 = 1;
                                alpha1 = 0;
                                beta_t = 1;

                                for(int bs = 0; bs < in_n[seqLen - 1 - ti]; bs++)
                                {
                                    OpTensor(handle,
                                             miopenTensorOpAdd,
                                             &alpha0,
                                             miopen::deref(w_desc),
                                             w,
                                             &alpha1,
                                             miopen::deref(w_desc),
                                             w,
                                             &beta_t,
                                             miopen::deref(sp_desc),
                                             reserveSpace,
                                             wei_shift_bias_temp + 3 * hy_h,
                                             wei_shift_bias_temp + 3 * hy_h,
                                             hid_shift + (baccbi + bs) * hy_stride + 3 * hy_h);
                                    // Update time
                                    profileRNNkernels(handle, 1);
                                }

                                //
                                w_size[2]  = 1;
                                w_size[3]  = 2 * hy_h;
                                sp_size[2] = 1;
                                sp_size[3] = 2 * hy_h;
                                miopenCreateTensorDescriptor(&w_desc);
                                miopenCreateTensorDescriptor(&sp_desc);
                                miopenSetTensorDescriptor(
                                    w_desc, miopenFloat, 4, w_size.data(), w_stride.data());
                                miopenSetTensorDescriptor(
                                    sp_desc, miopenFloat, 4, sp_size.data(), sp_stride.data());

                                for(int bs = 0; bs < in_n[seqLen - 1 - ti]; bs++)
                                {
                                    OpTensor(handle,
                                             miopenTensorOpAdd,
                                             &alpha0,
                                             miopen::deref(w_desc),
                                             w,
                                             &alpha1,
                                             miopen::deref(w_desc),
                                             w,
                                             &beta_t,
                                             miopen::deref(sp_desc),
                                             reserveSpace,
                                             wei_shift_bias_temp + wei_stride + 3 * hy_h,
                                             wei_shift_bias_temp + wei_stride + 3 * hy_h,
                                             hid_shift + (baccbi + bs) * hy_stride + 3 * hy_h);
                                    // Update time
                                    profileRNNkernels(handle, 1);
                                }

                                //
                                w_size[2]  = 1;
                                w_size[3]  = hy_h;
                                sp_size[2] = 1;
                                sp_size[3] = hy_h;
                                miopenCreateTensorDescriptor(&w_desc);
                                miopenCreateTensorDescriptor(&sp_desc);
                                miopenSetTensorDescriptor(
                                    w_desc, miopenFloat, 4, w_size.data(), w_stride.data());
                                miopenSetTensorDescriptor(
                                    sp_desc, miopenFloat, 4, sp_size.data(), sp_stride.data());

                                for(int bs = 0; bs < in_n[seqLen - 1 - ti]; bs++)
                                {
                                    OpTensor(handle,
                                             miopenTensorOpAdd,
                                             &alpha0,
                                             miopen::deref(w_desc),
                                             w,
                                             &alpha1,
                                             miopen::deref(w_desc),
                                             w,
                                             &beta_t,
                                             miopen::deref(sp_desc),
                                             reserveSpace,
                                             wei_shift_bias_temp + wei_stride + 5 * hy_h,
                                             wei_shift_bias_temp + wei_stride + 5 * hy_h,
                                             hid_shift + (baccbi + bs) * hy_stride + bi * 3 * hy_h +
                                                 hy_h);
                                    // Update time
                                    profileRNNkernels(handle, 1);
                                }
                            }
                        }

                        // active z, r gate
                        sp_size[2] = in_n[seqLen - 1 - ti];
                        sp_size[3] = 2 * hy_h;
                        miopenCreateTensorDescriptor(&sp_desc);
                        miopenSetTensorDescriptor(
                            sp_desc, miopenFloat, 4, sp_size.data(), sp_stride.data());

                        offset = hid_shift + baccbi * hy_stride;

                        sigDesc.Forward(handle,
                                        &alpha,
                                        miopen::deref(sp_desc),
                                        reserveSpace,
                                        &beta,
                                        miopen::deref(sp_desc),
                                        reserveSpace,
                                        offset + 3 * hy_h,
                                        offset + 3 * hy_h + nLayers * batch_n * hy_stride);
                        // Update time
                        profileRNNkernels(handle, 1);

                        // calculate c gate
                        sp_size[3] = hy_h;
                        miopenCreateTensorDescriptor(&sp_desc);
                        miopenSetTensorDescriptor(
                            sp_desc, miopenFloat, 4, sp_size.data(), sp_stride.data());

                        alpha0 = 1;
                        alpha1 = 1;
                        beta_t = 1;

                        OpTensor(handle,
                                 miopenTensorOpMul,
                                 &alpha0,
                                 miopen::deref(sp_desc),
                                 reserveSpace,
                                 &alpha1,
                                 miopen::deref(sp_desc),
                                 reserveSpace,
                                 &beta_t,
                                 miopen::deref(sp_desc),
                                 reserveSpace,
                                 hid_shift + baccbi * hy_stride + 4 * hy_h +
                                     nLayers * batch_n * hy_stride,
                                 hid_shift + baccbi * hy_stride + bi * 3 * hy_h + hy_h,
                                 hid_shift + baccbi * hy_stride + 5 * hy_h);
                        // Update time
                        profileRNNkernels(handle, 1);

                        // active c gate
                        tanhDesc.Forward(handle,
                                         &alpha,
                                         miopen::deref(sp_desc),
                                         reserveSpace,
                                         &beta,
                                         miopen::deref(sp_desc),
                                         reserveSpace,
                                         offset + 5 * hy_h,
                                         offset + 5 * hy_h + nLayers * batch_n * hy_stride);
                        // Update time
                        profileRNNkernels(handle, 1);

                        // calculate hidden state
                        alpha0 = -1;
                        alpha1 = 1;
                        beta_t = 0;
                        OpTensor(handle,
                                 miopenTensorOpMul,
                                 &alpha0,
                                 miopen::deref(sp_desc),
                                 reserveSpace,
                                 &alpha1,
                                 miopen::deref(sp_desc),
                                 reserveSpace,
                                 &beta_t,
                                 miopen::deref(sp_desc),
                                 reserveSpace,
                                 hid_shift + baccbi * hy_stride + 3 * hy_h +
                                     nLayers * batch_n * hy_stride,
                                 hid_shift + baccbi * hy_stride + 5 * hy_h +
                                     nLayers * batch_n * hy_stride,
                                 hid_shift + baccbi * hy_stride + bi * 3 * hy_h + hy_h);
                        // Update time
                        profileRNNkernels(handle, 1);

                        alpha0 = 1;
                        alpha1 = 0;
                        beta_t = 1;

                        OpTensor(handle,
                                 miopenTensorOpAdd,
                                 &alpha0,
                                 miopen::deref(sp_desc),
                                 reserveSpace,
                                 &alpha1,
                                 miopen::deref(sp_desc),
                                 reserveSpace,
                                 &beta_t,
                                 miopen::deref(sp_desc),
                                 reserveSpace,
                                 hid_shift + baccbi * hy_stride + 5 * hy_h +
                                     nLayers * batch_n * hy_stride,
                                 hid_shift + baccbi * hy_stride + bi * 3 * hy_h + hy_h,
                                 hid_shift + baccbi * hy_stride + bi * 3 * hy_h + hy_h);
                        // Update time
                        profileRNNkernels(handle, 1);

                        alpha0 = 1;
                        alpha1 = 1;
                        beta_t = 1;
                        if(ti == 0)
                        {
                            hx_size[2] = in_n[seqLen - 1 - ti];
                            hx_size[3] = hy_h;
                            miopenCreateTensorDescriptor(&hx_desc);
                            miopenSetTensorDescriptor(
                                hx_desc, miopenFloat, 4, hx_size.data(), hx_stride.data());

                            OpTensor(handle,
                                     miopenTensorOpMul,
                                     &alpha0,
                                     miopen::deref(sp_desc),
                                     reserveSpace,
                                     &alpha1,
                                     miopen::deref(hx_desc),
                                     hx,
                                     &beta_t,
                                     miopen::deref(sp_desc),
                                     reserveSpace,
                                     hid_shift + baccbi * hy_stride + 3 * hy_h +
                                         nLayers * batch_n * hy_stride,
                                     hx_shift + hy_h,
                                     hid_shift + baccbi * hy_stride + bi * 3 * hy_h + hy_h);
                        }
                        else
                        {

                            pretime_shift = li * batch_n * hy_stride +
                                            (baccbi + in_n[seqLen - 1 - ti]) * hy_stride +
                                            bi * 3 * hy_h + hy_h;

                            OpTensor(handle,
                                     miopenTensorOpMul,
                                     &alpha0,
                                     miopen::deref(sp_desc),
                                     reserveSpace,
                                     &alpha1,
                                     miopen::deref(sp_desc),
                                     reserveSpace,
                                     &beta_t,
                                     miopen::deref(sp_desc),
                                     reserveSpace,
                                     hid_shift + baccbi * hy_stride + 3 * hy_h +
                                         nLayers * batch_n * hy_stride,
                                     pretime_shift,
                                     hid_shift + baccbi * hy_stride + bi * 3 * hy_h + hy_h);
                        }
                        // Update time
                        profileRNNkernels(handle, 1);

                        // update hy
                        hx_size[2] = in_n[seqLen - 1 - ti];
                        hx_size[3] = hy_h;
                        miopenCreateTensorDescriptor(&hx_desc);
                        miopenSetTensorDescriptor(
                            hx_desc, miopenFloat, 4, hx_size.data(), hx_stride.data());

                        CopyTensor(handle,
                                   miopen::deref(sp_desc),
                                   reserveSpace,
                                   miopen::deref(hx_desc),
                                   hy,
                                   hid_shift + baccbi * hy_stride + bi * 3 * hy_h + hy_h,
                                   hx_shift + hy_h);
                        // Update time
                        profileRNNkernels(handle, 1);
                    }
                }

                bacc += in_n[ti];
            }

            // hy, cy clean
            if(in_n[0] - in_n[seqLen - 1] > 0)
            {
                hx_size[2] = in_n[0] - in_n[seqLen - 1];
                hx_size[3] = hy_h;
                miopenCreateTensorDescriptor(&hx_desc);
                miopenSetTensorDescriptor(
                    hx_desc, miopenFloat, 4, hx_size.data(), hx_stride.data());

                alpha0 = 0;
                alpha1 = 0;
                beta_t = 0;

                OpTensor(handle,
                         miopenTensorOpMul,
                         &alpha0,
                         miopen::deref(hx_desc),
                         hy,
                         &alpha1,
                         miopen::deref(hx_desc),
                         hy,
                         &beta_t,
                         miopen::deref(hx_desc),
                         hy,
                         hx_shift + in_n[seqLen - 1] * h_stride,
                         hx_shift + in_n[seqLen - 1] * h_stride,
                         hx_shift + in_n[seqLen - 1] * h_stride);
                // Update time
                profileRNNkernels(handle, 1);
            }
        }

        // output
        prelayer_shift = (nLayers - 1) * batch_n * hy_stride + bi * 3 * hy_h;

        sp_size[2] = batch_n;
        sp_size[3] = hy_h * bi;
        y_size[2]  = batch_n;
        y_size[3]  = out_h;
        miopenCreateTensorDescriptor(&sp_desc);
        miopenCreateTensorDescriptor(&y_desc);
        miopenSetTensorDescriptor(sp_desc, miopenFloat, 4, sp_size.data(), sp_stride.data());
        miopenSetTensorDescriptor(y_desc, miopenFloat, 4, y_size.data(), y_stride.data());

        CopyTensor(handle,
                   miopen::deref(sp_desc),
                   reserveSpace,
                   miopen::deref(y_desc),
                   y,
                   prelayer_shift,
                   0);
        // Update time
        profileRNNkernels(handle, 2); // done timing
#else
        MIOPEN_THROW("GEMM is not supported");
#endif
    }

    // Suppress warning
    (void)cxDesc;
    (void)cyDesc;
    (void)hxDesc;
    (void)hyDesc;
    (void)wDesc;
    (void)workSpace;
    (void)workSpaceSize;
    (void)reserveSpaceSize;
};

void RNNDescriptor::RNNBackwardData(Handle& handle,
                                    const int seqLen,
                                    c_array_view<miopenTensorDescriptor_t> yDesc,
                                    ConstData_t y,
                                    c_array_view<miopenTensorDescriptor_t> dyDesc,
                                    ConstData_t dy,
                                    const TensorDescriptor& dhyDesc,
                                    ConstData_t dhy,
                                    const TensorDescriptor& dcyDesc,
                                    ConstData_t dcy,
                                    const TensorDescriptor& wDesc,
                                    ConstData_t w,
                                    const TensorDescriptor& hxDesc,
                                    ConstData_t hx,
                                    const TensorDescriptor& cxDesc,
                                    ConstData_t cx,
                                    c_array_view<miopenTensorDescriptor_t> dxDesc,
                                    Data_t dx,
                                    const TensorDescriptor& dhxDesc,
                                    Data_t dhx,
                                    const TensorDescriptor& dcxDesc,
                                    Data_t dcx,
                                    Data_t workSpace,
                                    size_t workSpaceSize,
                                    Data_t reserveSpace,
                                    size_t reserveSpaceSize) const
{

    if(dx == nullptr || w == nullptr || dy == nullptr)
    {
        MIOPEN_THROW(miopenStatusBadParm);
    }

    // TODO: DLOWELL put guards here.
    std::string network_config;
    std::vector<int> in_n;
    int in_h  = dxDesc[0].GetLengths()[1];
    int hy_d  = dhxDesc.GetLengths()[0];
    int hy_n  = dhxDesc.GetLengths()[1];
    int hy_h  = dhxDesc.GetLengths()[2];
    int out_h = dyDesc[0].GetLengths()[1];

    if(in_h == 0 || hy_h == 0 || hy_n == 0 || hy_d == 0 || out_h == 0)
    {
        MIOPEN_THROW(miopenStatusBadParm);
    }

    int batch_n = 0;
    for(int i = 0; i < seqLen; i++)
    {
        int batchval, inputvec, batchvalout, outputvec;
        std::tie(batchval, inputvec)     = miopen::tien<2>(dxDesc[i].GetLengths());
        std::tie(batchvalout, outputvec) = miopen::tien<2>(dyDesc[i].GetLengths());
        if(batchval != batchvalout)
        {
            MIOPEN_THROW(miopenStatusBadParm);
        }
        in_n.push_back(batchval);
        batch_n += dxDesc[i].GetLengths()[0];
    }

    int bacc, baccbi;
    int bi = dirMode ? 2 : 1;

    int in_stride  = in_h;
    int hy_stride  = hy_h * bi * workspaceScale;
    int h_stride   = hy_h * bi;
    int out_stride = out_h;
    int wei_stride = hy_h * bi * nHiddenTensorsPerLayer;
	int uni_stride = hy_h;
	int bi_stride = hy_h * bi;

    if(inputMode == miopenRNNskip)
    {
        if(in_h != hy_h)
        {
            printf("The input tensor size must equal to the hidden state size of the network in "
                   "SKIP_INPUT mode!\n");
            MIOPEN_THROW(miopenStatusBadParm);
        }
        in_h = 0;
    }

    size_t offset;
    float alpha0, alpha1, beta_t;
    float alpha = 1, beta = 0;

    std::vector<int> sp_size(4, 1), sp_stride(4, 1), x_size(4, 1), x_stride(4, 1), y_size(4, 1),
        y_stride(4, 1), hx_size(4, 1), hx_stride(4, 1);
    miopenTensorDescriptor_t sp_desc, x_desc, y_desc, hx_desc;
    sp_stride[0] = batch_n * hy_stride;
    sp_stride[1] = batch_n * hy_stride;
    sp_stride[2] = hy_stride;
    x_stride[0]  = batch_n * in_stride;
    x_stride[1]  = batch_n * in_stride;
    x_stride[2]  = in_stride;
    y_stride[0]  = batch_n * out_stride;
    y_stride[1]  = batch_n * out_stride;
    y_stride[2]  = out_stride;
    hx_stride[0] = in_n[0] * h_stride;
    hx_stride[1] = in_n[0] * h_stride;
    hx_stride[2] = h_stride;

    if(rnnMode == miopenRNNRELU || rnnMode == miopenRNNTANH)
    {
#if MIOPEN_USE_MIOPENGEMM
        printf("run rnn gpu bwd data \n");

        GemmGeometry gg;

        int hid_shift, hx_shift, wei_shift, prelayer_shift;

        ActivationDescriptor activDesc;
        if(rnnMode == miopenRNNRELU)
        {
            activDesc = {miopenActivationRELU, 1, 0, 1};
        }
        else if(rnnMode == miopenRNNTANH)
        {
            activDesc = {miopenActivationTANH, 1, 1, 1};
        }

        for(int li = nLayers - 1; li >= 0; li--)
        {
            wei_shift = (in_h + hy_h) * wei_stride + li * (bi * hy_h + hy_h) * wei_stride;
            hid_shift = li * batch_n * hy_stride;
            hx_shift  = li * hy_n * h_stride;

            // feedback from output
            if(li == nLayers - 1)
            {
                y_size[2]  = batch_n;
                y_size[3]  = out_h;
                sp_size[2] = batch_n;
                sp_size[3] = hy_h * bi;
                miopenCreateTensorDescriptor(&y_desc);
                miopenCreateTensorDescriptor(&sp_desc);
                miopenSetTensorDescriptor(y_desc, miopenFloat, 4, y_size.data(), y_stride.data());
                miopenSetTensorDescriptor(
                    sp_desc, miopenFloat, 4, sp_size.data(), sp_stride.data());

                alpha0 = 1;
                alpha1 = 0;
                beta_t = 1;

                OpTensor(handle,
                         miopenTensorOpAdd,
                         &alpha0,
                         miopen::deref(y_desc),
                         dy,
                         &alpha1,
                         miopen::deref(y_desc),
                         dy,
                         &beta_t,
                         miopen::deref(sp_desc),
                         workSpace,
                         0,
                         0,
                         hid_shift);
                // Update time
                profileRNNkernels(handle, 0); // start timing
            }
            else
            {
                prelayer_shift = (li + 1) * batch_n * hy_stride;

                gg = CreateGemmGeometryRNN(batch_n,
                                           hy_h * bi,
                                           hy_h * bi,
                                           1,
                                           1,
                                           false,
                                           false,
                                           false,
                                           hy_stride,
                                           bi_stride,
                                           hy_stride,
                                           false,
                                           network_config);
                gg.FindSolution(.003, handle, workSpace, w, workSpace, false);
                gg.RunGemm(handle, workSpace, w, workSpace, prelayer_shift, wei_shift, hid_shift);

                // Update time
                profileRNNkernels(handle, 1);
            }

            // from hidden state
            bacc   = batch_n;
            baccbi = 0;
            for(int ti = seqLen - 1; ti >= 0; ti--)
            {
                bacc -= in_n[ti];
                wei_shift =
                    li == 0 ? (in_h * wei_stride)
                            : ((in_h + hy_h) * wei_stride +
                               (li - 1) * (bi * hy_h + hy_h) * wei_stride + bi * hy_h * wei_stride);

                alpha0 = 1;
                alpha1 = 0;
                beta_t = 1;

                if(in_n[ti] > 0)
                {
                    hx_size[2] = in_n[ti];
                    hx_size[3] = hy_h;
                    sp_size[2] = in_n[ti];
                    sp_size[3] = hy_h;
                    miopenCreateTensorDescriptor(&hx_desc);
                    miopenCreateTensorDescriptor(&sp_desc);
                    miopenSetTensorDescriptor(
                        hx_desc, miopenFloat, 4, hx_size.data(), hx_stride.data());
                    miopenSetTensorDescriptor(
                        sp_desc, miopenFloat, 4, sp_size.data(), sp_stride.data());

                    if(ti == seqLen - 1)
                    {
                        OpTensor(handle,
                                 miopenTensorOpAdd,
                                 &alpha0,
                                 miopen::deref(hx_desc),
                                 dhy,
                                 &alpha1,
                                 miopen::deref(hx_desc),
                                 dhy,
                                 &beta_t,
                                 miopen::deref(sp_desc),
                                 workSpace,
                                 hx_shift,
                                 hx_shift,
                                 hid_shift + bacc * hy_stride);
                    }
                    else
                    {
                        OpTensor(handle,
                                 miopenTensorOpAdd,
                                 &alpha0,
                                 miopen::deref(hx_desc),
                                 dhx,
                                 &alpha1,
                                 miopen::deref(hx_desc),
                                 dhx,
                                 &beta_t,
                                 miopen::deref(sp_desc),
                                 workSpace,
                                 hx_shift,
                                 hx_shift,
                                 hid_shift + bacc * hy_stride);
                    }

                    // Update time
                    profileRNNkernels(handle, 1);

                    // activation
                    offset = hid_shift + bacc * hy_stride;
                    activDesc.Backward(handle,
                                       &alpha,
                                       miopen::deref(sp_desc),
                                       reserveSpace,
                                       miopen::deref(sp_desc),
                                       workSpace,
                                       miopen::deref(sp_desc),
                                       reserveSpace,
                                       &beta,
                                       miopen::deref(sp_desc),
                                       workSpace,
                                       offset + nLayers * batch_n * hy_stride,
                                       offset,
                                       offset,
                                       offset);

                    // Update time
                    profileRNNkernels(handle, 1);

                    gg = CreateGemmGeometryRNN(in_n[ti],
                                               hy_h,
                                               hy_h,
                                               1,
                                               0,
                                               false,
                                               false,
                                               false,
                                               hy_stride,
                                               uni_stride,
                                               h_stride,
                                               false,
                                               network_config);
                    gg.FindSolution(.003, handle, workSpace, w, dhx, false);
                    gg.RunGemm(handle,
                               workSpace,
                               w,
                               dhx,
                               hid_shift + bacc * hy_stride,
                               wei_shift,
                               hx_shift);

                    // Update time
                    profileRNNkernels(handle, 1);
                }

                if(dirMode)
                {
                    if(in_n[seqLen - 1 - ti] > 0)
                    {
                        hx_size[2] = in_n[seqLen - 1 - ti];
                        hx_size[3] = hy_h;
                        sp_size[2] = in_n[seqLen - 1 - ti];
                        sp_size[3] = hy_h;
                        miopenCreateTensorDescriptor(&hx_desc);
                        miopenCreateTensorDescriptor(&sp_desc);
                        miopenSetTensorDescriptor(
                            hx_desc, miopenFloat, 4, hx_size.data(), hx_stride.data());
                        miopenSetTensorDescriptor(
                            sp_desc, miopenFloat, 4, sp_size.data(), sp_stride.data());

                        if(ti == seqLen - 1)
                        {
                            OpTensor(handle,
                                     miopenTensorOpAdd,
                                     &alpha0,
                                     miopen::deref(hx_desc),
                                     dhy,
                                     &alpha1,
                                     miopen::deref(hx_desc),
                                     dhy,
                                     &beta_t,
                                     miopen::deref(sp_desc),
                                     workSpace,
                                     hx_shift + hy_h,
                                     hx_shift + hy_h,
                                     hid_shift + baccbi * hy_stride + hy_h);
                        }
                        else
                        {
                            OpTensor(handle,
                                     miopenTensorOpAdd,
                                     &alpha0,
                                     miopen::deref(hx_desc),
                                     dhx,
                                     &alpha1,
                                     miopen::deref(hx_desc),
                                     dhx,
                                     &beta_t,
                                     miopen::deref(sp_desc),
                                     workSpace,
                                     hx_shift + hy_h,
                                     hx_shift + hy_h,
                                     hid_shift + baccbi * hy_stride + hy_h);
                        }

                        // Update time
                        profileRNNkernels(handle, 1);

                        // activation
                        offset = hid_shift + baccbi * hy_stride + hy_h;
                        miopenCreateTensorDescriptor(&sp_desc);
                        miopenSetTensorDescriptor(
                            sp_desc, miopenFloat, 4, sp_size.data(), sp_stride.data());

                        activDesc.Backward(handle,
                                           &alpha,
                                           miopen::deref(sp_desc),
                                           reserveSpace,
                                           miopen::deref(sp_desc),
                                           workSpace,
                                           miopen::deref(sp_desc),
                                           reserveSpace,
                                           &beta,
                                           miopen::deref(sp_desc),
                                           workSpace,
                                           offset + nLayers * batch_n * hy_stride,
                                           offset,
                                           offset,
                                           offset);

                        // Update time
                        profileRNNkernels(handle, 1);

                        gg = CreateGemmGeometryRNN(in_n[seqLen - 1 - ti],
                                                   hy_h,
                                                   hy_h,
                                                   1,
                                                   0,
                                                   false,
							                       false,
                                                   false,
                                                   hy_stride,
                                                   uni_stride,
                                                   h_stride,
                                                   false,
                                                   network_config);
                        gg.FindSolution(.003, handle, workSpace, w, dhx, false);
                        gg.RunGemm(handle,
                                   workSpace,
                                   w,
                                   dhx,
                                   hid_shift + baccbi * hy_stride + hy_h,
                                   wei_shift + hy_h * uni_stride,
                                   hx_shift + hy_h);

                        // Update time
                        profileRNNkernels(handle, 1);
                    }
                }

                baccbi += in_n[seqLen - 1 - ti];
            }
        }

        // dinput
        if(inputMode == miopenRNNskip)
        {
            sp_size[2] = batch_n;
            sp_size[3] = hy_h;
            x_size[2]  = batch_n;
            x_size[3]  = hy_h;
            miopenCreateTensorDescriptor(&sp_desc);
            miopenCreateTensorDescriptor(&x_desc);
            miopenSetTensorDescriptor(sp_desc, miopenFloat, 4, sp_size.data(), sp_stride.data());
            miopenSetTensorDescriptor(x_desc, miopenFloat, 4, x_size.data(), x_stride.data());

            CopyTensor(handle, miopen::deref(sp_desc), workSpace, miopen::deref(x_desc), dx, 0, 0);

            // Update time
            profileRNNkernels(handle, 1);

            if(dirMode)
            {
                alpha0 = 1;
                alpha1 = 0;
                beta_t = 1;

                OpTensor(handle,
                         miopenTensorOpAdd,
                         &alpha0,
                         miopen::deref(sp_desc),
                         workSpace,
                         &alpha1,
                         miopen::deref(sp_desc),
                         workSpace,
                         &beta_t,
                         miopen::deref(x_desc),
                         dx,
                         hy_h,
                         hy_h,
                         0);

                // Update time
                profileRNNkernels(handle, 1);
            }
        }
        else
        {
            gg = CreateGemmGeometryRNN(batch_n,
                                       in_h,
                                       hy_h * bi,
                                       1,
                                       1,
                                       false,
				                       false,
                                       false,
                                       hy_stride,
                                       in_stride,
                                       in_stride,
                                       false,
                                       network_config);
            gg.FindSolution(.003, handle, workSpace, w, dx, false);
            gg.RunGemm(handle, workSpace, w, dx, 0, 0, 0);

            // Update time
            profileRNNkernels(handle, 1);
        }
#else
        MIOPEN_THROW("GEMM is not supported");
#endif
    }
    else if(rnnMode == miopenLSTM)
    {

#if MIOPEN_USE_MIOPENGEMM
        printf("run lstm gpu bwd data \n");
        GemmGeometry gg;

        int hid_shift, hx_shift, prelayer_shift, pretime_shift, weitime_shift, wei_shift;

        ActivationDescriptor tanhDesc, sigDesc;
        sigDesc  = {miopenActivationLOGISTIC, 1, 0, 1};
        tanhDesc = {miopenActivationTANH, 1, 1, 1};

        for(int li = nLayers - 1; li >= 0; li--)
        {
            wei_shift = (in_h + hy_h) * wei_stride + li * (bi * hy_h + hy_h) * wei_stride;
            hid_shift = li * batch_n * hy_stride;
            hx_shift  = li * hy_n * h_stride;

            if(li == nLayers - 1)
            {
                y_size[2]  = batch_n;
                y_size[3]  = out_h;
                sp_size[2] = batch_n;
                sp_size[3] = hy_h * bi;
                miopenCreateTensorDescriptor(&y_desc);
                miopenCreateTensorDescriptor(&sp_desc);
                miopenSetTensorDescriptor(y_desc, miopenFloat, 4, y_size.data(), y_stride.data());
                miopenSetTensorDescriptor(
                    sp_desc, miopenFloat, 4, sp_size.data(), sp_stride.data());

                alpha0 = 1;
                alpha1 = 0;
                beta_t = 1;

                OpTensor(handle,
                         miopenTensorOpAdd,
                         &alpha0,
                         miopen::deref(y_desc),
                         dy,
                         &alpha1,
                         miopen::deref(y_desc),
                         dy,
                         &beta_t,
                         miopen::deref(sp_desc),
                         workSpace,
                         0,
                         0,
                         hid_shift + bi * 5 * hy_h);

                // Update time
                profileRNNkernels(handle, 0);
            }
            else
            {
                prelayer_shift = (li + 1) * batch_n * hy_stride;

                gg = CreateGemmGeometryRNN(batch_n,
                                           hy_h * bi,
                                           hy_h * bi * 4,
                                           1,
                                           1,
                                           false,
                                           false,
                                           false,
                                           hy_stride,
                                           bi_stride,
                                           hy_stride,
                                           false,
                                           network_config);
                gg.FindSolution(.003, handle, workSpace, w, workSpace, false);
                gg.RunGemm(handle,
                           workSpace,
                           w,
                           workSpace,
                           prelayer_shift,
                           wei_shift,
                           hid_shift + bi * 5 * hy_h);

                // Update time
                profileRNNkernels(handle, 1);
            }

            // from hidden state
            bacc   = batch_n;
            baccbi = 0;
            for(int ti = seqLen - 1; ti >= 0; ti--)
            {
                bacc -= in_n[ti];

                // from post state
                if(ti == seqLen - 1)
                {
                    alpha0 = 1;
                    alpha1 = 0;
                    beta_t = 1;

                    if(in_n[ti] > 0)
                    {
                        hx_size[2] = in_n[ti];
                        hx_size[3] = hy_h;
                        sp_size[2] = in_n[ti];
                        sp_size[3] = hy_h;
                        miopenCreateTensorDescriptor(&hx_desc);
                        miopenCreateTensorDescriptor(&sp_desc);
                        miopenSetTensorDescriptor(
                            hx_desc, miopenFloat, 4, hx_size.data(), hx_stride.data());
                        miopenSetTensorDescriptor(
                            sp_desc, miopenFloat, 4, sp_size.data(), sp_stride.data());

                        OpTensor(handle,
                                 miopenTensorOpAdd,
                                 &alpha0,
                                 miopen::deref(hx_desc),
                                 dhy,
                                 &alpha1,
                                 miopen::deref(hx_desc),
                                 dhy,
                                 &beta_t,
                                 miopen::deref(sp_desc),
                                 workSpace,
                                 hx_shift,
                                 hx_shift,
                                 hid_shift + bacc * hy_stride + bi * 5 * hy_h);

                        // Update time
                        profileRNNkernels(handle, 1);
                    }

                    if(dirMode)
                    {
                        if(in_n[seqLen - 1 - ti] > 0)
                        {
                            hx_size[2] = in_n[seqLen - 1 - ti];
                            hx_size[3] = hy_h;
                            sp_size[2] = in_n[seqLen - 1 - ti];
                            sp_size[3] = hy_h;
                            miopenCreateTensorDescriptor(&hx_desc);
                            miopenCreateTensorDescriptor(&sp_desc);
                            miopenSetTensorDescriptor(
                                hx_desc, miopenFloat, 4, hx_size.data(), hx_stride.data());
                            miopenSetTensorDescriptor(
                                sp_desc, miopenFloat, 4, sp_size.data(), sp_stride.data());

                            OpTensor(handle,
                                     miopenTensorOpAdd,
                                     &alpha0,
                                     miopen::deref(hx_desc),
                                     dhy,
                                     &alpha1,
                                     miopen::deref(hx_desc),
                                     dhy,
                                     &beta_t,
                                     miopen::deref(sp_desc),
                                     workSpace,
                                     hx_shift + hy_h,
                                     hx_shift + hy_h,
                                     hid_shift + baccbi * hy_stride + bi * 5 * hy_h + hy_h);

                            // Update time
                            profileRNNkernels(handle, 1);
                        }
                    }
                }
                else
                {
                    pretime_shift = li * batch_n * hy_stride + (bacc + in_n[ti]) * hy_stride;
                    weitime_shift = in_h * wei_stride + li * (bi * hy_h + hy_h) * wei_stride;

                    if(in_n[ti + 1] > 0)
                    {
                        gg = CreateGemmGeometryRNN(in_n[ti + 1],
                                                   hy_h,
                                                   hy_h * 4,
                                                   1,
                                                   1,
                                                   false,
                                                   false,
                                                   false,
                                                   hy_stride,
                                                   uni_stride,
                                                   hy_stride,
                                                   false,
                                                   network_config);
                        gg.FindSolution(.003, handle, workSpace, w, workSpace, false);
                        gg.RunGemm(handle,
                                   workSpace,
                                   w,
                                   workSpace,
                                   pretime_shift,
                                   weitime_shift,
                                   hid_shift + bacc * hy_stride + bi * 5 * hy_h);

                        // Update time
                        profileRNNkernels(handle, 1);
                    }

                    if(dirMode)
                    {
                        pretime_shift = li * batch_n * hy_stride +
                                        (baccbi - in_n[seqLen - 2 - ti]) * hy_stride + hy_h * 4;
                        weitime_shift =
                            in_h * wei_stride + li * (bi * hy_h + hy_h) * wei_stride + hy_h * 4 * uni_stride;

                        if(in_n[seqLen - 1 - ti] > 0)
                        {
                            gg = CreateGemmGeometryRNN(in_n[seqLen - 1 - ti],
                                                       hy_h,
                                                       hy_h * 4,
                                                       1,
                                                       1,
                                                       false,
                                                       false,
                                                       false,
                                                       hy_stride,
                                                       uni_stride,
                                                       hy_stride,
                                                       false,
                                                       network_config);
                            gg.FindSolution(.003, handle, workSpace, w, workSpace, false);
                            gg.RunGemm(handle,
                                       workSpace,
                                       w,
                                       workSpace,
                                       pretime_shift,
                                       weitime_shift,
                                       hid_shift + baccbi * hy_stride + bi * 5 * hy_h + hy_h);

                            // Update time
                            profileRNNkernels(handle, 1);
                        }
                    }
                }

                // update hidden status
                if(in_n[ti] > 0)
                {
                    offset     = hid_shift + bacc * hy_stride;
                    sp_size[2] = in_n[ti];
                    sp_size[3] = hy_h;
                    miopenCreateTensorDescriptor(&sp_desc);
                    miopenSetTensorDescriptor(
                        sp_desc, miopenFloat, 4, sp_size.data(), sp_stride.data());

                    // update cell state
                    tanhDesc.Backward(handle,
                                      &alpha,
                                      miopen::deref(sp_desc),
                                      reserveSpace,
                                      miopen::deref(sp_desc),
                                      workSpace,
                                      miopen::deref(sp_desc),
                                      reserveSpace,
                                      &beta,
                                      miopen::deref(sp_desc),
                                      workSpace,
                                      offset + bi * 4 * hy_h + nLayers * batch_n * hy_stride,
                                      offset + bi * 5 * hy_h,
                                      offset + bi * 4 * hy_h,
                                      offset + bi * 4 * hy_h);
                    // Update time
                    profileRNNkernels(handle, 1);

                    alpha0 = 1;
                    alpha1 = 1;
                    beta_t = 0;

                    OpTensor(handle,
                             miopenTensorOpMul,
                             &alpha0,
                             miopen::deref(sp_desc),
                             workSpace,
                             &alpha1,
                             miopen::deref(sp_desc),
                             reserveSpace,
                             &beta_t,
                             miopen::deref(sp_desc),
                             workSpace,
                             offset + bi * 4 * hy_h,
                             offset + 2 * hy_h + nLayers * batch_n * hy_stride,
                             offset + bi * 4 * hy_h);

                    // Update time
                    profileRNNkernels(handle, 1);

                    if(ti == seqLen - 1)
                    {
                        alpha0 = 1;
                        alpha1 = 0;
                        beta_t = 1;

                        hx_size[2] = in_n[ti];
                        hx_size[3] = hy_h;
                        sp_size[2] = in_n[ti];
                        sp_size[3] = hy_h;
                        miopenCreateTensorDescriptor(&hx_desc);
                        miopenCreateTensorDescriptor(&sp_desc);
                        miopenSetTensorDescriptor(
                            hx_desc, miopenFloat, 4, hx_size.data(), hx_stride.data());
                        miopenSetTensorDescriptor(
                            sp_desc, miopenFloat, 4, sp_size.data(), sp_stride.data());

                        OpTensor(handle,
                                 miopenTensorOpAdd,
                                 &alpha0,
                                 miopen::deref(hx_desc),
                                 dcy,
                                 &alpha1,
                                 miopen::deref(hx_desc),
                                 dcy,
                                 &beta_t,
                                 miopen::deref(sp_desc),
                                 workSpace,
                                 hx_shift,
                                 hx_shift,
                                 offset + bi * 4 * hy_h);

                        // Update time
                        profileRNNkernels(handle, 1);
                    }
                    else
                    {
                        pretime_shift = li * batch_n * hy_stride + (bacc + in_n[ti]) * hy_stride;

                        sp_size[2] = in_n[ti + 1];
                        sp_size[3] = hy_h;
                        miopenCreateTensorDescriptor(&sp_desc);
                        miopenSetTensorDescriptor(
                            sp_desc, miopenFloat, 4, sp_size.data(), sp_stride.data());

                        alpha0 = 1;
                        alpha1 = 1;
                        beta_t = 1;

                        OpTensor(handle,
                                 miopenTensorOpMul,
                                 &alpha0,
                                 miopen::deref(sp_desc),
                                 workSpace,
                                 &alpha1,
                                 miopen::deref(sp_desc),
                                 reserveSpace,
                                 &beta_t,
                                 miopen::deref(sp_desc),
                                 workSpace,
                                 pretime_shift + bi * 4 * hy_h,
                                 pretime_shift + hy_h + nLayers * batch_n * hy_stride,
                                 offset + bi * 4 * hy_h);

                        // Update time
                        profileRNNkernels(handle, 1);
                    }

                    // update forget gate
                    sp_size[2] = in_n[ti];
                    sp_size[3] = hy_h;
                    miopenCreateTensorDescriptor(&sp_desc);
                    miopenSetTensorDescriptor(
                        sp_desc, miopenFloat, 4, sp_size.data(), sp_stride.data());

                    sigDesc.Backward(handle,
                                     &alpha,
                                     miopen::deref(sp_desc),
                                     reserveSpace,
                                     miopen::deref(sp_desc),
                                     workSpace,
                                     miopen::deref(sp_desc),
                                     reserveSpace,
                                     &beta,
                                     miopen::deref(sp_desc),
                                     workSpace,
                                     offset + hy_h + nLayers * batch_n * hy_stride,
                                     offset + bi * 4 * hy_h,
                                     offset + hy_h,
                                     offset + hy_h);

                    // Update time
                    profileRNNkernels(handle, 1);

                    if(ti == 0)
                    {
                        hx_size[2] = in_n[ti];
                        hx_size[3] = hy_h;
                        miopenCreateTensorDescriptor(&hx_desc);
                        miopenSetTensorDescriptor(
                            hx_desc, miopenFloat, 4, hx_size.data(), hx_stride.data());

                        alpha0 = 1;
                        alpha1 = 1;
                        beta_t = 0;

                        OpTensor(handle,
                                 miopenTensorOpMul,
                                 &alpha0,
                                 miopen::deref(sp_desc),
                                 workSpace,
                                 &alpha1,
                                 miopen::deref(hx_desc),
                                 cx,
                                 &beta_t,
                                 miopen::deref(sp_desc),
                                 workSpace,
                                 offset + hy_h,
                                 hx_shift,
                                 offset + hy_h);

                        // Update time
                        profileRNNkernels(handle, 1);
                    }
                    else
                    {
                        pretime_shift =
                            li * batch_n * hy_stride + (bacc - in_n[ti - 1]) * hy_stride;

                        alpha0 = 1;
                        alpha1 = 1;
                        beta_t = 0;

                        OpTensor(handle,
                                 miopenTensorOpMul,
                                 &alpha0,
                                 miopen::deref(sp_desc),
                                 workSpace,
                                 &alpha1,
                                 miopen::deref(sp_desc),
                                 reserveSpace,
                                 &beta_t,
                                 miopen::deref(sp_desc),
                                 workSpace,
                                 offset + hy_h,
                                 pretime_shift + bi * 4 * hy_h,
                                 offset + hy_h);

                        // Update time
                        profileRNNkernels(handle, 1);
                    }

                    // update input gate
                    sigDesc.Backward(handle,
                                     &alpha,
                                     miopen::deref(sp_desc),
                                     reserveSpace,
                                     miopen::deref(sp_desc),
                                     workSpace,
                                     miopen::deref(sp_desc),
                                     reserveSpace,
                                     &beta,
                                     miopen::deref(sp_desc),
                                     workSpace,
                                     offset + nLayers * batch_n * hy_stride,
                                     offset + bi * 4 * hy_h,
                                     offset,
                                     offset);
                    // Update time
                    profileRNNkernels(handle, 1);

                    alpha0 = 1;
                    alpha1 = 1;
                    beta_t = 0;

                    OpTensor(handle,
                             miopenTensorOpMul,
                             &alpha0,
                             miopen::deref(sp_desc),
                             workSpace,
                             &alpha1,
                             miopen::deref(sp_desc),
                             reserveSpace,
                             &beta_t,
                             miopen::deref(sp_desc),
                             workSpace,
                             offset,
                             offset + 3 * hy_h + nLayers * batch_n * hy_stride,
                             offset);
                    // Update time
                    profileRNNkernels(handle, 1);

                    // update output gate
                    sigDesc.Backward(handle,
                                     &alpha,
                                     miopen::deref(sp_desc),
                                     reserveSpace,
                                     miopen::deref(sp_desc),
                                     workSpace,
                                     miopen::deref(sp_desc),
                                     reserveSpace,
                                     &beta,
                                     miopen::deref(sp_desc),
                                     workSpace,
                                     offset + 2 * hy_h + nLayers * batch_n * hy_stride,
                                     offset + bi * 5 * hy_h,
                                     offset + 2 * hy_h,
                                     offset + 2 * hy_h);
                    // Update time
                    profileRNNkernels(handle, 1);

                    alpha0 = 1;
                    alpha1 = 1;
                    beta_t = 0;

                    OpTensor(handle,
                             miopenTensorOpMul,
                             &alpha0,
                             miopen::deref(sp_desc),
                             workSpace,
                             &alpha1,
                             miopen::deref(sp_desc),
                             reserveSpace,
                             &beta_t,
                             miopen::deref(sp_desc),
                             workSpace,
                             offset + 2 * hy_h,
                             offset + bi * 4 * hy_h + nLayers * batch_n * hy_stride,
                             offset + 2 * hy_h);
                    // Update time
                    profileRNNkernels(handle, 1);

                    // update c gate
                    tanhDesc.Backward(handle,
                                      &alpha,
                                      miopen::deref(sp_desc),
                                      reserveSpace,
                                      miopen::deref(sp_desc),
                                      workSpace,
                                      miopen::deref(sp_desc),
                                      reserveSpace,
                                      &beta,
                                      miopen::deref(sp_desc),
                                      workSpace,
                                      offset + 3 * hy_h + nLayers * batch_n * hy_stride,
                                      offset + bi * 4 * hy_h,
                                      offset + 3 * hy_h,
                                      offset + 3 * hy_h);
                    // Update time
                    profileRNNkernels(handle, 1);

                    alpha0 = 1;
                    alpha1 = 1;
                    beta_t = 0;

                    OpTensor(handle,
                             miopenTensorOpMul,
                             &alpha0,
                             miopen::deref(sp_desc),
                             workSpace,
                             &alpha1,
                             miopen::deref(sp_desc),
                             reserveSpace,
                             &beta_t,
                             miopen::deref(sp_desc),
                             workSpace,
                             offset + 3 * hy_h,
                             offset + nLayers * batch_n * hy_stride,
                             offset + 3 * hy_h);

                    // Update time
                    profileRNNkernels(handle, 1);
                }

                if(dirMode)
                {
                    if(in_n[seqLen - 1 - ti] > 0)
                    {
                        offset     = hid_shift + baccbi * hy_stride;
                        sp_size[2] = in_n[seqLen - 1 - ti];
                        sp_size[3] = hy_h;
                        miopenCreateTensorDescriptor(&sp_desc);
                        miopenSetTensorDescriptor(
                            sp_desc, miopenFloat, 4, sp_size.data(), sp_stride.data());

                        // update cell state
                        tanhDesc.Backward(handle,
                                          &alpha,
                                          miopen::deref(sp_desc),
                                          reserveSpace,
                                          miopen::deref(sp_desc),
                                          workSpace,
                                          miopen::deref(sp_desc),
                                          reserveSpace,
                                          &beta,
                                          miopen::deref(sp_desc),
                                          workSpace,
                                          offset + bi * 4 * hy_h + hy_h +
                                              nLayers * batch_n * hy_stride,
                                          offset + bi * 5 * hy_h + hy_h,
                                          offset + bi * 4 * hy_h + hy_h,
                                          offset + bi * 4 * hy_h + hy_h);
                        // Update time
                        profileRNNkernels(handle, 1);

                        alpha0 = 1;
                        alpha1 = 1;
                        beta_t = 0;

                        OpTensor(handle,
                                 miopenTensorOpMul,
                                 &alpha0,
                                 miopen::deref(sp_desc),
                                 workSpace,
                                 &alpha1,
                                 miopen::deref(sp_desc),
                                 reserveSpace,
                                 &beta_t,
                                 miopen::deref(sp_desc),
                                 workSpace,
                                 offset + bi * 4 * hy_h + hy_h,
                                 offset + 6 * hy_h + nLayers * batch_n * hy_stride,
                                 offset + bi * 4 * hy_h + hy_h);
                        // Update time
                        profileRNNkernels(handle, 1);

                        if(ti == seqLen - 1)
                        {
                            alpha0 = 1;
                            alpha1 = 0;
                            beta_t = 1;

                            hx_size[2] = in_n[seqLen - 1 - ti];
                            hx_size[3] = hy_h;
                            miopenCreateTensorDescriptor(&hx_desc);
                            miopenSetTensorDescriptor(
                                hx_desc, miopenFloat, 4, hx_size.data(), hx_stride.data());

                            OpTensor(handle,
                                     miopenTensorOpAdd,
                                     &alpha0,
                                     miopen::deref(hx_desc),
                                     dcy,
                                     &alpha1,
                                     miopen::deref(hx_desc),
                                     dcy,
                                     &beta_t,
                                     miopen::deref(sp_desc),
                                     workSpace,
                                     hx_shift + hy_h,
                                     hx_shift + hy_h,
                                     hid_shift + baccbi * hy_stride + bi * 4 * hy_h + hy_h);
                            // Update time
                            profileRNNkernels(handle, 1);
                        }
                        else
                        {
                            pretime_shift = li * batch_n * hy_stride +
                                            (baccbi - in_n[seqLen - 2 - ti]) * hy_stride;

                            alpha0 = 1;
                            alpha1 = 1;
                            beta_t = 1;

                            OpTensor(handle,
                                     miopenTensorOpMul,
                                     &alpha0,
                                     miopen::deref(sp_desc),
                                     workSpace,
                                     &alpha1,
                                     miopen::deref(sp_desc),
                                     reserveSpace,
                                     &beta_t,
                                     miopen::deref(sp_desc),
                                     workSpace,
                                     pretime_shift + bi * 4 * hy_h + hy_h,
                                     pretime_shift + 5 * hy_h + nLayers * batch_n * hy_stride,
                                     offset + bi * 4 * hy_h + hy_h);
                            // Update time
                            profileRNNkernels(handle, 1);
                        }

                        // update forget gate
                        if(ti == 0)
                        {
                            sigDesc.Backward(handle,
                                             &alpha,
                                             miopen::deref(sp_desc),
                                             reserveSpace,
                                             miopen::deref(sp_desc),
                                             workSpace,
                                             miopen::deref(sp_desc),
                                             reserveSpace,
                                             &beta,
                                             miopen::deref(sp_desc),
                                             workSpace,
                                             offset + 5 * hy_h + nLayers * batch_n * hy_stride,
                                             offset + bi * 4 * hy_h + hy_h,
                                             offset + 5 * hy_h,
                                             offset + 5 * hy_h);
                            // Update time
                            profileRNNkernels(handle, 1);

                            hx_size[2] = in_n[seqLen - 1 - ti];
                            hx_size[3] = hy_h;
                            miopenCreateTensorDescriptor(&hx_desc);
                            miopenSetTensorDescriptor(
                                hx_desc, miopenFloat, 4, hx_size.data(), hx_stride.data());

                            alpha0 = 1;
                            alpha1 = 1;
                            beta_t = 0;

                            OpTensor(handle,
                                     miopenTensorOpMul,
                                     &alpha0,
                                     miopen::deref(sp_desc),
                                     workSpace,
                                     &alpha1,
                                     miopen::deref(hx_desc),
                                     cx,
                                     &beta_t,
                                     miopen::deref(sp_desc),
                                     workSpace,
                                     offset + 5 * hy_h,
                                     hx_shift + hy_h,
                                     offset + 5 * hy_h);
                            // Update time
                            profileRNNkernels(handle, 1);
                        }
                        else
                        {
                            if(in_n[seqLen - ti] > 0)
                            {
                                pretime_shift = li * batch_n * hy_stride +
                                                (baccbi + in_n[seqLen - 1 - ti]) * hy_stride;

                                sp_size[2] = in_n[seqLen - ti];
                                sp_size[3] = hy_h;
                                miopenCreateTensorDescriptor(&sp_desc);
                                miopenSetTensorDescriptor(
                                    sp_desc, miopenFloat, 4, sp_size.data(), sp_stride.data());

                                alpha0 = 1;
                                alpha1 = 1;
                                beta_t = 0;

                                sigDesc.Backward(handle,
                                                 &alpha,
                                                 miopen::deref(sp_desc),
                                                 reserveSpace,
                                                 miopen::deref(sp_desc),
                                                 workSpace,
                                                 miopen::deref(sp_desc),
                                                 reserveSpace,
                                                 &beta,
                                                 miopen::deref(sp_desc),
                                                 workSpace,
                                                 offset + 5 * hy_h + nLayers * batch_n * hy_stride,
                                                 offset + bi * 4 * hy_h + hy_h,
                                                 offset + 5 * hy_h,
                                                 offset + 5 * hy_h);
                                // Update time
                                profileRNNkernels(handle, 1);

                                OpTensor(handle,
                                         miopenTensorOpMul,
                                         &alpha0,
                                         miopen::deref(sp_desc),
                                         workSpace,
                                         &alpha1,
                                         miopen::deref(sp_desc),
                                         reserveSpace,
                                         &beta_t,
                                         miopen::deref(sp_desc),
                                         workSpace,
                                         offset + 5 * hy_h,
                                         pretime_shift + bi * 4 * hy_h + hy_h,
                                         offset + 5 * hy_h);
                                // Update time
                                profileRNNkernels(handle, 1);
                            }
                        }

                        // update input gate
                        sp_size[2] = in_n[seqLen - 1 - ti];
                        sp_size[3] = hy_h;
                        miopenCreateTensorDescriptor(&sp_desc);
                        miopenSetTensorDescriptor(
                            sp_desc, miopenFloat, 4, sp_size.data(), sp_stride.data());

                        sigDesc.Backward(handle,
                                         &alpha,
                                         miopen::deref(sp_desc),
                                         reserveSpace,
                                         miopen::deref(sp_desc),
                                         workSpace,
                                         miopen::deref(sp_desc),
                                         reserveSpace,
                                         &beta,
                                         miopen::deref(sp_desc),
                                         workSpace,
                                         offset + 4 * hy_h + nLayers * batch_n * hy_stride,
                                         offset + bi * 4 * hy_h + hy_h,
                                         offset + 4 * hy_h,
                                         offset + 4 * hy_h);
                        // Update time
                        profileRNNkernels(handle, 1);

                        alpha0 = 1;
                        alpha1 = 1;
                        beta_t = 0;

                        OpTensor(handle,
                                 miopenTensorOpMul,
                                 &alpha0,
                                 miopen::deref(sp_desc),
                                 workSpace,
                                 &alpha1,
                                 miopen::deref(sp_desc),
                                 reserveSpace,
                                 &beta_t,
                                 miopen::deref(sp_desc),
                                 workSpace,
                                 offset + 4 * hy_h,
                                 offset + 7 * hy_h + nLayers * batch_n * hy_stride,
                                 offset + 4 * hy_h);
                        // Update time
                        profileRNNkernels(handle, 1);

                        // update output gate
                        sigDesc.Backward(handle,
                                         &alpha,
                                         miopen::deref(sp_desc),
                                         reserveSpace,
                                         miopen::deref(sp_desc),
                                         workSpace,
                                         miopen::deref(sp_desc),
                                         reserveSpace,
                                         &beta,
                                         miopen::deref(sp_desc),
                                         workSpace,
                                         offset + 6 * hy_h + nLayers * batch_n * hy_stride,
                                         offset + bi * 5 * hy_h + hy_h,
                                         offset + 6 * hy_h,
                                         offset + 6 * hy_h);
                        // Update time
                        profileRNNkernels(handle, 1);

                        alpha0 = 1;
                        alpha1 = 1;
                        beta_t = 0;

                        OpTensor(handle,
                                 miopenTensorOpMul,
                                 &alpha0,
                                 miopen::deref(sp_desc),
                                 workSpace,
                                 &alpha1,
                                 miopen::deref(sp_desc),
                                 reserveSpace,
                                 &beta_t,
                                 miopen::deref(sp_desc),
                                 workSpace,
                                 offset + 6 * hy_h,
                                 offset + bi * 4 * hy_h + hy_h + nLayers * batch_n * hy_stride,
                                 offset + 6 * hy_h);
                        // Update time
                        profileRNNkernels(handle, 1);

                        // update c gate
                        tanhDesc.Backward(handle,
                                          &alpha,
                                          miopen::deref(sp_desc),
                                          reserveSpace,
                                          miopen::deref(sp_desc),
                                          workSpace,
                                          miopen::deref(sp_desc),
                                          reserveSpace,
                                          &beta,
                                          miopen::deref(sp_desc),
                                          workSpace,
                                          offset + 7 * hy_h + nLayers * batch_n * hy_stride,
                                          offset + bi * 4 * hy_h + hy_h,
                                          offset + 7 * hy_h,
                                          offset + 7 * hy_h);
                        // Update time
                        profileRNNkernels(handle, 1);

                        alpha0 = 1;
                        alpha1 = 1;
                        beta_t = 0;

                        OpTensor(handle,
                                 miopenTensorOpMul,
                                 &alpha0,
                                 miopen::deref(sp_desc),
                                 workSpace,
                                 &alpha1,
                                 miopen::deref(sp_desc),
                                 reserveSpace,
                                 &beta_t,
                                 miopen::deref(sp_desc),
                                 workSpace,
                                 offset + 7 * hy_h,
                                 offset + 4 * hy_h + nLayers * batch_n * hy_stride,
                                 offset + 7 * hy_h);
                        // Update time
                        profileRNNkernels(handle, 1);
                    }
                }

                baccbi += in_n[seqLen - 1 - ti];
            }

            // dcx, dhx
            pretime_shift = li * batch_n * hy_stride;
            weitime_shift = in_h * wei_stride + li * (bi * hy_h + hy_h) * wei_stride;

            if(in_n[0] > 0)
            {
                gg = CreateGemmGeometryRNN(in_n[0],
                                           hy_h,
                                           hy_h * 4,
                                           1,
                                           1,
                                           false,
                                           false,
                                           false,
                                           hy_stride,
                                           uni_stride,
                                           h_stride,
                                           false,
                                           network_config);
                gg.FindSolution(.003, handle, workSpace, w, dhx, false);
                gg.RunGemm(handle, workSpace, w, dhx, pretime_shift, weitime_shift, hx_shift);

                // Update time
                profileRNNkernels(handle, 1);

                sp_size[2] = in_n[0];
                sp_size[3] = hy_h;
                hx_size[2] = in_n[0];
                hx_size[3] = hy_h;
                miopenCreateTensorDescriptor(&sp_desc);
                miopenCreateTensorDescriptor(&hx_desc);
                miopenSetTensorDescriptor(
                    sp_desc, miopenFloat, 4, sp_size.data(), sp_stride.data());
                miopenSetTensorDescriptor(
                    hx_desc, miopenFloat, 4, hx_size.data(), hx_stride.data());

                alpha0 = 1;
                alpha1 = 1;
                beta_t = 1;

                OpTensor(handle,
                         miopenTensorOpMul,
                         &alpha0,
                         miopen::deref(sp_desc),
                         workSpace,
                         &alpha1,
                         miopen::deref(sp_desc),
                         reserveSpace,
                         &beta_t,
                         miopen::deref(hx_desc),
                         dcx,
                         pretime_shift + bi * 4 * hy_h,
                         pretime_shift + hy_h + nLayers * batch_n * hy_stride,
                         hx_shift);
                // Update time
                profileRNNkernels(handle, 1);
            }

            if(dirMode)
            {
                pretime_shift = li * batch_n * hy_stride + (batch_n - in_n[seqLen - 1]) * hy_stride;

                if(in_n[seqLen - 1] > 0)
                {
                    gg = CreateGemmGeometryRNN(in_n[seqLen - 1],
                                               hy_h,
                                               hy_h * 4,
                                               1,
                                               1,
                                               false,
                                               false,
                                               false,
                                               hy_stride,
                                               uni_stride,
                                               h_stride,
                                               false,
                                               network_config);
                    gg.FindSolution(.003, handle, workSpace, w, dhx, false);
                    gg.RunGemm(handle,
                               workSpace,
                               w,
                               dhx,
                               pretime_shift + 4 * hy_h,
                               weitime_shift + 4 * hy_h * uni_stride,
                               hx_shift + hy_h);

                    // Update time
                    profileRNNkernels(handle, 1);

                    sp_size[2] = in_n[seqLen - 1];
                    sp_size[3] = hy_h;
                    hx_size[2] = in_n[seqLen - 1];
                    hx_size[3] = hy_h;
                    miopenCreateTensorDescriptor(&sp_desc);
                    miopenCreateTensorDescriptor(&hx_desc);
                    miopenSetTensorDescriptor(
                        sp_desc, miopenFloat, 4, sp_size.data(), sp_stride.data());
                    miopenSetTensorDescriptor(
                        hx_desc, miopenFloat, 4, hx_size.data(), hx_stride.data());

                    alpha0 = 1;
                    alpha1 = 1;
                    beta_t = 1;

                    OpTensor(handle,
                             miopenTensorOpMul,
                             &alpha0,
                             miopen::deref(sp_desc),
                             workSpace,
                             &alpha1,
                             miopen::deref(sp_desc),
                             reserveSpace,
                             &beta_t,
                             miopen::deref(hx_desc),
                             dcx,
                             pretime_shift + bi * 4 * hy_h + hy_h,
                             pretime_shift + 5 * hy_h + nLayers * batch_n * hy_stride,
                             hx_shift + hy_h);
                    // Update time
                    profileRNNkernels(handle, 1);
                }
            }
        }

        // dinput
        if(inputMode == miopenRNNskip)
        {
            sp_size[2] = batch_n;
            sp_size[3] = hy_h;
            x_size[2]  = batch_n;
            x_size[3]  = hy_h;
            miopenCreateTensorDescriptor(&sp_desc);
            miopenCreateTensorDescriptor(&x_desc);
            miopenSetTensorDescriptor(sp_desc, miopenFloat, 4, sp_size.data(), sp_stride.data());
            miopenSetTensorDescriptor(x_desc, miopenFloat, 4, x_size.data(), x_stride.data());

            alpha0 = 1;
            alpha1 = 0;
            beta_t = 1;

            for(int gi = 0; gi < 4; gi++)
            {
                OpTensor(handle,
                         miopenTensorOpAdd,
                         &alpha0,
                         miopen::deref(sp_desc),
                         workSpace,
                         &alpha1,
                         miopen::deref(sp_desc),
                         workSpace,
                         &beta_t,
                         miopen::deref(x_desc),
                         dx,
                         gi * hy_h,
                         gi * hy_h,
                         0);
                // Update time
                if(!dirMode && gi == 3)
                    profileRNNkernels(handle, 2);
                else
                    profileRNNkernels(handle, 1);

                if(dirMode)
                {
                    OpTensor(handle,
                             miopenTensorOpAdd,
                             &alpha0,
                             miopen::deref(sp_desc),
                             workSpace,
                             &alpha1,
                             miopen::deref(sp_desc),
                             workSpace,
                             &beta_t,
                             miopen::deref(x_desc),
                             dx,
                             (gi + 4) * hy_h,
                             (gi + 4) * hy_h,
                             0);
                    // Update time
                    profileRNNkernels(handle, (gi == 3) ? 2 : 1);
                }
            }
        }
        else
        {
            gg = CreateGemmGeometryRNN(batch_n,
                                       in_h,
                                       hy_h * bi * 4,
                                       1,
                                       1,
                                       false,
                                       false,
                                       false,
                                       hy_stride,
                                       in_stride,
                                       in_stride,
                                       false,
                                       network_config);
            gg.FindSolution(.003, handle, workSpace, w, dx, false);
            gg.RunGemm(handle, workSpace, w, dx, 0, 0, 0);

            // Update time
            profileRNNkernels(handle, 2);
        }
#else
        MIOPEN_THROW("GEMM is not supported");
#endif
    }
    else if(rnnMode == miopenGRU)
    {

#if MIOPEN_USE_MIOPENGEMM
        printf("run gru gpu bwd data \n");

        GemmGeometry gg;

        int hid_shift, hx_shift, weitime_shift, wei_shift, prelayer_shift, pretime_shift;

        ActivationDescriptor tanhDesc, sigDesc;
        sigDesc  = {miopenActivationLOGISTIC, 1, 0, 1};
        tanhDesc = {miopenActivationTANH, 1, 1, 1};

        for(int li = nLayers - 1; li >= 0; li--)
        {
            wei_shift     = (in_h + hy_h) * wei_stride + li * (bi * hy_h + hy_h) * wei_stride;
            hid_shift     = li * batch_n * hy_stride;
            hx_shift      = li * hy_n * h_stride;
            weitime_shift = in_h * wei_stride + li * (bi * hy_h + hy_h) * wei_stride;

            if(li == nLayers - 1)
            {
                y_size[2]  = batch_n;
                y_size[3]  = out_h;
                sp_size[2] = batch_n;
                sp_size[3] = hy_h * bi;
                miopenCreateTensorDescriptor(&y_desc);
                miopenCreateTensorDescriptor(&sp_desc);
                miopenSetTensorDescriptor(y_desc, miopenFloat, 4, y_size.data(), y_stride.data());
                miopenSetTensorDescriptor(
                    sp_desc, miopenFloat, 4, sp_size.data(), sp_stride.data());

                alpha0 = 1;
                alpha1 = 0;
                beta_t = 1;

                OpTensor(handle,
                         miopenTensorOpAdd,
                         &alpha0,
                         miopen::deref(y_desc),
                         dy,
                         &alpha1,
                         miopen::deref(y_desc),
                         dy,
                         &beta_t,
                         miopen::deref(sp_desc),
                         workSpace,
                         0,
                         0,
                         hid_shift + bi * 3 * hy_h);

                // Update time
                profileRNNkernels(handle, 0);
            }
            else
            {
                prelayer_shift = (li + 1) * batch_n * hy_stride;

                gg = CreateGemmGeometryRNN(batch_n,
                                           hy_h * bi,
                                           hy_h * bi * 3,
                                           1,
                                           1,
                                           false,
                                           false,
                                           false,
                                           hy_stride,
                                           bi_stride,
                                           hy_stride,
                                           false,
                                           network_config);
                gg.FindSolution(.003, handle, workSpace, w, workSpace, false);
                gg.RunGemm(handle,
                           workSpace,
                           w,
                           workSpace,
                           prelayer_shift,
                           wei_shift,
                           hid_shift + bi * 3 * hy_h);

                // Update time
                profileRNNkernels(handle, 1);
            }

            // from hidden state
            bacc   = batch_n;
            baccbi = 0;
            for(int ti = seqLen - 1; ti >= 0; ti--)
            {
                bacc -= in_n[ti];

                if(ti == seqLen - 1)
                {
                    if(in_n[ti] > 0)
                    {
                        hx_size[2] = in_n[ti];
                        hx_size[3] = hy_h;
                        sp_size[2] = in_n[ti];
                        sp_size[3] = hy_h;

                        miopenCreateTensorDescriptor(&hx_desc);
                        miopenCreateTensorDescriptor(&sp_desc);
                        miopenSetTensorDescriptor(
                            hx_desc, miopenFloat, 4, hx_size.data(), hx_stride.data());
                        miopenSetTensorDescriptor(
                            sp_desc, miopenFloat, 4, sp_size.data(), sp_stride.data());

                        alpha0 = 1;
                        alpha1 = 0;
                        beta_t = 1;

                        OpTensor(handle,
                                 miopenTensorOpAdd,
                                 &alpha0,
                                 miopen::deref(hx_desc),
                                 dhy,
                                 &alpha1,
                                 miopen::deref(hx_desc),
                                 dhy,
                                 &beta_t,
                                 miopen::deref(sp_desc),
                                 workSpace,
                                 hx_shift,
                                 hx_shift,
                                 hid_shift + bacc * hy_stride + bi * 3 * hy_h);

                        // Update time
                        profileRNNkernels(handle, 1);
                    }

                    if(dirMode)
                    {
                        if(in_n[seqLen - 1 - ti] > 0)
                        {
                            hx_size[2] = in_n[seqLen - 1 - ti];
                            hx_size[3] = hy_h;
                            sp_size[2] = in_n[seqLen - 1 - ti];
                            sp_size[3] = hy_h;
                            miopenCreateTensorDescriptor(&hx_desc);
                            miopenCreateTensorDescriptor(&sp_desc);
                            miopenSetTensorDescriptor(
                                hx_desc, miopenFloat, 4, hx_size.data(), hx_stride.data());
                            miopenSetTensorDescriptor(
                                sp_desc, miopenFloat, 4, sp_size.data(), sp_stride.data());

                            alpha0 = 1;
                            alpha1 = 0;
                            beta_t = 1;

                            OpTensor(handle,
                                     miopenTensorOpAdd,
                                     &alpha0,
                                     miopen::deref(hx_desc),
                                     dhy,
                                     &alpha1,
                                     miopen::deref(hx_desc),
                                     dhy,
                                     &beta_t,
                                     miopen::deref(sp_desc),
                                     workSpace,
                                     hx_shift + hy_h,
                                     hx_shift + hy_h,
                                     hid_shift + baccbi * hy_stride + bi * 3 * hy_h + hy_h);

                            // Update time
                            profileRNNkernels(handle, 1);
                        }
                    }
                }
                else
                {
                    pretime_shift = li * batch_n * hy_stride + (bacc + in_n[ti]) * hy_stride;

                    if(in_n[ti + 1] > 0)
                    {
                        gg = CreateGemmGeometryRNN(in_n[ti + 1],
                                                   hy_h,
                                                   hy_h * 2,
                                                   1,
                                                   1,
                                                   false,
                                                   false,
                                                   false,
                                                   hy_stride,
                                                   uni_stride,
                                                   hy_stride,
                                                   false,
                                                   network_config);
                        gg.FindSolution(.003, handle, workSpace, w, workSpace, false);
                        gg.RunGemm(handle,
                                   workSpace,
                                   w,
                                   workSpace,
                                   pretime_shift,
                                   weitime_shift,
                                   hid_shift + bacc * hy_stride + bi * 3 * hy_h);

                        // Update time
                        profileRNNkernels(handle, 1);

                        sp_size[2] = in_n[ti + 1];
                        sp_size[3] = hy_h;
                        miopenCreateTensorDescriptor(&sp_desc);
                        miopenSetTensorDescriptor(
                            sp_desc, miopenFloat, 4, sp_size.data(), sp_stride.data());

                        alpha0 = 1;
                        alpha1 = 1;
                        beta_t = 1;

                        OpTensor(handle,
                                 miopenTensorOpMul,
                                 &alpha0,
                                 miopen::deref(sp_desc),
                                 workSpace,
                                 &alpha1,
                                 miopen::deref(sp_desc),
                                 reserveSpace,
                                 &beta_t,
                                 miopen::deref(sp_desc),
                                 workSpace,
                                 pretime_shift + bi * 3 * hy_h,
                                 pretime_shift + nLayers * batch_n * hy_stride,
                                 hid_shift + bacc * hy_stride + bi * 3 * hy_h);
                        // Update time
                        profileRNNkernels(handle, 1);

                        alpha0 = 1;
                        alpha1 = 1;
                        beta_t = 0;

                        OpTensor(handle,
                                 miopenTensorOpMul,
                                 &alpha0,
                                 miopen::deref(sp_desc),
                                 workSpace,
                                 &alpha1,
                                 miopen::deref(sp_desc),
                                 reserveSpace,
                                 &beta_t,
                                 miopen::deref(sp_desc),
                                 workSpace,
                                 pretime_shift + 2 * hy_h,
                                 pretime_shift + hy_h + nLayers * batch_n * hy_stride,
                                 hid_shift + bacc * hy_stride + 2 * hy_h);
                        // Update time
                        profileRNNkernels(handle, 1);

                        gg = CreateGemmGeometryRNN(in_n[ti + 1],
                                                   hy_h,
                                                   hy_h,
                                                   1,
                                                   1,
                                                   false,
                                                   false,
                                                   false,
                                                   hy_stride,
                                                   uni_stride,
                                                   hy_stride,
                                                   false,
                                                   network_config);
                        gg.FindSolution(.003, handle, workSpace, w, workSpace, false);
                        gg.RunGemm(handle,
                                   workSpace,
                                   w,
                                   workSpace,
                                   hid_shift + bacc * hy_stride + 2 * hy_h,
                                   weitime_shift + 2 * hy_h * uni_stride,
                                   hid_shift + bacc * hy_stride + bi * 3 * hy_h);

                        // Update time
                        profileRNNkernels(handle, 1);
                    }

                    if(dirMode)
                    {
                        pretime_shift = li * batch_n * hy_stride +
                                        (baccbi - in_n[seqLen - 2 - ti]) * hy_stride + hy_h * 3;

                        if(in_n[seqLen - 1 - ti] > 0)
                        {
                            gg = CreateGemmGeometryRNN(in_n[seqLen - 1 - ti],
                                                       hy_h,
                                                       hy_h * 2,
                                                       1,
                                                       1,
                                                       false,
                                                       false,
                                                       false,
                                                       hy_stride,
                                                       uni_stride,
                                                       hy_stride,
                                                       false,
                                                       network_config);
                            gg.FindSolution(.003, handle, workSpace, w, workSpace, false);
                            gg.RunGemm(handle,
                                       workSpace,
                                       w,
                                       workSpace,
                                       pretime_shift,
                                       weitime_shift + hy_h * 3 * uni_stride,
                                       hid_shift + baccbi * hy_stride + bi * 3 * hy_h + hy_h);

                            // Update time
                            profileRNNkernels(handle, 1);
                        }

                        sp_size[2] = in_n[seqLen - 1 - ti];
                        sp_size[3] = hy_h;
                        miopenCreateTensorDescriptor(&sp_desc);
                        miopenSetTensorDescriptor(
                            sp_desc, miopenFloat, 4, sp_size.data(), sp_stride.data());

                        alpha0 = 1;
                        alpha1 = 1;
                        beta_t = 1;

                        OpTensor(handle,
                                 miopenTensorOpMul,
                                 &alpha0,
                                 miopen::deref(sp_desc),
                                 workSpace,
                                 &alpha1,
                                 miopen::deref(sp_desc),
                                 reserveSpace,
                                 &beta_t,
                                 miopen::deref(sp_desc),
                                 workSpace,
                                 pretime_shift + 3 * hy_h + hy_h,
                                 pretime_shift + nLayers * batch_n * hy_stride,
                                 hid_shift + baccbi * hy_stride + bi * 3 * hy_h + hy_h);
                        // Update time
                        profileRNNkernels(handle, 1);

                        alpha0 = 1;
                        alpha1 = 1;
                        beta_t = 0;

                        OpTensor(handle,
                                 miopenTensorOpMul,
                                 &alpha0,
                                 miopen::deref(sp_desc),
                                 workSpace,
                                 &alpha1,
                                 miopen::deref(sp_desc),
                                 reserveSpace,
                                 &beta_t,
                                 miopen::deref(sp_desc),
                                 workSpace,
                                 pretime_shift + 2 * hy_h,
                                 pretime_shift + hy_h + nLayers * batch_n * hy_stride,
                                 hid_shift + baccbi * hy_stride + 5 * hy_h);

                        // Update time
                        profileRNNkernels(handle, 1);

<<<<<<< HEAD
                        gg = CreateGemmGeometryRNN(in_n[seqLen - 1 - ti],
                                                   hy_h,
                                                   hy_h,
                                                   1,
                                                   1,
                                                   false,
                                                   true,
                                                   false,
                                                   hy_stride,
                                                   wei_stride,
                                                   hy_stride,
                                                   false,
                                                   network_config);
                        gg.FindSolution(.003, handle, workSpace, w, workSpace, false);
                        gg.RunGemm(handle,
                                   workSpace,
                                   w,
                                   workSpace,
                                   hid_shift + baccbi * hy_stride + 5 * hy_h,
                                   weitime_shift + 5 * hy_h,
                                   hid_shift + baccbi * hy_stride + bi * 3 * hy_h + hy_h);
=======
                            gg = CreateGemmGeometryRNN(in_n[seqLen - 1 - ti],
                                                       hy_h,
                                                       hy_h,
                                                       1,
                                                       1,
                                                       false,
                                                       false,
                                                       false,
                                                       hy_stride,
                                                       uni_stride,
                                                       hy_stride,
                                                       false,
                                                       network_config);
                            gg.FindSolution(.003, handle, workSpace, w, workSpace, false);
                            gg.RunGemm(handle,
                                       workSpace,
                                       w,
                                       workSpace,
                                       hid_shift + baccbi * hy_stride + 5 * hy_h,
                                       weitime_shift + 5 * hy_h * uni_stride,
                                       hid_shift + baccbi * hy_stride + bi * 3 * hy_h + hy_h);
>>>>>>> 836ecf9d

                        // Update time
                        profileRNNkernels(handle, 1);
                    }
                }

                // update z, r, c gate
                if(in_n[ti] > 0)
                {
                    offset     = hid_shift + bacc * hy_stride;
                    sp_size[2] = in_n[ti];
                    sp_size[3] = hy_h;
                    miopenCreateTensorDescriptor(&sp_desc);
                    miopenSetTensorDescriptor(
                        sp_desc, miopenFloat, 4, sp_size.data(), sp_stride.data());

                    // c gate
                    alpha0 = 1;
                    alpha1 = -1;
                    beta_t = 0;

                    OpTensor(handle,
                             miopenTensorOpMul,
                             &alpha0,
                             miopen::deref(sp_desc),
                             workSpace,
                             &alpha1,
                             miopen::deref(sp_desc),
                             reserveSpace,
                             &beta_t,
                             miopen::deref(sp_desc),
                             workSpace,
                             hid_shift + bacc * hy_stride + bi * 3 * hy_h,
                             hid_shift + bacc * hy_stride + nLayers * batch_n * hy_stride,
                             hid_shift + bacc * hy_stride + 2 * hy_h);
                    // Update time
                    profileRNNkernels(handle, 1);

                    alpha0 = 1;
                    alpha1 = 0;
                    beta_t = 1;

                    OpTensor(handle,
                             miopenTensorOpAdd,
                             &alpha0,
                             miopen::deref(sp_desc),
                             workSpace,
                             &alpha1,
                             miopen::deref(sp_desc),
                             workSpace,
                             &beta_t,
                             miopen::deref(sp_desc),
                             workSpace,
                             hid_shift + bacc * hy_stride + bi * 3 * hy_h,
                             hid_shift + bacc * hy_stride + bi * 3 * hy_h,
                             hid_shift + bacc * hy_stride + 2 * hy_h);
                    // Update time
                    profileRNNkernels(handle, 1);

                    tanhDesc.Backward(handle,
                                      &alpha,
                                      miopen::deref(sp_desc),
                                      reserveSpace,
                                      miopen::deref(sp_desc),
                                      workSpace,
                                      miopen::deref(sp_desc),
                                      reserveSpace,
                                      &beta,
                                      miopen::deref(sp_desc),
                                      workSpace,
                                      offset + 2 * hy_h + nLayers * batch_n * hy_stride,
                                      offset + 2 * hy_h,
                                      offset + 2 * hy_h,
                                      offset + 2 * hy_h);
                    // Update time
                    profileRNNkernels(handle, 1);

                    // r gate
                    if(ti == 0)
                    {
                        gg = CreateGemmGeometryRNN(in_n[ti],
                                                   hy_h,
                                                   hy_h,
                                                   1,
                                                   1,
                                                   false,
                                                   true,
                                                   false,
                                                   h_stride,
                                                   uni_stride,
                                                   hy_stride,
                                                   false,
                                                   network_config);
                        gg.FindSolution(.003, handle, hx, w, workSpace, false);
                        gg.RunGemm(handle,
                                   hx,
                                   w,
                                   workSpace,
                                   hx_shift,
                                   weitime_shift + 2 * hy_h * uni_stride,
                                   hid_shift + bacc * hy_stride + hy_h);

                        // Update time
                        profileRNNkernels(handle, 1);
                    }
                    else
                    {
                        gg = CreateGemmGeometryRNN(in_n[ti],
                                                   hy_h,
                                                   hy_h,
                                                   1,
                                                   1,
                                                   false,
                                                   true,
                                                   false,
                                                   hy_stride,
                                                   uni_stride,
                                                   hy_stride,
                                                   false,
                                                   network_config);
                        gg.FindSolution(.003, handle, reserveSpace, w, workSpace, false);
                        gg.RunGemm(handle,
                                   reserveSpace,
                                   w,
                                   workSpace,
                                   hid_shift + (bacc - in_n[ti - 1]) * hy_stride + bi * 3 * hy_h,
                                   weitime_shift + 2 * hy_h * uni_stride,
                                   hid_shift + bacc * hy_stride + hy_h);

                        // Update time
                        profileRNNkernels(handle, 1);
                    }

                    alpha0 = 1;
                    alpha1 = 1;
                    beta_t = 0;

                    OpTensor(handle,
                             miopenTensorOpMul,
                             &alpha0,
                             miopen::deref(sp_desc),
                             workSpace,
                             &alpha1,
                             miopen::deref(sp_desc),
                             workSpace,
                             &beta_t,
                             miopen::deref(sp_desc),
                             workSpace,
                             hid_shift + bacc * hy_stride + 2 * hy_h,
                             hid_shift + bacc * hy_stride + hy_h,
                             hid_shift + bacc * hy_stride + hy_h);
                    // Update time
                    profileRNNkernels(handle, 1);

                    sigDesc.Backward(handle,
                                     &alpha,
                                     miopen::deref(sp_desc),
                                     reserveSpace,
                                     miopen::deref(sp_desc),
                                     workSpace,
                                     miopen::deref(sp_desc),
                                     reserveSpace,
                                     &beta,
                                     miopen::deref(sp_desc),
                                     workSpace,
                                     offset + hy_h + nLayers * batch_n * hy_stride,
                                     offset + hy_h,
                                     offset + hy_h,
                                     offset + hy_h);
                    // Update time
                    profileRNNkernels(handle, 1);

                    // z gate
                    alpha0 = 1;
                    alpha1 = -1;
                    beta_t = 0;

                    if(ti == 0)
                    {
                        hx_size[2] = in_n[ti];
                        hx_size[3] = hy_h;
                        miopenCreateTensorDescriptor(&hx_desc);
                        miopenSetTensorDescriptor(
                            hx_desc, miopenFloat, 4, hx_size.data(), hx_stride.data());

                        OpTensor(handle,
                                 miopenTensorOpAdd,
                                 &alpha0,
                                 miopen::deref(hx_desc),
                                 hx,
                                 &alpha1,
                                 miopen::deref(sp_desc),
                                 reserveSpace,
                                 &beta_t,
                                 miopen::deref(sp_desc),
                                 workSpace,
                                 hx_shift,
                                 hid_shift + bacc * hy_stride + 2 * hy_h +
                                     nLayers * batch_n * hy_stride,
                                 hid_shift + bacc * hy_stride);
                    }
                    else
                    {
                        OpTensor(handle,
                                 miopenTensorOpAdd,
                                 &alpha0,
                                 miopen::deref(sp_desc),
                                 reserveSpace,
                                 &alpha1,
                                 miopen::deref(sp_desc),
                                 reserveSpace,
                                 &beta_t,
                                 miopen::deref(sp_desc),
                                 workSpace,
                                 hid_shift + (bacc - in_n[ti - 1]) * hy_stride + bi * 3 * hy_h,
                                 hid_shift + bacc * hy_stride + 2 * hy_h +
                                     nLayers * batch_n * hy_stride,
                                 hid_shift + bacc * hy_stride);
                    }
                    // Update time
                    profileRNNkernels(handle, 1);

                    alpha0 = 1;
                    alpha1 = 1;
                    beta_t = 0;

                    OpTensor(handle,
                             miopenTensorOpMul,
                             &alpha0,
                             miopen::deref(sp_desc),
                             workSpace,
                             &alpha1,
                             miopen::deref(sp_desc),
                             workSpace,
                             &beta_t,
                             miopen::deref(sp_desc),
                             workSpace,
                             hid_shift + bacc * hy_stride + bi * 3 * hy_h,
                             hid_shift + bacc * hy_stride,
                             hid_shift + bacc * hy_stride);
                    // Update time
                    profileRNNkernels(handle, 1);

                    sigDesc.Backward(handle,
                                     &alpha,
                                     miopen::deref(sp_desc),
                                     reserveSpace,
                                     miopen::deref(sp_desc),
                                     workSpace,
                                     miopen::deref(sp_desc),
                                     reserveSpace,
                                     &beta,
                                     miopen::deref(sp_desc),
                                     workSpace,
                                     offset + nLayers * batch_n * hy_stride,
                                     offset,
                                     offset,
                                     offset);
                    // Update time
                    profileRNNkernels(handle, 1);
                }

                if(dirMode)
                {
                    if(in_n[seqLen - 1 - ti] > 0)
                    {
                        offset     = hid_shift + baccbi * hy_stride;
                        sp_size[2] = in_n[seqLen - 1 - ti];
                        sp_size[3] = hy_h;
                        miopenCreateTensorDescriptor(&sp_desc);
                        miopenSetTensorDescriptor(
                            sp_desc, miopenFloat, 4, sp_size.data(), sp_stride.data());

                        // c gate
                        alpha0 = 1;
                        alpha1 = -1;
                        beta_t = 0;

                        OpTensor(handle,
                                 miopenTensorOpMul,
                                 &alpha0,
                                 miopen::deref(sp_desc),
                                 workSpace,
                                 &alpha1,
                                 miopen::deref(sp_desc),
                                 reserveSpace,
                                 &beta_t,
                                 miopen::deref(sp_desc),
                                 workSpace,
                                 hid_shift + baccbi * hy_stride + bi * 3 * hy_h + hy_h,
                                 hid_shift + baccbi * hy_stride + 3 * hy_h +
                                     nLayers * batch_n * hy_stride,
                                 hid_shift + baccbi * hy_stride + 5 * hy_h);
                        // Update time
                        profileRNNkernels(handle, 1);

                        alpha0 = 1;
                        alpha1 = 0;
                        beta_t = 1;

                        OpTensor(handle,
                                 miopenTensorOpAdd,
                                 &alpha0,
                                 miopen::deref(sp_desc),
                                 workSpace,
                                 &alpha1,
                                 miopen::deref(sp_desc),
                                 workSpace,
                                 &beta_t,
                                 miopen::deref(sp_desc),
                                 workSpace,
                                 hid_shift + baccbi * hy_stride + bi * 3 * hy_h + hy_h,
                                 hid_shift + baccbi * hy_stride + bi * 3 * hy_h + hy_h,
                                 hid_shift + baccbi * hy_stride + 5 * hy_h);
                        // Update time
                        profileRNNkernels(handle, 1);

                        tanhDesc.Backward(handle,
                                          &alpha,
                                          miopen::deref(sp_desc),
                                          reserveSpace,
                                          miopen::deref(sp_desc),
                                          workSpace,
                                          miopen::deref(sp_desc),
                                          reserveSpace,
                                          &beta,
                                          miopen::deref(sp_desc),
                                          workSpace,
                                          offset + 5 * hy_h + nLayers * batch_n * hy_stride,
                                          offset + 5 * hy_h,
                                          offset + 5 * hy_h,
                                          offset + 5 * hy_h);
                        // Update time
                        profileRNNkernels(handle, 1);

                        // r gate
                        if(ti == 0)
                        {
                            gg = CreateGemmGeometryRNN(in_n[seqLen - 1 - ti],
                                                       hy_h,
                                                       hy_h,
                                                       1,
                                                       1,
                                                       false,
                                                       true,
                                                       false,
                                                       h_stride,
                                                       uni_stride,
                                                       hy_stride,
                                                       false,
                                                       network_config);
                            gg.FindSolution(.003, handle, hx, w, workSpace, false);
                            gg.RunGemm(handle,
                                       hx,
                                       w,
                                       workSpace,
                                       hx_shift + hy_h,
                                       weitime_shift + 5 * hy_h * uni_stride,
                                       hid_shift + baccbi * hy_stride + 4 * hy_h);

                            // Update time
                            profileRNNkernels(handle, 1);
                        }
                        else
                        {
                            if(in_n[seqLen - ti] > 0)
                            {
                                gg = CreateGemmGeometryRNN(in_n[seqLen - ti],
                                                           hy_h,
                                                           hy_h,
                                                           1,
                                                           1,
                                                           false,
                                                           true,
                                                           false,
                                                           hy_stride,
                                                           uni_stride,
                                                           hy_stride,
                                                           false,
                                                           network_config);
                                gg.FindSolution(.003, handle, reserveSpace, w, workSpace, false);
                                gg.RunGemm(handle,
                                           reserveSpace,
                                           w,
                                           workSpace,
                                           hid_shift +
                                               (baccbi + in_n[seqLen - 1 - ti]) * hy_stride +
                                               bi * 3 * hy_h + hy_h,
                                           weitime_shift + 5 * hy_h * uni_stride,
                                           hid_shift + baccbi * hy_stride + 4 * hy_h);

                                // Update time
                                profileRNNkernels(handle, 1);
                            }
                        }

                        alpha0 = 1;
                        alpha1 = 1;
                        beta_t = 0;

                        OpTensor(handle,
                                 miopenTensorOpMul,
                                 &alpha0,
                                 miopen::deref(sp_desc),
                                 workSpace,
                                 &alpha1,
                                 miopen::deref(sp_desc),
                                 workSpace,
                                 &beta_t,
                                 miopen::deref(sp_desc),
                                 workSpace,
                                 hid_shift + baccbi * hy_stride + 5 * hy_h,
                                 hid_shift + baccbi * hy_stride + 4 * hy_h,
                                 hid_shift + baccbi * hy_stride + 4 * hy_h);
                        // Update time
                        profileRNNkernels(handle, 1);

                        sigDesc.Backward(handle,
                                         &alpha,
                                         miopen::deref(sp_desc),
                                         reserveSpace,
                                         miopen::deref(sp_desc),
                                         workSpace,
                                         miopen::deref(sp_desc),
                                         reserveSpace,
                                         &beta,
                                         miopen::deref(sp_desc),
                                         workSpace,
                                         offset + 4 * hy_h + nLayers * batch_n * hy_stride,
                                         offset + 4 * hy_h,
                                         offset + 4 * hy_h,
                                         offset + 4 * hy_h);
                        // Update time
                        profileRNNkernels(handle, 1);

                        // z gate
                        if(ti == 0)
                        {
                            alpha0 = 1;
                            alpha1 = -1;
                            beta_t = 0;

                            hx_size[2] = in_n[seqLen - 1 - ti];
                            hx_size[3] = hy_h;
                            miopenCreateTensorDescriptor(&hx_desc);
                            miopenSetTensorDescriptor(
                                hx_desc, miopenFloat, 4, hx_size.data(), hx_stride.data());

                            OpTensor(handle,
                                     miopenTensorOpAdd,
                                     &alpha0,
                                     miopen::deref(hx_desc),
                                     hx,
                                     &alpha1,
                                     miopen::deref(sp_desc),
                                     reserveSpace,
                                     &beta_t,
                                     miopen::deref(sp_desc),
                                     workSpace,
                                     hx_shift + hy_h,
                                     hid_shift + baccbi * hy_stride + 5 * hy_h +
                                         nLayers * batch_n * hy_stride,
                                     hid_shift + baccbi * hy_stride + 3 * hy_h);
                            // Update time
                            profileRNNkernels(handle, 1);

                            alpha0 = 1;
                            alpha1 = 1;
                            beta_t = 0;

                            OpTensor(handle,
                                     miopenTensorOpMul,
                                     &alpha0,
                                     miopen::deref(sp_desc),
                                     workSpace,
                                     &alpha1,
                                     miopen::deref(sp_desc),
                                     workSpace,
                                     &beta_t,
                                     miopen::deref(sp_desc),
                                     workSpace,
                                     hid_shift + baccbi * hy_stride + bi * 3 * hy_h + hy_h,
                                     hid_shift + baccbi * hy_stride + 3 * hy_h,
                                     hid_shift + baccbi * hy_stride + 3 * hy_h);
                            // Update time
                            profileRNNkernels(handle, 1);

                            sigDesc.Backward(handle,
                                             &alpha,
                                             miopen::deref(sp_desc),
                                             reserveSpace,
                                             miopen::deref(sp_desc),
                                             workSpace,
                                             miopen::deref(sp_desc),
                                             reserveSpace,
                                             &beta,
                                             miopen::deref(sp_desc),
                                             workSpace,
                                             offset + 3 * hy_h + nLayers * batch_n * hy_stride,
                                             offset + 3 * hy_h,
                                             offset + 3 * hy_h,
                                             offset + 3 * hy_h);
                            // Update time
                            profileRNNkernels(handle, 1);
                        }
                        else
                        {
                            if(in_n[seqLen - ti] > 0)
                            {
                                sp_size[2] = in_n[seqLen - ti];
                                sp_size[3] = hy_h;
                                miopenCreateTensorDescriptor(&sp_desc);
                                miopenSetTensorDescriptor(
                                    sp_desc, miopenFloat, 4, sp_size.data(), sp_stride.data());

                                alpha0 = 1;
                                alpha1 = -1;
                                beta_t = 0;

                                OpTensor(handle,
                                         miopenTensorOpAdd,
                                         &alpha0,
                                         miopen::deref(sp_desc),
                                         reserveSpace,
                                         &alpha1,
                                         miopen::deref(sp_desc),
                                         reserveSpace,
                                         &beta_t,
                                         miopen::deref(sp_desc),
                                         workSpace,
                                         hid_shift + (baccbi + in_n[seqLen - 1 - ti]) * hy_stride +
                                             bi * 3 * hy_h + hy_h,
                                         hid_shift + baccbi * hy_stride + 5 * hy_h +
                                             nLayers * batch_n * hy_stride,
                                         hid_shift + baccbi * hy_stride + 3 * hy_h);
                                // Update time
                                profileRNNkernels(handle, 1);

                                alpha0 = 1;
                                alpha1 = 1;
                                beta_t = 0;

                                OpTensor(handle,
                                         miopenTensorOpMul,
                                         &alpha0,
                                         miopen::deref(sp_desc),
                                         workSpace,
                                         &alpha1,
                                         miopen::deref(sp_desc),
                                         workSpace,
                                         &beta_t,
                                         miopen::deref(sp_desc),
                                         workSpace,
                                         hid_shift + baccbi * hy_stride + bi * 3 * hy_h + hy_h,
                                         hid_shift + baccbi * hy_stride + 3 * hy_h,
                                         hid_shift + baccbi * hy_stride + 3 * hy_h);
                                // Update time
                                profileRNNkernels(handle, 1);

                                sigDesc.Backward(handle,
                                                 &alpha,
                                                 miopen::deref(sp_desc),
                                                 reserveSpace,
                                                 miopen::deref(sp_desc),
                                                 workSpace,
                                                 miopen::deref(sp_desc),
                                                 reserveSpace,
                                                 &beta,
                                                 miopen::deref(sp_desc),
                                                 workSpace,
                                                 offset + 3 * hy_h + nLayers * batch_n * hy_stride,
                                                 offset + 3 * hy_h,
                                                 offset + 3 * hy_h,
                                                 offset + 3 * hy_h);
                                // Update time
                                profileRNNkernels(handle, 1);
                            }
                        }
                    }
                }

                baccbi += in_n[seqLen - 1 - ti];
            }

            // dhx
            if(in_n[0] > 0)
            {
                pretime_shift = li * batch_n * hy_stride;

                sp_size[2] = in_n[0];
                sp_size[3] = hy_h;
                hx_size[2] = in_n[0];
                hx_size[3] = hy_h;
                miopenCreateTensorDescriptor(&sp_desc);
                miopenCreateTensorDescriptor(&hx_desc);
                miopenSetTensorDescriptor(
                    sp_desc, miopenFloat, 4, sp_size.data(), sp_stride.data());
                miopenSetTensorDescriptor(
                    hx_desc, miopenFloat, 4, hx_size.data(), hx_stride.data());

                alpha0 = 1;
                alpha1 = 1;
                beta_t = 0;

                OpTensor(handle,
                         miopenTensorOpMul,
                         &alpha0,
                         miopen::deref(sp_desc),
                         workSpace,
                         &alpha1,
                         miopen::deref(sp_desc),
                         reserveSpace,
                         &beta_t,
                         miopen::deref(sp_desc),
                         reserveSpace,
                         pretime_shift + 2 * hy_h,
                         pretime_shift + hy_h + nLayers * batch_n * hy_stride,
                         pretime_shift + bi * 3 * hy_h + nLayers * batch_n * hy_stride);
                // Update time
                profileRNNkernels(handle, 1);

                gg = CreateGemmGeometryRNN(in_n[0],
                                           hy_h,
                                           hy_h,
                                           1,
                                           0,
                                           false,
                                           false,
                                           false,
                                           hy_stride,
                                           uni_stride,
                                           h_stride,
                                           false,
                                           network_config);
                gg.FindSolution(.003, handle, reserveSpace, w, dhx, false);
                gg.RunGemm(handle,
                           reserveSpace,
                           w,
                           dhx,
                           pretime_shift + bi * 3 * hy_h + nLayers * batch_n * hy_stride,
                           weitime_shift + 2 * hy_h * uni_stride,
                           hx_shift);

                // Update time
                profileRNNkernels(handle, 1);

                alpha0 = 1;
                alpha1 = 1;
                beta_t = 1;

                OpTensor(handle,
                         miopenTensorOpMul,
                         &alpha0,
                         miopen::deref(sp_desc),
                         workSpace,
                         &alpha1,
                         miopen::deref(sp_desc),
                         reserveSpace,
                         &beta_t,
                         miopen::deref(hx_desc),
                         dhx,
                         pretime_shift + bi * 3 * hy_h,
                         pretime_shift + nLayers * batch_n * hy_stride,
                         hx_shift);
                // Update time
                profileRNNkernels(handle, 1);

                gg = CreateGemmGeometryRNN(in_n[0],
                                           hy_h,
                                           hy_h * 2,
                                           1,
                                           1,
                                           false,
                                           false,
                                           false,
                                           hy_stride,
                                           uni_stride,
                                           h_stride,
                                           false,
                                           network_config);
                gg.FindSolution(.003, handle, workSpace, w, dhx, false);
                gg.RunGemm(handle, workSpace, w, dhx, pretime_shift, weitime_shift, hx_shift);

                // Update time
                profileRNNkernels(handle, 1);
            }

            if(dirMode)
            {
                if(in_n[seqLen - 1] > 0)
                {
                    pretime_shift =
                        li * batch_n * hy_stride + (batch_n - in_n[seqLen - 1]) * hy_stride;

                    sp_size[2] = in_n[seqLen - 1];
                    sp_size[3] = hy_h;
                    hx_size[2] = in_n[seqLen - 1];
                    hx_size[3] = hy_h;
                    miopenCreateTensorDescriptor(&sp_desc);
                    miopenCreateTensorDescriptor(&hx_desc);
                    miopenSetTensorDescriptor(
                        sp_desc, miopenFloat, 4, sp_size.data(), sp_stride.data());
                    miopenSetTensorDescriptor(
                        hx_desc, miopenFloat, 4, hx_size.data(), hx_stride.data());

                    alpha0 = 1;
                    alpha1 = 1;
                    beta_t = 0;

                    OpTensor(handle,
                             miopenTensorOpMul,
                             &alpha0,
                             miopen::deref(sp_desc),
                             workSpace,
                             &alpha1,
                             miopen::deref(sp_desc),
                             reserveSpace,
                             &beta_t,
                             miopen::deref(sp_desc),
                             reserveSpace,
                             pretime_shift + 5 * hy_h,
                             pretime_shift + 4 * hy_h + nLayers * batch_n * hy_stride,
                             pretime_shift + bi * 3 * hy_h + hy_h + nLayers * batch_n * hy_stride);
                    // Update time
                    profileRNNkernels(handle, 1);

                    gg = CreateGemmGeometryRNN(in_n[seqLen - 1],
                                               hy_h,
                                               hy_h,
                                               1,
                                               0,
                                               false,
                                               false,
                                               false,
                                               hy_stride,
                                               uni_stride,
                                               h_stride,
                                               false,
                                               network_config);
                    gg.FindSolution(.003, handle, reserveSpace, w, dhx, false);
                    gg.RunGemm(handle,
                               reserveSpace,
                               w,
                               dhx,
                               pretime_shift + bi * 3 * hy_h + hy_h + nLayers * batch_n * hy_stride,
                               weitime_shift + 5 * hy_h * uni_stride,
                               hx_shift + hy_h);

                    // Update time
                    profileRNNkernels(handle, 1);

                    alpha0 = 1;
                    alpha1 = 1;
                    beta_t = 1;

                    OpTensor(handle,
                             miopenTensorOpMul,
                             &alpha0,
                             miopen::deref(sp_desc),
                             workSpace,
                             &alpha1,
                             miopen::deref(sp_desc),
                             reserveSpace,
                             &beta_t,
                             miopen::deref(hx_desc),
                             dhx,
                             pretime_shift + bi * 3 * hy_h + hy_h,
                             pretime_shift + 3 * hy_h + nLayers * batch_n * hy_stride,
                             hx_shift + hy_h);
                    // Update time
                    profileRNNkernels(handle, 1);

                    gg = CreateGemmGeometryRNN(in_n[seqLen - 1],
                                               hy_h,
                                               hy_h * 2,
                                               1,
                                               1,
                                               false,
                                               false,
                                               false,
                                               hy_stride,
                                               uni_stride,
                                               h_stride,
                                               false,
                                               network_config);
                    gg.FindSolution(.003, handle, workSpace, w, dhx, false);
                    gg.RunGemm(handle,
                               workSpace,
                               w,
                               dhx,
                               pretime_shift + 3 * hy_h,
                               weitime_shift + 3 * hy_h * uni_stride,
                               hx_shift + hy_h);

                    // Update time
                    profileRNNkernels(handle, 1);
                }
            }
        }

        // dinput
        if(inputMode == miopenRNNskip)
        {
            sp_size[2] = batch_n;
            sp_size[3] = hy_h;
            x_size[2]  = batch_n;
            x_size[3]  = hy_h;
            miopenCreateTensorDescriptor(&sp_desc);
            miopenCreateTensorDescriptor(&x_desc);
            miopenSetTensorDescriptor(sp_desc, miopenFloat, 4, sp_size.data(), sp_stride.data());
            miopenSetTensorDescriptor(x_desc, miopenFloat, 4, x_size.data(), x_stride.data());

            alpha0 = 1;
            alpha1 = 0;
            beta_t = 1;

            for(int gi = 0; gi < 3; gi++)
            {
                OpTensor(handle,
                         miopenTensorOpAdd,
                         &alpha0,
                         miopen::deref(sp_desc),
                         workSpace,
                         &alpha1,
                         miopen::deref(sp_desc),
                         workSpace,
                         &beta_t,
                         miopen::deref(x_desc),
                         dx,
                         gi * hy_h,
                         gi * hy_h,
                         0);
                // Update time
                if(!dirMode && gi == 2)
                    profileRNNkernels(handle, 2);
                else
                    profileRNNkernels(handle, 1);

                if(dirMode)
                {
                    OpTensor(handle,
                             miopenTensorOpAdd,
                             &alpha0,
                             miopen::deref(sp_desc),
                             workSpace,
                             &alpha1,
                             miopen::deref(sp_desc),
                             workSpace,
                             &beta_t,
                             miopen::deref(x_desc),
                             dx,
                             (gi + 3) * hy_h,
                             (gi + 3) * hy_h,
                             0);
                    // Update time
                    profileRNNkernels(handle, (gi == 2) ? 2 : 1);
                }
            }
        }
        else
        {
            gg = CreateGemmGeometryRNN(batch_n,
                                       in_h,
                                       hy_h * bi * 3,
                                       1,
                                       1,
                                       false,
                                       false,
                                       false,
                                       hy_stride,
                                       in_stride,
                                       in_stride,
                                       false,
                                       network_config);
            gg.FindSolution(.003, handle, workSpace, w, dx, false);
            gg.RunGemm(handle, workSpace, w, dx, 0, 0, 0);

            // Update time
            profileRNNkernels(handle, 2);
        }
#else
        MIOPEN_THROW("GEMM is not supported");
#endif
    }

    // Suppress warning
    (void)y;
    (void)yDesc;
    (void)hxDesc;
    (void)cxDesc;
    (void)dcxDesc;
    (void)dcyDesc;
    (void)dhyDesc;
    (void)wDesc;
    (void)workSpaceSize;
    (void)reserveSpaceSize;
};

void RNNDescriptor::RNNBackwardWeights(Handle& handle,
                                       const int seqLen,
                                       c_array_view<miopenTensorDescriptor_t> xDesc,
                                       ConstData_t x,
                                       const TensorDescriptor& hxDesc,
                                       ConstData_t hx,
                                       c_array_view<miopenTensorDescriptor_t> dyDesc,
                                       ConstData_t dy,
                                       const TensorDescriptor& dwDesc,
                                       Data_t dw,
                                       Data_t workSpace,
                                       size_t workSpaceSize,
                                       ConstData_t reserveSpace,
                                       size_t reserveSpaceSize) const
{

    if(x == nullptr || dw == nullptr || dy == nullptr)
    {
        MIOPEN_THROW(miopenStatusBadParm);
    }

    // TODO: DLOWELL put guards here.
    std::string network_config;
    std::vector<int> in_n;
    int in_h  = xDesc[0].GetLengths()[1];
    int hy_d  = hxDesc.GetLengths()[0];
    int hy_n  = hxDesc.GetLengths()[1];
    int hy_h  = hxDesc.GetLengths()[2];
    int out_h = dyDesc[0].GetLengths()[1];

    if(in_h == 0 || hy_h == 0 || hy_n == 0 || hy_d == 0 || out_h == 0)
    {
        MIOPEN_THROW(miopenStatusBadParm);
    }

    int batch_n = 0;
    for(int i = 0; i < seqLen; i++)
    {
        int batchval, inputvec, batchvalout, outputvec;
        std::tie(batchval, inputvec)     = miopen::tien<2>(xDesc[i].GetLengths());
        std::tie(batchvalout, outputvec) = miopen::tien<2>(dyDesc[i].GetLengths());
        if(batchval != batchvalout)
        {
            MIOPEN_THROW(miopenStatusBadParm);
        }
        in_n.push_back(batchval);
        batch_n += xDesc[i].GetLengths()[0];
    }

    int bacc;
    int bi = dirMode ? 2 : 1;

    int in_stride  = in_h;
    int hy_stride  = hy_h * bi * workspaceScale;
    int h_stride   = hy_h * bi;
    int wei_stride = hy_h * bi * nHiddenTensorsPerLayer;
    int uni_stride = hy_h;
	int bi_stride = hy_h * bi;

    if(inputMode == miopenRNNskip)
    {
        if(in_h != hy_h)
        {
            printf("The input tensor size must equal to the hidden state size of the network in "
                   "SKIP_INPUT mode!\n");
            MIOPEN_THROW(miopenStatusBadParm);
        }
        in_h = 0;
    }

    size_t wei_shift_bias = (in_h + hy_h + (bi * hy_h + hy_h) * (nLayers - 1)) * wei_stride;

    float alpha0, alpha1, beta_t;

    std::vector<int> sp_size(4, 1), sp_stride(4, 1), w_size(4, 1), w_stride(4, 1);
    miopenTensorDescriptor_t sp_desc, w_desc;
    sp_stride[0] = batch_n * hy_stride;
    sp_stride[1] = batch_n * hy_stride;
    sp_stride[2] = hy_stride;
    w_stride[0]  = wei_stride;
    w_stride[1]  = wei_stride;
    w_stride[2]  = wei_stride;

    if(rnnMode == miopenRNNRELU || rnnMode == miopenRNNTANH)
    {

#if MIOPEN_USE_MIOPENGEMM
        printf("run rnn gpu bwd weights \n");

        GemmGeometry gg;
        int hid_shift, hx_shift, wei_shift, prelayer_shift, pretime_shift;

        for(int li = 0; li < nLayers; li++)
        {
            // between layers
            if(li == 0)
            {
                if(inputMode == miopenRNNlinear)
                {
                    gg = CreateGemmGeometryRNN(in_h,
                                               hy_h * bi,
                                               batch_n,
                                               1,
                                               1,
                                               true,
                                               false,
						                       true,
                                               in_stride,
                                               hy_stride,
                                               in_stride,
                                               false,
                                               network_config);
                    gg.FindSolution(.003, handle, x, workSpace, dw, false);
                    gg.RunGemm(handle, x, workSpace, dw, 0, 0, 0);

                    // Update time
                    profileRNNkernels(handle, 0);
                }

                if(biasMode)
                {
                    sp_size[2] = 1;
                    sp_size[3] = wei_stride;
                    w_size[2]  = 1;
                    w_size[3]  = wei_stride;
                    miopenCreateTensorDescriptor(&sp_desc);
                    miopenCreateTensorDescriptor(&w_desc);
                    miopenSetTensorDescriptor(
                        sp_desc, miopenFloat, 4, sp_size.data(), sp_stride.data());
                    miopenSetTensorDescriptor(
                        w_desc, miopenFloat, 4, w_size.data(), w_stride.data());

                    alpha0 = 1;
                    alpha1 = 0;
                    beta_t = 1;

                    for(int bs = 0; bs < batch_n; bs++)
                    {
                        OpTensor(handle,
                                 miopenTensorOpAdd,
                                 &alpha0,
                                 miopen::deref(sp_desc),
                                 workSpace,
                                 &alpha1,
                                 miopen::deref(sp_desc),
                                 workSpace,
                                 &beta_t,
                                 miopen::deref(w_desc),
                                 dw,
                                 bs * hy_stride,
                                 bs * hy_stride,
                                 wei_shift_bias);

                        // Update time
                        if((inputMode != miopenRNNlinear) && bs == 0)
                            profileRNNkernels(handle, 0);
                        else
                            profileRNNkernels(handle, 1);
                    }

                    if(inputMode == miopenRNNlinear)
                    {
                        CopyTensor(handle,
                                   miopen::deref(w_desc),
                                   dw,
                                   miopen::deref(w_desc),
                                   dw,
                                   wei_shift_bias,
                                   wei_shift_bias + wei_stride);
                        // Update time
                        profileRNNkernels(handle, 1);
                    }
                }
            }
            else
            {
                prelayer_shift = (li - 1) * batch_n * hy_stride;
                hid_shift      = li * batch_n * hy_stride;
                wei_shift = (in_h + hy_h) * wei_stride + (li - 1) * (bi * hy_h + hy_h) * wei_stride;

                gg = CreateGemmGeometryRNN(hy_h * bi,
                                           hy_h * bi,
                                           batch_n,
                                           1,
                                           1,
                                           true,
                                           false,
					                       true,
                                           hy_stride,
                                           hy_stride,
                                           bi_stride,
                                           false,
                                           network_config);
                gg.FindSolution(.003, handle, reserveSpace, workSpace, dw, false);
                gg.RunGemm(handle,
                           reserveSpace,
                           workSpace,
                           dw,
                           prelayer_shift + nLayers * batch_n * hy_stride,
                           hid_shift,
                           wei_shift);

                // Update time
                profileRNNkernels(handle, 1);

                if(biasMode)
                {
                    wei_shift = (inputMode == miopenRNNskip)
                                    ? (wei_shift_bias + wei_stride + (li - 1) * 2 * wei_stride)
                                    : (wei_shift_bias + li * 2 * wei_stride);

                    sp_size[2] = 1;
                    sp_size[3] = wei_stride;
                    w_size[2]  = 1;
                    w_size[3]  = wei_stride;
                    miopenCreateTensorDescriptor(&sp_desc);
                    miopenCreateTensorDescriptor(&w_desc);
                    miopenSetTensorDescriptor(
                        sp_desc, miopenFloat, 4, sp_size.data(), sp_stride.data());
                    miopenSetTensorDescriptor(
                        w_desc, miopenFloat, 4, w_size.data(), w_stride.data());

                    alpha0 = 1;
                    alpha1 = 0;
                    beta_t = 1;

                    for(int bs = 0; bs < batch_n; bs++)
                    {
                        OpTensor(handle,
                                 miopenTensorOpAdd,
                                 &alpha0,
                                 miopen::deref(sp_desc),
                                 workSpace,
                                 &alpha1,
                                 miopen::deref(sp_desc),
                                 workSpace,
                                 &beta_t,
                                 miopen::deref(w_desc),
                                 dw,
                                 hid_shift + bs * hy_stride,
                                 hid_shift + bs * hy_stride,
                                 wei_shift);

                        // Update time
                        profileRNNkernels(handle, 1);
                    }

                    CopyTensor(handle,
                               miopen::deref(w_desc),
                               dw,
                               miopen::deref(w_desc),
                               dw,
                               wei_shift,
                               wei_shift + wei_stride);
                    // Update time
                    profileRNNkernels(handle, 1);
                }
            }

            // between time
            bacc = 0;
            for(int ti = 0; ti < seqLen; ti++)
            {
                hid_shift = li * batch_n * hy_stride + bacc * hy_stride;
                hx_shift  = li * hy_n * h_stride;
                wei_shift =
                    li == 0 ? (in_h * wei_stride)
                            : ((in_h + hy_h) * wei_stride +
                               (li - 1) * (bi * hy_h + hy_h) * wei_stride + bi * hy_h * wei_stride);

                if(ti == 0)
                {
                    if(in_n[ti] > 0)
                    {
                        gg = CreateGemmGeometryRNN(hy_h,
                                                   hy_h,
                                                   in_n[ti],
                                                   1,
                                                   1,
                                                   true,
                                                   false,
                                                   true,
                                                   h_stride,
                                                   hy_stride,
                                                   uni_stride,
                                                   false,
                                                   network_config);
                        gg.FindSolution(.003, handle, hx, workSpace, dw, false);
                        gg.RunGemm(handle, hx, workSpace, dw, hx_shift, hid_shift, wei_shift);

                        // Update time
                        profileRNNkernels(handle, 1);
                    }
                }
                else
                {
                    pretime_shift = li * batch_n * hy_stride + (bacc - in_n[ti - 1]) * hy_stride;

                    if(in_n[ti] > 0)
                    {
                        gg = CreateGemmGeometryRNN(hy_h,
                                                   hy_h,
                                                   in_n[ti],
                                                   1,
                                                   1,
                                                   true,
                                                   false,
                                                   true,
                                                   hy_stride,
                                                   hy_stride,
                                                   uni_stride,
                                                   false,
                                                   network_config);
                        gg.FindSolution(.003, handle, reserveSpace, workSpace, dw, false);
                        gg.RunGemm(handle,
                                   reserveSpace,
                                   workSpace,
                                   dw,
                                   pretime_shift + nLayers * batch_n * hy_stride,
                                   hid_shift,
                                   wei_shift);

                        // Update time
                        if(!dirMode && ti == seqLen - 1)
                            profileRNNkernels(handle, 2);
                        else
                            profileRNNkernels(handle, 1);
                    }
                }

                if(dirMode)
                {
                    if(ti == seqLen - 1)
                    {
                        if(in_n[ti] > 0)
                        {
                            gg = CreateGemmGeometryRNN(hy_h,
                                                       hy_h,
                                                       in_n[ti],
                                                       1,
                                                       1,
                                                       true,
                                                       false,
                                                       true,
                                                       h_stride,
                                                       hy_stride,
                                                       uni_stride,
                                                       false,
                                                       network_config);
                            gg.FindSolution(.003, handle, hx, workSpace, dw, false);
                            gg.RunGemm(handle,
                                       hx,
                                       workSpace,
                                       dw,
                                       hx_shift + hy_h,
                                       hid_shift + hy_h,
                                       wei_shift + hy_h * uni_stride);

                            // Update time
                            profileRNNkernels(handle, 2);
                        }
                    }
                    else
                    {
                        pretime_shift = li * batch_n * hy_stride + (bacc + in_n[ti]) * hy_stride;

                        if(in_n[ti + 1] > 0)
                        {
                            gg = CreateGemmGeometryRNN(hy_h,
                                                       hy_h,
                                                       in_n[ti + 1],
                                                       1,
                                                       1,
                                                       true,
                                                       false,
                                                       true,
                                                       hy_stride,
                                                       hy_stride,
                                                       uni_stride,
                                                       false,
                                                       network_config);
                            gg.FindSolution(.003, handle, reserveSpace, workSpace, dw, false);
                            gg.RunGemm(handle,
                                       reserveSpace,
                                       workSpace,
                                       dw,
                                       pretime_shift + hy_h + nLayers * batch_n * hy_stride,
                                       hid_shift + hy_h,
                                       wei_shift + hy_h * uni_stride);

                            // Update time
                            profileRNNkernels(handle, 1);
                        }
                    }
                }
                bacc += in_n[ti];
            }
        }

#else
        MIOPEN_THROW("GEMM is not supported");
#endif
    }
    else if(rnnMode == miopenLSTM)
    {

#if MIOPEN_USE_MIOPENGEMM
        printf("run lstm gpu bwd weights \n");

        GemmGeometry gg;
        int hid_shift, hx_shift, wei_shift, prelayer_shift, pretime_shift;

        for(int li = 0; li < nLayers; li++)
        {
            // between layers
            if(li == 0)
            {
                if(inputMode == miopenRNNlinear)
                {
                    gg = CreateGemmGeometryRNN(hy_h * bi * 4,
						in_h,
                                               batch_n,
                                               1,
                                               1,
                                               true,
                                               false,
                                               false,
                                               hy_stride,
						in_stride,
                                               in_stride,
                                               false,
                                               network_config);
                    gg.FindSolution(.003, handle, workSpace, x, dw, false);
                    gg.RunGemm(handle, workSpace, x, dw, 0, 0, 0);

                    // Update time
                    profileRNNkernels(handle, 0);
                }

                if(biasMode)
                {
                    sp_size[2] = 1;
                    sp_size[3] = wei_stride;
                    w_size[2]  = 1;
                    w_size[3]  = wei_stride;
                    miopenCreateTensorDescriptor(&sp_desc);
                    miopenCreateTensorDescriptor(&w_desc);
                    miopenSetTensorDescriptor(
                        sp_desc, miopenFloat, 4, sp_size.data(), sp_stride.data());
                    miopenSetTensorDescriptor(
                        w_desc, miopenFloat, 4, w_size.data(), w_stride.data());

                    alpha0 = 1;
                    alpha1 = 0;
                    beta_t = 1;

                    for(int bs = 0; bs < batch_n; bs++)
                    {
                        OpTensor(handle,
                                 miopenTensorOpAdd,
                                 &alpha0,
                                 miopen::deref(sp_desc),
                                 workSpace,
                                 &alpha1,
                                 miopen::deref(sp_desc),
                                 workSpace,
                                 &beta_t,
                                 miopen::deref(w_desc),
                                 dw,
                                 bs * hy_stride,
                                 bs * hy_stride,
                                 wei_shift_bias);

                        // Update time
                        if((inputMode != miopenRNNlinear) && bs == 0)
                            profileRNNkernels(handle, 0);
                        else
                            profileRNNkernels(handle, 1);
                    }

                    if(inputMode == miopenRNNlinear)
                    {
                        CopyTensor(handle,
                                   miopen::deref(w_desc),
                                   dw,
                                   miopen::deref(w_desc),
                                   dw,
                                   wei_shift_bias,
                                   wei_shift_bias + wei_stride);

                        // Update time
                        profileRNNkernels(handle, 1);
                    }
                }
            }
            else
            {
                prelayer_shift = (li - 1) * batch_n * hy_stride + bi * hy_h * 5;
                hid_shift      = li * batch_n * hy_stride;
                wei_shift = (in_h + hy_h) * wei_stride + (li - 1) * (bi * hy_h + hy_h) * wei_stride;

                gg = CreateGemmGeometryRNN(hy_h * bi * 4,
                                           hy_h * bi,
                                           batch_n,
                                           1,
                                           1,
                                           true,
                                           false,
                                           false,
                                           hy_stride,
                                           hy_stride,
                                           bi_stride,
                                           false,
                                           network_config);
                gg.FindSolution(.003, handle, workSpace, reserveSpace, dw, false);
                gg.RunGemm(
                    handle, workSpace, reserveSpace, dw, hid_shift, prelayer_shift, wei_shift);

                // Update time
                profileRNNkernels(handle, 1);

                if(biasMode)
                {
                    wei_shift = (inputMode == miopenRNNskip)
                                    ? (wei_shift_bias + wei_stride + (li - 1) * 2 * wei_stride)
                                    : (wei_shift_bias + li * 2 * wei_stride);

                    sp_size[2] = 1;
                    sp_size[3] = wei_stride;
                    w_size[2]  = 1;
                    w_size[3]  = wei_stride;
                    miopenCreateTensorDescriptor(&sp_desc);
                    miopenCreateTensorDescriptor(&w_desc);
                    miopenSetTensorDescriptor(
                        sp_desc, miopenFloat, 4, sp_size.data(), sp_stride.data());
                    miopenSetTensorDescriptor(
                        w_desc, miopenFloat, 4, w_size.data(), w_stride.data());

                    alpha0 = 1;
                    alpha1 = 0;
                    beta_t = 1;

                    for(int bs = 0; bs < batch_n; bs++)
                    {
                        OpTensor(handle,
                                 miopenTensorOpAdd,
                                 &alpha0,
                                 miopen::deref(sp_desc),
                                 workSpace,
                                 &alpha1,
                                 miopen::deref(sp_desc),
                                 workSpace,
                                 &beta_t,
                                 miopen::deref(w_desc),
                                 dw,
                                 hid_shift + bs * hy_stride,
                                 hid_shift + bs * hy_stride,
                                 wei_shift);

                        // Update time
                        profileRNNkernels(handle, 1);
                    }

                    CopyTensor(handle,
                               miopen::deref(w_desc),
                               dw,
                               miopen::deref(w_desc),
                               dw,
                               wei_shift,
                               wei_shift + wei_stride);

                    // Update time
                    profileRNNkernels(handle, 1);
                }
            }

            // between time
            bacc = 0;
            for(int ti = 0; ti < seqLen; ti++)
            {
                hid_shift = li * batch_n * hy_stride + bacc * hy_stride;
                hx_shift  = li * hy_n * h_stride;
                wei_shift = in_h * wei_stride + li * (bi * hy_h + hy_h) * wei_stride;

                // between time
                if(ti == 0)
                {
                    if(in_n[ti] > 0)
                    {
                        gg = CreateGemmGeometryRNN(hy_h * 4,
							hy_h,
                                                   in_n[ti],
                                                   1,
                                                   1,
                                                   true,
                                                   false,
                                                   false,
                                                   hy_stride,
							h_stride,
                                                   uni_stride,
                                                   false,
                                                   network_config);
                        gg.FindSolution(.003, handle, workSpace, hx, dw, false);
                        gg.RunGemm(handle, workSpace, hx, dw, hid_shift, hx_shift, wei_shift);

                        // Update time
                        profileRNNkernels(handle, 1);
                    }
                }
                else
                {
                    pretime_shift = li * batch_n * hy_stride + (bacc - in_n[ti - 1]) * hy_stride +
                                    bi * 5 * hy_h;

                    if(in_n[ti] > 0)
                    {
                        gg = CreateGemmGeometryRNN(hy_h * 4,
							hy_h,
                                                   in_n[ti],
                                                   1,
                                                   1,
                                                   true,
                                                   false,
                                                   false,
                                                   hy_stride,
                                                   hy_stride,
                                                   uni_stride,
                                                   false,
                                                   network_config);
                        gg.FindSolution(.003, handle, workSpace, reserveSpace, dw, false);
                        gg.RunGemm(handle,
                                   workSpace,
							reserveSpace,
                                   dw,
                                   hid_shift,
							pretime_shift,
                                   wei_shift);

                        // Update time
                        if(dirMode)
                            profileRNNkernels(handle, 1);
                        else if((li == nLayers) && (ti == seqLen - 1))
                            profileRNNkernels(handle, 2);
                        else
                            profileRNNkernels(handle, 1);
                    }
                }

                if(dirMode)
                {
                    if(ti == seqLen - 1)
                    {
                        if(in_n[ti] > 0)
                        {
                            gg = CreateGemmGeometryRNN(hy_h * 4,
								hy_h,
                                                       in_n[ti],
                                                       1,
                                                       1,
                                                       true,
                                                       false,
                                                       false,
                                                       hy_stride,
								h_stride,
                                                       uni_stride,
                                                       false,
                                                       network_config);
                            gg.FindSolution(.003, handle, workSpace, hx, dw, false);
                            gg.RunGemm(handle,
                                       workSpace,
								hx,
                                       dw,                                       
                                       hid_shift + 4 * hy_h,
								hx_shift + hy_h,
                                       wei_shift + 4 * hy_h * uni_stride);

                            // Update time
                            profileRNNkernels(handle, 2);
                        }
                    }
                    else
                    {
                        pretime_shift = li * batch_n * hy_stride + (bacc + in_n[ti]) * hy_stride +
                                        bi * 5 * hy_h;

                        if(in_n[ti + 1] > 0)
                        {
                            gg = CreateGemmGeometryRNN(hy_h * 4,
								hy_h,
                                                       in_n[ti + 1],
                                                       1,
                                                       1,
                                                       true,
                                                       false,
                                                       false,
                                                       hy_stride,
                                                       hy_stride,
                                                       uni_stride,
                                                       false,
                                                       network_config);
                            gg.FindSolution(.003, handle, workSpace, reserveSpace, dw, false);
                            gg.RunGemm(handle,
                                       workSpace,
								reserveSpace,
                                       dw,
                                       hid_shift + 4 * hy_h,
								pretime_shift + hy_h,
                                       wei_shift + 4 * hy_h * uni_stride);

                            // Update time
                            profileRNNkernels(handle, 1);
                        }
                    }
                }

                bacc += in_n[ti];
            }
        }
#else
        MIOPEN_THROW("GEMM is not supported");
#endif
    }
    else if(rnnMode == miopenGRU)
    {

#if MIOPEN_USE_MIOPENGEMM

        printf("run gru gpu bwd weights \n");

        GemmGeometry gg;
        int hid_shift, hx_shift, wei_shift, prelayer_shift, pretime_shift;
        int in_bias_val = inputMode == miopenRNNskip ? 0 : wei_stride;

        for(int li = 0; li < nLayers; li++)
        {
            // between layers
            if(li == 0)
            {
                if(inputMode == miopenRNNlinear)
                {
                    gg = CreateGemmGeometryRNN(hy_h * bi * 3,
						in_h,
                                               batch_n,
                                               1,
                                               1,
                                               true,
                                               false,
                                               false,
                                               hy_stride,
						in_stride,
						in_stride,
                                               false,
                                               network_config);
                    gg.FindSolution(.003, handle, workSpace, x, dw, false);
                    gg.RunGemm(handle, workSpace, x, dw, 0, 0, 0);

                    // Update time
                    profileRNNkernels(handle, 0);

                    if(biasMode)
                    {
                        sp_size[2] = 1;
                        sp_size[3] = wei_stride;
                        w_size[2]  = 1;
                        w_size[3]  = wei_stride;
                        miopenCreateTensorDescriptor(&sp_desc);
                        miopenCreateTensorDescriptor(&w_desc);
                        miopenSetTensorDescriptor(
                            sp_desc, miopenFloat, 4, sp_size.data(), sp_stride.data());
                        miopenSetTensorDescriptor(
                            w_desc, miopenFloat, 4, w_size.data(), w_stride.data());

                        alpha0 = 1;
                        alpha1 = 0;
                        beta_t = 1;

                        for(int bs = 0; bs < batch_n; bs++)
                        {
                            OpTensor(handle,
                                     miopenTensorOpAdd,
                                     &alpha0,
                                     miopen::deref(sp_desc),
                                     workSpace,
                                     &alpha1,
                                     miopen::deref(sp_desc),
                                     workSpace,
                                     &beta_t,
                                     miopen::deref(w_desc),
                                     dw,
                                     bs * hy_stride,
                                     bs * hy_stride,
                                     wei_shift_bias);

                            // Update time
                            profileRNNkernels(handle, 1);
                        }
                    }
                }
            }
            else
            {
                prelayer_shift = (li - 1) * batch_n * hy_stride + bi * hy_h * 3;
                hid_shift      = li * batch_n * hy_stride;
                wei_shift = (in_h + hy_h) * wei_stride + (li - 1) * (bi * hy_h + hy_h) * wei_stride;

                gg = CreateGemmGeometryRNN(hy_h * bi * 3,
					hy_h * bi,
                                           batch_n,
                                           1,
                                           1,
                                           true,
                                           false,
                                           false,
                                           hy_stride,
                                           hy_stride,
                                           bi_stride,
                                           false,
                                           network_config);
                gg.FindSolution(.003, handle, workSpace, reserveSpace, dw, false);
                gg.RunGemm(
                    handle, workSpace, reserveSpace, dw, hid_shift, prelayer_shift, wei_shift);

                // Update time
                profileRNNkernels(handle, 1);

                if(biasMode)
                {
                    wei_shift = (inputMode == miopenRNNskip)
                                    ? (wei_shift_bias + wei_stride + (li - 1) * 2 * wei_stride)
                                    : (wei_shift_bias + li * 2 * wei_stride);

                    sp_size[2] = 1;
                    sp_size[3] = wei_stride;
                    w_size[2]  = 1;
                    w_size[3]  = wei_stride;

                    miopenCreateTensorDescriptor(&sp_desc);
                    miopenCreateTensorDescriptor(&w_desc);
                    miopenSetTensorDescriptor(
                        sp_desc, miopenFloat, 4, sp_size.data(), sp_stride.data());
                    miopenSetTensorDescriptor(
                        w_desc, miopenFloat, 4, w_size.data(), w_stride.data());

                    alpha0 = 1;
                    alpha1 = 0;
                    beta_t = 1;

                    for(int bs = 0; bs < batch_n; bs++)
                    {
                        OpTensor(handle,
                                 miopenTensorOpAdd,
                                 &alpha0,
                                 miopen::deref(sp_desc),
                                 workSpace,
                                 &alpha1,
                                 miopen::deref(sp_desc),
                                 workSpace,
                                 &beta_t,
                                 miopen::deref(w_desc),
                                 dw,
                                 hid_shift + bs * hy_stride,
                                 hid_shift + bs * hy_stride,
                                 wei_shift);

                        // Update time
                        profileRNNkernels(handle, 1);
                    }
                }
            }

            // between time
            bacc = 0;
            for(int ti = 0; ti < seqLen; ti++)
            {
                hid_shift = li * batch_n * hy_stride + bacc * hy_stride;
                hx_shift  = li * hy_n * h_stride;
                wei_shift = in_h * wei_stride + li * (bi * hy_h + hy_h) * wei_stride;

                sp_size[2] = in_n[ti];
                sp_size[3] = hy_h;
                miopenCreateTensorDescriptor(&sp_desc);
                miopenSetTensorDescriptor(
                    sp_desc, miopenFloat, 4, sp_size.data(), sp_stride.data());

                alpha0 = 1;
                alpha1 = 1;
                beta_t = 0;

                if(in_n[ti] > 0)
                {
                    OpTensor(handle,
                             miopenTensorOpMul,
                             &alpha0,
                             miopen::deref(sp_desc),
                             reserveSpace,
                             &alpha1,
                             miopen::deref(sp_desc),
                             workSpace,
                             &beta_t,
                             miopen::deref(sp_desc),
                             workSpace,
                             hid_shift + hy_h + nLayers * batch_n * hy_stride,
                             hid_shift + 2 * hy_h,
                             hid_shift + 2 * hy_h);
                    // Update time
                    profileRNNkernels(handle, 1);
                }

                if(ti == 0)
                {
                    if(in_n[ti] > 0)
                    {
                        gg = CreateGemmGeometryRNN(hy_h * 3,
							hy_h,
                                                   in_n[ti],
                                                   1,
                                                   1,
                                                   true,
                                                   false,
                                                   false,
                                                   hy_stride,
							h_stride,
                                                   uni_stride,
                                                   false,
                                                   network_config);
                        gg.FindSolution(.003, handle, workSpace, hx, dw, false);
                        gg.RunGemm(handle, workSpace, hx, dw, hid_shift, hx_shift, wei_shift);

                        // Update time
                        profileRNNkernels(handle, 1);
                    }
                }
                else
                {
                    pretime_shift = li * batch_n * hy_stride + (bacc - in_n[ti - 1]) * hy_stride +
                                    bi * 3 * hy_h;

                    if(in_n[ti] > 0)
                    {
                        gg = CreateGemmGeometryRNN(hy_h * 3,
							hy_h,
                                                   in_n[ti],
                                                   1,
                                                   1,
                                                   true,
                                                   false,
                                                   false,
                                                   hy_stride,
                                                   hy_stride,
                                                   uni_stride,
                                                   false,
                                                   network_config);
                        gg.FindSolution(.003, handle, workSpace, reserveSpace, dw, false);
                        gg.RunGemm(handle,
                                   workSpace,
							reserveSpace,
                                   dw,
                                   hid_shift,
							pretime_shift,
                                   wei_shift);

                        // Update time
                        profileRNNkernels(handle, 1);
                    }
                }

                if(dirMode)
                {
                    if(in_n[ti] > 0)
                    {
                        OpTensor(handle,
                                 miopenTensorOpMul,
                                 &alpha0,
                                 miopen::deref(sp_desc),
                                 reserveSpace,
                                 &alpha1,
                                 miopen::deref(sp_desc),
                                 workSpace,
                                 &beta_t,
                                 miopen::deref(sp_desc),
                                 workSpace,
                                 hid_shift + 4 * hy_h + nLayers * batch_n * hy_stride,
                                 hid_shift + 5 * hy_h,
                                 hid_shift + 5 * hy_h);
                        // Update time
                        profileRNNkernels(handle, 1);
                    }

                    if(ti == seqLen - 1)
                    {
                        if(in_n[ti] > 0)
                        {
                            gg = CreateGemmGeometryRNN(hy_h * 3,
								hy_h,
                                                       in_n[ti],
                                                       1,
                                                       1,
                                                       true,
                                                       false,
                                                       false,
                                                       hy_stride,
								h_stride,
                                                       uni_stride,
                                                       false,
                                                       network_config);
                            gg.FindSolution(.003, handle, workSpace, hx, dw, false);
                            gg.RunGemm(handle,
                                       workSpace,
								hx,
                                       dw,
                                       hid_shift + 3 * hy_h,
								hx_shift + hy_h,
                                       wei_shift + 3 * hy_h * uni_stride);

                            // Update time
                            if(!biasMode)
                                profileRNNkernels(handle, 2);
                            else
                                profileRNNkernels(handle, 1);
                        }
                    }
                    else
                    {
                        pretime_shift = li * batch_n * hy_stride + (bacc + in_n[ti]) * hy_stride +
                                        bi * 3 * hy_h;

                        if(in_n[ti + 1] > 0)
                        {
                            gg = CreateGemmGeometryRNN(hy_h * 3,
								hy_h,
                                                       in_n[ti + 1],
                                                       1,
                                                       1,
                                                       true,
                                                       false,
                                                       false,
                                                       hy_stride,
                                                       hy_stride,
                                                       uni_stride,
                                                       false,
                                                       network_config);
                            gg.FindSolution(.003, handle, workSpace, reserveSpace, dw, false);
                            gg.RunGemm(handle,
                                       workSpace,
								reserveSpace,
                                       dw,
                                       hid_shift + 3 * hy_h,
								pretime_shift + hy_h,
                                       wei_shift + 3 * hy_h * uni_stride);

                            // Update time
                            profileRNNkernels(handle, 1);
                        }
                    }
                }

                bacc += in_n[ti];
            }

            if(biasMode)
            {
                hid_shift = li * batch_n * hy_stride;
                wei_shift = (li == 0) ? (wei_shift_bias + in_bias_val)
                                      : (wei_shift_bias + in_bias_val + li * 2 * wei_stride);

                sp_size[2] = 1;
                sp_size[3] = wei_stride;
                w_size[2]  = 1;
                w_size[3]  = wei_stride;
                miopenCreateTensorDescriptor(&sp_desc);
                miopenCreateTensorDescriptor(&w_desc);
                miopenSetTensorDescriptor(
                    sp_desc, miopenFloat, 4, sp_size.data(), sp_stride.data());
                miopenSetTensorDescriptor(w_desc, miopenFloat, 4, w_size.data(), w_stride.data());

                alpha0 = 1;
                alpha1 = 0;
                beta_t = 1;

                for(int bs = 0; bs < batch_n; bs++)
                {
                    OpTensor(handle,
                             miopenTensorOpAdd,
                             &alpha0,
                             miopen::deref(sp_desc),
                             workSpace,
                             &alpha1,
                             miopen::deref(sp_desc),
                             workSpace,
                             &beta_t,
                             miopen::deref(w_desc),
                             dw,
                             hid_shift + bs * hy_stride,
                             hid_shift + bs * hy_stride,
                             wei_shift);

                    // Update time
                    profileRNNkernels(handle, (bs == batch_n - 1) ? 2 : 1);
                }
            }
        }
#else
        MIOPEN_THROW("GEMM is not supported");
#endif
    }

    // Suppress warning
    (void)dwDesc;
    (void)workSpaceSize;
    (void)reserveSpaceSize;
};

// TODO: LATER
/*
void RNNDescriptor::ForwardRNNInferCell(Handle& handle,
                                        const TensorDescriptor& xDesc,
                                        ConstData_t x,
                                        const TensorDescriptor& hxDesc,
                                        ConstData_t hx,
                                        const TensorDescriptor& wDesc,
                                        ConstData_t w,
                                        const TensorDescriptor& yDesc,
                                        Data_t y,
                                        const TensorDescriptor& hyDesc,
                                        Data_t hy,
                                        Data_t workSpace,
                                        size_t workSpaceSize) const
{
}

void RNNDescriptor::ForwardRNNTrainCell(Handle& handle,
                                        const TensorDescriptor& xDesc,
                                        ConstData_t x,
                                        const TensorDescriptor& hxDesc,
                                        ConstData_t hx,
                                        const TensorDescriptor& wDesc,
                                        ConstData_t w,
                                        const TensorDescriptor& yDesc,
                                        Data_t y,
                                        const TensorDescriptor& hyDesc,
                                        Data_t hy,
                                        Data_t workSpace,
                                        size_t workSpaceSize,
                                        Data_t reserveSpace,
                                        size_t reserveSpaceSize) const
{
}

void RNNDescriptor::BackwardRNNDataCell(Handle& handle,
                                        const TensorDescriptor& yDesc,
                                        ConstData_t y,
                                        const TensorDescriptor& dyDesc,
                                        ConstData_t dy,
                                        const TensorDescriptor& dhyDesc,
                                        ConstData_t dhy,
                                        const TensorDescriptor& wDesc,
                                        ConstData_t w,
                                        const TensorDescriptor& hxDesc,
                                        ConstData_t hx,
                                        const TensorDescriptor& dxDesc,
                                        Data_t dx,
                                        const TensorDescriptor& dhxDesc,
                                        Data_t dhx,
                                        Data_t workSpace,
                                        size_t workSpaceSize,
                                        ConstData_t reserveSpace,
                                        size_t reserveSpaceSize) const
{
}

void RNNDescriptor::BackwardRNNWeightsCell(Handle& handle,
                                           const TensorDescriptor& xDesc,
                                           ConstData_t x,
                                           const TensorDescriptor& hxDesc,
                                           ConstData_t hx,
                                           const TensorDescriptor& yDesc,
                                           ConstData_t y,
                                           const TensorDescriptor& dwDesc,
                                           Data_t dw,
                                           ConstData_t workSpace,
                                           size_t workSpaceSize,
                                           ConstData_t reserveSpace,
                                           size_t reserveSpaceSize) const
{
}
 */

} // namespace miopen<|MERGE_RESOLUTION|>--- conflicted
+++ resolved
@@ -7097,29 +7097,6 @@
                         // Update time
                         profileRNNkernels(handle, 1);
 
-<<<<<<< HEAD
-                        gg = CreateGemmGeometryRNN(in_n[seqLen - 1 - ti],
-                                                   hy_h,
-                                                   hy_h,
-                                                   1,
-                                                   1,
-                                                   false,
-                                                   true,
-                                                   false,
-                                                   hy_stride,
-                                                   wei_stride,
-                                                   hy_stride,
-                                                   false,
-                                                   network_config);
-                        gg.FindSolution(.003, handle, workSpace, w, workSpace, false);
-                        gg.RunGemm(handle,
-                                   workSpace,
-                                   w,
-                                   workSpace,
-                                   hid_shift + baccbi * hy_stride + 5 * hy_h,
-                                   weitime_shift + 5 * hy_h,
-                                   hid_shift + baccbi * hy_stride + bi * 3 * hy_h + hy_h);
-=======
                             gg = CreateGemmGeometryRNN(in_n[seqLen - 1 - ti],
                                                        hy_h,
                                                        hy_h,
@@ -7141,7 +7118,6 @@
                                        hid_shift + baccbi * hy_stride + 5 * hy_h,
                                        weitime_shift + 5 * hy_h * uni_stride,
                                        hid_shift + baccbi * hy_stride + bi * 3 * hy_h + hy_h);
->>>>>>> 836ecf9d
 
                         // Update time
                         profileRNNkernels(handle, 1);
