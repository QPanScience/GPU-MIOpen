--- conflicted
+++ resolved
@@ -92,12 +92,8 @@
         WriteFile(src, dir.path(filename));
 
 #if MIOPEN_BUILD_DEV
-<<<<<<< HEAD
-        params += " -Werror -Weverything -Wno-shorten-64-to-32 -Wno-unused-macros -Wno-unused-function -Wno-sign-compare -Wno-reserved-id-macro -Wno-sign-conversion -Wno-missing-prototypes -Wno-cast-qual -Wno-cast-align -Wno-conversion -Wno-double-promotion -Wno-conditional-uninitialized -Wno-sometimes-uninitialized";
-=======
         params += " -Werror" + KernelWarningsString();
         // params += " -Werror -Weverything -Wno-shorten-64-to-32 -Wno-unused-macros -Wno-unused-function -Wno-sign-compare -Wno-reserved-id-macro -Wno-sign-conversion -Wno-missing-prototypes -Wno-cast-qual -Wno-cast-align -Wno-conversion -Wno-double-promotion";
->>>>>>> 69cc3dd5
 #else
         params += " -Wno-everything";
 #endif
