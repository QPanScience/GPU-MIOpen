--- conflicted
+++ resolved
@@ -359,12 +359,8 @@
         {
             size_t workspace_size_gemm = ForwardGetWorkSpaceSizeGEMM(handle, wDesc, yDesc);
             size_t workspace_size_fft  = ForwardGetWorkSpaceSizeFFT(wDesc, xDesc, yDesc);
-<<<<<<< HEAD
-            return std::max(workspace_size_fft, workspace_size_gemm);
-=======
 
             return std::max(std::max(workspace_size_fft, workspace_size_gemm), direct_workspace);
->>>>>>> 88b27b2d
         }
     }
 }
@@ -407,12 +403,8 @@
         {
             size_t workspace_size_gemm = BackwardDataGetWorkSpaceSizeGEMM(handle, wDesc, dyDesc);
             size_t workspace_size_fft  = BackwardGetWorkSpaceSizeFFT(wDesc, dyDesc, dxDesc);
-<<<<<<< HEAD
-            return std::max(workspace_size_fft, workspace_size_gemm);
-=======
 
             return std::max(std::max(workspace_size_fft, workspace_size_gemm), direct_workspace);
->>>>>>> 88b27b2d
         }
     }
 }
@@ -597,7 +589,7 @@
         return 0;
 
     mlo_construct_direct2D construct_params(direction);
-    construct_params.doSearch(false);
+    construct_params.setDoSearch(false);
     construct_params.setStream(&handle);
     construct_params.setOutputDescFromMLDesc(yDesc);
     construct_params.setInputDescFromMLDesc(xDesc);
@@ -607,8 +599,18 @@
 
     try
     {
-        mloConstruct(construct_params);
-        return construct_params.getWorkSpaceSzBytes();
+        std::vector<miopen::solver::ConvSolution> ss;
+        mloConstruct(construct_params, ss);
+        size_t sz = 0;
+        for(const auto& solution : ss)
+        {
+            if(sz < solution.workspce_sz)
+            {
+                MIOPEN_LOG_I2(sz << " < " << solution.workspce_sz);
+                sz = solution.workspce_sz;
+            }
+        }
+        return sz;
     }
     catch(const miopen::Exception&)
     {
@@ -622,16 +624,17 @@
                                                              const TensorDescriptor& xDesc,
                                                              const TensorDescriptor& dwDesc) const
 {
+    mlo_construct_BwdWrW2D construct_params(0); // backward with regards to weights
+    construct_params.setDoSearch(false);
+    construct_params.setStream(&handle);
+    construct_params.setOutputDescFromMLDesc(dyDesc);
+    construct_params.setInputDescFromMLDesc(xDesc);
+    construct_params.setWeightDescFromMLDesc(dwDesc);
+    construct_params.setConvDescr(pad_h, pad_w, u, v, dilation_h, dilation_w);
+    construct_params.setWorkaroundDisableSearchEnforce(true);
+
     try
     {
-        mlo_construct_BwdWrW2D construct_params(0); // backward with regards to weights
-        construct_params.setDoSearch(false);
-        construct_params.setStream(&handle);
-        construct_params.setOutputDescFromMLDesc(dyDesc);
-        construct_params.setInputDescFromMLDesc(xDesc);
-        construct_params.setWeightDescFromMLDesc(dwDesc);
-        construct_params.setConvDescr(pad_h, pad_w, u, v, dilation_h, dilation_w);
-        construct_params.setWorkaroundDisableSearchEnforce(true);
         std::vector<miopen::solver::ConvSolution> ss;
         mloConstruct(construct_params, ss);
         size_t sz = 0;
