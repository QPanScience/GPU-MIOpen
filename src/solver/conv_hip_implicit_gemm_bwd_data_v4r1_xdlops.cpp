--- conflicted
+++ resolved
@@ -200,11 +200,7 @@
 
         int GemmABlockCopyClusterLengths_GemmM  = 0;
         int GemmABlockCopyDescDataPerWriteGemmM = 0;
-<<<<<<< HEAD
-        int GemmKPack                           = GetEPackLength(ctx, true);
-=======
         int GemmKPack                           = GemmKPACKSize;
->>>>>>> bb23546c
         std::tie(std::ignore,
                  GemmABlockCopyClusterLengths_GemmM,
                  std::ignore,
@@ -291,12 +287,7 @@
         // check if (gemmk / kpack) % kPerBlock is 0
         if(ctx.IsFp16() || ctx.IsBfp16())
         {
-<<<<<<< HEAD
-            int GemmKPack = GetEPackLength(ctx, true);
-            if(!((GemmK / GemmKPack) % (GemmKPerBlock * GemmKBlocks) == 0))
-=======
             if(!((GemmK / GemmKPACKSize) % (GemmKPerBlock * GemmKBlocks) == 0))
->>>>>>> bb23546c
                 return false;
         }
     }
@@ -784,15 +775,9 @@
                 ctx.IsFp32() ? GemmBBlockCopyDstDataPerWrite_GemmN : 1;
 
             const auto GemmABlockCopyDstDataPerWrite_GemmKPACK =
-<<<<<<< HEAD
-                !ctx.IsFp32() ? GetEPackLength(ctx, true) : 1;
-            const auto GemmBBlockCopyDstDataPerWrite_GemmKPACK =
-                !ctx.IsFp32() ? GetEPackLength(ctx, true) : 1;
-=======
                 !ctx.IsFp32() ? config.GemmKPACKSize : 1;
             const auto GemmBBlockCopyDstDataPerWrite_GemmKPACK =
                 !ctx.IsFp32() ? config.GemmKPACKSize : 1;
->>>>>>> bb23546c
 
             // clang-format off
             construction_parameters.comp_options =
@@ -844,11 +829,7 @@
             else
             {
                 construction_parameters.comp_options +=
-<<<<<<< HEAD
-                    std::string(" -DCK_PARAM_KPACK_LENGTH=") + std::to_string(GetEPackLength(ctx, true)) +
-=======
                     std::string(" -DCK_PARAM_KPACK_LENGTH=") + std::to_string(config.GemmKPACKSize) +
->>>>>>> bb23546c
                     std::string(" -DCK_PARAM_TUNABLE_GEMM_A_BLOCK_COPY_DST_DATA_PER_WRITE_GEMM_KPACK=") + std::to_string(GemmABlockCopyDstDataPerWrite_GemmKPACK) +
                     std::string(" -DCK_PARAM_TUNABLE_GEMM_B_BLOCK_COPY_DST_DATA_PER_WRITE_GEMM_KPACK=") + std::to_string(GemmBBlockCopyDstDataPerWrite_GemmKPACK);
             }
