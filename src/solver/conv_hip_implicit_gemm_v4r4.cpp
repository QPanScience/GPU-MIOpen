/*******************************************************************************
 *
 * MIT License
 *
 * Copyright (c) 2019 Advanced Micro Devices, Inc.
 *
 * Permission is hereby granted, free of charge, to any person obtaining a copy
 * of this software and associated documentation files (the "Software"), to deal
 * in the Software without restriction, including without limitation the rights
 * to use, copy, modify, merge, publish, distribute, sublicense, and/or sell
 * copies of the Software, and to permit persons to whom the Software is
 * furnished to do so, subject to the following conditions:
 *
 * The above copyright notice and this permission notice shall be included in all
 * copies or substantial portions of the Software.
 *
 * THE SOFTWARE IS PROVIDED "AS IS", WITHOUT WARRANTY OF ANY KIND, EXPRESS OR
 * IMPLIED, INCLUDING BUT NOT LIMITED TO THE WARRANTIES OF MERCHANTABILITY,
 * FITNESS FOR A PARTICULAR PURPOSE AND NONINFRINGEMENT. IN NO EVENT SHALL THE
 * AUTHORS OR COPYRIGHT HOLDERS BE LIABLE FOR ANY CLAIM, DAMAGES OR OTHER
 * LIABILITY, WHETHER IN AN ACTION OF CONTRACT, TORT OR OTHERWISE, ARISING FROM,
 * OUT OF OR IN CONNECTION WITH THE SOFTWARE OR THE USE OR OTHER DEALINGS IN THE
 * SOFTWARE.
 *
 *******************************************************************************/
#include <miopen/conv/invokers/impl_gemm.hpp>
#include <miopen/solver.hpp>
#include <miopen/handle.hpp>
#include <miopen/generic_search.hpp>

#include "implicitgemm_util.hpp"

#include <cstddef>

namespace miopen {
namespace solver {

PerformanceImplicitGemmV4R4Fwd::PerformanceImplicitGemmV4R4Fwd(int BlockSize_,
                                                               int GemmMPerBlock_,
                                                               int GemmNPerBlock_,
                                                               int GemmKPerBlock_,
                                                               int GemmMPerThread_,
                                                               int GemmNPerThread_,
                                                               bool use_spare_set_)
    : BlockSize(BlockSize_),
      GemmMPerBlock(GemmMPerBlock_),
      GemmNPerBlock(GemmNPerBlock_),
      GemmKPerBlock(GemmKPerBlock_),
      GemmMPerThread(GemmMPerThread_),
      GemmNPerThread(GemmNPerThread_),
      use_spare_set(use_spare_set_)
{
}

PerformanceImplicitGemmV4R4Fwd::PerformanceImplicitGemmV4R4Fwd(bool spare)
{
    // always search full space, no matter if use_spare_set or not
    BlockSize = 64;

    GemmMPerBlock = 32;
    GemmNPerBlock = 32;
    GemmKPerBlock = 4;

    GemmMPerThread = 2;
    GemmNPerThread = 2;

    use_spare_set = spare;
}

bool PerformanceImplicitGemmV4R4Fwd::operator==(const PerformanceImplicitGemmV4R4Fwd& other) const
{
    // clang-format off
    return BlockSize == other.BlockSize
        && GemmMPerBlock == other.GemmMPerBlock
        && GemmNPerBlock == other.GemmNPerBlock
        && GemmKPerBlock == other.GemmKPerBlock
        && GemmMPerThread == other.GemmMPerThread
        && GemmNPerThread == other.GemmNPerThread
        && use_spare_set == other.use_spare_set;
    // clang-format on
}

std::tuple<int, bool>
PerformanceImplicitGemmV4R4Fwd::CalculateGridSize(const ConvolutionContext& ctx) const
{
    int GridSize = 0;

    try
    {
        int gemm_m = 0;
        int gemm_n = 0;

        std::tie(gemm_m, gemm_n, std::ignore) = ConvHipImplicitGemmV4R4Fwd::CalculateGemmSize(ctx);

        if(!(gemm_m % GemmMPerBlock == 0 && gemm_n % GemmNPerBlock == 0))
            MIOPEN_THROW("invalid performance parameter");

        GridSize = (gemm_m / GemmMPerBlock) * (gemm_n / GemmNPerBlock);
    }
    catch(...)
    {
        return std::make_tuple(-1, false);
    }

    return std::make_tuple(GridSize, true);
}

std::tuple<int, int, int, int, bool>
PerformanceImplicitGemmV4R4Fwd::CalculateBlockGemmPerformanceParameters(
    const ConvolutionContext&) const
{
    int GemmMLevel0Cluster = 0;
    int GemmNLevel0Cluster = 0;
    int GemmMLevel1Cluster = 0;
    int GemmNLevel1Cluster = 0;

    try
    {
        if(BlockSize == 64)
        {
            GemmMLevel0Cluster = 4;
            GemmNLevel0Cluster = 4;
            GemmMLevel1Cluster = 2;
            GemmNLevel1Cluster = 2;
        }
        else if(BlockSize == 128)
        {
            GemmMLevel0Cluster = 4;
            GemmNLevel0Cluster = 4;
            GemmMLevel1Cluster = 4;
            GemmNLevel1Cluster = 2;
        }
        else if(BlockSize == 256)
        {
            GemmMLevel0Cluster = 4;
            GemmNLevel0Cluster = 4;
            GemmMLevel1Cluster = 4;
            GemmNLevel1Cluster = 4;
        }
        else
        {
            MIOPEN_LOG_E("BlockSize not supported");
            MIOPEN_THROW("invalid performance parameter");
        }

        if(!(GemmMPerBlock % GemmMPerThread == 0 && GemmNPerBlock % GemmNPerThread == 0))
            MIOPEN_THROW("invalid performance parameter");

        const auto thread_gemm_per_block_m = GemmMPerBlock / GemmMPerThread;
        const auto thread_gemm_per_block_n = GemmNPerBlock / GemmNPerThread;

        const auto thread_gemm_per_cluster_m = GemmMLevel0Cluster * GemmMLevel1Cluster;
        const auto thread_gemm_per_cluster_n = GemmNLevel0Cluster * GemmNLevel1Cluster;

        if(!(thread_gemm_per_block_m % thread_gemm_per_cluster_m == 0) &&
           (thread_gemm_per_block_n % thread_gemm_per_cluster_n == 0))
            MIOPEN_THROW("invalid performance parameter");

        const auto cluster_per_block_m = thread_gemm_per_block_m / thread_gemm_per_cluster_m;
        const auto cluster_per_block_n = thread_gemm_per_block_n / thread_gemm_per_cluster_n;

        // inline asm only support cluster_per_block_m = 2 andcluster_per_block_n = 2
        if(!(cluster_per_block_m == 2 && cluster_per_block_n == 2))
            MIOPEN_THROW("invalid performance parameter");
    }
    catch(...)
    {
        return std::make_tuple(-1, -1, -1, -1, false);
    }

    return std::make_tuple(
        GemmMLevel0Cluster, GemmNLevel0Cluster, GemmMLevel1Cluster, GemmNLevel1Cluster, true);
}

std::tuple<int, int, int, int, bool>
PerformanceImplicitGemmV4R4Fwd::CalculateGemmABlockCopyPerformanceParameters(
    const ConvolutionContext&) const
{
    int ClusterLengths_GemmK  = 0;
    int ClusterLengths_GemmM  = 0;
    int SrcDataPerRead_GemmK  = amd_buffer_load_max_length<float>();
    int DstDataPerWrite_GemmM = amd_lds_write_max_length<float>();

    try
    {
        // calculate vector length on gemmk dimension
        SrcDataPerRead_GemmK = gcd(SrcDataPerRead_GemmK, GemmKPerBlock);

        // calculate threadwise copy size
        const auto a_data_per_thread_copy = (GemmKPerBlock * GemmMPerBlock) / BlockSize;

        if(!(a_data_per_thread_copy > 0))
            MIOPEN_THROW("invalid performance parameter");

        // GemmABlockCopySrcDataPerRead_GemmK also bounded by size of threadwise copy
        SrcDataPerRead_GemmK = gcd(SrcDataPerRead_GemmK, a_data_per_thread_copy);

        // decide threadwise copy lengths
        const auto a_data_per_thread_copy_gemmk = SrcDataPerRead_GemmK;
        const auto a_data_per_thread_copy_gemmm =
            a_data_per_thread_copy / a_data_per_thread_copy_gemmk;

        // GemmABlockCopyDstDataPerWrite_GemmM also bounded by size of threadwise copy
        DstDataPerWrite_GemmM = gcd(DstDataPerWrite_GemmM, a_data_per_thread_copy_gemmm);

        // calculate blockwise copy thread cluster lengths
        ClusterLengths_GemmK = GemmKPerBlock / a_data_per_thread_copy_gemmk;
        ClusterLengths_GemmM = GemmMPerBlock / a_data_per_thread_copy_gemmm;

        if(!(ClusterLengths_GemmK > 0 && ClusterLengths_GemmM > 0))
            MIOPEN_THROW("invalid performance parameter");
    }
    catch(...)
    {
        return std::make_tuple(-1, -1, -1, -1, false);
    }

    return std::make_tuple(ClusterLengths_GemmK,
                           ClusterLengths_GemmM,
                           SrcDataPerRead_GemmK,
                           DstDataPerWrite_GemmM,
                           true);
}

std::tuple<int, int, int, int, bool>
PerformanceImplicitGemmV4R4Fwd::CalculateGemmBBlockCopyPerformanceParameters(
    const ConvolutionContext& ctx) const
{
    int ClusterLengths_GemmK  = 0;
    int ClusterLengths_GemmN  = 0;
    int SrcDataPerRead_GemmN  = amd_buffer_load_max_length<float>();
    int DstDataPerWrite_GemmN = amd_lds_write_max_length<float>();

    try
    {
        SrcDataPerRead_GemmN = gcd(SrcDataPerRead_GemmN, GemmNPerBlock);

        // calculate vector length on gemmn dimension
        const auto y  = ConvolutionContextInterpreter::GetFilterHeightY(ctx);
        const auto x  = ConvolutionContextInterpreter::GetFilterWidthX(ctx);
        const auto hi = ConvolutionContextInterpreter::GetInputHeightHi(ctx);
        const auto wi = ConvolutionContextInterpreter::GetInputWidthWi(ctx);
        const auto conv_stride_h =
            ConvolutionContextInterpreter::GetAdjustedConvolutionStrideH(ctx);
        const auto conv_stride_w =
            ConvolutionContextInterpreter::GetAdjustedConvolutionStrideW(ctx);
        const auto conv_dilation_w =
            ConvolutionContextInterpreter::GetAdjustedConvolutionDilationW(ctx);
        const auto in_left_pad_h  = ConvolutionContextInterpreter::GetInputLeftPadH(ctx);
        const auto in_left_pad_w  = ConvolutionContextInterpreter::GetInputLeftPadW(ctx);
        const auto in_right_pad_h = ConvolutionContextInterpreter::GetAdjustedInputRightPadH(ctx);
        const auto in_right_pad_w = ConvolutionContextInterpreter::GetAdjustedInputRightPadW(ctx);

        if(ctx.Is3d())
        {
            const auto di = ConvolutionContextInterpreter::GetInputDepthDi(ctx);
            const auto z  = ConvolutionContextInterpreter::GetFilterDepthZ(ctx);
            const auto conv_stride_d =
                ConvolutionContextInterpreter::GetAdjustedConvolutionStrideD(ctx);
            const auto in_left_pad_d = ConvolutionContextInterpreter::GetInputLeftPadD(ctx);
            const auto in_right_pad_d =
                ConvolutionContextInterpreter::GetAdjustedInputRightPadD(ctx);

            if(z == 1 && y == 1 && x == 1 && conv_stride_d == 1 && conv_stride_h == 1 &&
               conv_stride_w == 1 && in_left_pad_d == 0 && in_left_pad_h == 0 &&
               in_left_pad_w == 0 && in_right_pad_d == 0 && in_right_pad_h == 0 &&
               in_right_pad_w == 0)
            {
                // \todo there are more configs that can go through this if branch
                SrcDataPerRead_GemmN = gcd(SrcDataPerRead_GemmN, di * hi * wi);
            }
            else if(conv_stride_w == 1)
            {
                SrcDataPerRead_GemmN =
                    gcd(SrcDataPerRead_GemmN, in_left_pad_w, wi, in_right_pad_w, conv_dilation_w);
            }
            else
            {
                SrcDataPerRead_GemmN = 1;
            }
        }
        else
        {
            if(y == 1 && x == 1 && conv_stride_h == 1 && conv_stride_w == 1 && in_left_pad_h == 0 &&
               in_left_pad_w == 0 && in_right_pad_h == 0 && in_right_pad_w == 0)
            {
                // \todo there are more configs that can go through this if branch
                SrcDataPerRead_GemmN = gcd(SrcDataPerRead_GemmN, hi * wi);
            }
            else if(conv_stride_w == 1)
            {
                SrcDataPerRead_GemmN =
                    gcd(SrcDataPerRead_GemmN, in_left_pad_w, wi, in_right_pad_w, conv_dilation_w);
            }
            else
            {
                SrcDataPerRead_GemmN = 1;
            }
        }

        // calculate threadwise copy size
        const auto b_data_per_thread_copy = (GemmKPerBlock * GemmNPerBlock) / BlockSize;

        if(!(b_data_per_thread_copy > 0))
            MIOPEN_THROW("invalid performance parameter");

        // GemmBBlockCopySrcDataPerRead_GemmN also bounded by size of threadwise copy
        SrcDataPerRead_GemmN = gcd(SrcDataPerRead_GemmN, b_data_per_thread_copy);

        const auto b_data_per_thread_copy_gemmn = SrcDataPerRead_GemmN;
        const auto b_data_per_thread_copy_gemmk =
            b_data_per_thread_copy / b_data_per_thread_copy_gemmn;

        // GemmBBlockCopyDstDataPerWrite_GemmN also bounded by size of threadwise copy
        DstDataPerWrite_GemmN = gcd(DstDataPerWrite_GemmN, b_data_per_thread_copy_gemmn);

        // calculate blockwise copy thread cluster lengths
        ClusterLengths_GemmK = GemmKPerBlock / b_data_per_thread_copy_gemmk;
        ClusterLengths_GemmN = GemmNPerBlock / b_data_per_thread_copy_gemmn;

        if(!(ClusterLengths_GemmK > 0 && ClusterLengths_GemmN > 0))
            MIOPEN_THROW("invalid performance parameter");
    }
    catch(...)
    {
        MIOPEN_LOG_I("catch");
        return std::make_tuple(-1, -1, -1, -1, false);
    }

    return std::make_tuple(ClusterLengths_GemmK,
                           ClusterLengths_GemmN,
                           SrcDataPerRead_GemmN,
                           DstDataPerWrite_GemmN,
                           true);
}

std::tuple<int, bool> PerformanceImplicitGemmV4R4Fwd::CalculateGemmCThreadCopyPerformanceParameters(
    const ConvolutionContext& ctx) const
{
    int DstDataPerWrite_GemmN1 = amd_buffer_store_max_length<float>();

    try
    {
        // GemmCThreadCopyDstDataPerWrite_GemmN1 bounded by size of threadwise GEMM
        DstDataPerWrite_GemmN1 = gcd(DstDataPerWrite_GemmN1, GemmNPerThread);

        // GemmCThreadCopyDstDataPerWrite_GemmN1 limited by global memory layout of output tensor
        const auto ho = ConvolutionContextInterpreter::GetOutputHeightHo(ctx);
        const auto wo = ConvolutionContextInterpreter::GetOutputWidthWo(ctx);
        DstDataPerWrite_GemmN1 =
            ctx.Is3d() ? gcd(DstDataPerWrite_GemmN1,
                             ho * wo * ConvolutionContextInterpreter::GetOutputDepthDo(ctx))
                       : gcd(DstDataPerWrite_GemmN1, ho * wo);
    }
    catch(...)
    {
        return std::make_tuple(-1, false);
    }

    return std::make_tuple(DstDataPerWrite_GemmN1, true);
}

std::tuple<std::size_t, bool>
PerformanceImplicitGemmV4R4Fwd::CalculateLdsNumberOfByte(const ConvolutionContext& ctx) const
{
    std::size_t lds_size = 0;

    try
    {
        bool valid = false;

        int GemmABlockCopyDescDataPerWriteGemmM = 0;
        std::tie(
            std::ignore, std::ignore, std::ignore, GemmABlockCopyDescDataPerWriteGemmM, valid) =
            CalculateGemmABlockCopyPerformanceParameters(ctx);

        if(!valid)
            MIOPEN_THROW("invalid performance parameter");

        int GemmBBlockCopyDescDataPerWriteGemmN = 0;
        std::tie(
            std::ignore, std::ignore, std::ignore, GemmBBlockCopyDescDataPerWriteGemmN, valid) =
            CalculateGemmBBlockCopyPerformanceParameters(ctx);

        if(!valid)
            MIOPEN_THROW("invalid performance parameter");

        const auto ThreadGemmDataPerRead_GemmM = GemmMPerThread;
        const auto ThreadGemmDataPerRead_GemmN = GemmNPerThread;

        const auto max_lds_align = lcm(GemmABlockCopyDescDataPerWriteGemmM,
                                       GemmBBlockCopyDescDataPerWriteGemmN,
                                       ThreadGemmDataPerRead_GemmM,
                                       ThreadGemmDataPerRead_GemmN);

        const auto a_block_space =
            GemmKPerBlock * integer_least_multiple(GemmMPerBlock, max_lds_align);
        const auto b_block_space =
            GemmKPerBlock * integer_least_multiple(GemmNPerBlock, max_lds_align);

        lds_size = 2 * (a_block_space + b_block_space) * sizeof(float);
    }
    catch(...)
    {
        return std::make_tuple(0, false);
    }

    return std::make_tuple(lds_size, true);
}

bool PerformanceImplicitGemmV4R4Fwd::IsValidValue() const
{
    // clang-format off
    return IsTwoPower<64, 256>(BlockSize) &&
           IsTwoPower<32, 128>(GemmMPerBlock) &&
           IsTwoPower<32, 128>(GemmNPerBlock) &&
           IsTwoPower<4, 16>(GemmKPerBlock) &&
           IsTwoPower<2, 4>(GemmMPerThread) &&
           IsTwoPower<2, 4>(GemmNPerThread);
    // clang-format on
}

bool PerformanceImplicitGemmV4R4Fwd::IsValid(const ConvolutionContext& ctx) const
{
    if(!IsValidValue())
        return false;

    bool valid = false;

    // check blockwise GEMM size
    int gemm_m = 0;
    int gemm_n = 0;
    int gemm_k = 0;

    std::tie(gemm_m, gemm_n, gemm_k) = ConvHipImplicitGemmV4R4Fwd::CalculateGemmSize(ctx);

    if(!(gemm_m % GemmMPerBlock == 0 && gemm_n % GemmNPerBlock == 0 && gemm_k % GemmKPerBlock == 0))
        return false;

    if(!(GemmMPerBlock % GemmMPerThread == 0 && GemmNPerBlock % GemmNPerThread == 0))
        return false;

    // check thread cluster in blockwise GEMM
    std::tie(std::ignore, std::ignore, std::ignore, std::ignore, valid) =
        CalculateBlockGemmPerformanceParameters(ctx);

    if(!valid)
        return false;

    // check blockwise copy of A matrix
    std::tie(std::ignore, std::ignore, std::ignore, std::ignore, valid) =
        CalculateGemmABlockCopyPerformanceParameters(ctx);

    if(!valid)
        return false;

    // check blockwise copy of B matrix
    std::tie(std::ignore, std::ignore, std::ignore, std::ignore, valid) =
        CalculateGemmBBlockCopyPerformanceParameters(ctx);

    if(!valid)
        return false;

    // check threadwise copy of C matrix
    std::tie(std::ignore, valid) = CalculateGemmCThreadCopyPerformanceParameters(ctx);

    if(!valid)
        return false;

    // check LDS allocation
    std::size_t lds_size = 0;
    std::tie(lds_size, valid) = CalculateLdsNumberOfByte(ctx);

    return (valid and lds_size <= get_lds_max_number_of_byte());
}

void PerformanceImplicitGemmV4R4Fwd::EuristicInit(const ConvolutionContext& ctx)
{
    PerformanceImplicitGemmV4R4Fwd config;

    config = {256, 128, 128, 16, 4, 4};
    if(!config.IsValid(ctx))
        config = {256, 128, 128, 8, 4, 4};
    if(!config.IsValid(ctx))
        config = {256, 128, 128, 4, 4, 4};
    if(!config.IsValid(ctx))
        config = {128, 128, 64, 16, 4, 4};
    if(!config.IsValid(ctx))
        config = {128, 128, 64, 8, 4, 4};
    if(!config.IsValid(ctx))
        config = {128, 128, 64, 4, 4, 4};
    if(!config.IsValid(ctx))
        config = {128, 64, 128, 16, 4, 4};
    if(!config.IsValid(ctx))
        config = {128, 64, 128, 8, 4, 4};
    if(!config.IsValid(ctx))
        config = {128, 64, 128, 4, 4, 4};
    if(!config.IsValid(ctx))
        config = {64, 64, 64, 16, 4, 4};
    if(!config.IsValid(ctx))
        config = {64, 64, 64, 8, 4, 4};
    if(!config.IsValid(ctx))
        config = {64, 64, 64, 4, 4, 4};
    if(!config.IsValid(ctx))
        config = {64, 64, 32, 16, 4, 2};
    if(!config.IsValid(ctx))
        config = {64, 64, 32, 8, 4, 2};
    if(!config.IsValid(ctx))
        config = {64, 64, 32, 4, 4, 2};
    if(!config.IsValid(ctx))
        config = {64, 32, 64, 16, 2, 4};
    if(!config.IsValid(ctx))
        config = {64, 32, 64, 8, 2, 4};
    if(!config.IsValid(ctx))
        config = {64, 32, 64, 4, 2, 4};
    if(!config.IsValid(ctx))
        config = {64, 32, 32, 16, 2, 2};
    if(!config.IsValid(ctx))
        config = {64, 32, 32, 8, 2, 2};
    if(!config.IsValid(ctx))
        config = {64, 32, 32, 4, 2, 2};
    if(!config.IsValid(ctx))
    {
        MIOPEN_LOG_E("All attempts failed: ");
        assert(false);
    }

    *this = config;
    MIOPEN_LOG_I(ToString());
}

bool PerformanceImplicitGemmV4R4Fwd::SetNextValue()
{
    // always search full space, no matter if use_spare_set or not
    do
    {
        if(!NextTwoPower<64, 256>(BlockSize))
            break;
        if(!NextTwoPower<32, 128>(GemmMPerBlock))
            break;
        if(!NextTwoPower<32, 128>(GemmNPerBlock))
            break;
        if(!NextTwoPower<4, 16>(GemmKPerBlock))
            break;
        if(!NextTwoPower<2, 4>(GemmMPerThread))
            break;
        if(!NextTwoPower<2, 4>(GemmNPerThread))
            break;

        return false;
    } while(false);

    return true;
}

std::string PerformanceImplicitGemmV4R4Fwd::ToString() const
{
    std::ostringstream ss;
    Serialize(ss);
    return ss.str();
}

std::tuple<int, int, int>
ConvHipImplicitGemmV4R4Fwd::CalculateGemmSize(const ConvolutionContext& ctx)
{
    const auto n  = ConvolutionContextInterpreter::GetBatchN(ctx);
    const auto k  = ConvolutionContextInterpreter::GetOutputChannelK(ctx);
    const auto c  = ConvolutionContextInterpreter::GetInputChannelC(ctx);
    const auto ho = ConvolutionContextInterpreter::GetOutputHeightHo(ctx);
    const auto wo = ConvolutionContextInterpreter::GetOutputWidthWo(ctx);
    const auto y  = ConvolutionContextInterpreter::GetFilterHeightY(ctx);
    const auto x  = ConvolutionContextInterpreter::GetFilterWidthX(ctx);

    const auto gemm_m = k;
    const auto gemm_n = ctx.Is3d()
                            ? n * ho * wo * ConvolutionContextInterpreter::GetOutputDepthDo(ctx)
                            : n * ho * wo;
    const auto gemm_k =
        ctx.Is3d() ? c * y * x * ConvolutionContextInterpreter::GetFilterDepthZ(ctx) : c * y * x;

    return std::make_tuple(gemm_m, gemm_n, gemm_k);
}

bool ConvHipImplicitGemmV4R4Fwd::IsApplicable(const ConvolutionContext& ctx) const
{
    if(!ctx.direction.IsForward())
        return false;

    if(!ctx.Is2d() && !ctx.Is3d())
        return false;

    if(!ctx.IsFp32())
        return false;

    if(ctx.group_counts != 1)
        return false;

    int gemm_m = 0;
    int gemm_n = 0;
    int gemm_k = 0;

    std::tie(gemm_m, gemm_n, gemm_k) = CalculateGemmSize(ctx);
    return gemm_m % 32 == 0 && gemm_n % 32 == 0 && gemm_k % 4 == 0;
}

PerformanceImplicitGemmV4R4Fwd
ConvHipImplicitGemmV4R4Fwd::GetPerformanceConfig(const ConvolutionContext& ctx) const
{
    return GetPerformanceConfigBase<PerformanceImplicitGemmV4R4Fwd>(ctx);
}

bool ConvHipImplicitGemmV4R4Fwd::IsValidPerformanceConfig(
    const ConvolutionContext& ctx, const PerformanceImplicitGemmV4R4Fwd& config) const
{
    MIOPEN_LOG_I("");
    return config.IsValidValue() && config.IsValid(ctx);
}

PerformanceImplicitGemmV4R4Fwd
ConvHipImplicitGemmV4R4Fwd::Search(const ConvolutionContext& context,
                                   const AnyInvokeParams& invoke_ctx) const
{
<<<<<<< HEAD
    return GenericSearch(*this, context, invoke_ctx);
=======
    return GenericSearchFwd(*this, context);
}

int ConvHipImplicitGemmV4R4Fwd::RunAndMeasureSolution(const miopen::Handle& profile_h,
                                                      ConstData_t bot_buf,
                                                      Data_t top_buf,
                                                      ConstData_t wei_buf,
                                                      ConstData_t bias_buf,
                                                      const ConvolutionContext& ctx,
                                                      const ConvSolution& solution,
                                                      float& elapsed_time) const
{
    assert(bias_buf == nullptr);
    (void)bias_buf;

    return RunAndMeasureSolutionBase(
        profile_h, bot_buf, top_buf, wei_buf, ctx, solution, elapsed_time);
>>>>>>> 7e8a9d00
}

ConvSolution ConvHipImplicitGemmV4R4Fwd::GetSolution(const ConvolutionContext& ctx,
                                                     const PerformanceImplicitGemmV4R4Fwd& config,
                                                     bool) const
{

    ConvSolution result;
    KernelInfo construction_parameters;

    assert(config.IsValid(ctx));

    int grid_size = 0;

    std::tie(grid_size, std::ignore) = config.CalculateGridSize(ctx);

    construction_parameters.l_wk.push_back(config.BlockSize);
    construction_parameters.l_wk.push_back(1);
    construction_parameters.l_wk.push_back(1);

    construction_parameters.g_wk.push_back(config.BlockSize * grid_size);
    construction_parameters.g_wk.push_back(1);
    construction_parameters.g_wk.push_back(1);

    if(ctx.Is3d())
    {
        construction_parameters.kernel_file =
            "gridwise_convolution_implicit_gemm_v4r4_ncdhw_kczyx_nkdhw.cpp";

        construction_parameters.kernel_name =
            "gridwise_convolution_implicit_gemm_v4r4_ncdhw_kczyx_nkdhw";
    }
    else
    {
        construction_parameters.kernel_file =
            "gridwise_convolution_implicit_gemm_v4r4_nchw_kcyx_nkhw.cpp";

        construction_parameters.kernel_name =
            "gridwise_convolution_implicit_gemm_v4r4_nchw_kcyx_nkhw";
    }

    int GemmMLevel0Cluster                    = 0;
    int GemmNLevel0Cluster                    = 0;
    int GemmMLevel1Cluster                    = 0;
    int GemmNLevel1Cluster                    = 0;
    int GemmABlockCopyClusterLengths_GemmK    = 0;
    int GemmABlockCopyClusterLengths_GemmM    = 0;
    int GemmABlockCopySrcDataPerRead_GemmK    = 0;
    int GemmABlockCopyDstDataPerWrite_GemmM   = 0;
    int GemmBBlockCopyClusterLengths_GemmK    = 0;
    int GemmBBlockCopyClusterLengths_GemmN    = 0;
    int GemmBBlockCopySrcDataPerRead_GemmN    = 0;
    int GemmBBlockCopyDstDataPerWrite_GemmN   = 0;
    int GemmCThreadCopyDstDataPerWrite_GemmN1 = 0;

    std::tie(GemmMLevel0Cluster,
             GemmNLevel0Cluster,
             GemmMLevel1Cluster,
             GemmNLevel1Cluster,
             std::ignore) = config.CalculateBlockGemmPerformanceParameters(ctx);

    std::tie(GemmABlockCopyClusterLengths_GemmK,
             GemmABlockCopyClusterLengths_GemmM,
             GemmABlockCopySrcDataPerRead_GemmK,
             GemmABlockCopyDstDataPerWrite_GemmM,
             std::ignore) = config.CalculateGemmABlockCopyPerformanceParameters(ctx);

    std::tie(GemmBBlockCopyClusterLengths_GemmK,
             GemmBBlockCopyClusterLengths_GemmN,
             GemmBBlockCopySrcDataPerRead_GemmN,
             GemmBBlockCopyDstDataPerWrite_GemmN,
             std::ignore) = config.CalculateGemmBBlockCopyPerformanceParameters(ctx);

    std::tie(GemmCThreadCopyDstDataPerWrite_GemmN1, std::ignore) =
        config.CalculateGemmCThreadCopyPerformanceParameters(ctx);

    // clang-format off
    construction_parameters.comp_options =
        std::string(" -std=c++14 ") +
        std::string(" -DCK_PARAM_PROBLEM_N=") + std::to_string(ConvolutionContextInterpreter::GetBatchN(ctx)) +
        std::string(" -DCK_PARAM_PROBLEM_K=") + std::to_string(ConvolutionContextInterpreter::GetOutputChannelK(ctx)) +
        std::string(" -DCK_PARAM_PROBLEM_C=") + std::to_string(ConvolutionContextInterpreter::GetInputChannelC(ctx)) +
        std::string(" -DCK_PARAM_PROBLEM_HI=") + std::to_string(ConvolutionContextInterpreter::GetInputHeightHi(ctx)) +
        std::string(" -DCK_PARAM_PROBLEM_WI=") + std::to_string(ConvolutionContextInterpreter::GetInputWidthWi(ctx)) +
        std::string(" -DCK_PARAM_PROBLEM_HO=") + std::to_string(ConvolutionContextInterpreter::GetOutputHeightHo(ctx)) +
        std::string(" -DCK_PARAM_PROBLEM_WO=") + std::to_string(ConvolutionContextInterpreter::GetOutputWidthWo(ctx)) +
        std::string(" -DCK_PARAM_PROBLEM_Y=") + std::to_string(ConvolutionContextInterpreter::GetFilterHeightY(ctx)) +
        std::string(" -DCK_PARAM_PROBLEM_X=") + std::to_string(ConvolutionContextInterpreter::GetFilterWidthX(ctx)) +
        std::string(" -DCK_PARAM_PROBLEM_CONV_STRIDE_H=") + std::to_string(ConvolutionContextInterpreter::GetAdjustedConvolutionStrideH(ctx)) +
        std::string(" -DCK_PARAM_PROBLEM_CONV_STRIDE_W=") + std::to_string(ConvolutionContextInterpreter::GetAdjustedConvolutionStrideW(ctx)) +
        std::string(" -DCK_PARAM_PROBLEM_CONV_DILATION_H=") + std::to_string(ConvolutionContextInterpreter::GetAdjustedConvolutionDilationH(ctx)) +
        std::string(" -DCK_PARAM_PROBLEM_CONV_DILATION_W=") + std::to_string(ConvolutionContextInterpreter::GetAdjustedConvolutionDilationW(ctx)) +
        std::string(" -DCK_PARAM_PROBLEM_IN_LEFT_PAD_H=") + std::to_string(ConvolutionContextInterpreter::GetInputLeftPadH(ctx)) +
        std::string(" -DCK_PARAM_PROBLEM_IN_LEFT_PAD_W=") + std::to_string(ConvolutionContextInterpreter::GetInputLeftPadW(ctx)) +
        std::string(" -DCK_PARAM_PROBLEM_IN_RIGHT_PAD_H=") + std::to_string(ConvolutionContextInterpreter::GetAdjustedInputRightPadH(ctx)) +
        std::string(" -DCK_PARAM_PROBLEM_IN_RIGHT_PAD_W=") + std::to_string(ConvolutionContextInterpreter::GetAdjustedInputRightPadW(ctx)) +
        std::string(" -DCK_PARAM_PROBLEM_CONV_DIRECTION_FORWARD=") + std::to_string(1) +
        std::string(" -DCK_PARAM_PROBLEM_CONV_DIRECTION_BACKWARD_DATA=") + std::to_string(0) +
        std::string(" -DCK_PARAM_PROBLEM_CONV_DIRECTION_BACKWARD_WEIGHT=") + std::to_string(0) +
        std::string(" -DCK_PARAM_TUNABLE_BLOCK_SIZE=") + std::to_string(config.BlockSize) +
        std::string(" -DCK_PARAM_TUNABLE_GEMM_M_PER_BLOCK=") + std::to_string(config.GemmMPerBlock) +
        std::string(" -DCK_PARAM_TUNABLE_GEMM_N_PER_BLOCK=") + std::to_string(config.GemmNPerBlock) +
        std::string(" -DCK_PARAM_TUNABLE_GEMM_K_PER_BLOCK=") + std::to_string(config.GemmKPerBlock) +
        std::string(" -DCK_PARAM_TUNABLE_GEMM_M_PER_THREAD=") + std::to_string(config.GemmMPerThread) +
        std::string(" -DCK_PARAM_TUNABLE_GEMM_N_PER_THREAD=") + std::to_string(config.GemmNPerThread) +
        std::string(" -DCK_PARAM_TUNABLE_GEMM_M_LEVEL0_CLUSTER=") + std::to_string(GemmMLevel0Cluster) +
        std::string(" -DCK_PARAM_TUNABLE_GEMM_N_LEVEL0_CLUSTER=") + std::to_string(GemmNLevel0Cluster) +
        std::string(" -DCK_PARAM_TUNABLE_GEMM_M_LEVEL1_CLUSTER=") + std::to_string(GemmMLevel1Cluster) +
        std::string(" -DCK_PARAM_TUNABLE_GEMM_N_LEVEL1_CLUSTER=") + std::to_string(GemmNLevel1Cluster) +
        std::string(" -DCK_PARAM_TUNABLE_GEMM_A_BLOCK_COPY_CLUSTER_LENGTHS_GEMM_K=") + std::to_string(GemmABlockCopyClusterLengths_GemmK) +
        std::string(" -DCK_PARAM_TUNABLE_GEMM_A_BLOCK_COPY_CLUSTER_LENGTHS_GEMM_M=") + std::to_string(GemmABlockCopyClusterLengths_GemmM) +
        std::string(" -DCK_PARAM_TUNABLE_GEMM_A_BLOCK_COPY_SRC_DATA_PER_READ_GEMM_K=") + std::to_string(GemmABlockCopySrcDataPerRead_GemmK) +
        std::string(" -DCK_PARAM_TUNABLE_GEMM_A_BLOCK_COPY_DST_DATA_PER_WRITE_GEMM_M=") + std::to_string(GemmABlockCopyDstDataPerWrite_GemmM) +
        std::string(" -DCK_PARAM_TUNABLE_GEMM_B_BLOCK_COPY_CLUSTER_LENGTHS_GEMM_K=") + std::to_string(GemmBBlockCopyClusterLengths_GemmK) +
        std::string(" -DCK_PARAM_TUNABLE_GEMM_B_BLOCK_COPY_CLUSTER_LENGTHS_GEMM_N=") + std::to_string(GemmBBlockCopyClusterLengths_GemmN) +
        std::string(" -DCK_PARAM_TUNABLE_GEMM_B_BLOCK_COPY_SRC_DATA_PER_READ_GEMM_N=") + std::to_string(GemmBBlockCopySrcDataPerRead_GemmN) +
        std::string(" -DCK_PARAM_TUNABLE_GEMM_B_BLOCK_COPY_DST_DATA_PER_WRITE_GEMM_N=") + std::to_string(GemmBBlockCopyDstDataPerWrite_GemmN) +
        std::string(" -DCK_PARAM_TUNABLE_GEMM_C_THREAD_COPY_DST_DATA_PER_WRITE_GEMM_N1=") + std::to_string(GemmCThreadCopyDstDataPerWrite_GemmN1) +
        std::string(" -DCK_PARAM_DEPENDENT_GRID_SIZE=") + std::to_string(grid_size) +
        std::string(" -DCK_THREADWISE_GEMM_USE_AMD_INLINE_ASM=") + (use_amd_inline_asm(ctx) ? '1' : '0') +
        std::string(" -DCK_USE_AMD_INLINE_ASM=") + (use_amd_inline_asm(ctx) ? '1' : '0') +
        ctx.general_compile_options;

        if (ctx.Is3d()){
            construction_parameters.comp_options +=
                std::string(" -DCK_PARAM_PROBLEM_DI=") + std::to_string(ConvolutionContextInterpreter::GetInputDepthDi(ctx)) +
                std::string(" -DCK_PARAM_PROBLEM_DO=") + std::to_string(ConvolutionContextInterpreter::GetOutputDepthDo(ctx)) +
                std::string(" -DCK_PARAM_PROBLEM_Z=") + std::to_string(ConvolutionContextInterpreter::GetFilterDepthZ(ctx)) +
                std::string(" -DCK_PARAM_PROBLEM_CONV_STRIDE_D=") + std::to_string(ConvolutionContextInterpreter::GetAdjustedConvolutionStrideD(ctx)) +
                std::string(" -DCK_PARAM_PROBLEM_CONV_DILATION_D=") + std::to_string(ConvolutionContextInterpreter::GetAdjustedConvolutionDilationD(ctx)) +
                std::string(" -DCK_PARAM_PROBLEM_IN_LEFT_PAD_D=") + std::to_string(ConvolutionContextInterpreter::GetInputLeftPadD(ctx)) +
                std::string(" -DCK_PARAM_PROBLEM_IN_RIGHT_PAD_D=") + std::to_string(ConvolutionContextInterpreter::GetAdjustedInputRightPadD(ctx)) ;
        }

    // clang-format on

    result.invoker_factory = conv::MakeImplGemmDataInvokerFactory(ctx);
    result.construction_params.push_back(construction_parameters);
    return result;
}

} // namespace solver
} // namespace miopen<|MERGE_RESOLUTION|>--- conflicted
+++ resolved
@@ -620,27 +620,7 @@
 ConvHipImplicitGemmV4R4Fwd::Search(const ConvolutionContext& context,
                                    const AnyInvokeParams& invoke_ctx) const
 {
-<<<<<<< HEAD
     return GenericSearch(*this, context, invoke_ctx);
-=======
-    return GenericSearchFwd(*this, context);
-}
-
-int ConvHipImplicitGemmV4R4Fwd::RunAndMeasureSolution(const miopen::Handle& profile_h,
-                                                      ConstData_t bot_buf,
-                                                      Data_t top_buf,
-                                                      ConstData_t wei_buf,
-                                                      ConstData_t bias_buf,
-                                                      const ConvolutionContext& ctx,
-                                                      const ConvSolution& solution,
-                                                      float& elapsed_time) const
-{
-    assert(bias_buf == nullptr);
-    (void)bias_buf;
-
-    return RunAndMeasureSolutionBase(
-        profile_h, bot_buf, top_buf, wei_buf, ctx, solution, elapsed_time);
->>>>>>> 7e8a9d00
 }
 
 ConvSolution ConvHipImplicitGemmV4R4Fwd::GetSolution(const ConvolutionContext& ctx,
