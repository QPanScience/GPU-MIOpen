--- conflicted
+++ resolved
@@ -415,24 +415,15 @@
 
         auto gemm_conv_invoker = gemm_conv_factory(conv_kernels);
 
-<<<<<<< HEAD
-        return [=](const Handle& handle, const boost::any& ctx) {
-            const auto data_ctx = boost::any_cast<conv::DataInvokeParams>(ctx);
-=======
-    result.invoker_factory = [=](std::vector<Kernel> kernels) {
         return [=](const Handle& handle, const AnyInvokeParams& ctx) {
             decltype(auto) data_ctx = ctx.CastTo<conv::DataInvokeParams>();
->>>>>>> c88ad7c7
             const auto tensors  = data_ctx.tensors;
             Data_t workSpace = data_ctx.workSpace;
             auto workSpaceSize = data_ctx.workSpaceSize;
             float total_time    = 0;
-<<<<<<< HEAD
             auto wino_in_ptr = static_cast<void*>( reinterpret_cast<char*>(workSpace) + wino_in_offset);
             auto wino_w_ptr = static_cast<void*>( reinterpret_cast<char*>(workSpace) + wino_wei_offset);
             auto wino_out_ptr = static_cast<void*>( reinterpret_cast<char*>(workSpace) + wino_out_offset);
-=======
->>>>>>> c88ad7c7
 
             for(int i = 0, cur=0; i < 4; i++)
             {
