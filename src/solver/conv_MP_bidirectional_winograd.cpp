/*******************************************************************************
 *
 * MIT License
 *
 * Copyright (c) 2020 Advanced Micro Devices, Inc.
 *
 * Permission is hereby granted, free of charge, to any person obtaining a copy
 * of this software and associated documentation files (the "Software"), to deal
 * in the Software without restriction, including without limitation the rights
 * to use, copy, modify, merge, publish, distribute, sublicense, and/or sell
 * copies of the Software, and to permit persons to whom the Software is
 * furnished to do so, subject to the following conditions:
 *
 * The above copyright notice and this permission notice shall be included in all
 * copies or substantial portions of the Software.
 *
 * THE SOFTWARE IS PROVIDED "AS IS", WITHOUT WARRANTY OF ANY KIND, EXPRESS OR
 * IMPLIED, INCLUDING BUT NOT LIMITED TO THE WARRANTIES OF MERCHANTABILITY,
 * FITNESS FOR A PARTICULAR PURPOSE AND NONINFRINGEMENT. IN NO EVENT SHALL THE
 * AUTHORS OR COPYRIGHT HOLDERS BE LIABLE FOR ANY CLAIM, DAMAGES OR OTHER
 * LIABILITY, WHETHER IN AN ACTION OF CONTRACT, TORT OR OTHERWISE, ARISING FROM,
 * OUT OF OR IN CONNECTION WITH THE SOFTWARE OR THE USE OR OTHER DEALINGS IN THE
 * SOFTWARE.
 *
 *******************************************************************************/

#include <limits>
#include <cassert>
#include <miopen/solver.hpp>
#include <miopen/env.hpp>
#include <miopen/gcn_asm_utils.hpp>
#include <miopen/tensor.hpp>
#include <miopen/gemm_v2.hpp>
#include <miopen/stringutils.hpp>
#include <miopen/miopen.h>
#include <miopen/generic_search.hpp>
#include <miopen/conv/invokers/impl_gemm.hpp>

#include <boost/any.hpp>
#include <miopen/conv/data_invoke_params.hpp>

#if MIOPEN_BACKEND_HIP

#define WORKAROUND_SWDEV_203031 1 // See also issues #2075, #2067
#endif

namespace miopen {
namespace solver {
MIOPEN_DECLARE_ENV_VAR(MIOPEN_DEBUG_AMD_MP_BD_WINOGRAD_F2X3)
MIOPEN_DECLARE_ENV_VAR(MIOPEN_DEBUG_AMD_MP_BD_WINOGRAD_F3X3)
MIOPEN_DECLARE_ENV_VAR(MIOPEN_DEBUG_AMD_MP_BD_WINOGRAD_F4X3)
MIOPEN_DECLARE_ENV_VAR(MIOPEN_DEBUG_AMD_MP_BD_WINOGRAD_F5X3)
MIOPEN_DECLARE_ENV_VAR(MIOPEN_DEBUG_AMD_MP_BD_WINOGRAD_F6X3)

MIOPEN_DECLARE_ENV_VAR(MIOPEN_DEBUG_AMD_MP_BD_XDLOPS_WINOGRAD_F2X3)
MIOPEN_DECLARE_ENV_VAR(MIOPEN_DEBUG_AMD_MP_BD_XDLOPS_WINOGRAD_F3X3)
MIOPEN_DECLARE_ENV_VAR(MIOPEN_DEBUG_AMD_MP_BD_XDLOPS_WINOGRAD_F4X3)
MIOPEN_DECLARE_ENV_VAR(MIOPEN_DEBUG_AMD_MP_BD_XDLOPS_WINOGRAD_F5X3)
MIOPEN_DECLARE_ENV_VAR(MIOPEN_DEBUG_AMD_MP_BD_XDLOPS_WINOGRAD_F6X3)

MIOPEN_DECLARE_ENV_VAR(MIOPEN_DEBUG_AMD_MP_BD_WINOGRAD_WORKSPACE_MAX)
MIOPEN_DECLARE_ENV_VAR(MIOPEN_CONV_PRECISE_ROCBLAS_TIMING)

// Introduces a number of shader-specific aliases (names) in the current scope at zero cost.
// These names represent shader parameters, e.g. shader C is batch_size etc and useful for
// programming.
#define DEFINE_GETXFORMHWSIZE(params)                                                        \
    const auto                                                                               \
        wino_xform_h =                                                                       \
            solver::ConvMPBidirectWinograd<WinoDataH, WinoFilterH, WinoDataW, WinoFilterW>:: \
                GetSolverWinoXformHWSize(),                                                  \
        wino_xform_w =                                                                       \
            solver::ConvMPBidirectWinograd<WinoDataH, WinoFilterH, WinoDataW, WinoFilterW>:: \
                GetSolverWinoXformHWSize();

#define DEFINE_SHADER_ALIASES(params)                      \
    const auto group_cnt = (params).group_counts;          \
    const auto& N        = (params).batch_sz;              \
    const auto& K        = (params).n_outputs / group_cnt; \
    const auto& C        = (params).n_inputs / group_cnt;  \
    const auto& R        = (params).kernel_size_h;         \
    const auto& S        = (params).kernel_size_w;         \
    const auto& H        = (params).in_height;             \
    const auto& W        = (params).in_width;              \
    const auto& out_H    = (params).out_height;            \
    const auto& out_W    = (params).out_width;

#if MIOPEN_BACKEND_HIP
#define GENERATE_MAIN_OPTIONS(options)                                                             \
    GenerateClangDefsym((options), "acc_type", 1);                                                 \
    GenerateClangDefsym((options), "buf_type", (params.IsFp32() ? 1 : (params.IsFp16() ? 2 : 3))); \
    GenerateClangDefsym((options), "ROCM_METADATA_VERSION", 5);                                    \
    GenerateClangDefsym((options), "xformx_o_size", WinoDataW);                                    \
    GenerateClangDefsym((options), "xformy_o_size", WinoDataH);                                    \
    GenerateClangDefsym((options), "xformx_d_size", wino_xform_w);                                 \
    GenerateClangDefsym((options), "xformy_d_size", wino_xform_h);                                 \
    GenerateClangDefsym((options), "xformx_f_size", WinoFilterW);                                  \
    GenerateClangDefsym((options), "xformy_f_size", WinoFilterH);                                  \
    GenerateClangDefsym((options), "fdilation_w", params.kernel_stride_w);                         \
    GenerateClangDefsym((options), "fdilation_h", params.kernel_stride_h);

struct WinoOffsets
{
    const size_t in, out, wei;
    WinoOffsets(size_t in_size, size_t wei_size, size_t out_size)
        : in(0), out(in_size), wei(in_size + out_size)
    {
        (void)wei_size;
    }
};

static inline size_t Ceil(const size_t v, const size_t m)
{
    assert(m > 0);
    return (v + m - 1) / m;
}
#endif

template <int WinoDataH, int WinoFilterH, int WinoDataW, int WinoFilterW>
WinogradBufferInfo<WinoDataH, WinoFilterH, WinoDataW, WinoFilterW>
GetWinoBuffer(const ConvolutionContext& params, const ConvWinoBuffType buff_type)
{
    DEFINE_GETXFORMHWSIZE(params)
    DEFINE_SHADER_ALIASES(params)

    WinogradBufferInfo<WinoDataH, WinoFilterH, WinoDataW, WinoFilterW> Transform_info(
        N,
        K,
        C,
        group_cnt,
        out_H,
        out_W,
        R,
        S,
        (MemLayout_t::GCNHW),
        (ConvWinoXformType::N_GXhXw_C_Th_Tw),
        GetTypeSize(params.in_data_type),
        buff_type,
        wino_xform_h,
        wino_xform_w);

    (void)H;
    (void)W;
    return Transform_info;
}

template <int WinoDataH, int WinoFilterH, int WinoDataW, int WinoFilterW>
inline bool IsApplicableGEMM(const ConvolutionContext& params)
{
#if(MIOPEN_BACKEND_HIP && MIOPEN_USE_ROCBLAS)
    // int offset for Workspace buffers.
    return !(((GetWinoBuffer<WinoDataH, WinoFilterH, WinoDataW, WinoFilterW>(
                   params, ConvWinoBuffType::Input))
                      .buff_info.total_byte_size /
                  GetTypeSize(params.in_data_type) +
              (GetWinoBuffer<WinoDataH, WinoFilterH, WinoDataW, WinoFilterW>(
                   params, ConvWinoBuffType::Output))
                      .buff_info.total_byte_size /
                  GetTypeSize(params.in_data_type)) >= (1LL << 31));
#else
    (void)params;
    return false;
#endif
}

template <int WinoDataH, int WinoFilterH, int WinoDataW, int WinoFilterW>
inline bool IsApplicableTransform(const ConvolutionContext& params)
{
#if MIOPEN_BACKEND_HIP
    if(!params.use_asm_kernels)
        return false;
    if(!params.rmv.IsV3())
        return false;
    if(!params.Is2d())
        return false;
    if(params.direction.IsBackwardWrW())
        return false;
    if(!params.IsFp32())
        return false;

    const std::string name = params.GetStream().GetDeviceName();
    if(!(StartsWith(name, "gfx9")))
        return false;

    {
        std::size_t limit = miopen::Value(MIOPEN_DEBUG_AMD_MP_BD_WINOGRAD_WORKSPACE_MAX{});
#if WORKAROUND_SWDEV_203031
        if(limit == 0)
        {
            if(name == "gfx900" ||
               (name == "gfx906" && params.GetStream().GetMaxComputeUnits() <= 60))
                limit = 2000000000ULL; // ~1.862 GiB
            else
                limit = std::numeric_limits<std::size_t>::max();
        }
#else
        if(limit == 0)
            limit = std::numeric_limits<std::size_t>::max();
#endif
        if(limit != std::numeric_limits<std::size_t>::max())
        {
            const auto required =
                ConvMPBidirectWinograd<WinoDataH, WinoFilterH, WinoDataW, WinoFilterW>{}
                    .GetWorkspaceSize(params);
            MIOPEN_LOG_I2("Workspace required: " << required << ", limit: " << limit);
            if(required > limit)
                return false;
        }
    }

<<<<<<< HEAD
    // int offset for Workspace buffers.
    if(((GetWinoBuffer<WinoDataH, WinoFilterH, WinoDataW, WinoFilterW>(params,
                                                                       ConvWinoBuffType::Input))
                .buff_info.total_byte_size /
            GetTypeSize(params.in_data_type) +
        (GetWinoBuffer<WinoDataH, WinoFilterH, WinoDataW, WinoFilterW>(params,
                                                                       ConvWinoBuffType::Output))
                .buff_info.total_byte_size /
            GetTypeSize(params.in_data_type)) >= (1LL << 31))
    {
        return false;
    }

    if(!params.IsLayoutDefault())
    {
        return false;
    }
=======
    assert(params.weights_layout.length() == 0); // _weights_layout is not supported yet
>>>>>>> fcf4ed88

    {
        unsigned int const waves_in_group = 512 / wave_size;
        unsigned int const tiles_per_wave = 8;
        auto const tiles_per_group        = waves_in_group * tiles_per_wave / 2;
        auto const n_groups               = params.GetStream().GetMaxComputeUnits();
        auto const tiles_step             = tiles_per_group * n_groups;
        if(tiles_step >= std::pow(2, 16))
            return false;
    }
    {
        unsigned long long const f_tiles_hw =
            Ceil(params.kernel_size_w, WinoFilterW) * Ceil(params.kernel_size_h, WinoFilterH);
        unsigned long long const d_tiles_hw =
            Ceil(params.out_width, WinoDataW) * Ceil(params.out_height, WinoDataH);
        unsigned long long const G_N_C_xTile =
            params.n_inputs * params.group_counts * params.batch_sz * d_tiles_hw;
        unsigned long long const G_K_C_xTile =
            params.n_inputs * params.group_counts * params.n_outputs * f_tiles_hw;
        unsigned long long const G_K_N_xTile =
            params.batch_sz * params.group_counts * params.n_outputs * d_tiles_hw;
        if(G_N_C_xTile >= std::pow(2, 24) || G_K_C_xTile >= std::pow(2, 24) ||
           G_K_N_xTile >= std::pow(2, 24))
            return false;
    }

    // clang-format off
    bool ok = (
        (params.kernel_size_w == WinoFilterW
            && params.kernel_size_h == WinoFilterH)
        && (params.kernel_stride_w == 1)
        && params.kernel_stride_h == params.kernel_stride_w
        && params.kernel_dilation_w == 1
        && params.kernel_dilation_h == 1
        && params.batch_sz < std::pow(2, 16)
        && params.n_inputs < std::pow(2, 16)
        && params.n_outputs < std::pow(2, 16)
        && params.out_height < std::pow(2, 16)
        && params.out_width < std::pow(2, 16)
        && params.bias == 0
        && params.in_layout == "NCHW");
    // clang-format on
    return ok;
#else
    (void)params;
    return false;
#endif
}

template <int WinoDataH, int WinoFilterH, int WinoDataW, int WinoFilterW>
bool ConvMPBidirectWinograd<WinoDataH, WinoFilterH, WinoDataW, WinoFilterW>::IsApplicable(
    const ConvolutionContext& params) const
{
    // HIP backend required for sending ptr (buffer + offset)
    // ROCBLAS for GEMM step

    if(!IsApplicableGEMM<WinoDataH, WinoFilterH, WinoDataW, WinoFilterW>(params))
        return false;

    static const int wino_data_tile   = std::max(WinoDataH, WinoDataW);
    static const int wino_filter_tile = std::max(WinoFilterH, WinoFilterW);

    if(wino_data_tile == 6 && wino_filter_tile == 3)
        if(miopen::IsDisabled(MIOPEN_DEBUG_AMD_MP_BD_WINOGRAD_F6X3{}))
            return false;
    if(wino_data_tile == 5 && wino_filter_tile == 3)
        if(miopen::IsDisabled(MIOPEN_DEBUG_AMD_MP_BD_WINOGRAD_F5X3{}))
            return false;
    if(wino_data_tile == 4 && wino_filter_tile == 3)
        if(miopen::IsDisabled(MIOPEN_DEBUG_AMD_MP_BD_WINOGRAD_F4X3{}))
            return false;
    if(wino_data_tile == 3 && wino_filter_tile == 3)
        if(miopen::IsDisabled(MIOPEN_DEBUG_AMD_MP_BD_WINOGRAD_F3X3{}))
            return false;
    if(wino_data_tile == 2 && wino_filter_tile == 3)
        if(miopen::IsDisabled(MIOPEN_DEBUG_AMD_MP_BD_WINOGRAD_F2X3{}))
            return false;

    return IsApplicableTransform<WinoDataH, WinoFilterH, WinoDataW, WinoFilterW>(params);
}

template <int WinoDataH, int WinoFilterH, int WinoDataW, int WinoFilterW>
size_t ConvMPBidirectWinograd<WinoDataH, WinoFilterH, WinoDataW, WinoFilterW>::GetWorkspaceSize(
    const ConvolutionContext& params) const
{
    return (GetWinoBuffer<WinoDataH, WinoFilterH, WinoDataW, WinoFilterW>(params,
                                                                          ConvWinoBuffType::Input))
               .buff_info.total_byte_size +
           (GetWinoBuffer<WinoDataH, WinoFilterH, WinoDataW, WinoFilterW>(params,
                                                                          ConvWinoBuffType::Output))
               .buff_info.total_byte_size +
           (GetWinoBuffer<WinoDataH, WinoFilterH, WinoDataW, WinoFilterW>(params,
                                                                          ConvWinoBuffType::Weight))
               .buff_info.total_byte_size;
}

template <int WinoDataH, int WinoFilterH, int WinoDataW, int WinoFilterW>
InvokerFactory MakeWinogradInvokerFactory(const ConvolutionContext& params,
                                          InvokerFactory xdlops_factory = InvokerFactory(),
                                          bool isXdlops                 = false)
{
#if MIOPEN_BACKEND_HIP
    const int pad_H    = params.direction.IsForward() ? params.pad_h : params.GetBackwardPadH();
    const int pad_W    = params.direction.IsForward() ? params.pad_w : params.GetBackwardPadW();
    const int n_groups = params.GetStream().GetMaxComputeUnits();
    DEFINE_SHADER_ALIASES(params)
    DEFINE_GETXFORMHWSIZE(params)
    BuffInfo in_buff(GetGroupConvLayout(GetMemLayout_t(params.in_layout), true),
                     N,
                     C,
                     H,
                     W,
                     group_cnt,
                     GetTypeSize(params.in_data_type)),
        // cppcheck-suppress unreadVariable
        out_buff(GetGroupConvLayout(GetMemLayout_t(params.out_layout), true),
                 N,
                 K,
                 out_H,
                 out_W,
                 group_cnt,
                 GetTypeSize(params.out_data_type)),
        // cppcheck-suppress unreadVariable
        weights_buff(GetGroupConvLayout(params.direction.IsForward()
                                            ? (MemLayout_t::NCHW)
                                            : GetSwappedNCLayout(MemLayout_t::NCHW),
                                        false),
                     K,
                     C,
                     R,
                     S,
                     group_cnt,
                     GetTypeSize(params.weights_data_type));

    auto wino_in = GetWinoBuffer<WinoDataH, WinoFilterH, WinoDataW, WinoFilterW>(
        params, ConvWinoBuffType::Input);
    auto wino_out = GetWinoBuffer<WinoDataH, WinoFilterH, WinoDataW, WinoFilterW>(
        params, ConvWinoBuffType::Output);
    auto wino_wei = GetWinoBuffer<WinoDataH, WinoFilterH, WinoDataW, WinoFilterW>(
        params, ConvWinoBuffType::Weight);

    int reserved       = 0;
    void* reserved_ptr = nullptr;
    int unused         = 0;
    // cppcheck-suppress unreadVariable
    const WinoOffsets transform_offset(wino_in.buff_info.total_byte_size,
                                       wino_wei.buff_info.total_byte_size,
                                       wino_out.buff_info.total_byte_size);

    InvokerFactory gemm_conv_factory;
    std::string gemm_conv_kernel_name;

    auto zeroDesc = TensorDescriptor();
    if(isXdlops)
    {
        gemm_conv_kernel_name = "XDLOPS_CONV: ";
        gemm_conv_factory     = xdlops_factory;
    }
    else
    {
        // GEMM
        gemm_conv_kernel_name = "WRW_WINO_GEMM: ";

        int m = K, k = C,
            n   = wino_in.buff_info.size.nk * wino_in.buff_info.size.w * wino_in.buff_info.size.h;
        int lda = m, ldb = n, ldc = n;
        int batch_count       = wino_xform_h * wino_xform_w * group_cnt;
        long long int strideA = m * k * 1LL, strideB = k * n * 1LL, strideC = m * n * 1LL;
        float alpha = 1., beta = 0.0;
        const bool isColMajor = false, transA = true, transB = false;
        // clang-format off
        GemmDescriptor wino_gemm_desc{isColMajor,transA,transB,m,n,k,
            lda,ldb,ldc,batch_count,strideA,strideB,
            strideC,alpha,beta,params.in_data_type};
        // clang-format on

        gemm_conv_factory = [=](const std::vector<Kernel>&) {

            return [=](const Handle& handle, const AnyInvokeParams& ctx) {
#if MIOPEN_USE_ROCBLAS
                const auto& data_ctx = ctx.CastTo<conv::DataInvokeParams>();
                Data_t workSpace     = data_ctx.workSpace;
                CallGemmStridedBatched(
                    handle,
                    wino_gemm_desc,
                    workSpace,
                    static_cast<int>(transform_offset.wei / GetTypeSize(params.in_data_type)),
                    workSpace,
                    static_cast<int>(transform_offset.in / GetTypeSize(params.in_data_type)),
                    workSpace,
                    static_cast<int>(transform_offset.out / GetTypeSize(params.in_data_type)),
                    nullptr,
                    false,
                    GemmBackend_t::rocblas);
#else
                (void)handle;
                (void)ctx;
                MIOPEN_THROW(miopenStatusBadParm, "ConvMPBidirectWinograd is not supported ");
#endif
            };

        };
    }

    return [=](const std::vector<Kernel>& kernels) {

        const std::vector<Kernel> transform_kernels =
            std::vector<Kernel>{kernels[0], kernels[1], kernels[2]};

        const std::vector<Kernel> conv_kernels =
            isXdlops ? std::vector<Kernel>{kernels[3]} : std::vector<Kernel>{};

        auto gemm_conv_invoker = gemm_conv_factory(conv_kernels);

        return [=](const Handle& handle, const AnyInvokeParams& ctx) {
            const auto& data_ctx = ctx.CastTo<conv::DataInvokeParams>();
            const auto tensors   = data_ctx.tensors;
            Data_t workSpace     = data_ctx.workSpace;
            auto workSpaceSize   = data_ctx.workSpaceSize;
            float total_time     = 0;
            auto wino_in_ptr =
                static_cast<void*>(reinterpret_cast<char*>(workSpace) + transform_offset.in);
            auto wino_w_ptr =
                static_cast<void*>(reinterpret_cast<char*>(workSpace) + transform_offset.wei);
            auto wino_out_ptr =
                static_cast<void*>(reinterpret_cast<char*>(workSpace) + transform_offset.out);

            for(int i = 0, cur = 0; i < 4; i++)
            {
                std::string kernel_name;
                if(i == 2) // GEMM
                {
                    // rocblas_gemm use workSpace pointer and constant offset
                    // xdlops_conv use tensors.in, tensors.w, tensors.out
                    ConvDataTensors xdlops_tensor = ConvDataTensors(ConvFwdTensors{
                        zeroDesc, wino_in_ptr, zeroDesc, wino_w_ptr, zeroDesc, wino_out_ptr});
                    const auto invoke_params =
                        conv::DataInvokeParams{xdlops_tensor, workSpace, workSpaceSize};

                    gemm_conv_invoker(handle, invoke_params);
                    kernel_name = gemm_conv_kernel_name;
                }
                else
                {
                    const auto kernel     = handle.Run(transform_kernels[cur++]);
                    const BuffInfo* d_buf = nullptr;
                    const BuffInfo* o_buf = nullptr;
                    void* buff_out_addr   = nullptr;

                    auto const_buff_in_adr = tensors.in;
                    auto buff_in_adr       = wino_out_ptr;
                    bool const_input       = false;
                    kernel_name            = kernel.GetName();

                    if(i == 0) // Input
                    {          // Transform
                        d_buf             = &in_buff;
                        o_buf             = &(wino_in.buff_info);
                        const_buff_in_adr = tensors.in;
                        buff_out_addr     = wino_in_ptr;
                        const_input       = true;
                    }
                    else if(i == 1) // filter
                    {               // Transform
                        d_buf             = &weights_buff;
                        o_buf             = &(wino_wei.buff_info);
                        const_buff_in_adr = tensors.w;
                        buff_out_addr     = wino_w_ptr;
                        const_input       = true;
                    }
                    else if(i == 3)
                    { // Output
                        d_buf         = &(wino_out.buff_info);
                        o_buf         = &(out_buff);
                        buff_in_adr   = wino_out_ptr;
                        buff_out_addr = tensors.out;
                        const_input   = false;
                    }

                    const auto input_ptr =
                        static_cast<const void*>(const_input ? const_buff_in_adr : buff_in_adr);
                    const auto output_ptr = buff_out_addr;
                    // clang-format off
                    MIOPEN_LOG_I2(" N=" << N << " G=" << group_cnt << " C=" << C << " H=" << H << " W=" << W << " K=" << K
                        << " n_groups=" << n_groups << " R=" << R << " S=" << S
                        << " pad_H=" << pad_H << " pad_W=" << pad_W << " out_H=" << out_H << " out_W=" << out_W
                        << " d_buf.byte_stride.nk=" << d_buf->byte_stride.nk << " d_buf->.byte_stride.c=" << d_buf->byte_stride.c
                        << " d_buf->.byte_stride.h=" << d_buf->byte_stride.h << " d_buf->.byte_stride.w=" << d_buf->byte_stride.w
                        << " o_buf->byte_stride.nk=" << o_buf->byte_stride.nk << " o_buf->byte_stride.c=" << o_buf->byte_stride.c
                        << " o_buf.byte_stride.h="  << o_buf->byte_stride.h <<  " o_buf->byte_stride.w=" << o_buf->byte_stride.w
                        << " d_buf->.byte_stride.g=" << d_buf->byte_stride.g  << " o_buf->byte_stride.g="  << o_buf->byte_stride.g);
                    // clang-format on
                    kernel(N,
                           C,
                           H,
                           W,
                           K,
                           n_groups,
                           unused,
                           reserved,
                           input_ptr,
                           reserved_ptr,
                           output_ptr,
                           reserved_ptr, // Unused return_addr.
                           R,
                           S,
                           pad_H, // Like Fwd wino.
                           pad_W,
                           out_H,
                           out_W,
                           reserved_ptr, // Unused bias_addr.
                           reserved,     // Unused relu_alpha.
                           d_buf->byte_stride.nk,
                           d_buf->byte_stride.c,
                           d_buf->byte_stride.h,
                           d_buf->byte_stride.w,
                           unused,
                           unused,
                           unused,
                           unused,
                           o_buf->byte_stride.nk,
                           o_buf->byte_stride.c,
                           o_buf->byte_stride.h,
                           o_buf->byte_stride.w,
                           group_cnt,
                           d_buf->byte_stride.g,
                           unused,
                           o_buf->byte_stride.g);
                }
                if(handle.IsProfilingEnabled())
                {
                    float cur_time = handle.GetKernelTime();
                    MIOPEN_LOG_I2(kernel_name << ": " << cur_time);

                    if(i < 3)
                        total_time += cur_time;
                    else
                        handle.AccumKernelTime(total_time);
                }
            }
        };
    };
#else
    (void)params;
    (void)xdlops_factory;
    (void)isXdlops;
    MIOPEN_THROW(miopenStatusBadParm, "ConvMPBidirectWinograd is not supported ");
    return nullptr;
#endif
}

template <int WinoDataH, int WinoFilterH, int WinoDataW, int WinoFilterW>
ConvSolution ConvMPBidirectWinograd<WinoDataH, WinoFilterH, WinoDataW, WinoFilterW>::GetSolution(
    const ConvolutionContext& params) const
{
    ConvSolution result;
    result.workspce_sz = GetWorkspaceSize(params);
#if MIOPEN_BACKEND_HIP

    const int n_groups = params.GetStream().GetMaxComputeUnits();
    DEFINE_GETXFORMHWSIZE(params)
    const std::vector<size_t> l_wk{512, 1, 1};
    const size_t g_wk_0 = n_groups * l_wk[0];
    const std::vector<size_t> g_wk{g_wk_0, 1, 1};

    std::ostringstream options_in;
    GENERATE_MAIN_OPTIONS(options_in)
    GenerateClangDefsym(options_in, "xform_mirror", 0);

    std::ostringstream options_filter;
    GENERATE_MAIN_OPTIONS(options_filter)
    GenerateClangDefsym(options_filter, "xform_mirror", params.direction.IsBackwardData());

    std::ostringstream options_out;
    GENERATE_MAIN_OPTIONS(options_out)
    GenerateClangDefsym(options_out, "xform_mirror", 0);

    KernelInfo InTransform{
        options_in.str(),
        l_wk,
        g_wk,
        ConvMPBidirectWinograd<WinoDataH, WinoFilterH, WinoDataW, WinoFilterW>::GetSolverFileNames(
            0),
        ConvMPBidirectWinograd<WinoDataH, WinoFilterH, WinoDataW, WinoFilterW>::
            GetSolverKernelNames(0),
    };

    KernelInfo FilterTransform{
        options_filter.str(),
        l_wk,
        g_wk,
        ConvMPBidirectWinograd<WinoDataH, WinoFilterH, WinoDataW, WinoFilterW>::GetSolverFileNames(
            1),
        ConvMPBidirectWinograd<WinoDataH, WinoFilterH, WinoDataW, WinoFilterW>::
            GetSolverKernelNames(1),
    };

    KernelInfo OutTransform{
        options_out.str(),
        l_wk,
        g_wk,
        ConvMPBidirectWinograd<WinoDataH, WinoFilterH, WinoDataW, WinoFilterW>::GetSolverFileNames(
            2),
        ConvMPBidirectWinograd<WinoDataH, WinoFilterH, WinoDataW, WinoFilterW>::
            GetSolverKernelNames(2),
    };

    result.construction_params.push_back(InTransform);
    result.construction_params.push_back(FilterTransform);
    result.construction_params.push_back(OutTransform);

    result.invoker_factory =
        MakeWinogradInvokerFactory<WinoDataH, WinoFilterH, WinoDataW, WinoFilterW>(params);

    return result;
#else
    (void)params;
    MIOPEN_THROW(miopenStatusBadParm, "ConvMPBidirectWinograd is not supported ");
#endif
}
template struct ConvMPBidirectWinograd<2, 3>;
template struct ConvMPBidirectWinograd<3, 3>;
template struct ConvMPBidirectWinograd<4, 3>;
template struct ConvMPBidirectWinograd<5, 3>;
template struct ConvMPBidirectWinograd<6, 3>;

// context transformation
// for winograd buffers calculation using xdlops_convolution
template <int WinoDataH, int WinoFilterH, int WinoDataW, int WinoFilterW>
ConvolutionContext ConvMPBidirectWinograd_xdlops<WinoDataH, WinoFilterH, WinoDataW, WinoFilterW>::
    GetTransformedConvContext(const ConvolutionContext& ctx) const
{
    DEFINE_GETXFORMHWSIZE(ctx)
    int batch_count = wino_xform_h * wino_xform_w * ctx.group_counts;

    WinogradBufferInfo<WinoDataH, WinoFilterH, WinoDataW, WinoFilterW>
        wino_in = GetWinoBuffer<WinoDataH, WinoFilterH, WinoDataW, WinoFilterW>(
            ctx, ConvWinoBuffType::Input),
        wino_out = GetWinoBuffer<WinoDataH, WinoFilterH, WinoDataW, WinoFilterW>(
            ctx, ConvWinoBuffType::Output),
        wino_wei = GetWinoBuffer<WinoDataH, WinoFilterH, WinoDataW, WinoFilterW>(
            ctx, ConvWinoBuffType::Weight);

    // GNCHW -> GCNHW
    TensorDescriptor in, wei, out;
    miopenSet4dTensorDescriptor(&in,
                                ctx.in_data_type,
                                1,
                                wino_in.buff_info.size.c * batch_count,
                                1,
                                wino_in.buff_info.size.w * wino_in.buff_info.size.h *
                                    wino_in.buff_info.size.nk);

    miopenSet4dTensorDescriptor(&wei,
                                ctx.weights_data_type,
                                wino_wei.buff_info.size.nk * batch_count,
                                wino_wei.buff_info.size.c,
                                wino_wei.buff_info.size.h,
                                wino_wei.buff_info.size.w);

    miopenSet4dTensorDescriptor(&out,
                                ctx.out_data_type,
                                1,
                                wino_out.buff_info.size.c * batch_count,
                                1,
                                wino_out.buff_info.size.w * wino_out.buff_info.size.h *
                                    wino_out.buff_info.size.nk);

    // default conv_desc.
    // pads{0,0}, stride{1,1}, dilation {1, 1}
    // trans_output_pads = {0, 0},  group_count = gem_batch_count
    ConvolutionDescriptor conv_desc({0, 0}, {1, 1}, {1, 1}, {0, 0}, batch_count);

    auto dir = conv::Direction::Forward;

    ConvolutionContext transformed_ctx(in, wei, out, conv_desc, dir, 0);
    transformed_ctx.ExecutionContext::operator=(ctx);

    transformed_ctx.SetupFloats();
    return transformed_ctx;
}

// must be same as invoke_params in Invoker
template <int WinoDataH, int WinoFilterH, int WinoDataW, int WinoFilterW>
conv::DataInvokeParams GetTransformedInvokeContext(const ConvolutionContext& ctx,
                                                   const AnyInvokeParams& invoke_ctx)
{
#if MIOPEN_BACKEND_HIP
    WinogradBufferInfo<WinoDataH, WinoFilterH, WinoDataW, WinoFilterW>
        wino_in = GetWinoBuffer<WinoDataH, WinoFilterH, WinoDataW, WinoFilterW>(
            ctx, ConvWinoBuffType::Input),
        wino_out = GetWinoBuffer<WinoDataH, WinoFilterH, WinoDataW, WinoFilterW>(
            ctx, ConvWinoBuffType::Output),
        wino_wei = GetWinoBuffer<WinoDataH, WinoFilterH, WinoDataW, WinoFilterW>(
            ctx, ConvWinoBuffType::Weight);

    // cppcheck-suppress unreadVariable
    const WinoOffsets transform_offset(wino_in.buff_info.total_byte_size,
                                       wino_wei.buff_info.total_byte_size,
                                       wino_out.buff_info.total_byte_size);

    const auto& data_ctx = invoke_ctx.CastTo<conv::DataInvokeParams>();

    auto workSpace = data_ctx.workSpace;

    const auto wino_in_ptr =
        static_cast<void*>(reinterpret_cast<char*>(workSpace) + transform_offset.in);
    const auto wino_w_ptr =
        static_cast<void*>(reinterpret_cast<char*>(workSpace) + transform_offset.wei);
    const auto wino_out_ptr =
        static_cast<void*>(reinterpret_cast<char*>(workSpace) + transform_offset.out);

    const auto transform_workSpaceSize = wino_in.buff_info.total_byte_size +
                                         wino_wei.buff_info.total_byte_size +
                                         wino_out.buff_info.total_byte_size;

    const auto gemm_workSpaceSize = data_ctx.workSpaceSize - transform_workSpaceSize;
    const auto gemm_workSpace =
        static_cast<void*>(reinterpret_cast<char*>(workSpace) + transform_workSpaceSize);
    const auto zeroDesc           = TensorDescriptor();
    ConvDataTensors xdlops_tensor = ConvDataTensors(
        ConvFwdTensors{zeroDesc, wino_in_ptr, zeroDesc, wino_w_ptr, zeroDesc, wino_out_ptr});
    return conv::DataInvokeParams{xdlops_tensor, gemm_workSpace, gemm_workSpaceSize};
#else
    (void)invoke_ctx;
    (void)ctx;
    MIOPEN_THROW(miopenStatusBadParm, "ConvMPBidirectWinograd is not supported ");
#endif
}

template <int WinoDataH, int WinoFilterH, int WinoDataW, int WinoFilterW>
bool ConvMPBidirectWinograd_xdlops<WinoDataH, WinoFilterH, WinoDataW, WinoFilterW>::IsApplicable(
    const ConvolutionContext& ctx) const
{

    static const int wino_data_tile   = std::max(WinoDataH, WinoDataW);
    static const int wino_filter_tile = std::max(WinoFilterH, WinoFilterW);

    if(wino_data_tile == 6 && wino_filter_tile == 3)
        if(miopen::IsDisabled(MIOPEN_DEBUG_AMD_MP_BD_XDLOPS_WINOGRAD_F6X3{}))
            return false;
    if(wino_data_tile == 5 && wino_filter_tile == 3)
        if(miopen::IsDisabled(MIOPEN_DEBUG_AMD_MP_BD_XDLOPS_WINOGRAD_F5X3{}))
            return false;
    if(wino_data_tile == 4 && wino_filter_tile == 3)
        if(miopen::IsDisabled(MIOPEN_DEBUG_AMD_MP_BD_XDLOPS_WINOGRAD_F4X3{}))
            return false;
    if(wino_data_tile == 3 && wino_filter_tile == 3)
        if(miopen::IsDisabled(MIOPEN_DEBUG_AMD_MP_BD_XDLOPS_WINOGRAD_F3X3{}))
            return false;
    if(wino_data_tile == 2 && wino_filter_tile == 3)
        if(miopen::IsDisabled(MIOPEN_DEBUG_AMD_MP_BD_XDLOPS_WINOGRAD_F2X3{}))
            return false;

    return IsApplicableTransform<WinoDataH, WinoFilterH, WinoDataW, WinoFilterW>(ctx) &&
           ConvHipImplicitGemmForwardV4R4Xdlops().IsApplicable(GetTransformedConvContext(ctx));
}

template <int WinoDataH, int WinoFilterH, int WinoDataW, int WinoFilterW>
ConvSolution
ConvMPBidirectWinograd_xdlops<WinoDataH, WinoFilterH, WinoDataW, WinoFilterW>::GetSolution(
    const ConvolutionContext& ctx,
    const PerformanceImplicitGemmForwardV4R4Xdlops& config,
    bool) const
{
    ConvSolution wino_transform =
        ConvMPBidirectWinograd<WinoDataH, WinoFilterH, WinoDataW, WinoFilterW>{}.GetSolution(ctx);

    const ConvolutionContext xdlops_conv_ctx = GetTransformedConvContext(ctx);

    ConvSolution xdlops_conv =
        ConvHipImplicitGemmForwardV4R4Xdlops{}.GetSolution(xdlops_conv_ctx, config);

    ConvSolution result;
    result.workspce_sz = wino_transform.workspce_sz + xdlops_conv.workspce_sz;

    assert(xdlops_conv.construction_params.size() == 1);

    // change transform layout
    // GCNHW -> GNCHW
    std::ostringstream additional_options_wei;
    GenerateClangDefsym(additional_options_wei, "swap_filter_layout_KC", 1);
    wino_transform.construction_params[1].comp_options += additional_options_wei.str();

    result.construction_params.push_back(wino_transform.construction_params[0]);
    result.construction_params.push_back(wino_transform.construction_params[1]);
    result.construction_params.push_back(wino_transform.construction_params[2]);
    result.construction_params.push_back(xdlops_conv.construction_params[0]);

    result.invoker_factory =
        MakeWinogradInvokerFactory<WinoDataH, WinoFilterH, WinoDataW, WinoFilterW>(
            ctx, xdlops_conv.invoker_factory.value(), true);

    return result;
}

template <int WinoDataH, int WinoFilterH, int WinoDataW, int WinoFilterW>
PerformanceImplicitGemmForwardV4R4Xdlops
ConvMPBidirectWinograd_xdlops<WinoDataH, WinoFilterH, WinoDataW, WinoFilterW>::Search(
    const ConvolutionContext& ctx, const AnyInvokeParams& invoke_ctx) const
{
    const auto transformed_invoke_ctx =
        GetTransformedInvokeContext<WinoDataH, WinoFilterH, WinoDataW, WinoFilterW>(ctx,
                                                                                    invoke_ctx);
    return ConvHipImplicitGemmForwardV4R4Xdlops().Search(GetTransformedConvContext(ctx),
                                                         transformed_invoke_ctx);
}

template struct ConvMPBidirectWinograd_xdlops<2, 3>;
template struct ConvMPBidirectWinograd_xdlops<3, 3>;
template struct ConvMPBidirectWinograd_xdlops<4, 3>;
template struct ConvMPBidirectWinograd_xdlops<5, 3>;
template struct ConvMPBidirectWinograd_xdlops<6, 3>;

} // namespace solver
} // namespace miopen<|MERGE_RESOLUTION|>--- conflicted
+++ resolved
@@ -208,27 +208,10 @@
         }
     }
 
-<<<<<<< HEAD
-    // int offset for Workspace buffers.
-    if(((GetWinoBuffer<WinoDataH, WinoFilterH, WinoDataW, WinoFilterW>(params,
-                                                                       ConvWinoBuffType::Input))
-                .buff_info.total_byte_size /
-            GetTypeSize(params.in_data_type) +
-        (GetWinoBuffer<WinoDataH, WinoFilterH, WinoDataW, WinoFilterW>(params,
-                                                                       ConvWinoBuffType::Output))
-                .buff_info.total_byte_size /
-            GetTypeSize(params.in_data_type)) >= (1LL << 31))
-    {
-        return false;
-    }
-
     if(!params.IsLayoutDefault())
     {
         return false;
     }
-=======
-    assert(params.weights_layout.length() == 0); // _weights_layout is not supported yet
->>>>>>> fcf4ed88
 
     {
         unsigned int const waves_in_group = 512 / wave_size;
