/*******************************************************************************
 *
 * MIT License
 *
 * Copyright (c) 2019 Advanced Micro Devices, Inc.
 *
 * Permission is hereby granted, free of charge, to any person obtaining a copy
 * of this software and associated documentation files (the "Software"), to deal
 * in the Software without restriction, including without limitation the rights
 * to use, copy, modify, merge, publish, distribute, sublicense, and/or sell
 * copies of the Software, and to permit persons to whom the Software is
 * furnished to do so, subject to the following conditions:
 *
 * The above copyright notice and this permission notice shall be included in all
 * copies or substantial portions of the Software.
 *
 * THE SOFTWARE IS PROVIDED "AS IS", WITHOUT WARRANTY OF ANY KIND, EXPRESS OR
 * IMPLIED, INCLUDING BUT NOT LIMITED TO THE WARRANTIES OF MERCHANTABILITY,
 * FITNESS FOR A PARTICULAR PURPOSE AND NONINFRINGEMENT. IN NO EVENT SHALL THE
 * AUTHORS OR COPYRIGHT HOLDERS BE LIABLE FOR ANY CLAIM, DAMAGES OR OTHER
 * LIABILITY, WHETHER IN AN ACTION OF CONTRACT, TORT OR OTHERWISE, ARISING FROM,
 * OUT OF OR IN CONNECTION WITH THE SOFTWARE OR THE USE OR OTHER DEALINGS IN THE
 * SOFTWARE.
 *
 *******************************************************************************/
#include <cstddef>
#include "miopen/solver.hpp"
#include "miopen/handle.hpp"
<<<<<<< HEAD
=======
#include <miopen/generic_search.hpp>
>>>>>>> ef17912f
#include "implicitgemm_util.hpp"

namespace miopen {
namespace solver {

bool ConvHipImplicitGemmV4R1Fwd::IsApplicable(const ConvolutionContext& ctx) const
{
    if(!ctx.direction.IsForward())
        return false;

    if(!ctx.Is2d())
        return false;

    if(!ctx.IsFp32() && !ctx.IsFp16() && !ctx.IsBfp16())
        return false;

    std::size_t n         = ctx.batch_sz;
    std::size_t k         = ctx.n_outputs / ctx.group_counts;
    std::size_t c         = ctx.n_inputs / ctx.group_counts;
    std::size_t y         = ctx.kernel_size_h;
    std::size_t x         = ctx.kernel_size_w;
    std::size_t ho        = ctx.out_height;
    std::size_t wo        = ctx.out_width;
    std::size_t eMultiple = (ctx.IsFp16() || ctx.IsBfp16()) ? 16 : 8;

    // batch is divided by epack to pack 2/4 fp16/bfp16
    if(c % GetEPackLength(ctx, false) != 0)
        return false;

    return n % 8 == 0 && (n * ho * wo) % 32 == 0 && (n * ho * wo * k) % 1024 == 0 &&
           (c * y * x) % eMultiple == 0 && k % 16 == 0;
}

bool ConvHipImplicitGemmV4R1WrW::IsApplicable(const ConvolutionContext& ctx) const
{
    if(!ctx.direction.IsBackwardWrW())
        return false;

    if(!ctx.Is2d())
        return false;

    if(!ctx.IsFp32() && !ctx.IsFp16() && !ctx.IsBfp16())
        return false;

    // retrieve dimension from ConvolutionContext
    // remember: ConvolutionContext has swapped some dimensions for you!
    // undo the swap to avoid confusion
    const auto& n  = ctx.batch_sz;
    const auto& k  = ctx.n_inputs / ctx.group_counts;  // unswap
    const auto& c  = ctx.n_outputs / ctx.group_counts; // unswap
    const auto& y  = ctx.kernel_size_h;
    const auto& x  = ctx.kernel_size_w;
    const auto& ho = ctx.in_height; // unswap
    const auto& wo = ctx.in_width;  // unswap

    // equivalent dimension for bwd-wrw
    std::size_t n_eqv     = c;
    std::size_t k_eqv     = k;
    std::size_t c_eqv     = n;
    std::size_t y_eqv     = ho;
    std::size_t x_eqv     = wo;
    std::size_t ho_eqv    = y;
    std::size_t wo_eqv    = x;
    std::size_t eMultiple = (ctx.IsFp16() || ctx.IsBfp16()) ? 16 : 8;

    // batch is divided by epack to pack 2/4 fp16/bfp16
    if(c_eqv % GetEPackLength(ctx, false) != 0)
        return false;

<<<<<<< HEAD
    // retrieve dimension from ConvolutionContext
    // remember: ConvolutionContext has swapped some dimensions for you!
    // undo the swap to avoid confusion
    std::size_t n  = ctx.batch_sz;
    std::size_t k  = ctx.n_inputs;  // unswap
    std::size_t c  = ctx.n_outputs; // unswap
    std::size_t y  = ctx.kernel_size_h;
    std::size_t x  = ctx.kernel_size_w;
    std::size_t ho = ctx.in_height; // unswap
    std::size_t wo = ctx.in_width;  // unswap
=======
    return n_eqv % 8 == 0 && (n_eqv * ho_eqv * wo_eqv) % 64 == 0 &&
           (c_eqv * y_eqv * x_eqv) % eMultiple == 0 && k_eqv % 16 == 0 &&
           (n_eqv * ho_eqv * wo_eqv * k_eqv) % 1024 == 0;
}

PerformanceImplicitGemmV4R1
ConvHipImplicitGemmV4R1Fwd::GetPerformanceConfig(const ConvolutionContext& ctx) const
{
    return GetPerformanceConfigBase<PerformanceImplicitGemmV4R1>(ctx);
}
>>>>>>> ef17912f

PerformanceImplicitGemmV4R1
ConvHipImplicitGemmV4R1WrW::GetPerformanceConfig(const ConvolutionContext& ctx) const
{
    return GetPerformanceConfigBase<PerformanceImplicitGemmV4R1>(ctx);
}

bool ConvHipImplicitGemmV4R1Fwd::IsValidPerformanceConfig(
    const ConvolutionContext& ctx, const PerformanceImplicitGemmV4R1& c) const
{
    MIOPEN_LOG_I("");
    return c.IsValidValue() && c.IsValid(ctx);
}

bool ConvHipImplicitGemmV4R1WrW::IsValidPerformanceConfig(
    const ConvolutionContext& ctx, const PerformanceImplicitGemmV4R1& c) const
{
    MIOPEN_LOG_I("");
    return c.IsValidValue() && c.IsValid(ctx);
}

int ConvHipImplicitGemmV4R1Fwd::RunAndMeasureSolution(miopen::Handle& profile_h,
                                                      ConstData_t bot_buf,
                                                      Data_t top_buf,
                                                      ConstData_t wei_buf,
                                                      ConstData_t bias_buf,
                                                      const ConvolutionContext& ctx,
                                                      const ConvSolution& solution,
                                                      float& elapsed_time) const
{
    assert(bias_buf == nullptr);
    (void)bias_buf;

    return RunAndMeasureSolutionBase(
        profile_h, bot_buf, top_buf, wei_buf, ctx, solution, elapsed_time);
}

int ConvHipImplicitGemmV4R1WrW::RunAndMeasureSolution(miopen::Handle& profile_h,
                                                      ConstData_t bot_buf,
                                                      Data_t top_buf,
                                                      ConstData_t wei_buf,
                                                      ConstData_t bias_buf,
                                                      const ConvolutionContext& ctx,
                                                      const ConvSolution& solution,
                                                      float& elapsed_time) const
{
    assert(bias_buf == nullptr);
    (void)bias_buf;
    return RunAndMeasureSolutionBase(
        profile_h, bot_buf, top_buf, wei_buf, ctx, solution, elapsed_time);
}

PerformanceImplicitGemmV4R1
ConvHipImplicitGemmV4R1Fwd::Search(const ConvolutionContext& context) const
{
    return GenericSearchFwd(*this, context);
}
PerformanceImplicitGemmV4R1
ConvHipImplicitGemmV4R1WrW::Search(const ConvolutionContext& context) const
{
    return GenericSearchFwd(*this, context);
}

ConvSolution ConvHipImplicitGemmV4R1Fwd::GetSolution(const ConvolutionContext& ctx,
                                                     const PerformanceImplicitGemmV4R1& config,
                                                     bool) const
{
    ConvSolution result;
    KernelInfo construction_parameters;

<<<<<<< HEAD
    // retrieve dimension from ConvolutionContex
    std::size_t n               = ctx.batch_sz;
    std::size_t k               = ctx.n_outputs;
    std::size_t c               = ctx.n_inputs;
    std::size_t hi              = ctx.in_height;
    std::size_t wi              = ctx.in_width;
    std::size_t ho              = ctx.out_height;
    std::size_t wo              = ctx.out_width;
    std::size_t y               = ctx.kernel_size_h;
    std::size_t x               = ctx.kernel_size_w;
    std::size_t conv_stride_h   = ctx.kernel_stride_h;
    std::size_t conv_stride_w   = ctx.kernel_stride_w;
    std::size_t conv_dilation_h = ctx.kernel_dilation_h;
    std::size_t conv_dilation_w = ctx.kernel_dilation_w;

    // adjust padding size to align with the way MIOpen deal with padding
    std::size_t left_pad_h = ctx.pad_h;
    std::size_t left_pad_w = ctx.pad_w;

    std::size_t hi_padded = 1 + (y - 1) * conv_dilation_h + (ho - 1) * conv_stride_h;
    std::size_t wi_padded = 1 + (x - 1) * conv_dilation_w + (wo - 1) * conv_stride_w;

    std::size_t right_pad_h = hi_padded > (left_pad_h + hi) ? hi_padded - (left_pad_h + hi) : 0;
    std::size_t right_pad_w = wi_padded > (left_pad_w + wi) ? wi_padded - (left_pad_w + wi) : 0;

    //
    std::size_t b = (n * ho * wo) / 8;
=======
    const auto& N1 = config.GemmNRepeat;
    const auto& N2 = config.GemmNPerThreadSubC;

    // retrieve dimension from ConvolutionContex
    const auto& n               = ctx.batch_sz;
    const auto& k               = ctx.n_outputs;
    const auto& c               = ctx.n_inputs;
    const auto& hi              = ctx.in_height;
    const auto& wi              = ctx.in_width;
    const auto& ho              = ctx.out_height;
    const auto& wo              = ctx.out_width;
    const auto& y               = ctx.kernel_size_h;
    const auto& x               = ctx.kernel_size_w;
    const auto& conv_stride_h   = ctx.kernel_stride_h;
    const auto& conv_stride_w   = ctx.kernel_stride_w;
    const auto& conv_dilation_h = ctx.kernel_dilation_h;
    const auto& conv_dilation_w = ctx.kernel_dilation_w;

    // adjust padding size to align with the way MIOpen deal with padding
    const auto& left_pad_h = ctx.pad_h;
    const auto& left_pad_w = ctx.pad_w;
>>>>>>> ef17912f

    const auto& hi_padded = 1 + (y - 1) * conv_dilation_h + (ho - 1) * conv_stride_h;
    const auto& wi_padded = 1 + (x - 1) * conv_dilation_w + (wo - 1) * conv_stride_w;

    const auto& right_pad_h = hi_padded > (left_pad_h + hi) ? hi_padded - (left_pad_h + hi) : 0;
    const auto& right_pad_w = wi_padded > (left_pad_w + wi) ? wi_padded - (left_pad_w + wi) : 0;

    const auto& b = (static_cast<std::size_t>(n) * ho * wo) / (static_cast<std::size_t>(N1) * N2);

    const auto& b_per_block = config.BPerBlock;
    const auto& k_per_block = config.KPerBlock;
    const auto& e_per_block = config.EPerBlock;

    const auto& ThreadPerLevel1Cluster = config.GemmMLevel0Cluster * config.GemmNLevel0Cluster *
                                         config.GemmMLevel1Cluster * config.GemmNLevel1Cluster;

    const auto& block_size = ThreadPerLevel1Cluster;

    const auto& group_counts = ctx.group_counts;

    const auto& grid_size = (b / b_per_block) * (k / k_per_block);

    const auto& lkl_wk0 = block_size;
    const auto& lkl_wk1 = 1;
    const auto& lkl_wk2 = 1;

    construction_parameters.l_wk.push_back(lkl_wk0);
    construction_parameters.l_wk.push_back(lkl_wk1);
    construction_parameters.l_wk.push_back(lkl_wk2);

    const auto& gbl_wk0 = lkl_wk0 * grid_size;
    const auto& gbl_wk1 = 1;
    const auto& gbl_wk2 = 1;

    construction_parameters.g_wk.push_back(gbl_wk0);
    construction_parameters.g_wk.push_back(gbl_wk1);
    construction_parameters.g_wk.push_back(gbl_wk2);

    if(group_counts > 1)
    {
        construction_parameters.kernel_file =
            "gridwise_convolution_implicit_gemm_v4r1_gnchw_gkcyx_gnkhw_lds_double_buffer.cpp";

        construction_parameters.kernel_name =
            "gridwise_convolution_implicit_gemm_v4r1_gnchw_gkcyx_gnkhw_lds_double_buffer";
    }
    else
    {
        construction_parameters.kernel_file =
            "gridwise_convolution_implicit_gemm_v4r1_nchw_kcyx_nkhw_lds_double_buffer.cpp";

        construction_parameters.kernel_name =
            "gridwise_convolution_implicit_gemm_v4r1_nchw_kcyx_nkhw_lds_double_buffer";
    }

    const auto& WeiBlockCopySubLengths_E = e_per_block / config.WeiBlockCopyClusterLengths_E;
    const auto& WeiBlockCopySubLengths_K = k_per_block / config.WeiBlockCopyClusterLengths_K;

    unsigned int WeiBlockCopySrcDataPerRead_E = 1;
    if(ctx.IsFp32())
    {
        WeiBlockCopySrcDataPerRead_E = GetReadWriteVectorSize(WeiBlockCopySubLengths_E);
    }
    else
    {
        // For fp32, E = C*Y*X
        // For fp16, E = C/EPack * Y * X
        // Since C/EPack are not in contiguous memory along with Y*X, vector length
        // can' be more than Y*X
        if(KernelFilterHeightY(ctx) * KernelFilterWidthX(ctx) >= WeiBlockCopySubLengths_E)
            WeiBlockCopySrcDataPerRead_E = GetReadWriteVectorSize(WeiBlockCopySubLengths_E);
        else
            WeiBlockCopySrcDataPerRead_E = GetReadWriteVectorSize(
                static_cast<int>(KernelFilterHeightY(ctx) * KernelFilterWidthX(ctx)));
    }

    const auto& InBlockCopySubLengths_B  = b_per_block / config.InBlockCopyClusterLengths_B;
    const auto& InBlockCopySubLengths_N2 = N2 / config.InBlockCopyClusterLengths_N2;

    auto InBlockCopySrcDataPerRead_B = GetReadWriteVectorSize(InBlockCopySubLengths_B);

    // Borrowed from non-padded version of v4
    InBlockCopySrcDataPerRead_B =
        ctx.kernel_size_w > 1
            ? std::min(InBlockCopySrcDataPerRead_B, GetReadWriteVectorSize(ctx.kernel_dilation_w))
            : InBlockCopySrcDataPerRead_B;
    InBlockCopySrcDataPerRead_B = ctx.kernel_stride_w > 1 ? 1 : InBlockCopySrcDataPerRead_B;

    const auto WeiBlockCopyDstDataPerWrite_K =
        ctx.IsFp32() ? GetReadWriteVectorSize(WeiBlockCopySubLengths_K) : 1;
    const auto InBlockCopyDstDataPerWrite_N2 =
        ctx.IsFp32() ? GetReadWriteVectorSize(InBlockCopySubLengths_N2) : 1;
    const auto WeiBlockCopyDstDataPerWrite_EPack = !ctx.IsFp32() ? GetEPackLength(ctx, false) : 1;
    const auto InBlockCopyDstDataPerWrite_EPack  = !ctx.IsFp32() ? GetEPackLength(ctx, false) : 1;

    // clang-format off
    construction_parameters.comp_options = 
        std::string(" -std=c++14 ") +
        std::string(" -DCK_PARAM_PROBLEM_N=") + std::to_string(n) +
        std::string(" -DCK_PARAM_PROBLEM_K=") + std::to_string(k) +
        std::string(" -DCK_PARAM_PROBLEM_C=") + std::to_string(c) +
        std::string(" -DCK_PARAM_PROBLEM_HI=") + std::to_string(hi) +
        std::string(" -DCK_PARAM_PROBLEM_WI=") + std::to_string(wi) +
        std::string(" -DCK_PARAM_PROBLEM_HO=") + std::to_string(ho) +
        std::string(" -DCK_PARAM_PROBLEM_WO=") + std::to_string(wo) +
        std::string(" -DCK_PARAM_PROBLEM_Y=") + std::to_string(y) +
        std::string(" -DCK_PARAM_PROBLEM_X=") + std::to_string(x) +
        std::string(" -DCK_PARAM_PROBLEM_CONV_STRIDE_H=") + std::to_string(conv_stride_h) +
        std::string(" -DCK_PARAM_PROBLEM_CONV_STRIDE_W=") + std::to_string(conv_stride_w) +
        std::string(" -DCK_PARAM_PROBLEM_CONV_DILATION_H=") + std::to_string(conv_dilation_h) +
        std::string(" -DCK_PARAM_PROBLEM_CONV_DILATION_W=") + std::to_string(conv_dilation_w) +
        std::string(" -DCK_PARAM_PROBLEM_LEFT_PAD_H=") + std::to_string(left_pad_h) +
        std::string(" -DCK_PARAM_PROBLEM_LEFT_PAD_W=") + std::to_string(left_pad_w) +
        std::string(" -DCK_PARAM_PROBLEM_RIGHT_PAD_H=") + std::to_string(right_pad_h) +
        std::string(" -DCK_PARAM_PROBLEM_RIGHT_PAD_W=") + std::to_string(right_pad_w) +
<<<<<<< HEAD
=======
        std::string(" -DCK_PARAM_PROBLEM_CONV_GROUP_COUNTS=") + std::to_string(group_counts) +
>>>>>>> ef17912f
        std::string(" -DCK_PARAM_PROBLEM_CONV_DIRECTION_FORWARD=") + std::to_string(1) +
        std::string(" -DCK_PARAM_PROBLEM_CONV_DIRECTION_BACKWARD_DATA=") + std::to_string(0) +
        std::string(" -DCK_PARAM_PROBLEM_CONV_DIRECTION_BACKWARD_WEIGHT=") + std::to_string(0) +
        std::string(" -DCK_PARAM_TUNABLE_BLOCK_SIZE=") + std::to_string(block_size) +
        std::string(" -DCK_PARAM_TUNABLE_B_PER_BLOCK=") + std::to_string(b_per_block) +
        std::string(" -DCK_PARAM_TUNABLE_K_PER_BLOCK=") + std::to_string(k_per_block) +
        std::string(" -DCK_PARAM_TUNABLE_E_PER_BLOCK=") + std::to_string(e_per_block) +
        std::string(" -DCK_PARAM_DEPENDENT_GRID_SIZE=") + std::to_string(grid_size) +
<<<<<<< HEAD
        std::string(" -DCK_PARAM_GEMM_N_REPEAT=") + std::to_string(2) +
        std::string(" -DCK_PARAM_GEMM_M_PER_THREAD_SUB_C=") + std::to_string(4) +
        std::string(" -DCK_PARAM_GEMM_N_PER_THREAD_SUB_C=") + std::to_string(4) +
        std::string(" -DCK_PARAM_GEMM_M_LEVEL0_CLUSTER=") + std::to_string(4) +
        std::string(" -DCK_PARAM_GEMM_N_LEVEL0_CLUSTER=") + std::to_string(4) +
        std::string(" -DCK_PARAM_GEMM_M_LEVEL1_CLUSTER=") + std::to_string(4) +
        std::string(" -DCK_PARAM_GEMM_N_LEVEL1_CLUSTER=") + std::to_string(4) +
        std::string(" -DCK_PARAM_IN_BLOCK_COPY_CLUSTER_LENGTHS_E=") + std::to_string(8) +
        std::string(" -DCK_PARAM_IN_BLOCK_COPY_CLUSTER_LENGTHS_N1=") + std::to_string(2) +
        std::string(" -DCK_PARAM_IN_BLOCK_COPY_CLUSTER_LENGTHS_B=") + std::to_string(16) +
        std::string(" -DCK_PARAM_IN_BLOCK_COPY_CLUSTER_LENGTHS_N2=") + std::to_string(1) +
        std::string(" -DCK_PARAM_IN_BLOCK_COPY_SRC_DATA_PER_READ_B=") + std::to_string(1) +
        std::string(" -DCK_PARAM_IN_BLOCK_COPY_DST_DATA_PER_WRITE_N2=") + std::to_string(4) +
        std::string(" -DCK_PARAM_WEI_BLOCK_COPY_CLUSTER_LENGTHS_E=") + std::to_string(2) +
        std::string(" -DCK_PARAM_WEI_BLOCK_COPY_CLUSTER_LENGTHS_K=") + std::to_string(128) +
        std::string(" -DCK_PARAM_WEI_BLOCK_COPY_SRC_DATA_PER_READ_E=") + std::to_string(4) + 
        std::string(" -DCK_PARAM_WEI_BLOCK_COPY_DST_DATA_PER_WRITE_K=") + std::to_string(1) + 
=======
        std::string(" -DCK_PARAM_GEMM_N_REPEAT=") + std::to_string(config.GemmNRepeat) +
        std::string(" -DCK_PARAM_GEMM_M_PER_THREAD_SUB_C=") + std::to_string(config.GemmMPerThreadSubC) +
        std::string(" -DCK_PARAM_GEMM_N_PER_THREAD_SUB_C=") + std::to_string(config.GemmNPerThreadSubC) +
        std::string(" -DCK_PARAM_GEMM_M_LEVEL0_CLUSTER=") + std::to_string(config.GemmMLevel0Cluster) +
        std::string(" -DCK_PARAM_GEMM_N_LEVEL0_CLUSTER=") + std::to_string(config.GemmNLevel0Cluster) +
        std::string(" -DCK_PARAM_GEMM_M_LEVEL1_CLUSTER=") + std::to_string(config.GemmMLevel1Cluster) +
        std::string(" -DCK_PARAM_GEMM_N_LEVEL1_CLUSTER=") + std::to_string(config.GemmNLevel1Cluster) +
        std::string(" -DCK_PARAM_IN_BLOCK_COPY_CLUSTER_LENGTHS_E=") + std::to_string(config.InBlockCopyClusterLengths_E) +
        std::string(" -DCK_PARAM_IN_BLOCK_COPY_CLUSTER_LENGTHS_N1=") + std::to_string(config.InBlockCopyClusterLengths_N1) +
        std::string(" -DCK_PARAM_IN_BLOCK_COPY_CLUSTER_LENGTHS_B=") + std::to_string(config.InBlockCopyClusterLengths_B) +
        std::string(" -DCK_PARAM_IN_BLOCK_COPY_CLUSTER_LENGTHS_N2=") + std::to_string(config.InBlockCopyClusterLengths_N2) +
        std::string(" -DCK_PARAM_IN_BLOCK_COPY_SRC_DATA_PER_READ_B=") + std::to_string(InBlockCopySrcDataPerRead_B) +
        std::string(" -DCK_PARAM_WEI_BLOCK_COPY_CLUSTER_LENGTHS_E=") + std::to_string(config.WeiBlockCopyClusterLengths_E) +
        std::string(" -DCK_PARAM_WEI_BLOCK_COPY_CLUSTER_LENGTHS_K=") + std::to_string(config.WeiBlockCopyClusterLengths_K) +
        std::string(" -DCK_PARAM_WEI_BLOCK_COPY_SRC_DATA_PER_READ_E=") + std::to_string(WeiBlockCopySrcDataPerRead_E) +
        std::string(" -DCK_PARAM_EPACK_LENGTH=") + std::to_string(GetEPackLength(ctx, false)) +
>>>>>>> ef17912f
        std::string(" -DCK_THREADWISE_GEMM_USE_AMD_INLINE_ASM=") + (use_amd_inline_asm(ctx) ? '1' : '0') +
        std::string(" -DCK_USE_AMD_INLINE_ASM=") + (use_amd_inline_asm(ctx) ? '1' : '0') +
        std::string(" -D__HIP_PLATFORM_HCC__=1") +
        ctx.general_compile_options;
    // clang-format on

    if(ctx.IsFp32())
    {
        construction_parameters.comp_options +=
            std::string(" -DCK_PARAM_IN_BLOCK_COPY_DST_DATA_PER_WRITE_N2=") +
            std::to_string(InBlockCopyDstDataPerWrite_N2) +
            std::string(" -DCK_PARAM_WEI_BLOCK_COPY_DST_DATA_PER_WRITE_K=") +
            std::to_string(WeiBlockCopyDstDataPerWrite_K);
    }
    else
    {
        construction_parameters.comp_options +=
            std::string(" -DCK_PARAM_IN_BLOCK_COPY_DST_DATA_PER_WRITE_EPACK=") +
            std::to_string(InBlockCopyDstDataPerWrite_EPack) +
            std::string(" -DCK_PARAM_WEI_BLOCK_COPY_DST_DATA_PER_WRITE_EPACK=") +
            std::to_string(WeiBlockCopyDstDataPerWrite_EPack);
    }

    result.construction_params.push_back(construction_parameters);
    return result;
}

ConvSolution ConvHipImplicitGemmV4R1WrW::GetSolution(const ConvolutionContext& ctx,
                                                     const PerformanceImplicitGemmV4R1& config,
                                                     bool) const
{
    ConvSolution result;
    KernelInfo construction_parameters;

<<<<<<< HEAD
    // retrieve dimension from ConvolutionContex
    // remember: ConvolutionContext has swapped some dimensions for you!
    // undo the swap to avoid confusion
    std::size_t n               = ctx.batch_sz;
    std::size_t k               = ctx.n_inputs;   // unswap
    std::size_t c               = ctx.n_outputs;  // unswap
    std::size_t hi              = ctx.out_height; // unswap
    std::size_t wi              = ctx.out_width;  // unswap
    std::size_t ho              = ctx.in_height;  // unswap
    std::size_t wo              = ctx.in_width;   // unswap
    std::size_t y               = ctx.kernel_size_h;
    std::size_t x               = ctx.kernel_size_w;
    std::size_t conv_stride_h   = ctx.kernel_stride_h;
    std::size_t conv_stride_w   = ctx.kernel_stride_w;
    std::size_t conv_dilation_h = ctx.kernel_dilation_h;
    std::size_t conv_dilation_w = ctx.kernel_dilation_w;

    // adjust padding size to align with the way MIOpen deal with padding
    std::size_t left_pad_h = ctx.pad_h;
    std::size_t left_pad_w = ctx.pad_w;

    std::size_t hi_padded = 1 + (y - 1) * conv_dilation_h + (ho - 1) * conv_stride_h;
    std::size_t wi_padded = 1 + (x - 1) * conv_dilation_w + (wo - 1) * conv_stride_w;

    std::size_t right_pad_h = hi_padded > (left_pad_h + hi) ? hi_padded - (left_pad_h + hi) : 0;
    std::size_t right_pad_w = wi_padded > (left_pad_w + wi) ? wi_padded - (left_pad_w + wi) : 0;
=======
    const auto& N1 = config.GemmNRepeat;
    const auto& N2 = config.GemmNPerThreadSubC;

    // retrieve dimension from ConvolutionContex
    // remember: ConvolutionContext has swapped some dimensions for you!
    // undo the swap to avoid confusion
    const auto& n               = ctx.batch_sz;
    const auto& k               = ctx.n_inputs;   // unswap
    const auto& c               = ctx.n_outputs;  // unswap
    const auto& hi              = ctx.out_height; // unswap
    const auto& wi              = ctx.out_width;  // unswap
    const auto& ho              = ctx.in_height;  // unswap
    const auto& wo              = ctx.in_width;   // unswap
    const auto& y               = ctx.kernel_size_h;
    const auto& x               = ctx.kernel_size_w;
    const auto& conv_stride_h   = ctx.kernel_stride_h;
    const auto& conv_stride_w   = ctx.kernel_stride_w;
    const auto& conv_dilation_h = ctx.kernel_dilation_h;
    const auto& conv_dilation_w = ctx.kernel_dilation_w;

    // adjust padding size to align with the way MIOpen deal with padding
    const auto& left_pad_h = ctx.pad_h;
    const auto& left_pad_w = ctx.pad_w;

    const auto& hi_padded = 1 + (y - 1) * conv_dilation_h + (ho - 1) * conv_stride_h;
    const auto& wi_padded = 1 + (x - 1) * conv_dilation_w + (wo - 1) * conv_stride_w;

    const auto& right_pad_h = hi_padded > (left_pad_h + hi) ? hi_padded - (left_pad_h + hi) : 0;
    const auto& right_pad_w = wi_padded > (left_pad_w + wi) ? wi_padded - (left_pad_w + wi) : 0;

    const auto& group_counts = ctx.group_counts;
>>>>>>> ef17912f

    // equivalent dimension for bwd-wrw
    const auto& n_eqv  = c / group_counts;
    const auto& ho_eqv = y;
    const auto& wo_eqv = x;

<<<<<<< HEAD
    //
    std::size_t b = (n_eqv * ho_eqv * wo_eqv) / 8;
=======
    const auto& b =
        (static_cast<std::size_t>(n_eqv) * ho_eqv * wo_eqv) / (static_cast<std::size_t>(N1) * N2);
>>>>>>> ef17912f

    const auto& b_per_block = config.BPerBlock;
    const auto& k_per_block = config.KPerBlock;
    const auto& e_per_block = config.EPerBlock;

    const auto& ThreadPerLevel1Cluster = config.GemmMLevel0Cluster * config.GemmNLevel0Cluster *
                                         config.GemmMLevel1Cluster * config.GemmNLevel1Cluster;

    const auto& block_size = ThreadPerLevel1Cluster;
    const auto& grid_size  = (b / b_per_block) * (k / k_per_block);

    const auto& lkl_wk0 = block_size;
    const auto& lkl_wk1 = 1;
    const auto& lkl_wk2 = 1;

    construction_parameters.l_wk.push_back(lkl_wk0);
    construction_parameters.l_wk.push_back(lkl_wk1);
    construction_parameters.l_wk.push_back(lkl_wk2);

    const auto& gbl_wk0 = lkl_wk0 * grid_size;
    const auto& gbl_wk1 = 1;
    const auto& gbl_wk2 = 1;

    construction_parameters.g_wk.push_back(gbl_wk0);
    construction_parameters.g_wk.push_back(gbl_wk1);
    construction_parameters.g_wk.push_back(gbl_wk2);

    if(ctx.group_counts > 1)
    {
        construction_parameters.kernel_file =
            "gridwise_convolution_implicit_gemm_v4r1_gnchw_gkcyx_gnkhw_lds_double_buffer.cpp";

        construction_parameters.kernel_name =
            "gridwise_convolution_implicit_gemm_v4r1_gnchw_gkcyx_gnkhw_lds_double_buffer";
    }
    else
    {
        construction_parameters.kernel_file =
            "gridwise_convolution_implicit_gemm_v4r1_nchw_kcyx_nkhw_lds_double_buffer.cpp";

        construction_parameters.kernel_name =
            "gridwise_convolution_implicit_gemm_v4r1_nchw_kcyx_nkhw_lds_double_buffer";
    }

    const auto& WeiBlockCopySubLengths_E = e_per_block / config.WeiBlockCopyClusterLengths_E;
    const auto& WeiBlockCopySubLengths_K = k_per_block / config.WeiBlockCopyClusterLengths_K;

    auto WeiBlockCopySrcDataPerRead_E = GetReadWriteVectorSize(WeiBlockCopySubLengths_E);

    const auto& InBlockCopySubLengths_B  = b_per_block / config.InBlockCopyClusterLengths_B;
    const auto& InBlockCopySubLengths_N2 = N2 / config.InBlockCopyClusterLengths_N2;

    auto InBlockCopySrcDataPerRead_B = GetReadWriteVectorSize(InBlockCopySubLengths_B);

    int WeiBlockCopyDstDataPerWrite_K     = 0;
    int InBlockCopyDstDataPerWrite_N2     = 0;
    int WeiBlockCopyDstDataPerWrite_EPack = 0;
    int InBlockCopyDstDataPerWrite_EPack  = 0;

    if(ctx.IsFp32())
    {
        WeiBlockCopyDstDataPerWrite_K = GetReadWriteVectorSize(WeiBlockCopySubLengths_K);
        InBlockCopyDstDataPerWrite_N2 = GetReadWriteVectorSize(InBlockCopySubLengths_N2);
        (void)WeiBlockCopyDstDataPerWrite_EPack;
        (void)InBlockCopyDstDataPerWrite_EPack;
    }
    else
    {
        WeiBlockCopyDstDataPerWrite_EPack = GetEPackLength(ctx, false);
        InBlockCopyDstDataPerWrite_EPack  = GetEPackLength(ctx, false);
        (void)WeiBlockCopyDstDataPerWrite_K;
        (void)InBlockCopyDstDataPerWrite_N2;
    }

    // clang-format off
    // Borrowed from non-padded version of v4
    InBlockCopySrcDataPerRead_B =
        ctx.kernel_size_w > 1
            ? std::min(InBlockCopySrcDataPerRead_B, GetReadWriteVectorSize(ctx.kernel_dilation_w))
            : InBlockCopySrcDataPerRead_B;
    InBlockCopySrcDataPerRead_B = ctx.kernel_stride_w > 1 ? 1 : InBlockCopySrcDataPerRead_B;

    // clang-format off
    construction_parameters.comp_options = 
        std::string(" -std=c++14 ") +
        std::string(" -DCK_PARAM_PROBLEM_N=") + std::to_string(n) +
        std::string(" -DCK_PARAM_PROBLEM_K=") + std::to_string(k) +
        std::string(" -DCK_PARAM_PROBLEM_C=") + std::to_string(c) +
        std::string(" -DCK_PARAM_PROBLEM_HI=") + std::to_string(hi) +
        std::string(" -DCK_PARAM_PROBLEM_WI=") + std::to_string(wi) +
        std::string(" -DCK_PARAM_PROBLEM_HO=") + std::to_string(ho) +
        std::string(" -DCK_PARAM_PROBLEM_WO=") + std::to_string(wo) +
        std::string(" -DCK_PARAM_PROBLEM_Y=") + std::to_string(y) +
        std::string(" -DCK_PARAM_PROBLEM_X=") + std::to_string(x) +
        std::string(" -DCK_PARAM_PROBLEM_CONV_STRIDE_H=") + std::to_string(conv_stride_h) +
        std::string(" -DCK_PARAM_PROBLEM_CONV_STRIDE_W=") + std::to_string(conv_stride_w) +
        std::string(" -DCK_PARAM_PROBLEM_CONV_DILATION_H=") + std::to_string(conv_dilation_h) +
        std::string(" -DCK_PARAM_PROBLEM_CONV_DILATION_W=") + std::to_string(conv_dilation_w) +
        std::string(" -DCK_PARAM_PROBLEM_LEFT_PAD_H=") + std::to_string(left_pad_h) +
        std::string(" -DCK_PARAM_PROBLEM_LEFT_PAD_W=") + std::to_string(left_pad_w) +
        std::string(" -DCK_PARAM_PROBLEM_RIGHT_PAD_H=") + std::to_string(right_pad_h) +
        std::string(" -DCK_PARAM_PROBLEM_RIGHT_PAD_W=") + std::to_string(right_pad_w) +
<<<<<<< HEAD
=======
        std::string(" -DCK_PARAM_PROBLEM_CONV_GROUP_COUNTS=") + std::to_string(group_counts) +
>>>>>>> ef17912f
        std::string(" -DCK_PARAM_PROBLEM_CONV_DIRECTION_FORWARD=") + std::to_string(0) +
        std::string(" -DCK_PARAM_PROBLEM_CONV_DIRECTION_BACKWARD_DATA=") + std::to_string(0) +
        std::string(" -DCK_PARAM_PROBLEM_CONV_DIRECTION_BACKWARD_WEIGHT=") + std::to_string(1) +
        std::string(" -DCK_PARAM_TUNABLE_BLOCK_SIZE=") + std::to_string(block_size) +
        std::string(" -DCK_PARAM_TUNABLE_B_PER_BLOCK=") + std::to_string(b_per_block) +
        std::string(" -DCK_PARAM_TUNABLE_K_PER_BLOCK=") + std::to_string(k_per_block) +
        std::string(" -DCK_PARAM_TUNABLE_E_PER_BLOCK=") + std::to_string(e_per_block) +
        std::string(" -DCK_PARAM_DEPENDENT_GRID_SIZE=") + std::to_string(grid_size) +
<<<<<<< HEAD
        std::string(" -DCK_PARAM_GEMM_N_REPEAT=") + std::to_string(2) +
        std::string(" -DCK_PARAM_GEMM_M_PER_THREAD_SUB_C=") + std::to_string(4) +
        std::string(" -DCK_PARAM_GEMM_N_PER_THREAD_SUB_C=") + std::to_string(4) +
        std::string(" -DCK_PARAM_GEMM_M_LEVEL0_CLUSTER=") + std::to_string(4) +
        std::string(" -DCK_PARAM_GEMM_N_LEVEL0_CLUSTER=") + std::to_string(4) +
        std::string(" -DCK_PARAM_GEMM_M_LEVEL1_CLUSTER=") + std::to_string(4) +
        std::string(" -DCK_PARAM_GEMM_N_LEVEL1_CLUSTER=") + std::to_string(4) +
        std::string(" -DCK_PARAM_IN_BLOCK_COPY_CLUSTER_LENGTHS_E=") + std::to_string(8) +
        std::string(" -DCK_PARAM_IN_BLOCK_COPY_CLUSTER_LENGTHS_N1=") + std::to_string(2) +
        std::string(" -DCK_PARAM_IN_BLOCK_COPY_CLUSTER_LENGTHS_B=") + std::to_string(16) +
        std::string(" -DCK_PARAM_IN_BLOCK_COPY_CLUSTER_LENGTHS_N2=") + std::to_string(1) +
        std::string(" -DCK_PARAM_IN_BLOCK_COPY_SRC_DATA_PER_READ_B=") + std::to_string(1) +
        std::string(" -DCK_PARAM_IN_BLOCK_COPY_DST_DATA_PER_WRITE_N2=") + std::to_string(4) +
        std::string(" -DCK_PARAM_WEI_BLOCK_COPY_CLUSTER_LENGTHS_E=") + std::to_string(8) +
        std::string(" -DCK_PARAM_WEI_BLOCK_COPY_CLUSTER_LENGTHS_K=") + std::to_string(32) +
        std::string(" -DCK_PARAM_WEI_BLOCK_COPY_SRC_DATA_PER_READ_E=") + std::to_string(1) +
        std::string(" -DCK_PARAM_WEI_BLOCK_COPY_DST_DATA_PER_WRITE_K=") + std::to_string(4) +
        std::string(" -DCK_THREADWISE_GEMM_USE_AMD_INLINE_ASM=") + (use_amd_inline_asm(ctx) ? '1' : '0') +
=======
        std::string(" -DCK_PARAM_GEMM_N_REPEAT=") + std::to_string(config.GemmNRepeat) +
        std::string(" -DCK_PARAM_GEMM_M_PER_THREAD_SUB_C=") + std::to_string(config.GemmMPerThreadSubC) +
        std::string(" -DCK_PARAM_GEMM_N_PER_THREAD_SUB_C=") + std::to_string(config.GemmNPerThreadSubC) +
        std::string(" -DCK_PARAM_GEMM_M_LEVEL0_CLUSTER=") + std::to_string(config.GemmMLevel0Cluster) +
        std::string(" -DCK_PARAM_GEMM_N_LEVEL0_CLUSTER=") + std::to_string(config.GemmNLevel0Cluster) +
        std::string(" -DCK_PARAM_GEMM_M_LEVEL1_CLUSTER=") + std::to_string(config.GemmMLevel1Cluster) +
        std::string(" -DCK_PARAM_GEMM_N_LEVEL1_CLUSTER=") + std::to_string(config.GemmNLevel1Cluster) +
        std::string(" -DCK_PARAM_IN_BLOCK_COPY_CLUSTER_LENGTHS_E=") + std::to_string(config.InBlockCopyClusterLengths_E) +
        std::string(" -DCK_PARAM_IN_BLOCK_COPY_CLUSTER_LENGTHS_N1=") + std::to_string(config.InBlockCopyClusterLengths_N1) +
        std::string(" -DCK_PARAM_IN_BLOCK_COPY_CLUSTER_LENGTHS_B=") + std::to_string(config.InBlockCopyClusterLengths_B) +
        std::string(" -DCK_PARAM_IN_BLOCK_COPY_CLUSTER_LENGTHS_N2=") + std::to_string(config.InBlockCopyClusterLengths_N2) +
        std::string(" -DCK_PARAM_IN_BLOCK_COPY_SRC_DATA_PER_READ_B=") + std::to_string(InBlockCopySrcDataPerRead_B) +
        std::string(" -DCK_PARAM_WEI_BLOCK_COPY_CLUSTER_LENGTHS_E=") + std::to_string(config.WeiBlockCopyClusterLengths_E) +
        std::string(" -DCK_PARAM_WEI_BLOCK_COPY_CLUSTER_LENGTHS_K=") + std::to_string(config.WeiBlockCopyClusterLengths_K) +
        std::string(" -DCK_PARAM_WEI_BLOCK_COPY_SRC_DATA_PER_READ_E=") + std::to_string(WeiBlockCopySrcDataPerRead_E) +
        std::string(" -DCK_PARAM_EPACK_LENGTH=") + std::to_string(GetEPackLength(ctx, false)) + 
        std::string(" -DCK_THREADWISE_GEMM_USE_AMD_INLINE_ASM=") + (use_amd_inline_asm(ctx)? '1' : '0') +
>>>>>>> ef17912f
        std::string(" -DCK_USE_AMD_INLINE_ASM=") + (use_amd_inline_asm(ctx) ? '1' : '0') +
        std::string(" -D__HIP_PLATFORM_HCC__=1") +
        ctx.general_compile_options;
    // clang-format on

    if(ctx.IsFp32())
    {
        construction_parameters.comp_options +=
            std::string(" -DCK_PARAM_IN_BLOCK_COPY_DST_DATA_PER_WRITE_N2=") +
            std::to_string(InBlockCopyDstDataPerWrite_N2) +
            std::string(" -DCK_PARAM_WEI_BLOCK_COPY_DST_DATA_PER_WRITE_K=") +
            std::to_string(WeiBlockCopyDstDataPerWrite_K);
    }
    else
    {
        construction_parameters.comp_options +=
            std::string(" -DCK_PARAM_IN_BLOCK_COPY_DST_DATA_PER_WRITE_EPACK=") +
            std::to_string(InBlockCopyDstDataPerWrite_EPack) +
            std::string(" -DCK_PARAM_WEI_BLOCK_COPY_DST_DATA_PER_WRITE_EPACK=") +
            std::to_string(WeiBlockCopyDstDataPerWrite_EPack);
    }

    result.construction_params.push_back(construction_parameters);
    return result;
}

} // namespace solver
} // namespace miopen<|MERGE_RESOLUTION|>--- conflicted
+++ resolved
@@ -26,10 +26,7 @@
 #include <cstddef>
 #include "miopen/solver.hpp"
 #include "miopen/handle.hpp"
-<<<<<<< HEAD
-=======
 #include <miopen/generic_search.hpp>
->>>>>>> ef17912f
 #include "implicitgemm_util.hpp"
 
 namespace miopen {
@@ -99,18 +96,6 @@
     if(c_eqv % GetEPackLength(ctx, false) != 0)
         return false;
 
-<<<<<<< HEAD
-    // retrieve dimension from ConvolutionContext
-    // remember: ConvolutionContext has swapped some dimensions for you!
-    // undo the swap to avoid confusion
-    std::size_t n  = ctx.batch_sz;
-    std::size_t k  = ctx.n_inputs;  // unswap
-    std::size_t c  = ctx.n_outputs; // unswap
-    std::size_t y  = ctx.kernel_size_h;
-    std::size_t x  = ctx.kernel_size_w;
-    std::size_t ho = ctx.in_height; // unswap
-    std::size_t wo = ctx.in_width;  // unswap
-=======
     return n_eqv % 8 == 0 && (n_eqv * ho_eqv * wo_eqv) % 64 == 0 &&
            (c_eqv * y_eqv * x_eqv) % eMultiple == 0 && k_eqv % 16 == 0 &&
            (n_eqv * ho_eqv * wo_eqv * k_eqv) % 1024 == 0;
@@ -121,7 +106,6 @@
 {
     return GetPerformanceConfigBase<PerformanceImplicitGemmV4R1>(ctx);
 }
->>>>>>> ef17912f
 
 PerformanceImplicitGemmV4R1
 ConvHipImplicitGemmV4R1WrW::GetPerformanceConfig(const ConvolutionContext& ctx) const
@@ -192,35 +176,6 @@
     ConvSolution result;
     KernelInfo construction_parameters;
 
-<<<<<<< HEAD
-    // retrieve dimension from ConvolutionContex
-    std::size_t n               = ctx.batch_sz;
-    std::size_t k               = ctx.n_outputs;
-    std::size_t c               = ctx.n_inputs;
-    std::size_t hi              = ctx.in_height;
-    std::size_t wi              = ctx.in_width;
-    std::size_t ho              = ctx.out_height;
-    std::size_t wo              = ctx.out_width;
-    std::size_t y               = ctx.kernel_size_h;
-    std::size_t x               = ctx.kernel_size_w;
-    std::size_t conv_stride_h   = ctx.kernel_stride_h;
-    std::size_t conv_stride_w   = ctx.kernel_stride_w;
-    std::size_t conv_dilation_h = ctx.kernel_dilation_h;
-    std::size_t conv_dilation_w = ctx.kernel_dilation_w;
-
-    // adjust padding size to align with the way MIOpen deal with padding
-    std::size_t left_pad_h = ctx.pad_h;
-    std::size_t left_pad_w = ctx.pad_w;
-
-    std::size_t hi_padded = 1 + (y - 1) * conv_dilation_h + (ho - 1) * conv_stride_h;
-    std::size_t wi_padded = 1 + (x - 1) * conv_dilation_w + (wo - 1) * conv_stride_w;
-
-    std::size_t right_pad_h = hi_padded > (left_pad_h + hi) ? hi_padded - (left_pad_h + hi) : 0;
-    std::size_t right_pad_w = wi_padded > (left_pad_w + wi) ? wi_padded - (left_pad_w + wi) : 0;
-
-    //
-    std::size_t b = (n * ho * wo) / 8;
-=======
     const auto& N1 = config.GemmNRepeat;
     const auto& N2 = config.GemmNPerThreadSubC;
 
@@ -242,7 +197,6 @@
     // adjust padding size to align with the way MIOpen deal with padding
     const auto& left_pad_h = ctx.pad_h;
     const auto& left_pad_w = ctx.pad_w;
->>>>>>> ef17912f
 
     const auto& hi_padded = 1 + (y - 1) * conv_dilation_h + (ho - 1) * conv_stride_h;
     const auto& wi_padded = 1 + (x - 1) * conv_dilation_w + (wo - 1) * conv_stride_w;
@@ -358,10 +312,7 @@
         std::string(" -DCK_PARAM_PROBLEM_LEFT_PAD_W=") + std::to_string(left_pad_w) +
         std::string(" -DCK_PARAM_PROBLEM_RIGHT_PAD_H=") + std::to_string(right_pad_h) +
         std::string(" -DCK_PARAM_PROBLEM_RIGHT_PAD_W=") + std::to_string(right_pad_w) +
-<<<<<<< HEAD
-=======
         std::string(" -DCK_PARAM_PROBLEM_CONV_GROUP_COUNTS=") + std::to_string(group_counts) +
->>>>>>> ef17912f
         std::string(" -DCK_PARAM_PROBLEM_CONV_DIRECTION_FORWARD=") + std::to_string(1) +
         std::string(" -DCK_PARAM_PROBLEM_CONV_DIRECTION_BACKWARD_DATA=") + std::to_string(0) +
         std::string(" -DCK_PARAM_PROBLEM_CONV_DIRECTION_BACKWARD_WEIGHT=") + std::to_string(0) +
@@ -370,25 +321,6 @@
         std::string(" -DCK_PARAM_TUNABLE_K_PER_BLOCK=") + std::to_string(k_per_block) +
         std::string(" -DCK_PARAM_TUNABLE_E_PER_BLOCK=") + std::to_string(e_per_block) +
         std::string(" -DCK_PARAM_DEPENDENT_GRID_SIZE=") + std::to_string(grid_size) +
-<<<<<<< HEAD
-        std::string(" -DCK_PARAM_GEMM_N_REPEAT=") + std::to_string(2) +
-        std::string(" -DCK_PARAM_GEMM_M_PER_THREAD_SUB_C=") + std::to_string(4) +
-        std::string(" -DCK_PARAM_GEMM_N_PER_THREAD_SUB_C=") + std::to_string(4) +
-        std::string(" -DCK_PARAM_GEMM_M_LEVEL0_CLUSTER=") + std::to_string(4) +
-        std::string(" -DCK_PARAM_GEMM_N_LEVEL0_CLUSTER=") + std::to_string(4) +
-        std::string(" -DCK_PARAM_GEMM_M_LEVEL1_CLUSTER=") + std::to_string(4) +
-        std::string(" -DCK_PARAM_GEMM_N_LEVEL1_CLUSTER=") + std::to_string(4) +
-        std::string(" -DCK_PARAM_IN_BLOCK_COPY_CLUSTER_LENGTHS_E=") + std::to_string(8) +
-        std::string(" -DCK_PARAM_IN_BLOCK_COPY_CLUSTER_LENGTHS_N1=") + std::to_string(2) +
-        std::string(" -DCK_PARAM_IN_BLOCK_COPY_CLUSTER_LENGTHS_B=") + std::to_string(16) +
-        std::string(" -DCK_PARAM_IN_BLOCK_COPY_CLUSTER_LENGTHS_N2=") + std::to_string(1) +
-        std::string(" -DCK_PARAM_IN_BLOCK_COPY_SRC_DATA_PER_READ_B=") + std::to_string(1) +
-        std::string(" -DCK_PARAM_IN_BLOCK_COPY_DST_DATA_PER_WRITE_N2=") + std::to_string(4) +
-        std::string(" -DCK_PARAM_WEI_BLOCK_COPY_CLUSTER_LENGTHS_E=") + std::to_string(2) +
-        std::string(" -DCK_PARAM_WEI_BLOCK_COPY_CLUSTER_LENGTHS_K=") + std::to_string(128) +
-        std::string(" -DCK_PARAM_WEI_BLOCK_COPY_SRC_DATA_PER_READ_E=") + std::to_string(4) + 
-        std::string(" -DCK_PARAM_WEI_BLOCK_COPY_DST_DATA_PER_WRITE_K=") + std::to_string(1) + 
-=======
         std::string(" -DCK_PARAM_GEMM_N_REPEAT=") + std::to_string(config.GemmNRepeat) +
         std::string(" -DCK_PARAM_GEMM_M_PER_THREAD_SUB_C=") + std::to_string(config.GemmMPerThreadSubC) +
         std::string(" -DCK_PARAM_GEMM_N_PER_THREAD_SUB_C=") + std::to_string(config.GemmNPerThreadSubC) +
@@ -405,7 +337,6 @@
         std::string(" -DCK_PARAM_WEI_BLOCK_COPY_CLUSTER_LENGTHS_K=") + std::to_string(config.WeiBlockCopyClusterLengths_K) +
         std::string(" -DCK_PARAM_WEI_BLOCK_COPY_SRC_DATA_PER_READ_E=") + std::to_string(WeiBlockCopySrcDataPerRead_E) +
         std::string(" -DCK_PARAM_EPACK_LENGTH=") + std::to_string(GetEPackLength(ctx, false)) +
->>>>>>> ef17912f
         std::string(" -DCK_THREADWISE_GEMM_USE_AMD_INLINE_ASM=") + (use_amd_inline_asm(ctx) ? '1' : '0') +
         std::string(" -DCK_USE_AMD_INLINE_ASM=") + (use_amd_inline_asm(ctx) ? '1' : '0') +
         std::string(" -D__HIP_PLATFORM_HCC__=1") +
@@ -440,34 +371,6 @@
     ConvSolution result;
     KernelInfo construction_parameters;
 
-<<<<<<< HEAD
-    // retrieve dimension from ConvolutionContex
-    // remember: ConvolutionContext has swapped some dimensions for you!
-    // undo the swap to avoid confusion
-    std::size_t n               = ctx.batch_sz;
-    std::size_t k               = ctx.n_inputs;   // unswap
-    std::size_t c               = ctx.n_outputs;  // unswap
-    std::size_t hi              = ctx.out_height; // unswap
-    std::size_t wi              = ctx.out_width;  // unswap
-    std::size_t ho              = ctx.in_height;  // unswap
-    std::size_t wo              = ctx.in_width;   // unswap
-    std::size_t y               = ctx.kernel_size_h;
-    std::size_t x               = ctx.kernel_size_w;
-    std::size_t conv_stride_h   = ctx.kernel_stride_h;
-    std::size_t conv_stride_w   = ctx.kernel_stride_w;
-    std::size_t conv_dilation_h = ctx.kernel_dilation_h;
-    std::size_t conv_dilation_w = ctx.kernel_dilation_w;
-
-    // adjust padding size to align with the way MIOpen deal with padding
-    std::size_t left_pad_h = ctx.pad_h;
-    std::size_t left_pad_w = ctx.pad_w;
-
-    std::size_t hi_padded = 1 + (y - 1) * conv_dilation_h + (ho - 1) * conv_stride_h;
-    std::size_t wi_padded = 1 + (x - 1) * conv_dilation_w + (wo - 1) * conv_stride_w;
-
-    std::size_t right_pad_h = hi_padded > (left_pad_h + hi) ? hi_padded - (left_pad_h + hi) : 0;
-    std::size_t right_pad_w = wi_padded > (left_pad_w + wi) ? wi_padded - (left_pad_w + wi) : 0;
-=======
     const auto& N1 = config.GemmNRepeat;
     const auto& N2 = config.GemmNPerThreadSubC;
 
@@ -499,20 +402,14 @@
     const auto& right_pad_w = wi_padded > (left_pad_w + wi) ? wi_padded - (left_pad_w + wi) : 0;
 
     const auto& group_counts = ctx.group_counts;
->>>>>>> ef17912f
 
     // equivalent dimension for bwd-wrw
     const auto& n_eqv  = c / group_counts;
     const auto& ho_eqv = y;
     const auto& wo_eqv = x;
 
-<<<<<<< HEAD
-    //
-    std::size_t b = (n_eqv * ho_eqv * wo_eqv) / 8;
-=======
     const auto& b =
         (static_cast<std::size_t>(n_eqv) * ho_eqv * wo_eqv) / (static_cast<std::size_t>(N1) * N2);
->>>>>>> ef17912f
 
     const auto& b_per_block = config.BPerBlock;
     const auto& k_per_block = config.KPerBlock;
@@ -615,10 +512,7 @@
         std::string(" -DCK_PARAM_PROBLEM_LEFT_PAD_W=") + std::to_string(left_pad_w) +
         std::string(" -DCK_PARAM_PROBLEM_RIGHT_PAD_H=") + std::to_string(right_pad_h) +
         std::string(" -DCK_PARAM_PROBLEM_RIGHT_PAD_W=") + std::to_string(right_pad_w) +
-<<<<<<< HEAD
-=======
         std::string(" -DCK_PARAM_PROBLEM_CONV_GROUP_COUNTS=") + std::to_string(group_counts) +
->>>>>>> ef17912f
         std::string(" -DCK_PARAM_PROBLEM_CONV_DIRECTION_FORWARD=") + std::to_string(0) +
         std::string(" -DCK_PARAM_PROBLEM_CONV_DIRECTION_BACKWARD_DATA=") + std::to_string(0) +
         std::string(" -DCK_PARAM_PROBLEM_CONV_DIRECTION_BACKWARD_WEIGHT=") + std::to_string(1) +
@@ -627,26 +521,6 @@
         std::string(" -DCK_PARAM_TUNABLE_K_PER_BLOCK=") + std::to_string(k_per_block) +
         std::string(" -DCK_PARAM_TUNABLE_E_PER_BLOCK=") + std::to_string(e_per_block) +
         std::string(" -DCK_PARAM_DEPENDENT_GRID_SIZE=") + std::to_string(grid_size) +
-<<<<<<< HEAD
-        std::string(" -DCK_PARAM_GEMM_N_REPEAT=") + std::to_string(2) +
-        std::string(" -DCK_PARAM_GEMM_M_PER_THREAD_SUB_C=") + std::to_string(4) +
-        std::string(" -DCK_PARAM_GEMM_N_PER_THREAD_SUB_C=") + std::to_string(4) +
-        std::string(" -DCK_PARAM_GEMM_M_LEVEL0_CLUSTER=") + std::to_string(4) +
-        std::string(" -DCK_PARAM_GEMM_N_LEVEL0_CLUSTER=") + std::to_string(4) +
-        std::string(" -DCK_PARAM_GEMM_M_LEVEL1_CLUSTER=") + std::to_string(4) +
-        std::string(" -DCK_PARAM_GEMM_N_LEVEL1_CLUSTER=") + std::to_string(4) +
-        std::string(" -DCK_PARAM_IN_BLOCK_COPY_CLUSTER_LENGTHS_E=") + std::to_string(8) +
-        std::string(" -DCK_PARAM_IN_BLOCK_COPY_CLUSTER_LENGTHS_N1=") + std::to_string(2) +
-        std::string(" -DCK_PARAM_IN_BLOCK_COPY_CLUSTER_LENGTHS_B=") + std::to_string(16) +
-        std::string(" -DCK_PARAM_IN_BLOCK_COPY_CLUSTER_LENGTHS_N2=") + std::to_string(1) +
-        std::string(" -DCK_PARAM_IN_BLOCK_COPY_SRC_DATA_PER_READ_B=") + std::to_string(1) +
-        std::string(" -DCK_PARAM_IN_BLOCK_COPY_DST_DATA_PER_WRITE_N2=") + std::to_string(4) +
-        std::string(" -DCK_PARAM_WEI_BLOCK_COPY_CLUSTER_LENGTHS_E=") + std::to_string(8) +
-        std::string(" -DCK_PARAM_WEI_BLOCK_COPY_CLUSTER_LENGTHS_K=") + std::to_string(32) +
-        std::string(" -DCK_PARAM_WEI_BLOCK_COPY_SRC_DATA_PER_READ_E=") + std::to_string(1) +
-        std::string(" -DCK_PARAM_WEI_BLOCK_COPY_DST_DATA_PER_WRITE_K=") + std::to_string(4) +
-        std::string(" -DCK_THREADWISE_GEMM_USE_AMD_INLINE_ASM=") + (use_amd_inline_asm(ctx) ? '1' : '0') +
-=======
         std::string(" -DCK_PARAM_GEMM_N_REPEAT=") + std::to_string(config.GemmNRepeat) +
         std::string(" -DCK_PARAM_GEMM_M_PER_THREAD_SUB_C=") + std::to_string(config.GemmMPerThreadSubC) +
         std::string(" -DCK_PARAM_GEMM_N_PER_THREAD_SUB_C=") + std::to_string(config.GemmNPerThreadSubC) +
@@ -664,7 +538,6 @@
         std::string(" -DCK_PARAM_WEI_BLOCK_COPY_SRC_DATA_PER_READ_E=") + std::to_string(WeiBlockCopySrcDataPerRead_E) +
         std::string(" -DCK_PARAM_EPACK_LENGTH=") + std::to_string(GetEPackLength(ctx, false)) + 
         std::string(" -DCK_THREADWISE_GEMM_USE_AMD_INLINE_ASM=") + (use_amd_inline_asm(ctx)? '1' : '0') +
->>>>>>> ef17912f
         std::string(" -DCK_USE_AMD_INLINE_ASM=") + (use_amd_inline_asm(ctx) ? '1' : '0') +
         std::string(" -D__HIP_PLATFORM_HCC__=1") +
         ctx.general_compile_options;
