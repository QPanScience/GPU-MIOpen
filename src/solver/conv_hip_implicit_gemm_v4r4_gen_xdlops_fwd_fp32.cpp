/*******************************************************************************
 *
 * MIT License
 *
 * Copyright (c) 2019 Advanced Micro Devices, Inc.
 *
 * Permission is hereby granted, free of charge, to any person obtaining a copy
 * of this software and associated documentation files (the "Software"), to deal
 * in the Software without restriction, including without limitation the rights
 * to use, copy, modify, merge, publish, distribute, sublicense, and/or sell
 * copies of the Software, and to permit persons to whom the Software is
 * furnished to do so, subject to the following conditions:
 *
 * The above copyright notice and this permission notice shall be included in all
 * copies or substantial portions of the Software.
 *
 * THE SOFTWARE IS PROVIDED "AS IS", WITHOUT WARRANTY OF ANY KIND, EXPRESS OR
 * IMPLIED, INCLUDING BUT NOT LIMITED TO THE WARRANTIES OF MERCHANTABILITY,
 * FITNESS FOR A PARTICULAR PURPOSE AND NONINFRINGEMENT. IN NO EVENT SHALL THE
 * AUTHORS OR COPYRIGHT HOLDERS BE LIABLE FOR ANY CLAIM, DAMAGES OR OTHER
 * LIABILITY, WHETHER IN AN ACTION OF CONTRACT, TORT OR OTHERWISE, ARISING FROM,
 * OUT OF OR IN CONNECTION WITH THE SOFTWARE OR THE USE OR OTHER DEALINGS IN THE
 * SOFTWARE.
 *
 *******************************************************************************/

#include <miopen/conv/invokers/impl_gemm.hpp>
#include <miopen/env.hpp>
#include <miopen/generic_search.hpp>
#include <miopen/handle.hpp>
#include <miopen/implicitgemm_params.hpp>
#include <miopen/solver.hpp>
#include <miopen/stringutils.hpp>

#include "implicitgemm_util.hpp"

namespace miopen {
namespace solver {

std::tuple<int, int, int, int, bool>
PerformanceImplicitGemmV4R4GenXdlopsFwdFp32::CalculateGemmABlockCopyPerformanceParameters(
    const ConvolutionContext&) const
{
    int ClusterLengths_GemmK  = 0;
    int ClusterLengths_GemmM  = 0;
    int SrcDataPerRead_GemmK  = amd_buffer_load_max_length<float>();
    int DstDataPerWrite_GemmM = amd_lds_write_max_length<float>();

    try
    {
        const auto WaveSize = 64;
        const auto BlockSize =
            GemmNPerBlock * GemmMPerBlock / (GemmMPerWave * GemmNPerWave) * WaveSize;

        // calculate vector length on gemmk dimension
        SrcDataPerRead_GemmK = gcd(SrcDataPerRead_GemmK, GemmKPerBlock);

        // calculate threadwise copy size
        const auto a_data_per_thread_copy = (GemmKPerBlock * GemmMPerBlock) / BlockSize;

        if(!(a_data_per_thread_copy > 0))
            MIOPEN_THROW("invalid performance parameter");

        // GemmABlockCopySrcDataPerRead_GemmK also bounded by size of threadwise copy
        SrcDataPerRead_GemmK = gcd(SrcDataPerRead_GemmK, a_data_per_thread_copy);

        // decide threadwise copy lengths
        const auto a_data_per_thread_copy_gemmk = SrcDataPerRead_GemmK;
        const auto a_data_per_thread_copy_gemmm =
            a_data_per_thread_copy / a_data_per_thread_copy_gemmk;

        // GemmABlockCopyDstDataPerWrite_GemmM also bounded by size of threadwise copy
        DstDataPerWrite_GemmM = gcd(DstDataPerWrite_GemmM, a_data_per_thread_copy_gemmm);

        // calculate blockwise copy thread cluster lengths
        ClusterLengths_GemmK = GemmKPerBlock / a_data_per_thread_copy_gemmk;
        ClusterLengths_GemmM = GemmMPerBlock / a_data_per_thread_copy_gemmm;

        if(!(ClusterLengths_GemmK > 0 && ClusterLengths_GemmM > 0))
            MIOPEN_THROW("invalid performance parameter");
    }
    catch(...)
    {
        return std::make_tuple(-1, -1, -1, -1, false);
    }

    return std::make_tuple(ClusterLengths_GemmK,
                           ClusterLengths_GemmM,
                           SrcDataPerRead_GemmK,
                           DstDataPerWrite_GemmM,
                           true);
}

std::tuple<int, int, int, int, bool>
PerformanceImplicitGemmV4R4GenXdlopsFwdFp32::CalculateGemmBBlockCopyPerformanceParameters(
    const ConvolutionContext& ctx) const
{
    int ClusterLengths_GemmK  = 0;
    int ClusterLengths_GemmN  = 0;
    int SrcDataPerRead_GemmN  = amd_buffer_load_max_length<float>();
    int DstDataPerWrite_GemmN = amd_lds_write_max_length<float>();

    try
    {
        const auto WaveSize = 64;
        const auto BlockSize =
            GemmNPerBlock * GemmMPerBlock / (GemmMPerWave * GemmNPerWave) * WaveSize;

        SrcDataPerRead_GemmN = gcd(SrcDataPerRead_GemmN, GemmNPerBlock);

        // calculate vector length on gemmn dimension
        const auto y  = ConvolutionContextInterpreter::GetFilterHeightY(ctx);
        const auto x  = ConvolutionContextInterpreter::GetFilterWidthX(ctx);
        const auto hi = ConvolutionContextInterpreter::GetInputHeightHi(ctx);
        const auto wi = ConvolutionContextInterpreter::GetInputWidthWi(ctx);
        const auto wo = ConvolutionContextInterpreter::GetOutputWidthWo(ctx);
        const auto conv_stride_h =
            ConvolutionContextInterpreter::GetAdjustedConvolutionStrideH(ctx);
        const auto conv_stride_w =
            ConvolutionContextInterpreter::GetAdjustedConvolutionStrideW(ctx);
        const auto in_left_pad_h  = ConvolutionContextInterpreter::GetInputLeftPadH(ctx);
        const auto in_left_pad_w  = ConvolutionContextInterpreter::GetInputLeftPadW(ctx);
        const auto in_right_pad_h = ConvolutionContextInterpreter::GetAdjustedInputRightPadH(ctx);
        const auto in_right_pad_w = ConvolutionContextInterpreter::GetAdjustedInputRightPadW(ctx);

        if(y == 1 && x == 1 && conv_stride_h == 1 && conv_stride_w == 1 && in_left_pad_h == 0 &&
           in_left_pad_w == 0 && in_right_pad_h == 0 && in_right_pad_w == 0)
        {
            // \todo there are more configs that can go through this if branch
            SrcDataPerRead_GemmN = gcd(SrcDataPerRead_GemmN, hi * wi);
        }
        else if(in_left_pad_w == 0 && in_right_pad_w == 0)
        {
            SrcDataPerRead_GemmN = gcd(SrcDataPerRead_GemmN, wo);
        }
        else if(conv_stride_w == 1)
        {
            SrcDataPerRead_GemmN = gcd(SrcDataPerRead_GemmN, in_left_pad_w, wi, in_right_pad_w);
        }
        else
        {
            SrcDataPerRead_GemmN = 1;
        }

        // calculate threadwise copy size
        const auto b_data_per_thread_copy = (GemmKPerBlock * GemmNPerBlock) / BlockSize;

        if(!(b_data_per_thread_copy > 0))
            MIOPEN_THROW("invalid performance parameter");

        // GemmBBlockCopySrcDataPerRead_GemmN also bounded by size of threadwise copy
        SrcDataPerRead_GemmN = gcd(SrcDataPerRead_GemmN, b_data_per_thread_copy);

        const auto b_data_per_thread_copy_gemmn = SrcDataPerRead_GemmN;
        const auto b_data_per_thread_copy_gemmk =
            b_data_per_thread_copy / b_data_per_thread_copy_gemmn;

        // GemmBBlockCopyDstDataPerWrite_GemmN also bounded by size of threadwise copy
        DstDataPerWrite_GemmN = gcd(DstDataPerWrite_GemmN, b_data_per_thread_copy_gemmn);

        // calculate blockwise copy thread cluster lengths
        ClusterLengths_GemmK = GemmKPerBlock / b_data_per_thread_copy_gemmk;
        ClusterLengths_GemmN = GemmNPerBlock / b_data_per_thread_copy_gemmn;

        if(!(ClusterLengths_GemmK > 0 && ClusterLengths_GemmN > 0))
            MIOPEN_THROW("invalid performance parameter");
    }
    catch(...)
    {
        MIOPEN_LOG_I("catch");
        return std::make_tuple(-1, -1, -1, -1, false);
    }

    return std::make_tuple(ClusterLengths_GemmK,
                           ClusterLengths_GemmN,
                           SrcDataPerRead_GemmN,
                           DstDataPerWrite_GemmN,
                           true);
}

std::tuple<std::size_t, bool> PerformanceImplicitGemmV4R4GenXdlopsFwdFp32::CalculateLdsNumberOfByte(
    const ConvolutionContext& ctx) const
{
    std::size_t lds_size = 0;

    try
    {
        bool valid = false;

        int GemmABlockCopyDescDataPerWriteGemmM = 0;
        int GemmABlockCopyClusterLengths_GemmM  = 0;
        std::tie(std::ignore,
                 GemmABlockCopyClusterLengths_GemmM,
                 std::ignore,
                 GemmABlockCopyDescDataPerWriteGemmM,
                 valid) = CalculateGemmABlockCopyPerformanceParameters(ctx);

        if(!valid)
            MIOPEN_THROW("invalid performance parameter");

        int GemmBBlockCopyDescDataPerWriteGemmN = 0;
        int GemmBBlockCopyClusterLengths_GemmN  = 0;
        std::tie(std::ignore,
                 GemmBBlockCopyClusterLengths_GemmN,
                 std::ignore,
                 GemmBBlockCopyDescDataPerWriteGemmN,
                 valid) = CalculateGemmBBlockCopyPerformanceParameters(ctx);

        if(!valid)
            MIOPEN_THROW("invalid performance parameter");

        const auto ThreadGemmDataPerRead_GemmM = GemmMPerBlock / GemmABlockCopyClusterLengths_GemmM;
        const auto ThreadGemmDataPerRead_GemmN = GemmNPerBlock / GemmBBlockCopyClusterLengths_GemmN;

        const auto max_lds_align = lcm(GemmABlockCopyDescDataPerWriteGemmM,
                                       GemmBBlockCopyDescDataPerWriteGemmN,
                                       ThreadGemmDataPerRead_GemmM,
                                       ThreadGemmDataPerRead_GemmN);

        const auto a_block_space =
            GemmKPerBlock * integer_least_multiple(GemmMPerBlock, max_lds_align);
        const auto b_block_space =
            GemmKPerBlock * integer_least_multiple(GemmNPerBlock, max_lds_align);

        lds_size = 2 * (a_block_space + b_block_space) * sizeof(float);
    }
    catch(...)
    {
        return std::make_tuple(0, false);
    }

    return std::make_tuple(lds_size, true);
}

bool PerformanceImplicitGemmV4R4GenXdlopsFwdFp32::IsValid(const ConvolutionContext& ctx) const
{
    const std::size_t n  = ConvolutionContextInterpreter::GetBatchN(ctx);
    const std::size_t k  = ConvolutionContextInterpreter::GetOutputChannelK(ctx) / ctx.group_counts;
    const std::size_t c  = ConvolutionContextInterpreter::GetInputChannelC(ctx) / ctx.group_counts;
    const std::size_t ho = ConvolutionContextInterpreter::GetOutputHeightHo(ctx);
    const std::size_t wo = ConvolutionContextInterpreter::GetOutputWidthWo(ctx);
    const std::size_t y  = ConvolutionContextInterpreter::GetFilterHeightY(ctx);
    const std::size_t x  = ConvolutionContextInterpreter::GetFilterWidthX(ctx);

    const std::size_t GemmM = k;
    const std::size_t GemmN = n * ho * wo;
    const std::size_t GemmK = c * y * x;

    // heuristic to reduce search space
    {
        // use largest XdlopsGemm
        if(GemmMPerBlock >= 64 && GemmMPerWave != 64)
            return false;
        if(GemmNPerBlock >= 64 && GemmNPerWave != 64)
            return false;
        if((GemmMPerBlock == 32 || GemmMPerBlock == 16) && GemmMPerWave != GemmMPerBlock)
            return false;
        if((GemmNPerBlock == 32 || GemmNPerBlock == 16) && GemmNPerWave != GemmNPerBlock)
            return false;
    }

    if(!(GemmM % GemmMPerBlock == 0 && GemmN % GemmNPerBlock == 0 && GemmK % GemmKPerBlock == 0))
        return false; // wrong! cannot divice N evenly among thread

    if(!IsValidXdlopsGemm(GemmMPerBlock, GemmNPerBlock, GemmKPerBlock, GemmMPerWave, GemmNPerWave))
        return false;

    bool valid = false;

    // check blockwise copy of A matrix
    std::tie(std::ignore, std::ignore, std::ignore, std::ignore, valid) =
        CalculateGemmABlockCopyPerformanceParameters(ctx);

    if(!valid)
        return false;

    // check blockwise copy of B matrix
    std::tie(std::ignore, std::ignore, std::ignore, std::ignore, valid) =
        CalculateGemmBBlockCopyPerformanceParameters(ctx);

    if(!valid)
        return false;

    std::size_t lds_size = 0;
    std::tie(lds_size, valid) = CalculateLdsNumberOfByte(ctx);

    return (valid and lds_size <= 64 * 1024);
}

PerformanceImplicitGemmV4R4GenXdlopsFwdFp32::PerformanceImplicitGemmV4R4GenXdlopsFwdFp32(bool spare)
{
    GemmMPerBlock = 4;
    GemmNPerBlock = 16;
    GemmKPerBlock = 4;

    GemmMPerWave = 4;
    GemmNPerWave = 16;

    use_spare_set = spare;
}

PerformanceImplicitGemmV4R4GenXdlopsFwdFp32::PerformanceImplicitGemmV4R4GenXdlopsFwdFp32(
    int GemmMPerBlock_,
    int GemmNPerBlock_,
    int GemmKPerBlock_,
    int GemmMPerWave_,
    int GemmNPerWave_,
    bool use_spare_set_)
    : GemmMPerBlock(GemmMPerBlock_),
      GemmNPerBlock(GemmNPerBlock_),
      GemmKPerBlock(GemmKPerBlock_),
      GemmMPerWave(GemmMPerWave_),
      GemmNPerWave(GemmNPerWave_),
      use_spare_set(use_spare_set_)
{
}

bool PerformanceImplicitGemmV4R4GenXdlopsFwdFp32::
operator==(const PerformanceImplicitGemmV4R4GenXdlopsFwdFp32& other) const
{
    // clang-format off
    return  GemmMPerBlock == other.GemmMPerBlock
        && GemmNPerBlock == other.GemmNPerBlock
        && GemmKPerBlock == other.GemmKPerBlock
        && GemmMPerWave == other.GemmMPerWave
        && GemmNPerWave == other.GemmNPerWave
        && use_spare_set == other.use_spare_set;
    // clang-format on
}

bool PerformanceImplicitGemmV4R4GenXdlopsFwdFp32::IsValidValue() const
{
    // clang-format off
    return
        IsTwoPower<4,128>(GemmMPerBlock)
        && IsTwoPower<16,128>(GemmNPerBlock)
        && IsTwoPower<4,16>(GemmKPerBlock)
        && IsTwoPower<4,64>(GemmMPerWave)
        && IsTwoPower<16,64>(GemmNPerWave);
    // clang-format on
}

bool PerformanceImplicitGemmV4R4GenXdlopsFwdFp32::SetNextValue()
{
    do
    {
        if(!NextTwoPower<4, 128>(GemmMPerBlock))
            break;
        if(!NextTwoPower<16, 128>(GemmNPerBlock))
            break;
        if(!NextTwoPower<4, 16>(GemmKPerBlock))
            break;
        if(!NextTwoPower<4, 64>(GemmMPerWave))
            break;
        if(!NextTwoPower<16, 64>(GemmNPerWave))
            break;
        return false;
    } while(false);

    return true;
}

void PerformanceImplicitGemmV4R4GenXdlopsFwdFp32::EuristicInit(const ConvolutionContext& ctx)
{
    PerformanceImplicitGemmV4R4GenXdlopsFwdFp32 tmp;
    tmp = {128, 128, 16, 64, 64, use_spare_set};

    if(!tmp.IsValid(ctx))
        tmp = {4, 64, 16, 4, 64, use_spare_set};
    if(!tmp.IsValid(ctx))
        tmp = {8, 64, 8, 8, 64, use_spare_set};
    if(!tmp.IsValid(ctx))
        tmp = {16, 16, 4, 16, 16, use_spare_set};

    if(!tmp.IsValid(ctx))
    {
        MIOPEN_LOG_I("All attempts failed");
        assert(false);
    }
    *this = tmp;
    MIOPEN_LOG_I(ToString());
}

std::string PerformanceImplicitGemmV4R4GenXdlopsFwdFp32::ToString() const
{
    std::ostringstream ss;
    Serialize(ss);
    return ss.str();
}

PerformanceImplicitGemmV4R4GenXdlopsFwdFp32
ConvHipImplicitGemmV4R4GenXdlopsFwdFp32::GetPerformanceConfig(const ConvolutionContext& ctx) const
{
    return GetPerformanceConfigBase<PerformanceImplicitGemmV4R4GenXdlopsFwdFp32>(ctx);
}

ConvSolution ConvHipImplicitGemmV4R4GenXdlopsFwdFp32::GetSolution(
    const ConvolutionContext& ctx,
    const PerformanceImplicitGemmV4R4GenXdlopsFwdFp32& config,
    bool) const
{
    ConvSolution result;
    KernelInfo construction_parameters;

    const std::size_t n  = ConvolutionContextInterpreter::GetBatchN(ctx);
    const std::size_t k  = ConvolutionContextInterpreter::GetOutputChannelK(ctx);
    const std::size_t c  = ConvolutionContextInterpreter::GetInputChannelC(ctx);
    const std::size_t ho = ConvolutionContextInterpreter::GetOutputHeightHo(ctx);
    const std::size_t wo = ConvolutionContextInterpreter::GetOutputWidthWo(ctx);
    const std::size_t y  = ConvolutionContextInterpreter::GetFilterHeightY(ctx);
    const std::size_t x  = ConvolutionContextInterpreter::GetFilterWidthX(ctx);
    const std::size_t hi = ConvolutionContextInterpreter::GetInputHeightHi(ctx);
    const std::size_t wi = ConvolutionContextInterpreter::GetInputWidthWi(ctx);
    const std::size_t conv_stride_h =
        ConvolutionContextInterpreter::GetAdjustedConvolutionStrideH(ctx);
    const std::size_t conv_stride_w =
        ConvolutionContextInterpreter::GetAdjustedConvolutionStrideW(ctx);
    const std::size_t conv_dilation_h =
        ConvolutionContextInterpreter::GetAdjustedConvolutionDilationH(ctx);
    const std::size_t conv_dilation_w =
        ConvolutionContextInterpreter::GetAdjustedConvolutionDilationW(ctx);
    const std::size_t in_left_pad_h = ConvolutionContextInterpreter::GetInputLeftPadH(ctx);
    const std::size_t in_left_pad_w = ConvolutionContextInterpreter::GetInputLeftPadW(ctx);
    const std::size_t in_right_pad_h =
        ConvolutionContextInterpreter::GetAdjustedInputRightPadH(ctx);
    const std::size_t in_right_pad_w =
        ConvolutionContextInterpreter::GetAdjustedInputRightPadW(ctx);

    const std::size_t GemmM = k;
    const std::size_t GemmN = n * ho * wo;

    const std::size_t block_size = config.GemmNPerBlock * config.GemmMPerBlock /
                                   (config.GemmMPerWave * config.GemmNPerWave) * wave_size;
    const std::size_t grid_size = (GemmN / config.GemmNPerBlock) * (GemmM / config.GemmMPerBlock);

    std::size_t lkl_wk0 = block_size;
    std::size_t lkl_wk1 = 1;
    std::size_t lkl_wk2 = 1;

    construction_parameters.l_wk.push_back(lkl_wk0);
    construction_parameters.l_wk.push_back(lkl_wk1);
    construction_parameters.l_wk.push_back(lkl_wk2);

    std::size_t gbl_wk0 = lkl_wk0 * grid_size;
    std::size_t gbl_wk1 = 1;
    std::size_t gbl_wk2 = 1;

    construction_parameters.g_wk.push_back(gbl_wk0);
    construction_parameters.g_wk.push_back(gbl_wk1);
    construction_parameters.g_wk.push_back(gbl_wk2);

    int GemmABlockCopyClusterLengths_GemmK  = 0;
    int GemmABlockCopyClusterLengths_GemmM  = 0;
    int GemmABlockCopySrcDataPerRead_GemmK  = 0;
    int GemmABlockCopyDstDataPerWrite_GemmM = 0;
    int GemmBBlockCopyClusterLengths_GemmK  = 0;
    int GemmBBlockCopyClusterLengths_GemmN  = 0;
    int GemmBBlockCopySrcDataPerRead_GemmN  = 0;
    int GemmBBlockCopyDstDataPerWrite_GemmN = 0;

    std::tie(GemmABlockCopyClusterLengths_GemmK,
             GemmABlockCopyClusterLengths_GemmM,
             GemmABlockCopySrcDataPerRead_GemmK,
             GemmABlockCopyDstDataPerWrite_GemmM,
             std::ignore) = config.CalculateGemmABlockCopyPerformanceParameters(ctx);

    std::tie(GemmBBlockCopyClusterLengths_GemmK,
             GemmBBlockCopyClusterLengths_GemmN,
             GemmBBlockCopySrcDataPerRead_GemmN,
             GemmBBlockCopyDstDataPerWrite_GemmN,
             std::ignore) = config.CalculateGemmBBlockCopyPerformanceParameters(ctx);

    if(ctx.group_counts > 1)
    {
        construction_parameters.kernel_file =
            "gridwise_convolution_implicit_gemm_v4r4_gen_xdlops_fwd_"
            "fp32_gnchw_gkcyx_gnkhw_lds_double_buffer.cpp";
        construction_parameters.kernel_name =
            "gridwise_convolution_implicit_gemm_v4r4_gen_xdlops_fwd_"
            "fp32_gnchw_gkcyx_gnkhw_lds_double_buffer";
    }
    else
    {
        construction_parameters.kernel_file =
            "gridwise_convolution_implicit_gemm_v4r4_gen_xdlops_fwd_"
            "fp32_nchw_kcyx_nkhw_lds_double_buffer.cpp";
        construction_parameters.kernel_name =
            "gridwise_convolution_implicit_gemm_v4r4_gen_xdlops_fwd_"
            "fp32_nchw_kcyx_nkhw_lds_double_buffer";
    }

    // clang-format off
    construction_parameters.comp_options =
        std::string(" -std=c++14 ") +
        std::string(" -DCK_PARAM_PROBLEM_CONV_DIRECTION_FORWARD=") + std::to_string(1) +
        std::string(" -DCK_PARAM_PROBLEM_CONV_DIRECTION_BACKWARD_DATA=") + std::to_string(0) +
        std::string(" -DCK_PARAM_PROBLEM_CONV_DIRECTION_BACKWARD_WEIGHT=") + std::to_string(0) +
        std::string(" -DCK_PARAM_PROBLEM_N=") + std::to_string(n) +
        std::string(" -DCK_PARAM_PROBLEM_C=") + std::to_string(c) +
        std::string(" -DCK_PARAM_PROBLEM_K=") + std::to_string(k) +
        std::string(" -DCK_PARAM_PROBLEM_Y=") + std::to_string(y) +
        std::string(" -DCK_PARAM_PROBLEM_X=") + std::to_string(x) +
        std::string(" -DCK_PARAM_PROBLEM_HI=") + std::to_string(hi) +
        std::string(" -DCK_PARAM_PROBLEM_WI=") + std::to_string(wi) +
        std::string(" -DCK_PARAM_PROBLEM_HO=") + std::to_string(ho) +
        std::string(" -DCK_PARAM_PROBLEM_WO=") + std::to_string(wo) +
        std::string(" -DCK_PARAM_PROBLEM_CONV_STRIDE_H=") + std::to_string(conv_stride_h) +
        std::string(" -DCK_PARAM_PROBLEM_CONV_STRIDE_W=") + std::to_string(conv_stride_w) +
        std::string(" -DCK_PARAM_PROBLEM_CONV_DILATION_H=") + std::to_string(conv_dilation_h) +
        std::string(" -DCK_PARAM_PROBLEM_CONV_DILATION_W=") + std::to_string(conv_dilation_w) +
        std::string(" -DCK_PARAM_PROBLEM_LEFT_PAD_H=") + std::to_string(in_left_pad_h) +
        std::string(" -DCK_PARAM_PROBLEM_LEFT_PAD_W=") + std::to_string(in_left_pad_w) +
        std::string(" -DCK_PARAM_PROBLEM_RIGHT_PAD_H=") + std::to_string(in_right_pad_h) +
        std::string(" -DCK_PARAM_PROBLEM_RIGHT_PAD_W=") + std::to_string(in_right_pad_w) +
        std::string(" -DCK_PARAM_PROBLEM_CONV_GROUP_COUNTS=") + std::to_string(ctx.group_counts) +
        std::string(" -DCK_PARAM_TUNABLE_BLOCK_SIZE=") + std::to_string(block_size) +
        std::string(" -DCK_PARAM_TUNABLE_GEMM_M_PER_BLOCK=") + std::to_string(config.GemmMPerBlock) +
        std::string(" -DCK_PARAM_TUNABLE_GEMM_N_PER_BLOCK=") + std::to_string(config.GemmNPerBlock) +
        std::string(" -DCK_PARAM_TUNABLE_GEMM_K_PER_BLOCK=") + std::to_string(config.GemmKPerBlock) +
        std::string(" -DCK_PARAM_DEPENDENT_GRID_SIZE=") + std::to_string(grid_size) +
        std::string(" -DCK_PARAM_GEMM_M_PER_WAVE=") + std::to_string(config.GemmMPerWave) +
        std::string(" -DCK_PARAM_GEMM_N_PER_WAVE=") + std::to_string(config.GemmNPerWave) +
        std::string(" -DCK_PARAM_TUNABLE_GEMM_B_BLOCK_COPY_CLUSTER_LENGTHS_GEMM_K=") + std::to_string(GemmBBlockCopyClusterLengths_GemmK) +
        std::string(" -DCK_PARAM_TUNABLE_GEMM_B_BLOCK_COPY_CLUSTER_LENGTHS_GEMM_N=") + std::to_string(GemmBBlockCopyClusterLengths_GemmN) +
        std::string(" -DCK_PARAM_TUNABLE_GEMM_A_BLOCK_COPY_CLUSTER_LENGTHS_GEMM_K=") + std::to_string(GemmABlockCopyClusterLengths_GemmK) +
        std::string(" -DCK_PARAM_TUNABLE_GEMM_A_BLOCK_COPY_CLUSTER_LENGTHS_GEMM_M=") + std::to_string(GemmABlockCopyClusterLengths_GemmM) +
        std::string(" -DCK_PARAM_TUNABLE_GEMM_B_BLOCK_COPY_SRC_DATA_PER_READ_GEMM=") + std::to_string(GemmBBlockCopySrcDataPerRead_GemmN) +
        std::string(" -DCK_PARAM_TUNABLE_GEMM_A_BLOCK_COPY_SRC_DATA_PER_READ_GEMM=") + std::to_string(GemmABlockCopySrcDataPerRead_GemmK) +
        std::string(" -DCK_PARAM_TUNABLE_GEMM_B_BLOCK_COPY_DST_DATA_PER_WRITE_GEMM_N=") + std::to_string(GemmBBlockCopyDstDataPerWrite_GemmN) +
        std::string(" -DCK_PARAM_TUNABLE_GEMM_A_BLOCK_COPY_DST_DATA_PER_WRITE_GEMM_M=") + std::to_string(GemmABlockCopyDstDataPerWrite_GemmM) +
        std::string(" -DCK_USE_AMD_XDLOPS=") + (IsXdlopsSupport(ctx) ? '1' : '0') +
        std::string(" -DCK_USE_AMD_XDLOPS_INLINE_ASM=") + (miopen::IsEnabled(MIOPEN_DEBUG_IMPLICIT_GEMM_XDLOPS_INLINE_ASM{}) ? '1' : '0') +
        std::string(" -DCK_USE_AMD_XDLOPS_EMULATE=") + (miopen::IsEnabled(MIOPEN_DEBUG_CONV_IMPLICIT_GEMM_XDLOPS_EMULATE{}) ? '1' : '0') +
        std::string(" -D__HIP_PLATFORM_HCC__=1") +
        ctx.general_compile_options;
    // clang-format on

    result.invoker_factory = conv::MakeImplGemmDataInvokerFactory(ctx);
    result.construction_params.push_back(construction_parameters);
    return result;
}

<<<<<<< HEAD
=======
int ConvHipImplicitGemmV4R4GenXdlopsFwdFp32::RunAndMeasureSolution(const miopen::Handle& profile_h,
                                                                   ConstData_t bot_buf,
                                                                   Data_t top_buf,
                                                                   ConstData_t wei_buf,
                                                                   ConstData_t bias_buf,
                                                                   const ConvolutionContext& ctx,
                                                                   const ConvSolution& solution,
                                                                   float& elapsed_time) const
{
    assert(bias_buf == nullptr);
    (void)bias_buf;

    return RunAndMeasureSolutionBase(
        profile_h, bot_buf, top_buf, wei_buf, ctx, solution, elapsed_time);
}

>>>>>>> 7e8a9d00
bool ConvHipImplicitGemmV4R4GenXdlopsFwdFp32::IsApplicable(const ConvolutionContext& ctx) const
{
    if(!(ctx.IsFp32()))
        return false;

    if(!ctx.direction.IsForward())
        return false;

    if(!ctx.Is2d())
        return false;

    const std::size_t n  = ConvolutionContextInterpreter::GetBatchN(ctx);
    const std::size_t k  = ConvolutionContextInterpreter::GetOutputChannelK(ctx) / ctx.group_counts;
    const std::size_t c  = ConvolutionContextInterpreter::GetInputChannelC(ctx) / ctx.group_counts;
    const std::size_t y  = ConvolutionContextInterpreter::GetFilterHeightY(ctx);
    const std::size_t x  = ConvolutionContextInterpreter::GetFilterWidthX(ctx);
    const std::size_t ho = ConvolutionContextInterpreter::GetOutputHeightHo(ctx);
    const std::size_t wo = ConvolutionContextInterpreter::GetOutputWidthWo(ctx);

    const std::size_t GemmM = k;
    const std::size_t GemmN = n * ho * wo;
    const std::size_t GemmK = c * y * x;

    return IsValidGridGemmXdlops(GemmM, GemmN, GemmK) && IsXdlopsSupport(ctx);
}

bool ConvHipImplicitGemmV4R4GenXdlopsFwdFp32::IsValidPerformanceConfig(
    const ConvolutionContext& ctx, const PerformanceImplicitGemmV4R4GenXdlopsFwdFp32& c) const
{
    MIOPEN_LOG_I("");
    return c.IsValidValue() && c.IsValid(ctx);
}

PerformanceImplicitGemmV4R4GenXdlopsFwdFp32
ConvHipImplicitGemmV4R4GenXdlopsFwdFp32::Search(const ConvolutionContext& ctx,
                                                const AnyInvokeParams& invoke_ctx) const
{
    return GenericSearch(*this, ctx, invoke_ctx);
}

} // namespace solver
} // namespace miopen<|MERGE_RESOLUTION|>--- conflicted
+++ resolved
@@ -540,25 +540,6 @@
     return result;
 }
 
-<<<<<<< HEAD
-=======
-int ConvHipImplicitGemmV4R4GenXdlopsFwdFp32::RunAndMeasureSolution(const miopen::Handle& profile_h,
-                                                                   ConstData_t bot_buf,
-                                                                   Data_t top_buf,
-                                                                   ConstData_t wei_buf,
-                                                                   ConstData_t bias_buf,
-                                                                   const ConvolutionContext& ctx,
-                                                                   const ConvSolution& solution,
-                                                                   float& elapsed_time) const
-{
-    assert(bias_buf == nullptr);
-    (void)bias_buf;
-
-    return RunAndMeasureSolutionBase(
-        profile_h, bot_buf, top_buf, wei_buf, ctx, solution, elapsed_time);
-}
-
->>>>>>> 7e8a9d00
 bool ConvHipImplicitGemmV4R4GenXdlopsFwdFp32::IsApplicable(const ConvolutionContext& ctx) const
 {
     if(!(ctx.IsFp32()))
