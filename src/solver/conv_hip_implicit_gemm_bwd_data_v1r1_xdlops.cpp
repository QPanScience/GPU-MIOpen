--- conflicted
+++ resolved
@@ -216,11 +216,7 @@
     const auto GemmABlockCopySrcDataPerRead_GemmM =
         GetReadWriteVectorSize(ABlockCopySubLengths_GemmM);
     const auto GemmBBlockCopySrcDataPerRead_GemmN =
-<<<<<<< HEAD
-        GetReadWriteVectorSize(std::min(ho * wo, BBlockCopySubLengths_GemmN));
-=======
         GetReadWriteVectorSize(gcd(GemmNPerBlock, ho * wo, BBlockCopySubLengths_GemmN));
->>>>>>> 481d6b94
 
     const auto GemmABlockCopyDstDataPerWrite_GemmM =
         ctx.IsFp32() ? GetReadWriteVectorSize(ABlockCopySubLengths_GemmM) : 1;
