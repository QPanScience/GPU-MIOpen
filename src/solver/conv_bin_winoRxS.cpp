--- conflicted
+++ resolved
@@ -389,13 +389,8 @@
 
         result.invoker_factory = [=](const std::vector<Kernel>& kernels) {
             return [=](const Handle& handle, const AnyInvokeParams& primitive_params) {
-<<<<<<< HEAD
-                const auto invoke_params = primitive_params.CastTo<conv::WrWInvokeParams>();
-                const auto& tensors      = invoke_params.tensors;
-=======
                 decltype(auto) invoke_params = primitive_params.CastTo<conv::WrWInvokeParams>();
                 const auto& tensors          = invoke_params.tensors;
->>>>>>> c88ad7c7
                 // clang-format off
                 MIOPEN_LOG_I2(" N=" << N << " C=" << C << " H=" << H << " W=" << W << " K=" << K
                         << " n_groups=" << n_groups_ << " flags=" << flags << " R=" << R << " S=" << S
@@ -475,15 +470,9 @@
                                     << " out_W="
                                     << out_W);
 
-<<<<<<< HEAD
-                const auto k        = handle.Run(kernels[0]);
-                const auto fwd_ctx  = ctx.CastTo<conv::DataInvokeParams>();
-                const auto& tensors = fwd_ctx.tensors;
-=======
                 decltype(auto) k       = handle.Run(kernels[0]);
                 decltype(auto) fwd_ctx = ctx.CastTo<conv::DataInvokeParams>();
                 const auto& tensors    = fwd_ctx.tensors;
->>>>>>> c88ad7c7
 
                 k(N,
                   C,
