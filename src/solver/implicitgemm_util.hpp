#ifndef CK_IMPLICITGEMM_UTIL_HPP_
#define CK_IMPLICITGEMM_UTIL_HPP_

#include <algorithm>
#include <miopen/env.hpp>
#include <miopen/hip_build_utils.hpp>
#include <miopen/mlo_internal.hpp>

MIOPEN_DECLARE_ENV_VAR(MIOPEN_DEBUG_CONV_IMPLICIT_GEMM_XDLOPS)
MIOPEN_DECLARE_ENV_VAR(
    MIOPEN_DEBUG_CONV_IMPLICIT_GEMM_XDLOPS_EMULATE) // For internal debug purposes

MIOPEN_DECLARE_ENV_VAR(MIOPEN_DEBUG_IMPLICIT_GEMM_NON_XDLOPS_INLINE_ASM)
MIOPEN_DECLARE_ENV_VAR(MIOPEN_DEBUG_IMPLICIT_GEMM_XDLOPS_INLINE_ASM)

#define WORKAROUND_SWDEV_200782 1

#define WORKAROUND_SWDEV_229277_227616_229195 1

namespace miopen {
namespace solver {

// greatest common divisor, aka highest common factor
template <typename T>
T gcd(T x, T y)
{
    if(x == y || x == 0)
    {
        return y;
    }
    else if(y == 0)
    {
        return x;
    }
    else if(x > y)
    {
        return gcd(x - y, y);
    }
    else
    {
        return gcd(x, y - x);
    }
}

template <typename T, typename... Ys>
T gcd(T x, Ys... ys)
{
    return gcd(x, gcd(ys...));
}

// least common multiple
template <typename T>
T lcm(T x, T y)
{
    if(x == 0 || y == 0)
    {
        return 0;
    }
    else
    {
        return (x * y) / gcd(x, y);
    }
}

template <typename T, typename... Ys>
T lcm(T x, Ys... ys)
{
    return lcm(x, lcm(ys...));
}

template <typename T>
T integer_divide_ceil(T x, T y)
{
    if(y == 0)
    {
        MIOPEN_THROW("divisor should not be 0");
    }

    return (x + y - 1) / y;
}

template <typename T>
T integer_least_multiple(T x, T y)
{
    return y * integer_divide_ceil(x, y);
}

// 1. get the original dimension of conv problem
//    (undo the dimeniosn swapping happened inside ConvolutionContext)
// 2. adjust right padding size to align with the way implicit GEMM deal with padding
struct ConvolutionContextInterpreter
{
    static auto GetGroupCountG(const ConvolutionContext& c) { return c.group_counts; }

    static auto GetBatchN(const ConvolutionContext& c) { return c.batch_sz; }

    static auto GetOutputChannelK(const ConvolutionContext& c)
    {
        if(c.direction.IsForward())
            return c.n_outputs;
        else
            return c.n_inputs;
    }

    static auto GetInputChannelC(const ConvolutionContext& c)
    {
        if(c.direction.IsForward())
            return c.n_inputs;
        else
            return c.n_outputs;
    }

    static auto GetInputDepthDi(const ConvolutionContext& c)
    {
        if(c.direction.IsForward())
            return c.in_depth;
        else
            return c.out_depth;
    }

    static auto GetInputHeightHi(const ConvolutionContext& c)
    {
        if(c.direction.IsForward())
            return c.in_height;
        else
            return c.out_height;
    }

    static auto GetInputWidthWi(const ConvolutionContext& c)
    {
        if(c.direction.IsForward())
            return c.in_width;
        else
            return c.out_width;
    }

    static auto GetOutputDepthDo(const ConvolutionContext& c)
    {
        if(c.direction.IsForward())
            return c.out_depth;
        else
            return c.in_depth;
    }

    static auto GetOutputHeightHo(const ConvolutionContext& c)
    {
        if(c.direction.IsForward())
            return c.out_height;
        else
            return c.in_height;
    }

    static auto GetOutputWidthWo(const ConvolutionContext& c)
    {
        if(c.direction.IsForward())
            return c.out_width;
        else
            return c.in_width;
    }

    static auto GetFilterDepthZ(const ConvolutionContext& c) { return c.kernel_size_d; }

    static auto GetFilterHeightY(const ConvolutionContext& c) { return c.kernel_size_h; }

    static auto GetFilterWidthX(const ConvolutionContext& c) { return c.kernel_size_w; }

    // adjust conv_stride_d to 1 if Do is 1
    static auto GetAdjustedConvolutionStrideD(const ConvolutionContext& c)
    {
        return GetOutputDepthDo(c) > 1 ? c.kernel_stride_d : 1;
    }

    // adjust conv_stride_h to 1 if Ho is 1
    static auto GetAdjustedConvolutionStrideH(const ConvolutionContext& c)
    {
        return GetOutputHeightHo(c) > 1 ? c.kernel_stride_h : 1;
    }

    // adjust conv_stride_w to 1 if Wo is 1
    static auto GetAdjustedConvolutionStrideW(const ConvolutionContext& c)
    {
        return GetOutputWidthWo(c) > 1 ? c.kernel_stride_w : 1;
    }

    // adjust conv_dilation_d to 1 if Z is 1
    static auto GetAdjustedConvolutionDilationD(const ConvolutionContext& c)
    {
        return GetFilterDepthZ(c) > 1 ? c.kernel_dilation_d : 1;
    }

    // adjust conv_dilation_h to 1 if Y is 1
    static auto GetAdjustedConvolutionDilationH(const ConvolutionContext& c)
    {
        return GetFilterHeightY(c) > 1 ? c.kernel_dilation_h : 1;
    }

    // adjust conv_dilation_w to 1 if X is 1
    static auto GetAdjustedConvolutionDilationW(const ConvolutionContext& c)
    {
        return GetFilterWidthX(c) > 1 ? c.kernel_dilation_w : 1;
    }

    static auto GetInputLeftPadD(const ConvolutionContext& c) { return c.pad_d; }

    static auto GetInputLeftPadH(const ConvolutionContext& c) { return c.pad_h; }

    static auto GetInputLeftPadW(const ConvolutionContext& c) { return c.pad_w; }

    // adjust right padding size to align with the way implicit GEMM deal with padding
    static auto GetAdjustedInputRightPadD(const ConvolutionContext& c)
    {
        int di              = GetInputDepthDi(c);
        int dout            = GetOutputDepthDo(c);
        int z               = GetFilterDepthZ(c);
        int conv_stride_d   = GetAdjustedConvolutionStrideD(c);
        int conv_dilation_d = GetAdjustedConvolutionDilationD(c);
        int in_left_pad_d   = GetInputLeftPadD(c);

        int di_padded = 1 + (z - 1) * conv_dilation_d + (dout - 1) * conv_stride_d;

        int in_right_pad_d =
            di_padded > (in_left_pad_d + di) ? di_padded - (in_left_pad_d + di) : 0;

        return in_right_pad_d;
    }

    // adjust right padding size to align with the way implicit GEMM deal with padding
    static auto GetAdjustedInputRightPadH(const ConvolutionContext& c)
    {
        int hi              = GetInputHeightHi(c);
        int ho              = GetOutputHeightHo(c);
        int y               = GetFilterHeightY(c);
        int conv_stride_h   = GetAdjustedConvolutionStrideH(c);
        int conv_dilation_h = GetAdjustedConvolutionDilationH(c);
        int in_left_pad_h   = GetInputLeftPadH(c);

        int hi_padded = 1 + (y - 1) * conv_dilation_h + (ho - 1) * conv_stride_h;

        int in_right_pad_h =
            hi_padded > (in_left_pad_h + hi) ? hi_padded - (in_left_pad_h + hi) : 0;

        return in_right_pad_h;
    }

    // adjust right padding size to align with the way implicit GEMM deal with padding
    static auto GetAdjustedInputRightPadW(const ConvolutionContext& c)
    {
        int wi              = GetInputWidthWi(c);
        int wo              = GetOutputWidthWo(c);
        int x               = GetFilterWidthX(c);
        int conv_stride_w   = GetAdjustedConvolutionStrideW(c);
        int conv_dilation_w = GetAdjustedConvolutionDilationW(c);
        int in_left_pad_w   = GetInputLeftPadW(c);

        int wi_padded = 1 + (x - 1) * conv_dilation_w + (wo - 1) * conv_stride_w;

        int in_right_pad_w =
            wi_padded > (in_left_pad_w + wi) ? wi_padded - (in_left_pad_w + wi) : 0;

        return in_right_pad_w;
    }
};

// these functions map the dimensions of a bwd-wrw problem into a fwd problem
// they are not supposed to be called by backward-data
static inline std::size_t KernelFilterStrideH(const ConvolutionContext& c)
{
    if(c.direction.IsBackwardWrW())
        return c.kernel_dilation_h;
    else
        return c.kernel_stride_h;
}

static inline std::size_t KernelFilterStrideW(const ConvolutionContext& c)
{
    if(c.direction.IsBackwardWrW())
        return c.kernel_dilation_w;
    else
        return c.kernel_stride_w;
}

static inline std::size_t KernelFilterDilationH(const ConvolutionContext& c)
{
    if(c.direction.IsBackwardWrW())
        return c.kernel_stride_h;
    else
        return c.kernel_dilation_h;
}

static inline std::size_t KernelFilterDilationW(const ConvolutionContext& c)
{
    if(c.direction.IsBackwardWrW())
        return c.kernel_stride_w;
    else
        return c.kernel_dilation_w;
}

static inline std::size_t KernelOutputChannelK(const ConvolutionContext& c)
{
    if(c.direction.IsBackwardWrW())
        return c.n_inputs;
    else
        return c.n_outputs;
}

static inline std::size_t KernelInputChannelC(const ConvolutionContext& c)
{
    if(c.direction.IsBackwardWrW())
        return c.batch_sz;
    else
        return c.n_inputs / c.group_counts;
}

static inline std::size_t KernelBatchN(const ConvolutionContext& c)
{
    if(c.direction.IsBackwardWrW())
        return c.n_outputs / c.group_counts;
    else
        return c.batch_sz;
}

static inline std::size_t KernelOutputHeightHo(const ConvolutionContext& c)
{
    if(c.direction.IsForward())
        return c.out_height;
    else if(c.direction.IsBackwardWrW())
        return c.kernel_size_h;
    else
        return c.in_height;
}

static inline std::size_t KernelOutputWidthWo(const ConvolutionContext& c)
{
    if(c.direction.IsForward())
        return c.out_width;
    else if(c.direction.IsBackwardWrW())
        return c.kernel_size_w;
    else
        return c.in_width;
}

static inline std::size_t KernelFilterWidthX(const ConvolutionContext& c)
{
    if(c.direction.IsBackwardWrW())
        return c.in_width;
    else
        return c.kernel_size_w;
}

static inline std::size_t KernelFilterHeightY(const ConvolutionContext& c)
{
    if(c.direction.IsBackwardWrW())
        return c.in_height;
    else
        return c.kernel_size_h;
}

/// \todo move to separate header and use in other solvers.
template <int L, int H>
inline static bool IsTwoPower(const int v)
{
    static_assert(L <= H, "L <= H");
    if(((v - 1) & v) != 0)
        return false;
    return L <= v && v <= H;
}

template <int L, int H>
inline static bool NextTwoPower(int& v)
{
    static_assert((((L - 1) & L) == 0), "L is not power of 2");
    static_assert((((H - 1) & H) == 0), "H is not power of 2");
    assert((IsTwoPower<L, H>(v)));
    if(v == H)
    {
        v = L;
        return true;
    }
    v *= 2;
    return false;
}

static inline bool IsXdlopsSupport(const ConvolutionContext& c)
{
    if(miopen::IsEnabled(MIOPEN_DEBUG_CONV_IMPLICIT_GEMM_XDLOPS_EMULATE{}))
        return true;

    // disable xdlops kernels by default due to possible failures:
    // 1) inline asm may crash
    // 2) llvm intrin may has incorrect results
    return StartsWith(c.GetStream().GetDeviceName(), "gfx908") &&
#if WORKAROUND_SWDEV_200782
           /// \todo Remove workaround when we drop suport of HCC older than 2.10.19392.
           ((miopen::HipGetHccVersion() >= external_tool_version_t{2, 10, 19392})
                ? !miopen::IsDisabled(MIOPEN_DEBUG_CONV_IMPLICIT_GEMM_XDLOPS{})
                : miopen::IsEnabled(MIOPEN_DEBUG_CONV_IMPLICIT_GEMM_XDLOPS{}));
#else
           !miopen::IsDisabled(MIOPEN_DEBUG_CONV_IMPLICIT_GEMM_XDLOPS{});
#endif
}

inline static uint32_t GetReadWriteVectorSize(const int v)
{
    return v % 4 == 0 ? 4 : (v % 2 == 0 ? 2 : 1);
}

inline static uint32_t GetEPackLength(const ConvolutionContext& ctx, bool isXdlopsInvoked)
{
    // Based on data type, Es are packed
    int EPACK = 1;
    if(ctx.IsFp16()) // for fp16, either 2 or 4 Es could be packed
    {
        if(IsXdlopsSupport(ctx) && isXdlopsInvoked) // in xdlops, 4 fp16s are packed
            EPACK = 4;
        else // for fp16, either 2 or 4 Es could be packed in non-xdlops scenarios.
            // EPACK = (C * Y * X % 32) == 0 ? 4 : 2;
            EPACK = 2;
    }
    else if(ctx.IsBfp16()) // for bfp16, only 2 Es could be packed
    {
        EPACK = 2;
    }
    return EPACK;
}

static inline bool IsValidXdlopsGemm(const int GemmMPerBlock,
                                     const int GemmNPerBlock,
                                     const int GemmKPackedPerBlock, // packed
                                     const int GemmMPerWave,
                                     const int GemmNPerWave)
{
    // unsupported xdlops-gemm
    if(GemmMPerWave == 16 && GemmNPerWave == 32)
        return false;
    if(GemmMPerWave == 32 && GemmNPerWave == 16)
        return false;
    if(GemmMPerWave == 8 && GemmNPerWave != 64)
        return false;
    if(GemmMPerWave == 4 && GemmNPerWave != 64)
        return false;
    if(GemmMPerWave == 32 && GemmNPerWave == 32 && GemmKPackedPerBlock % 2 != 0)
        return false;
    if(GemmMPerWave == 16 && GemmNPerWave == 16 && GemmKPackedPerBlock % 4 != 0)
        return false;

    const auto WaveSize  = 64;
    const auto BlockSize = GemmNPerBlock * GemmMPerBlock / (GemmMPerWave * GemmNPerWave) * WaveSize;

    if(BlockSize < 64 || BlockSize > 256)
        return false;

    return (GemmMPerBlock % GemmMPerWave) == 0 && (GemmNPerBlock % GemmNPerWave) == 0;
}

static inline bool
IsValidGridGemmXdlops(const std::size_t GemmM, const std::size_t GemmN, const std::size_t GemmK)
{
    // unsupported xdlops-gemm
    if(GemmM % 16 != 0 && GemmN % 64 != 0)
        return false;

    const auto WaveSize = 64;

    return (GemmM * GemmN) % 256 == 0 && (GemmK * GemmM) % WaveSize == 0 &&
           (GemmK * GemmN) % WaveSize == 0 && GemmN % 16 == 0 && GemmM % 4 == 0 && GemmK % 4 == 0;
}

static inline bool IsApplicableXdlops(const ConvolutionContext& ctx)
{
    if(!IsXdlopsSupport(ctx))
        return false;

    std::size_t n  = ConvolutionContextInterpreter::GetBatchN(ctx);
    std::size_t k  = ConvolutionContextInterpreter::GetOutputChannelK(ctx) / ctx.group_counts;
    std::size_t c  = ConvolutionContextInterpreter::GetInputChannelC(ctx) / ctx.group_counts;
    std::size_t y  = ConvolutionContextInterpreter::GetFilterHeightY(ctx);
    std::size_t x  = ConvolutionContextInterpreter::GetFilterWidthX(ctx);
    std::size_t ho = ConvolutionContextInterpreter::GetOutputHeightHo(ctx);
    std::size_t wo = ConvolutionContextInterpreter::GetOutputWidthWo(ctx);

    std::size_t GemmM, GemmN, GemmK;
    // forward
    if(ctx.direction.IsForward())
    {
        // TBD/ Since bfp16/fp16 fwd kernel extracts epack from c*y*x,
        //      one could relax the following restriction for bfp16/fp16,
        //      allowing c=1 when y*x=epack.
        if(c % GetEPackLength(ctx, true) != 0)
            return false;
        const auto nonVectorizedC = c / GetEPackLength(ctx, true);
        GemmM                     = k;
        GemmN                     = static_cast<std::size_t>(n) * ho * wo;
        GemmK                     = static_cast<std::size_t>(nonVectorizedC) * y * x;
    }
    // backwardData
    else if(ctx.direction.IsBackwardData())
    {
        if(k % GetEPackLength(ctx, true) != 0)
            return false;
        const auto nonVectorizedK = k / GetEPackLength(ctx, true);
        GemmM                     = static_cast<std::size_t>(c) * y * x;
        GemmN                     = static_cast<std::size_t>(n) * ho * wo;
        GemmK                     = nonVectorizedK;
    }
    // backwardWeights
    else
    {
        if(n % GetEPackLength(ctx, true) != 0)
            return false;
        const auto nonVectorizedN = n / GetEPackLength(ctx, true);
        GemmM                     = k;
        GemmN                     = static_cast<std::size_t>(c) * y * x;
        GemmK                     = static_cast<std::size_t>(nonVectorizedN) * ho * wo;
    }

    return IsValidGridGemmXdlops(GemmM, GemmN, GemmK);
}

template <class PerformanceImplicitGemm_t>
inline static auto GetPerformanceConfigBase(const ConvolutionContext& ctx)
{
    PerformanceImplicitGemm_t pp;
    pp.EuristicInit(ctx);
    MIOPEN_LOG_I(pp.ToString());
    return pp;
}

static inline size_t ComputeLDSRequiredSize(const ConvolutionContext& ctx,
                                            const int BPerBlock,
                                            const int KPerBlock,
                                            const int EPerBlock,
                                            const unsigned int GemmDataPerReadA,
                                            const unsigned int GemmDataPerReadB,
                                            const unsigned int InBlockCopySubLengths_B,
                                            const unsigned int WeiBlockCopySubLengths_K,
                                            const unsigned int EPACKSize)
{
    // Extend lds size by to take into account alignment
    // See max_algin code inside kernel_aglorithm files
    const std::size_t worst_case_alignment_adjustment =
        (ctx.IsBfp16() || ctx.IsFp16())
            ? std::max(
                  {GetReadWriteVectorSize(static_cast<int>(InBlockCopySubLengths_B)), EPACKSize})
            : std::max({GetReadWriteVectorSize(static_cast<int>(WeiBlockCopySubLengths_K)),
                        GetReadWriteVectorSize(static_cast<int>(InBlockCopySubLengths_B)),
                        GemmDataPerReadA,
                        GemmDataPerReadB});

    // Multiplied worst_case_alignment_adjustment by 2 as
    // Both A and B matrix LDS size is increased.
    const std::size_t lds_size =
        (BPerBlock + KPerBlock) * EPerBlock * EPACKSize * GetTypeSize(ctx.in_data_type) * 2 +
        2 * worst_case_alignment_adjustment;

    return lds_size;
}

<<<<<<< HEAD
=======
template <typename BotBufType, typename TopBufType, typename WeiBufType>
static inline int RunAndMeasureSolutionBase(const miopen::Handle& profile_h,
                                            BotBufType bot_buf,
                                            TopBufType top_buf,
                                            WeiBufType wei_buf,
                                            const ConvolutionContext& ctx,
                                            const ConvSolution& solution,
                                            float& elapsed_time)
{
#ifdef NDEBUG
    try
#endif
    {
        elapsed_time = float(0);

        for(auto& k_info : solution.construction_params)
        {
            auto kernel = profile_h.AddKernel("",
                                              "",
                                              k_info.kernel_file,
                                              k_info.kernel_name,
                                              k_info.l_wk,
                                              k_info.g_wk,
                                              k_info.comp_options);

            if(ctx.direction.IsBackwardWrW())
            {
                kernel(top_buf, bot_buf, wei_buf);
            }
            if(ctx.direction.IsBackwardData())
            {
                kernel(top_buf, wei_buf, bot_buf);
            }
            if(ctx.direction.IsForward())
            {
                kernel(bot_buf, wei_buf, top_buf);
            }

            elapsed_time += profile_h.GetKernelTime();
        }
    }
#ifdef NDEBUG
    catch(miopen::Exception& ex)
    {
        MIOPEN_LOG_WE(ex.what());
        return -1;
    }
#endif
    return 0;
}

>>>>>>> 7e8a9d00
static inline bool use_amd_inline_asm(const ConvolutionContext& ctx)
{

    if(StartsWith(ctx.GetStream().GetDeviceName(), "gfx8"))
        return false;

    // disable fp16 inline asm for <= gfx900
    const auto device_name = ctx.GetStream().GetDeviceName();
    if(!(StartsWith(device_name, "gfx906") || StartsWith(device_name, "gfx908")) && ctx.IsFp16())
        return false;

    return !miopen::IsDisabled(MIOPEN_DEBUG_IMPLICIT_GEMM_NON_XDLOPS_INLINE_ASM{});
}

static inline bool support_amd_buffer_atomic_add(const ConvolutionContext& ctx)
{
    const auto device_name = ctx.GetStream().GetDeviceName();
    return StartsWith(device_name, "gfx908") && ctx.IsFp32();
}

template <typename T>
int amd_buffer_load_max_length()
{
    if(std::is_same<float, T>())
    {
        return 4;
    }
    else
    {
        MIOPEN_LOG_I("not implemented");
        return 1;
    }
}

template <typename T>
int amd_buffer_store_max_length()
{
    if(std::is_same<float, T>())
    {
        return 4;
    }
    else
    {
        MIOPEN_LOG_I("not implemented");
        return 1;
    }
}

template <typename T>
int amd_lds_read_max_length()
{
    if(std::is_same<float, T>())
    {
        return 4;
    }
    else
    {
        MIOPEN_LOG_I("not implemented");
        return 1;
    }
}

template <typename T>
int amd_lds_write_max_length()
{
    if(std::is_same<float, T>())
    {
        return 4;
    }
    else
    {
        MIOPEN_LOG_I("not implemented");
        return 1;
    }
}

constexpr std::size_t get_lds_max_number_of_byte() { return 65536; }

} // namespace solver
} // namespace miopen
#endif<|MERGE_RESOLUTION|>--- conflicted
+++ resolved
@@ -555,60 +555,6 @@
     return lds_size;
 }
 
-<<<<<<< HEAD
-=======
-template <typename BotBufType, typename TopBufType, typename WeiBufType>
-static inline int RunAndMeasureSolutionBase(const miopen::Handle& profile_h,
-                                            BotBufType bot_buf,
-                                            TopBufType top_buf,
-                                            WeiBufType wei_buf,
-                                            const ConvolutionContext& ctx,
-                                            const ConvSolution& solution,
-                                            float& elapsed_time)
-{
-#ifdef NDEBUG
-    try
-#endif
-    {
-        elapsed_time = float(0);
-
-        for(auto& k_info : solution.construction_params)
-        {
-            auto kernel = profile_h.AddKernel("",
-                                              "",
-                                              k_info.kernel_file,
-                                              k_info.kernel_name,
-                                              k_info.l_wk,
-                                              k_info.g_wk,
-                                              k_info.comp_options);
-
-            if(ctx.direction.IsBackwardWrW())
-            {
-                kernel(top_buf, bot_buf, wei_buf);
-            }
-            if(ctx.direction.IsBackwardData())
-            {
-                kernel(top_buf, wei_buf, bot_buf);
-            }
-            if(ctx.direction.IsForward())
-            {
-                kernel(bot_buf, wei_buf, top_buf);
-            }
-
-            elapsed_time += profile_h.GetKernelTime();
-        }
-    }
-#ifdef NDEBUG
-    catch(miopen::Exception& ex)
-    {
-        MIOPEN_LOG_WE(ex.what());
-        return -1;
-    }
-#endif
-    return 0;
-}
-
->>>>>>> 7e8a9d00
 static inline bool use_amd_inline_asm(const ConvolutionContext& ctx)
 {
 
