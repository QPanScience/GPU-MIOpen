--- conflicted
+++ resolved
@@ -77,76 +77,6 @@
     return pp;
 }
 
-<<<<<<< HEAD
-=======
-template <typename B, typename T>
-int ConvBiasActivAsm1x1U::RunAndMeasureSolution(const miopen::Handle& profile_h,
-                                                B bot_ocl_buf,
-                                                T top_ocl_buf,
-                                                ConstData_t wei_ocl_buf,
-                                                ConstData_t bias_ocl_buf,
-                                                const ConvolutionContext& params,
-                                                const ConvSolution& solution,
-                                                float& elapsed_time) const
-{
-    KernelInfo k_info;
-    k_info = solution.construction_params[0];
-
-    std::ostringstream cba_options;
-    GenerateClangDefsym(cba_options, "activ_mode", 3);
-    GenerateClangDefsym(cba_options, "bias_mode", 1);
-    if(bias_ocl_buf == nullptr)
-    {
-        MIOPEN_THROW("bias_ocl_buf == nullptr");
-    }
-    GenerateClangDefsym(cba_options, "fusion_mode", 1);
-    GenerateClangDefsym(cba_options, "enable_activ", 1);
-
-#ifdef NDEBUG
-    try
-#endif
-    {
-        elapsed_time = std::numeric_limits<float>::max();
-        // ConvolutionContext::general_compile_options is for OpenCL kernels
-        // and thus not applicable for assembly.
-        auto kernel = profile_h.AddKernel("",
-                                          "",
-                                          "conv1x1u_bias_activ.s", /// \todo This is hack
-                                          k_info.kernel_name,
-                                          k_info.l_wk,
-                                          k_info.g_wk,
-                                          k_info.comp_options + cba_options.str());
-
-        if(params.out_data_type == miopenHalf)
-        {
-            short unused = 0;
-            auto alpha   = half(1.0);
-            auto beta    = half(0.0);
-            auto gamma   = half(1.0);
-            kernel(alpha, beta, gamma, unused, bot_ocl_buf, top_ocl_buf, wei_ocl_buf, bias_ocl_buf);
-        }
-        else
-        {
-            int unused  = 0;
-            float alpha = 1.0;
-            float beta  = 0.0;
-            float gamma = 1.0;
-            kernel(alpha, beta, gamma, unused, bot_ocl_buf, top_ocl_buf, wei_ocl_buf, bias_ocl_buf);
-        }
-
-        elapsed_time = profile_h.GetKernelTime();
-    }
-#ifdef NDEBUG
-    catch(miopen::Exception& ex)
-    {
-        MIOPEN_LOG_WE(ex.what());
-        return -1;
-    }
-#endif
-    return 0;
-}
-
->>>>>>> 7e8a9d00
 PerformanceConfigConvBiasActivAsm1x1U
 ConvBiasActivAsm1x1U::Search(const ConvolutionContext& context,
                              const AnyInvokeParams& invoke_ctx) const
@@ -207,7 +137,7 @@
     const auto out_data_type = params.conv_problem.GetOutDataType();
 
     sol.invoker_factory = [=](const std::vector<Kernel>& kernels) {
-        return [=](Handle& handle, const AnyInvokeParams& primitive_parameters) {
+        return [=](const Handle& handle, const AnyInvokeParams& primitive_parameters) {
             const auto& kernel       = handle.Run(kernels[0]);
             const auto& invoke_ctx   = primitive_parameters.CastTo<conv::FusedDataInvokeParams>();
             const auto& tensors      = invoke_ctx.tensors;
