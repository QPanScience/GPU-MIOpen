/*******************************************************************************
 *
 * MIT License
 *
 * Copyright (c) 2017 Advanced Micro Devices, Inc.
 *
 * Permission is hereby granted, free of charge, to any person obtaining a copy
 * of this software and associated documentation files (the "Software"), to deal
 * in the Software without restriction, including without limitation the rights
 * to use, copy, modify, merge, publish, distribute, sublicense, and/or sell
 * copies of the Software, and to permit persons to whom the Software is
 * furnished to do so, subject to the following conditions:
 *
 * The above copyright notice and this permission notice shall be included in all
 * copies or substantial portions of the Software.
 *
 * THE SOFTWARE IS PROVIDED "AS IS", WITHOUT WARRANTY OF ANY KIND, EXPRESS OR
 * IMPLIED, INCLUDING BUT NOT LIMITED TO THE WARRANTIES OF MERCHANTABILITY,
 * FITNESS FOR A PARTICULAR PURPOSE AND NONINFRINGEMENT. IN NO EVENT SHALL THE
 * AUTHORS OR COPYRIGHT HOLDERS BE LIABLE FOR ANY CLAIM, DAMAGES OR OTHER
 * LIABILITY, WHETHER IN AN ACTION OF CONTRACT, TORT OR OTHERWISE, ARISING FROM,
 * OUT OF OR IN CONNECTION WITH THE SOFTWARE OR THE USE OR OTHER DEALINGS IN THE
 * SOFTWARE.
 *
 *******************************************************************************/

#include <miopen/solver.hpp>
#include <miopen/conv_algo_name.hpp>

#include <miopen/db.hpp>
#include <miopen/solver_id.hpp>
#include <miopen/par_for.hpp>
#include <miopen/stringutils.hpp>
#include <miopen/any_solver.hpp>
#include <miopen/timer.hpp>

#include <boost/range/adaptor/transformed.hpp>
#include <ostream>

namespace miopen {
namespace solver {

MIOPEN_DECLARE_ENV_VAR(MIOPEN_COMPILE_PARALLEL_LEVEL)

std::ostream& operator<<(std::ostream& os, const KernelInfo& k)
{
    os << k.kernel_file << ", " << k.kernel_name << " g_wk={ ";
    for(const auto& size : k.g_wk)
        os << size << ' ';
    os << "}, l_wk={ ";
    for(const auto& size : k.l_wk)
        os << size << ' ';
    return os << "} '" << k.comp_options << '\'';
}

std::vector<Program> PrecompileKernels(const Handle& h, const std::vector<KernelInfo>& kernels)
{
    CompileTimer ct;
    std::vector<Program> programs(kernels.size());

    // clang-format off
    par_for(kernels.size(),
            max_threads{Value(MIOPEN_COMPILE_PARALLEL_LEVEL{}, 20)},
            [&](auto i) {
                const KernelInfo& k = kernels[i];
                programs[i]         = h.LoadProgram(k.kernel_file, k.comp_options, false, "");
            });
    // clang-format on
    ct.Log("PrecompileKernels");
    return programs;
}

void PrecompileSolutions(const Handle& h, const std::vector<ConvSolution>& sols)
{
    // Find all kernels that need to be compiled from the solutions
    std::vector<KernelInfo> kernels;
    for(auto&& sol : sols)
    {
        if(!sol.Succeeded())
            continue;
        for(auto&& kernel : sol.construction_params)
        {
            if(h.HasProgram(kernel.kernel_file, kernel.comp_options))
                continue;
            kernels.push_back(kernel);
        }
    }

    // Precompile the kernels in parallel, but dont add them to the cache
    std::vector<Program> programs = PrecompileKernels(h, kernels);

    // Add programs to the cache
    for(std::size_t i = 0; i < programs.size(); i++)
    {
        const KernelInfo& k = kernels[i];
        h.AddProgram(programs[i], k.kernel_file, k.comp_options);
    }
}

std::ostream& operator<<(std::ostream& os, const ConvSolution& s)
{
    auto strings =
        s.construction_params | boost::adaptors::transformed([](auto k) { return k.kernel_name; });
    os << s.solver_id << ": " << JoinStrings(strings, "/");
    return os;
}

struct IdRegistryData
{
    std::unordered_map<uint64_t, std::string> value_to_str;
    std::unordered_map<std::string, uint64_t> str_to_value;
    std::unordered_map<uint64_t, AnySolver> value_to_solver;
    std::unordered_map<uint64_t, miopenConvAlgorithm_t> value_to_algo;
};

struct SolverRegistrar
{
    SolverRegistrar(IdRegistryData& registry);
};

static auto& IdRegistry()
{
    static auto data            = IdRegistryData{};
    static const auto registrar = SolverRegistrar{data};
    (void)registrar; // clang-tidy
    return data;
}

Id::Id(uint64_t value_) : value(value_)
{
    is_valid = (IdRegistry().value_to_str.find(value) != IdRegistry().value_to_str.end());
}

Id::Id(const std::string& str) : Id(str.c_str()) {}

Id::Id(const char* str)
{
    const auto it = IdRegistry().str_to_value.find(str);
    is_valid      = (it != IdRegistry().str_to_value.end());
    value         = is_valid ? it->second : invalid_value;
}

std::string Id::ToString() const
{
    if(!IsValid())
        return "INVALID_SOLVER_ID_" + std::to_string(value);
    return IdRegistry().value_to_str[value];
}

AnySolver Id::GetSolver() const
{
    const auto it = IdRegistry().value_to_solver.find(value);
    return it != IdRegistry().value_to_solver.end() ? it->second : AnySolver{};
}

std::string Id::GetAlgo(conv::Direction dir) const
{
    const auto it = IdRegistry().value_to_algo.find(value);
    if(it == IdRegistry().value_to_algo.end())
        MIOPEN_THROW(miopenStatusInternalError);

    return ConvolutionAlgoToDirectionalString(it->second, dir);
}

inline bool Register(IdRegistryData& registry,
                     uint64_t value,
                     const std::string& str,
                     miopenConvAlgorithm_t algo)
{
    if(value == Id::invalid_value)
    {
        MIOPEN_LOG_E(Id::invalid_value << " is special id value for invalid solver (" << str
                                       << ")");
        return false;
    }

    if(registry.value_to_str.find(value) != registry.value_to_str.end())
    {
        MIOPEN_LOG_E("Registered duplicate ids: [" << value << "]" << str << " and ["
                                                   << registry.value_to_str.find(value)->first
                                                   << "]"
                                                   << registry.value_to_str.find(value)->second);
        return false;
    }

    if(registry.str_to_value.find(str) != registry.str_to_value.end())
    {
        MIOPEN_LOG_E("Registered duplicate ids: [" << value << "]" << str << " and ["
                                                   << registry.str_to_value.find(str)->second
                                                   << "]"
                                                   << registry.str_to_value.find(str)->first);
        return false;
    }

    registry.value_to_str.emplace(value, str);
    registry.str_to_value.emplace(str, value);
    registry.value_to_algo.emplace(value, algo);
    return true;
}

template <class TSolver>
inline void
RegisterWithSolver(IdRegistryData& registry, uint64_t value, TSolver, miopenConvAlgorithm_t algo)
{
    if(Register(registry, value, SolverDbId(TSolver{}), algo))
        registry.value_to_solver.emplace(value, TSolver{});
}

inline SolverRegistrar::SolverRegistrar(IdRegistryData& registry)
{
    // When solver gets removed its registration line should be replaced with ++id to keep
    // backwards compatibility. New solvers should only be added to the end of list unless it is
    // intended to reuse an id of a removed solver.

    uint64_t id = 0; // 0 is reserved for invalid value.
    RegisterWithSolver(registry, ++id, ConvAsm3x3U{}, miopenConvolutionAlgoDirect);
    RegisterWithSolver(registry, ++id, ConvAsm1x1U{}, miopenConvolutionAlgoDirect);
    RegisterWithSolver(registry, ++id, ConvAsm1x1UV2{}, miopenConvolutionAlgoDirect);
    RegisterWithSolver(registry, ++id, ConvBiasActivAsm1x1U{}, miopenConvolutionAlgoDirect);
    RegisterWithSolver(registry, ++id, ConvAsm5x10u2v2f1{}, miopenConvolutionAlgoDirect);
    RegisterWithSolver(registry, ++id, ConvAsm5x10u2v2b1{}, miopenConvolutionAlgoDirect);
    RegisterWithSolver(
        registry, ++id, ConvAsm7x7c3h224w224k64u2v2p3q3f1{}, miopenConvolutionAlgoDirect);
    RegisterWithSolver(registry, ++id, ConvOclDirectFwd11x11{}, miopenConvolutionAlgoDirect);
    RegisterWithSolver(registry, ++id, ConvOclDirectFwdGen{}, miopenConvolutionAlgoDirect);
    RegisterWithSolver(registry, ++id, ConvOclDirectFwd3x3{}, miopenConvolutionAlgoDirect);
    RegisterWithSolver(registry, ++id, ConvOclDirectFwd{}, miopenConvolutionAlgoDirect);
    RegisterWithSolver(registry, ++id, ConvOclDirectFwdFused{}, miopenConvolutionAlgoDirect);
    RegisterWithSolver(registry, ++id, ConvOclDirectFwd1x1{}, miopenConvolutionAlgoDirect);
    RegisterWithSolver(registry, ++id, ConvBinWinograd3x3U{}, miopenConvolutionAlgoWinograd);
    RegisterWithSolver(registry, ++id, ConvBinWinogradRxS{}, miopenConvolutionAlgoWinograd);
    RegisterWithSolver(registry, ++id, ConvAsmBwdWrW3x3{}, miopenConvolutionAlgoDirect);
    RegisterWithSolver(registry, ++id, ConvAsmBwdWrW1x1{}, miopenConvolutionAlgoDirect);
    RegisterWithSolver(registry, ++id, ConvOclBwdWrW2<1>{}, miopenConvolutionAlgoDirect);
    RegisterWithSolver(registry, ++id, ConvOclBwdWrW2<2>{}, miopenConvolutionAlgoDirect);
    RegisterWithSolver(registry, ++id, ConvOclBwdWrW2<4>{}, miopenConvolutionAlgoDirect);
    RegisterWithSolver(registry, ++id, ConvOclBwdWrW2<8>{}, miopenConvolutionAlgoDirect);
    RegisterWithSolver(registry, ++id, ConvOclBwdWrW2<16>{}, miopenConvolutionAlgoDirect);
    RegisterWithSolver(registry, ++id, ConvOclBwdWrW2NonTunable{}, miopenConvolutionAlgoDirect);
    RegisterWithSolver(registry, ++id, ConvOclBwdWrW53{}, miopenConvolutionAlgoDirect);
    RegisterWithSolver(registry, ++id, ConvOclBwdWrW1x1{}, miopenConvolutionAlgoDirect);
    RegisterWithSolver(
        registry, ++id, ConvHipImplicitGemmV4R1Fwd{}, miopenConvolutionAlgoImplicitGEMM);
    ++id; // removed solver ConvHipImplicitGemmV4Fwd
    ++id; // removed solver ConvHipImplicitGemmV4_1x1
    ++id; // removed solver ConvHipImplicitGemmV4R4FwdXdlops
    ++id; // removed solver ConvHipImplicitGemmV4R4Xdlops_1x1
    RegisterWithSolver(
        registry, ++id, ConvHipImplicitGemmV4R1WrW{}, miopenConvolutionAlgoImplicitGEMM);
    ++id; // removed solver ConvHipImplicitGemmV4WrW

    // Several ids w/o solver for immediate mode
    Register(registry, ++id, "gemm", miopenConvolutionAlgoGEMM);
    Register(registry, ++id, "fft", miopenConvolutionAlgoFFT);
    RegisterWithSolver(
        registry, ++id, ConvWinograd3x3MultipassWrW<3, 4>{}, miopenConvolutionAlgoWinograd);
    ++id; // Id for ConvSCGemmFGemm.
    RegisterWithSolver(registry, ++id, ConvBinWinogradRxSf3x2{}, miopenConvolutionAlgoWinograd);
    RegisterWithSolver(
        registry, ++id, ConvWinograd3x3MultipassWrW<3, 5>{}, miopenConvolutionAlgoWinograd);
    RegisterWithSolver(
        registry, ++id, ConvWinograd3x3MultipassWrW<3, 6>{}, miopenConvolutionAlgoWinograd);
    RegisterWithSolver(
        registry, ++id, ConvWinograd3x3MultipassWrW<3, 2>{}, miopenConvolutionAlgoWinograd);
    RegisterWithSolver(
        registry, ++id, ConvWinograd3x3MultipassWrW<3, 3>{}, miopenConvolutionAlgoWinograd);
    RegisterWithSolver(
        registry, ++id, ConvWinograd3x3MultipassWrW<7, 2>{}, miopenConvolutionAlgoWinograd);
    RegisterWithSolver(
        registry, ++id, ConvWinograd3x3MultipassWrW<7, 3>{}, miopenConvolutionAlgoWinograd);
    RegisterWithSolver(
        registry, ++id, ConvWinograd3x3MultipassWrW<7, 2, 1, 1>{}, miopenConvolutionAlgoWinograd);
    RegisterWithSolver(
        registry, ++id, ConvWinograd3x3MultipassWrW<7, 3, 1, 1>{}, miopenConvolutionAlgoWinograd);
    RegisterWithSolver(
        registry, ++id, ConvWinograd3x3MultipassWrW<1, 1, 7, 2>{}, miopenConvolutionAlgoWinograd);
    RegisterWithSolver(
        registry, ++id, ConvWinograd3x3MultipassWrW<1, 1, 7, 3>{}, miopenConvolutionAlgoWinograd);
    RegisterWithSolver(
        registry, ++id, ConvWinograd3x3MultipassWrW<5, 3>{}, miopenConvolutionAlgoWinograd);
    RegisterWithSolver(
        registry, ++id, ConvWinograd3x3MultipassWrW<5, 4>{}, miopenConvolutionAlgoWinograd);

    ++id; // removed solver ConvHipImplicitGemmV4R4WrWXdlops
    RegisterWithSolver(
        registry, ++id, ConvHipImplicitGemmV4R4GenFwdXdlops{}, miopenConvolutionAlgoImplicitGEMM);
    RegisterWithSolver(
        registry, ++id, ConvHipImplicitGemmV4R4GenWrWXdlops{}, miopenConvolutionAlgoImplicitGEMM);
    RegisterWithSolver(registry, ++id, ConvBinWinogradRxSf2x3{}, miopenConvolutionAlgoWinograd);

    RegisterWithSolver(
        registry, ++id, ConvHipImplicitGemmV4R4Fwd{}, miopenConvolutionAlgoImplicitGEMM);

    RegisterWithSolver(
        registry, ++id, ConvHipImplicitGemmBwdDataV1R1{}, miopenConvolutionAlgoImplicitGEMM);
    RegisterWithSolver(
        registry, ++id, ConvHipImplicitGemmBwdDataV4R1{}, miopenConvolutionAlgoImplicitGEMM);

    RegisterWithSolver(
        registry, ++id, ConvHipImplicitGemmBwdDataV1R1Xdlops{}, miopenConvolutionAlgoImplicitGEMM);

    RegisterWithSolver(registry,
                       ++id,
                       ConvHipImplicitGemmV4R4GenXdlopsFwdFp32{},
                       miopenConvolutionAlgoImplicitGEMM);

    RegisterWithSolver(registry,
                       ++id,
                       ConvHipImplicitGemmV4R4GenXdlopsWrWFp32{},
                       miopenConvolutionAlgoImplicitGEMM);

    RegisterWithSolver(
        registry, ++id, ConvHipImplicitGemmBwdDataV4R1Xdlops{}, miopenConvolutionAlgoImplicitGEMM);

    RegisterWithSolver(
        registry, ++id, ConvHipImplicitGemmV4R4WrW{}, miopenConvolutionAlgoImplicitGEMM);

    RegisterWithSolver(
        registry, ++id, ConvAsmImplicitGemmV4R1DynamicFwd{}, miopenConvolutionAlgoImplicitGEMM);

    RegisterWithSolver(
        registry, ++id, ConvAsmImplicitGemmV4R1DynamicFwd_1x1{}, miopenConvolutionAlgoImplicitGEMM);

    RegisterWithSolver(
        registry, ++id, ConvHipImplicitGemmForwardV4R4Xdlops{}, miopenConvolutionAlgoImplicitGEMM);

    RegisterWithSolver(
        registry, ++id, ConvAsmImplicitGemmV4R1DynamicBwd{}, miopenConvolutionAlgoImplicitGEMM);

    RegisterWithSolver(
        registry, ++id, ConvAsmImplicitGemmV4R1DynamicWrw{}, miopenConvolutionAlgoImplicitGEMM);

    RegisterWithSolver(
        registry, ++id, ConvMPBidirectWinograd<2, 3>{}, miopenConvolutionAlgoWinograd);
    RegisterWithSolver(
        registry, ++id, ConvMPBidirectWinograd<3, 3>{}, miopenConvolutionAlgoWinograd);
    RegisterWithSolver(
        registry, ++id, ConvMPBidirectWinograd<4, 3>{}, miopenConvolutionAlgoWinograd);
    RegisterWithSolver(
        registry, ++id, ConvMPBidirectWinograd<5, 3>{}, miopenConvolutionAlgoWinograd);
    RegisterWithSolver(
        registry, ++id, ConvMPBidirectWinograd<6, 3>{}, miopenConvolutionAlgoWinograd);

    RegisterWithSolver(registry,
                       ++id,
                       ConvAsmImplicitGemmGTCDynamicWrwXdlops{},
                       miopenConvolutionAlgoImplicitGEMM);

<<<<<<< HEAD
    RegisterWithSolver(registry,
                       ++id,
                       ConvHipImplicitGemmForwardV4R4Xdlops_Padded_Gemm{},
                       miopenConvolutionAlgoImplicitGEMM);
=======
    RegisterWithSolver(
        registry, ++id, ConvHipImplicitGemmWrwV4R4Xdlops{}, miopenConvolutionAlgoImplicitGEMM);
>>>>>>> 35142af8
}

} // namespace solver
} // namespace miopen<|MERGE_RESOLUTION|>--- conflicted
+++ resolved
@@ -345,16 +345,13 @@
                        ++id,
                        ConvAsmImplicitGemmGTCDynamicWrwXdlops{},
                        miopenConvolutionAlgoImplicitGEMM);
-
-<<<<<<< HEAD
+    RegisterWithSolver(
+        registry, ++id, ConvHipImplicitGemmWrwV4R4Xdlops{}, miopenConvolutionAlgoImplicitGEMM);
+  
     RegisterWithSolver(registry,
                        ++id,
                        ConvHipImplicitGemmForwardV4R4Xdlops_Padded_Gemm{},
                        miopenConvolutionAlgoImplicitGEMM);
-=======
-    RegisterWithSolver(
-        registry, ++id, ConvHipImplicitGemmWrwV4R4Xdlops{}, miopenConvolutionAlgoImplicitGEMM);
->>>>>>> 35142af8
 }
 
 } // namespace solver
