/*******************************************************************************
 *
 * MIT License
 *
 * Copyright (c) 2017 Advanced Micro Devices, Inc.
 *
 * Permission is hereby granted, free of charge, to any person obtaining a copy
 * of this software and associated documentation files (the "Software"), to deal
 * in the Software without restriction, including without limitation the rights
 * to use, copy, modify, merge, publish, distribute, sublicense, and/or sell
 * copies of the Software, and to permit persons to whom the Software is
 * furnished to do so, subject to the following conditions:
 *
 * The above copyright notice and this permission notice shall be included in all
 * copies or substantial portions of the Software.
 *
 * THE SOFTWARE IS PROVIDED "AS IS", WITHOUT WARRANTY OF ANY KIND, EXPRESS OR
 * IMPLIED, INCLUDING BUT NOT LIMITED TO THE WARRANTIES OF MERCHANTABILITY,
 * FITNESS FOR A PARTICULAR PURPOSE AND NONINFRINGEMENT. IN NO EVENT SHALL THE
 * AUTHORS OR COPYRIGHT HOLDERS BE LIABLE FOR ANY CLAIM, DAMAGES OR OTHER
 * LIABILITY, WHETHER IN AN ACTION OF CONTRACT, TORT OR OTHERWISE, ARISING FROM,
 * OUT OF OR IN CONNECTION WITH THE SOFTWARE OR THE USE OR OTHER DEALINGS IN THE
 * SOFTWARE.
 *
 *******************************************************************************/

#include <miopen/solver.hpp>
#include <miopen/conv_algo_name.hpp>

#include <miopen/db.hpp>
#include <miopen/solver_id.hpp>
#include <miopen/par_for.hpp>
#include <miopen/stringutils.hpp>
#include <miopen/any_solver.hpp>
#include <miopen/timer.hpp>

#include <boost/range/adaptor/transformed.hpp>
#include <ostream>

namespace miopen {
namespace solver {

MIOPEN_DECLARE_ENV_VAR(MIOPEN_COMPILE_PARALLEL_LEVEL)

std::ostream& operator<<(std::ostream& os, const KernelInfo& k)
{
    os << k.kernel_file << ", " << k.kernel_name << " g_wk={ ";
    for(const auto& size : k.g_wk)
        os << size << ' ';
    os << "}, l_wk={ ";
    for(const auto& size : k.l_wk)
        os << size << ' ';
    return os << "} '" << k.comp_options << '\'';
}

std::vector<Program> PrecompileKernels(const Handle& h, const std::vector<KernelInfo>& kernels)
{
    CompileTimer ct;
    std::vector<Program> programs(kernels.size());

    // clang-format off
    par_for(kernels.size(),
            max_threads{Value(MIOPEN_COMPILE_PARALLEL_LEVEL{}, 20)},
            [&](auto i) {
                const KernelInfo& k = kernels[i];
                programs[i]         = h.LoadProgram(k.kernel_file, k.comp_options, false, "");
            });
    // clang-format on
    ct.Log("PrecompileKernels");
    return programs;
}

void PrecompileSolutions(const Handle& h, const std::vector<ConvSolution>& sols)
{
    // Find all kernels that need to be compiled from the solutions
    std::vector<KernelInfo> kernels;
    for(auto&& sol : sols)
    {
        if(!sol.Succeeded())
            continue;
        for(auto&& kernel : sol.construction_params)
        {
            if(h.HasProgram(kernel.kernel_file, kernel.comp_options))
                continue;
            kernels.push_back(kernel);
        }
    }

    // Precompile the kernels in parallel, but dont add them to the cache
    std::vector<Program> programs = PrecompileKernels(h, kernels);

    // Add programs to the cache
    for(std::size_t i = 0; i < programs.size(); i++)
    {
        const KernelInfo& k = kernels[i];
        h.AddProgram(programs[i], k.kernel_file, k.comp_options);
    }
}

std::ostream& operator<<(std::ostream& os, const ConvSolution& s)
{
    auto strings =
        s.construction_params | boost::adaptors::transformed([](auto k) { return k.kernel_name; });
    os << s.solver_id << ": " << JoinStrings(strings, "/");
    return os;
}

struct IdRegistryData
{
    std::unordered_map<uint64_t, std::string> value_to_str;
    std::unordered_map<std::string, uint64_t> str_to_value;
    std::unordered_map<uint64_t, AnySolver> value_to_solver;
    std::unordered_map<uint64_t, miopenConvAlgorithm_t> value_to_algo;
};

struct SolverRegistrar
{
    SolverRegistrar(IdRegistryData& registry);
};

static auto& IdRegistry()
{
    static auto data            = IdRegistryData{};
    static const auto registrar = SolverRegistrar{data};
    (void)registrar; // clang-tidy
    return data;
}

Id::Id(uint64_t value_) : value(value_)
{
    is_valid = (IdRegistry().value_to_str.find(value) != IdRegistry().value_to_str.end());
}

Id::Id(const std::string& str) : Id(str.c_str()) {}

Id::Id(const char* str)
{
    const auto it = IdRegistry().str_to_value.find(str);
    is_valid      = (it != IdRegistry().str_to_value.end());
    value         = is_valid ? it->second : invalid_value;
}

std::string Id::ToString() const
{
    if(!IsValid())
        return "INVALID_SOLVER_ID_" + std::to_string(value);
    return IdRegistry().value_to_str[value];
}

AnySolver Id::GetSolver() const
{
    const auto it = IdRegistry().value_to_solver.find(value);
    return it != IdRegistry().value_to_solver.end() ? it->second : AnySolver{};
}

std::string Id::GetAlgo(conv::Direction dir) const
{
    const auto it = IdRegistry().value_to_algo.find(value);
    if(it == IdRegistry().value_to_algo.end())
        MIOPEN_THROW(miopenStatusInternalError);

    return ConvolutionAlgoToDirectionalString(it->second, dir);
}

inline bool Register(IdRegistryData& registry,
                     uint64_t value,
                     const std::string& str,
                     miopenConvAlgorithm_t algo)
{
    if(value == Id::invalid_value)
    {
        MIOPEN_LOG_E(Id::invalid_value << " is special id value for invalid solver (" << str
                                       << ")");
        return false;
    }

    if(registry.value_to_str.find(value) != registry.value_to_str.end())
    {
        MIOPEN_LOG_E("Registered duplicate ids: [" << value << "]" << str << " and ["
                                                   << registry.value_to_str.find(value)->first
                                                   << "]"
                                                   << registry.value_to_str.find(value)->second);
        return false;
    }

    if(registry.str_to_value.find(str) != registry.str_to_value.end())
    {
        MIOPEN_LOG_E("Registered duplicate ids: [" << value << "]" << str << " and ["
                                                   << registry.str_to_value.find(str)->second
                                                   << "]"
                                                   << registry.str_to_value.find(str)->first);
        return false;
    }

    registry.value_to_str.emplace(value, str);
    registry.str_to_value.emplace(str, value);
    registry.value_to_algo.emplace(value, algo);
    return true;
}

template <class TSolver>
inline void
RegisterWithSolver(IdRegistryData& registry, uint64_t value, TSolver, miopenConvAlgorithm_t algo)
{
    if(Register(registry, value, SolverDbId(TSolver{}), algo))
        registry.value_to_solver.emplace(value, TSolver{});
}

inline SolverRegistrar::SolverRegistrar(IdRegistryData& registry)
{
    // When solver gets removed its registration line should be replaced with ++id to keep
    // backwards compatibility. New solvers should only be added to the end of list unless it is
    // intended to reuse an id of a removed solver.

    uint64_t id = 0; // 0 is reserved for invalid value.
    RegisterWithSolver(registry, ++id, ConvAsm3x3U{}, miopenConvolutionAlgoDirect);
    RegisterWithSolver(registry, ++id, ConvAsm1x1U{}, miopenConvolutionAlgoDirect);
    RegisterWithSolver(registry, ++id, ConvAsm1x1UV2{}, miopenConvolutionAlgoDirect);
    RegisterWithSolver(registry, ++id, ConvBiasActivAsm1x1U{}, miopenConvolutionAlgoDirect);
    RegisterWithSolver(registry, ++id, ConvAsm5x10u2v2f1{}, miopenConvolutionAlgoDirect);
    RegisterWithSolver(registry, ++id, ConvAsm5x10u2v2b1{}, miopenConvolutionAlgoDirect);
    RegisterWithSolver(
        registry, ++id, ConvAsm7x7c3h224w224k64u2v2p3q3f1{}, miopenConvolutionAlgoDirect);
    RegisterWithSolver(registry, ++id, ConvOclDirectFwd11x11{}, miopenConvolutionAlgoDirect);
    RegisterWithSolver(registry, ++id, ConvOclDirectFwdGen{}, miopenConvolutionAlgoDirect);
    RegisterWithSolver(registry, ++id, ConvOclDirectFwd3x3{}, miopenConvolutionAlgoDirect);
    RegisterWithSolver(registry, ++id, ConvOclDirectFwd{}, miopenConvolutionAlgoDirect);
    RegisterWithSolver(registry, ++id, ConvOclDirectFwdFused{}, miopenConvolutionAlgoDirect);
    RegisterWithSolver(registry, ++id, ConvOclDirectFwd1x1{}, miopenConvolutionAlgoDirect);
    RegisterWithSolver(registry, ++id, ConvBinWinograd3x3U{}, miopenConvolutionAlgoWinograd);
    RegisterWithSolver(registry, ++id, ConvBinWinogradRxS{}, miopenConvolutionAlgoWinograd);
    RegisterWithSolver(registry, ++id, ConvAsmBwdWrW3x3{}, miopenConvolutionAlgoDirect);
    RegisterWithSolver(registry, ++id, ConvAsmBwdWrW1x1{}, miopenConvolutionAlgoDirect);
    RegisterWithSolver(registry, ++id, ConvOclBwdWrW2<1>{}, miopenConvolutionAlgoDirect);
    RegisterWithSolver(registry, ++id, ConvOclBwdWrW2<2>{}, miopenConvolutionAlgoDirect);
    RegisterWithSolver(registry, ++id, ConvOclBwdWrW2<4>{}, miopenConvolutionAlgoDirect);
    RegisterWithSolver(registry, ++id, ConvOclBwdWrW2<8>{}, miopenConvolutionAlgoDirect);
    RegisterWithSolver(registry, ++id, ConvOclBwdWrW2<16>{}, miopenConvolutionAlgoDirect);
    RegisterWithSolver(registry, ++id, ConvOclBwdWrW2NonTunable{}, miopenConvolutionAlgoDirect);
    RegisterWithSolver(registry, ++id, ConvOclBwdWrW53{}, miopenConvolutionAlgoDirect);
    RegisterWithSolver(registry, ++id, ConvOclBwdWrW1x1{}, miopenConvolutionAlgoDirect);
    RegisterWithSolver(
        registry, ++id, ConvHipImplicitGemmV4R1Fwd{}, miopenConvolutionAlgoImplicitGEMM);
    ++id; // removed solver ConvHipImplicitGemmV4Fwd
    ++id; // removed solver ConvHipImplicitGemmV4_1x1
    ++id; // removed solver ConvHipImplicitGemmV4R4FwdXdlops
    ++id; // removed solver ConvHipImplicitGemmV4R4Xdlops_1x1
    RegisterWithSolver(
        registry, ++id, ConvHipImplicitGemmV4R1WrW{}, miopenConvolutionAlgoImplicitGEMM);
    ++id; // removed solver ConvHipImplicitGemmV4WrW

    // Several ids w/o solver for immediate mode
    Register(registry, ++id, "gemm", miopenConvolutionAlgoGEMM);
    Register(registry, ++id, "fft", miopenConvolutionAlgoFFT);
    RegisterWithSolver(
        registry, ++id, ConvWinograd3x3MultipassWrW<3, 4>{}, miopenConvolutionAlgoWinograd);
    ++id; // Id for ConvSCGemmFGemm.
    RegisterWithSolver(registry, ++id, ConvBinWinogradRxSf3x2{}, miopenConvolutionAlgoWinograd);
    RegisterWithSolver(
        registry, ++id, ConvWinograd3x3MultipassWrW<3, 5>{}, miopenConvolutionAlgoWinograd);
    RegisterWithSolver(
        registry, ++id, ConvWinograd3x3MultipassWrW<3, 6>{}, miopenConvolutionAlgoWinograd);
    RegisterWithSolver(
        registry, ++id, ConvWinograd3x3MultipassWrW<3, 2>{}, miopenConvolutionAlgoWinograd);
    RegisterWithSolver(
        registry, ++id, ConvWinograd3x3MultipassWrW<3, 3>{}, miopenConvolutionAlgoWinograd);
    RegisterWithSolver(
        registry, ++id, ConvWinograd3x3MultipassWrW<7, 2>{}, miopenConvolutionAlgoWinograd);
    RegisterWithSolver(
        registry, ++id, ConvWinograd3x3MultipassWrW<7, 3>{}, miopenConvolutionAlgoWinograd);
    RegisterWithSolver(
        registry, ++id, ConvWinograd3x3MultipassWrW<7, 2, 1, 1>{}, miopenConvolutionAlgoWinograd);
    RegisterWithSolver(
        registry, ++id, ConvWinograd3x3MultipassWrW<7, 3, 1, 1>{}, miopenConvolutionAlgoWinograd);
    RegisterWithSolver(
        registry, ++id, ConvWinograd3x3MultipassWrW<1, 1, 7, 2>{}, miopenConvolutionAlgoWinograd);
    RegisterWithSolver(
        registry, ++id, ConvWinograd3x3MultipassWrW<1, 1, 7, 3>{}, miopenConvolutionAlgoWinograd);
    RegisterWithSolver(
        registry, ++id, ConvWinograd3x3MultipassWrW<5, 3>{}, miopenConvolutionAlgoWinograd);
    RegisterWithSolver(
        registry, ++id, ConvWinograd3x3MultipassWrW<5, 4>{}, miopenConvolutionAlgoWinograd);

    ++id; // removed solver ConvHipImplicitGemmV4R4WrWXdlops
    RegisterWithSolver(
        registry, ++id, ConvHipImplicitGemmV4R4GenFwdXdlops{}, miopenConvolutionAlgoImplicitGEMM);
    RegisterWithSolver(
        registry, ++id, ConvHipImplicitGemmV4R4GenWrWXdlops{}, miopenConvolutionAlgoImplicitGEMM);
    RegisterWithSolver(registry, ++id, ConvBinWinogradRxSf2x3{}, miopenConvolutionAlgoWinograd);

    RegisterWithSolver(
        registry, ++id, ConvHipImplicitGemmV4R4Fwd{}, miopenConvolutionAlgoImplicitGEMM);

    RegisterWithSolver(
        registry, ++id, ConvHipImplicitGemmBwdDataV1R1{}, miopenConvolutionAlgoImplicitGEMM);
    RegisterWithSolver(
        registry, ++id, ConvHipImplicitGemmBwdDataV4R1{}, miopenConvolutionAlgoImplicitGEMM);

    RegisterWithSolver(
        registry, ++id, ConvHipImplicitGemmBwdDataV1R1Xdlops{}, miopenConvolutionAlgoImplicitGEMM);

    RegisterWithSolver(registry,
                       ++id,
                       ConvHipImplicitGemmV4R4GenXdlopsFwdFp32{},
                       miopenConvolutionAlgoImplicitGEMM);

    RegisterWithSolver(registry,
                       ++id,
                       ConvHipImplicitGemmV4R4GenXdlopsWrWFp32{},
                       miopenConvolutionAlgoImplicitGEMM);

    RegisterWithSolver(
        registry, ++id, ConvHipImplicitGemmBwdDataV4R1Xdlops{}, miopenConvolutionAlgoImplicitGEMM);

    RegisterWithSolver(
        registry, ++id, ConvHipImplicitGemmV4R4WrW{}, miopenConvolutionAlgoImplicitGEMM);

    RegisterWithSolver(
        registry, ++id, ConvAsmImplicitGemmV4R1DynamicFwd{}, miopenConvolutionAlgoImplicitGEMM);

    RegisterWithSolver(
        registry, ++id, ConvAsmImplicitGemmV4R1DynamicFwd_1x1{}, miopenConvolutionAlgoImplicitGEMM);

    RegisterWithSolver(
        registry, ++id, ConvHipImplicitGemmForwardV4R4Xdlops{}, miopenConvolutionAlgoImplicitGEMM);

    RegisterWithSolver(
        registry, ++id, ConvAsmImplicitGemmV4R1DynamicBwd{}, miopenConvolutionAlgoImplicitGEMM);

    RegisterWithSolver(
        registry, ++id, ConvAsmImplicitGemmV4R1DynamicWrw{}, miopenConvolutionAlgoImplicitGEMM);

    RegisterWithSolver(
        registry, ++id, ConvMPBidirectWinograd<2, 3>{}, miopenConvolutionAlgoWinograd);
    RegisterWithSolver(
        registry, ++id, ConvMPBidirectWinograd<3, 3>{}, miopenConvolutionAlgoWinograd);
    RegisterWithSolver(
        registry, ++id, ConvMPBidirectWinograd<4, 3>{}, miopenConvolutionAlgoWinograd);
    RegisterWithSolver(
        registry, ++id, ConvMPBidirectWinograd<5, 3>{}, miopenConvolutionAlgoWinograd);
    RegisterWithSolver(
        registry, ++id, ConvMPBidirectWinograd<6, 3>{}, miopenConvolutionAlgoWinograd);
<<<<<<< HEAD

    RegisterWithSolver(
        registry, ++id, ConvHipImplicitGemmForwardV4R5Xdlops{}, miopenConvolutionAlgoImplicitGEMM);
    RegisterWithSolver(registry,
                       ++id,
                       ConvHipImplicitGemmForwardV4R4Xdlops_Padded_Gemm{},
                       miopenConvolutionAlgoImplicitGEMM);
    RegisterWithSolver(
        registry, ++id, ConvMPBidirectWinograd_xdlops<2, 3>{}, miopenConvolutionAlgoWinograd);
    RegisterWithSolver(
        registry, ++id, ConvMPBidirectWinograd_xdlops<3, 3>{}, miopenConvolutionAlgoWinograd);
    RegisterWithSolver(
        registry, ++id, ConvMPBidirectWinograd_xdlops<4, 3>{}, miopenConvolutionAlgoWinograd);
    RegisterWithSolver(
        registry, ++id, ConvMPBidirectWinograd_xdlops<5, 3>{}, miopenConvolutionAlgoWinograd);
    RegisterWithSolver(
        registry, ++id, ConvMPBidirectWinograd_xdlops<6, 3>{}, miopenConvolutionAlgoWinograd);
=======
    RegisterWithSolver(
        registry, ++id, ConvHipImplicitGemmWrwV4R4Xdlops{}, miopenConvolutionAlgoImplicitGEMM);
>>>>>>> 04fa561a
}

} // namespace solver
} // namespace miopen<|MERGE_RESOLUTION|>--- conflicted
+++ resolved
@@ -340,7 +340,6 @@
         registry, ++id, ConvMPBidirectWinograd<5, 3>{}, miopenConvolutionAlgoWinograd);
     RegisterWithSolver(
         registry, ++id, ConvMPBidirectWinograd<6, 3>{}, miopenConvolutionAlgoWinograd);
-<<<<<<< HEAD
 
     RegisterWithSolver(
         registry, ++id, ConvHipImplicitGemmForwardV4R5Xdlops{}, miopenConvolutionAlgoImplicitGEMM);
@@ -358,10 +357,9 @@
         registry, ++id, ConvMPBidirectWinograd_xdlops<5, 3>{}, miopenConvolutionAlgoWinograd);
     RegisterWithSolver(
         registry, ++id, ConvMPBidirectWinograd_xdlops<6, 3>{}, miopenConvolutionAlgoWinograd);
-=======
+
     RegisterWithSolver(
         registry, ++id, ConvHipImplicitGemmWrwV4R4Xdlops{}, miopenConvolutionAlgoImplicitGEMM);
->>>>>>> 04fa561a
 }
 
 } // namespace solver
