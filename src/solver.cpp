--- conflicted
+++ resolved
@@ -324,9 +324,6 @@
     RegisterWithSolver(
         registry, ++id, ConvHipImplicitGemmForwardV4R4Xdlops{}, miopenConvolutionAlgoImplicitGEMM);
 
-<<<<<<< HEAD
-    RegisterWithSolver(registry, ++id, GemmFwd{}, miopenConvolutionAlgoFFT);
-=======
     RegisterWithSolver(
         registry, ++id, ConvAsmImplicitGemmV4R1DynamicBwd{}, miopenConvolutionAlgoImplicitGEMM);
 
@@ -343,7 +340,8 @@
         registry, ++id, ConvMPBidirectWinograd<5, 3>{}, miopenConvolutionAlgoWinograd);
     RegisterWithSolver(
         registry, ++id, ConvMPBidirectWinograd<6, 3>{}, miopenConvolutionAlgoWinograd);
->>>>>>> 49f56c3a
+
+    RegisterWithSolver(registry, ++id, GemmFwd{}, miopenConvolutionAlgoGEMM);
 }
 
 } // namespace solver
