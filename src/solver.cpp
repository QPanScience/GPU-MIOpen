--- conflicted
+++ resolved
@@ -343,12 +343,9 @@
 
     RegisterWithSolver(
         registry, ++id, ConvHipImplicitGemmWrwV4R4Xdlops{}, miopenConvolutionAlgoImplicitGEMM);
-<<<<<<< HEAD
-=======
 
     RegisterWithSolver(
         registry, ++id, ConvHipImplicitGemmForwardV4R5Xdlops{}, miopenConvolutionAlgoImplicitGEMM);
->>>>>>> 75dd07d8
 }
 
 } // namespace solver
