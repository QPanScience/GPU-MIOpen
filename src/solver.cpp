--- conflicted
+++ resolved
@@ -342,13 +342,12 @@
         registry, ++id, ConvMPBidirectWinograd<6, 3>{}, miopenConvolutionAlgoWinograd);
 
     RegisterWithSolver(
-<<<<<<< HEAD
         registry, ++id, ConvHipImplicitGemmForwardV4R5Xdlops{}, miopenConvolutionAlgoImplicitGEMM);
     RegisterWithSolver(registry,
                        ++id,
                        ConvHipImplicitGemmForwardV4R4Xdlops_Padded_Gemm{},
                        miopenConvolutionAlgoImplicitGEMM);
-=======
+    RegisterWithSolver(
         registry, ++id, ConvMPBidirectWinograd_xdlops<2, 3>{}, miopenConvolutionAlgoWinograd);
     RegisterWithSolver(
         registry, ++id, ConvMPBidirectWinograd_xdlops<3, 3>{}, miopenConvolutionAlgoWinograd);
@@ -358,7 +357,6 @@
         registry, ++id, ConvMPBidirectWinograd_xdlops<5, 3>{}, miopenConvolutionAlgoWinograd);
     RegisterWithSolver(
         registry, ++id, ConvMPBidirectWinograd_xdlops<6, 3>{}, miopenConvolutionAlgoWinograd);
->>>>>>> a6985194
 }
 
 } // namespace solver
