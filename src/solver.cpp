--- conflicted
+++ resolved
@@ -342,11 +342,11 @@
         registry, ++id, ConvMPBidirectWinograd<6, 3>{}, miopenConvolutionAlgoWinograd);
     RegisterWithSolver(registry,
                        ++id,
-<<<<<<< HEAD
                        ConvAsmImplicitGemmGTCDynamicBwdXdlops{},
-=======
+                       miopenConvolutionAlgoImplicitGEMM);
+    RegisterWithSolver(registry,
+                       ++id,
                        ConvAsmImplicitGemmGTCDynamicWrwXdlops{},
->>>>>>> 363b038b
                        miopenConvolutionAlgoImplicitGEMM);
 }
 
