/*******************************************************************************
 *
 * MIT License
 *
 * Copyright (c) 2017 Advanced Micro Devices, Inc.
 *
 * Permission is hereby granted, free of charge, to any person obtaining a copy
 * of this software and associated documentation files (the "Software"), to deal
 * in the Software without restriction, including without limitation the rights
 * to use, copy, modify, merge, publish, distribute, sublicense, and/or sell
 * copies of the Software, and to permit persons to whom the Software is
 * furnished to do so, subject to the following conditions:
 *
 * The above copyright notice and this permission notice shall be included in all
 * copies or substantial portions of the Software.
 *
 * THE SOFTWARE IS PROVIDED "AS IS", WITHOUT WARRANTY OF ANY KIND, EXPRESS OR
 * IMPLIED, INCLUDING BUT NOT LIMITED TO THE WARRANTIES OF MERCHANTABILITY,
 * FITNESS FOR A PARTICULAR PURPOSE AND NONINFRINGEMENT. IN NO EVENT SHALL THE
 * AUTHORS OR COPYRIGHT HOLDERS BE LIABLE FOR ANY CLAIM, DAMAGES OR OTHER
 * LIABILITY, WHETHER IN AN ACTION OF CONTRACT, TORT OR OTHERWISE, ARISING FROM,
 * OUT OF OR IN CONNECTION WITH THE SOFTWARE OR THE USE OR OTHER DEALINGS IN THE
 * SOFTWARE.
 *
 *******************************************************************************/

#include <miopen/solver.hpp>
#include <miopen/conv_algo_name.hpp>

#include <miopen/db.hpp>
#include <miopen/solver_id.hpp>
#include <miopen/par_for.hpp>
#include <miopen/stringutils.hpp>
#include <miopen/any_solver.hpp>
#include <miopen/timer.hpp>

#include <boost/range/adaptor/transformed.hpp>
#include <ostream>

namespace miopen {
namespace solver {

MIOPEN_DECLARE_ENV_VAR(MIOPEN_COMPILE_PARALLEL_LEVEL)

std::ostream& operator<<(std::ostream& os, const KernelInfo& k)
{
    os << k.kernel_file << ", " << k.kernel_name << " g_wk={ ";
    for(const auto& size : k.g_wk)
        os << size << ' ';
    os << "}, l_wk={ ";
    for(const auto& size : k.l_wk)
        os << size << ' ';
    return os << "} '" << k.comp_options << '\'';
}

std::vector<Program> PrecompileKernels(const Handle& h, const std::vector<KernelInfo>& kernels)
{
    CompileTimer ct;
    std::vector<Program> programs(kernels.size());

    // clang-format off
    par_for(kernels.size(),
            max_threads{Value(MIOPEN_COMPILE_PARALLEL_LEVEL{}, 20)},
            [&](auto i) {
                const KernelInfo& k = kernels[i];
                programs[i]         = h.LoadProgram(k.kernel_file, k.comp_options, false, "");
            });
    // clang-format on
    ct.Log("PrecompileKernels");
    return programs;
}

void PrecompileSolutions(const Handle& h, const std::vector<ConvSolution>& sols)
{
    // Find all kernels that need to be compiled from the solutions
    std::vector<KernelInfo> kernels;
    for(auto&& sol : sols)
    {
        if(!sol.Succeeded())
            continue;
        for(auto&& kernel : sol.construction_params)
        {
            if(h.HasProgram(kernel.kernel_file, kernel.comp_options))
                continue;
            kernels.push_back(kernel);
        }
    }

    // Precompile the kernels in parallel, but dont add them to the cache
    std::vector<Program> programs = PrecompileKernels(h, kernels);

    // Add programs to the cache
    for(std::size_t i = 0; i < programs.size(); i++)
    {
        const KernelInfo& k = kernels[i];
        h.AddProgram(programs[i], k.kernel_file, k.comp_options);
    }
}

std::ostream& operator<<(std::ostream& os, const ConvSolution& s)
{
    auto strings =
        s.construction_params | boost::adaptors::transformed([](auto k) { return k.kernel_name; });
    os << s.solver_id << ": " << JoinStrings(strings, "/");
    return os;
}

struct IdRegistryData
{
    std::unordered_map<uint64_t, std::string> value_to_str;
    std::unordered_map<std::string, uint64_t> str_to_value;
    std::unordered_map<uint64_t, AnySolver> value_to_solver;
    std::unordered_map<uint64_t, miopenConvAlgorithm_t> value_to_algo;
};

struct SolverRegistrar
{
    SolverRegistrar(IdRegistryData& registry);
};

static auto& IdRegistry()
{
    static auto data            = IdRegistryData{};
    static const auto registrar = SolverRegistrar{data};
    (void)registrar; // clang-tidy
    return data;
}

Id::Id(uint64_t value_) : value(value_)
{
    is_valid = (IdRegistry().value_to_str.find(value) != IdRegistry().value_to_str.end());
}

Id::Id(const std::string& str) : Id(str.c_str()) {}

Id::Id(const char* str)
{
    const auto it = IdRegistry().str_to_value.find(str);
    is_valid      = (it != IdRegistry().str_to_value.end());
    value         = is_valid ? it->second : invalid_value;
}

std::string Id::ToString() const
{
    if(!IsValid())
        return "INVALID_SOLVER_ID_" + std::to_string(value);
    return IdRegistry().value_to_str[value];
}

AnySolver Id::GetSolver() const
{
    const auto it = IdRegistry().value_to_solver.find(value);
    return it != IdRegistry().value_to_solver.end() ? it->second : AnySolver{};
}

std::string Id::GetAlgo(conv::Direction dir) const
{
    const auto it = IdRegistry().value_to_algo.find(value);
    if(it == IdRegistry().value_to_algo.end())
        MIOPEN_THROW(miopenStatusInternalError);

    return ConvolutionAlgoToDirectionalString(it->second, dir);
}

inline bool Register(IdRegistryData& registry,
                     uint64_t value,
                     const std::string& str,
                     miopenConvAlgorithm_t algo)
{
    if(value == Id::invalid_value)
    {
        MIOPEN_LOG_E(Id::invalid_value << " is special id value for invalid solver (" << str
                                       << ")");
        return false;
    }

    if(registry.value_to_str.find(value) != registry.value_to_str.end())
    {
        MIOPEN_LOG_E("Registered duplicate ids: [" << value << "]" << str << " and ["
                                                   << registry.value_to_str.find(value)->first
                                                   << "]"
                                                   << registry.value_to_str.find(value)->second);
        return false;
    }

    if(registry.str_to_value.find(str) != registry.str_to_value.end())
    {
        MIOPEN_LOG_E("Registered duplicate ids: [" << value << "]" << str << " and ["
                                                   << registry.str_to_value.find(str)->second
                                                   << "]"
                                                   << registry.str_to_value.find(str)->first);
        return false;
    }

    registry.value_to_str.emplace(value, str);
    registry.str_to_value.emplace(str, value);
    registry.value_to_algo.emplace(value, algo);
    return true;
}

template <class TSolver>
inline void
RegisterWithSolver(IdRegistryData& registry, uint64_t value, TSolver, miopenConvAlgorithm_t algo)
{
    if(Register(registry, value, SolverDbId(TSolver{}), algo))
        registry.value_to_solver.emplace(value, TSolver{});
}

inline SolverRegistrar::SolverRegistrar(IdRegistryData& registry)
{
    // When solver gets removed its registration line should be replaced with ++id to keep
    // backwards compatibility. New solvers should only be added to the end of list unless it is
    // intended to reuse an id of a removed solver.

    uint64_t id = 0; // 0 is reserved for invalid value.
    RegisterWithSolver(registry, ++id, ConvAsm3x3U{}, miopenConvolutionAlgoDirect);
    RegisterWithSolver(registry, ++id, ConvAsm1x1U{}, miopenConvolutionAlgoDirect);
    RegisterWithSolver(registry, ++id, ConvAsm1x1UV2{}, miopenConvolutionAlgoDirect);
    RegisterWithSolver(registry, ++id, ConvBiasActivAsm1x1U{}, miopenConvolutionAlgoDirect);
    RegisterWithSolver(registry, ++id, ConvAsm5x10u2v2f1{}, miopenConvolutionAlgoDirect);
    RegisterWithSolver(registry, ++id, ConvAsm5x10u2v2b1{}, miopenConvolutionAlgoDirect);
    RegisterWithSolver(
        registry, ++id, ConvAsm7x7c3h224w224k64u2v2p3q3f1{}, miopenConvolutionAlgoDirect);
    RegisterWithSolver(registry, ++id, ConvOclDirectFwd11x11{}, miopenConvolutionAlgoDirect);
    RegisterWithSolver(registry, ++id, ConvOclDirectFwdGen{}, miopenConvolutionAlgoDirect);
    RegisterWithSolver(registry, ++id, ConvOclDirectFwd3x3{}, miopenConvolutionAlgoDirect);
    RegisterWithSolver(registry, ++id, ConvOclDirectFwd{}, miopenConvolutionAlgoDirect);
    RegisterWithSolver(registry, ++id, ConvOclDirectFwdFused{}, miopenConvolutionAlgoDirect);
    RegisterWithSolver(registry, ++id, ConvOclDirectFwd1x1{}, miopenConvolutionAlgoDirect);
    RegisterWithSolver(registry, ++id, ConvBinWinograd3x3U{}, miopenConvolutionAlgoWinograd);
    RegisterWithSolver(registry, ++id, ConvBinWinogradRxS{}, miopenConvolutionAlgoWinograd);
    RegisterWithSolver(registry, ++id, ConvAsmBwdWrW3x3{}, miopenConvolutionAlgoDirect);
    RegisterWithSolver(registry, ++id, ConvAsmBwdWrW1x1{}, miopenConvolutionAlgoDirect);
    RegisterWithSolver(registry, ++id, ConvOclBwdWrW2<1>{}, miopenConvolutionAlgoDirect);
    RegisterWithSolver(registry, ++id, ConvOclBwdWrW2<2>{}, miopenConvolutionAlgoDirect);
    RegisterWithSolver(registry, ++id, ConvOclBwdWrW2<4>{}, miopenConvolutionAlgoDirect);
    RegisterWithSolver(registry, ++id, ConvOclBwdWrW2<8>{}, miopenConvolutionAlgoDirect);
    RegisterWithSolver(registry, ++id, ConvOclBwdWrW2<16>{}, miopenConvolutionAlgoDirect);
    RegisterWithSolver(registry, ++id, ConvOclBwdWrW2NonTunable{}, miopenConvolutionAlgoDirect);
    RegisterWithSolver(registry, ++id, ConvOclBwdWrW53{}, miopenConvolutionAlgoDirect);
    RegisterWithSolver(registry, ++id, ConvOclBwdWrW1x1{}, miopenConvolutionAlgoDirect);
    RegisterWithSolver(
        registry, ++id, ConvHipImplicitGemmV4R1Fwd{}, miopenConvolutionAlgoImplicitGEMM);
    ++id; // removed solver ConvHipImplicitGemmV4Fwd
    ++id; // removed solver ConvHipImplicitGemmV4_1x1
    ++id; // removed solver ConvHipImplicitGemmV4R4FwdXdlops
    ++id; // removed solver ConvHipImplicitGemmV4R4Xdlops_1x1
    RegisterWithSolver(
        registry, ++id, ConvHipImplicitGemmV4R1WrW{}, miopenConvolutionAlgoImplicitGEMM);
    ++id; // removed solver ConvHipImplicitGemmV4WrW

    // Several ids w/o solver for immediate mode
    Register(registry, ++id, "gemm", miopenConvolutionAlgoGEMM);
    Register(registry, ++id, "fft", miopenConvolutionAlgoFFT);
    RegisterWithSolver(
        registry, ++id, ConvWinograd3x3MultipassWrW<3, 4>{}, miopenConvolutionAlgoWinograd);
    ++id; // Id for ConvSCGemmFGemm.
    RegisterWithSolver(registry, ++id, ConvBinWinogradRxSf3x2{}, miopenConvolutionAlgoWinograd);
    RegisterWithSolver(
        registry, ++id, ConvWinograd3x3MultipassWrW<3, 5>{}, miopenConvolutionAlgoWinograd);
    RegisterWithSolver(
        registry, ++id, ConvWinograd3x3MultipassWrW<3, 6>{}, miopenConvolutionAlgoWinograd);
    RegisterWithSolver(
        registry, ++id, ConvWinograd3x3MultipassWrW<3, 2>{}, miopenConvolutionAlgoWinograd);
    RegisterWithSolver(
        registry, ++id, ConvWinograd3x3MultipassWrW<3, 3>{}, miopenConvolutionAlgoWinograd);
    RegisterWithSolver(
        registry, ++id, ConvWinograd3x3MultipassWrW<7, 2>{}, miopenConvolutionAlgoWinograd);
    RegisterWithSolver(
        registry, ++id, ConvWinograd3x3MultipassWrW<7, 3>{}, miopenConvolutionAlgoWinograd);
    RegisterWithSolver(
        registry, ++id, ConvWinograd3x3MultipassWrW<7, 2, 1, 1>{}, miopenConvolutionAlgoWinograd);
    RegisterWithSolver(
        registry, ++id, ConvWinograd3x3MultipassWrW<7, 3, 1, 1>{}, miopenConvolutionAlgoWinograd);
    RegisterWithSolver(
        registry, ++id, ConvWinograd3x3MultipassWrW<1, 1, 7, 2>{}, miopenConvolutionAlgoWinograd);
    RegisterWithSolver(
        registry, ++id, ConvWinograd3x3MultipassWrW<1, 1, 7, 3>{}, miopenConvolutionAlgoWinograd);
    RegisterWithSolver(
        registry, ++id, ConvWinograd3x3MultipassWrW<5, 3>{}, miopenConvolutionAlgoWinograd);
    RegisterWithSolver(
        registry, ++id, ConvWinograd3x3MultipassWrW<5, 4>{}, miopenConvolutionAlgoWinograd);

    ++id; // removed solver ConvHipImplicitGemmV4R4WrWXdlops
    RegisterWithSolver(
        registry, ++id, ConvHipImplicitGemmV4R4GenFwdXdlops{}, miopenConvolutionAlgoImplicitGEMM);
    RegisterWithSolver(
        registry, ++id, ConvHipImplicitGemmV4R4GenWrWXdlops{}, miopenConvolutionAlgoImplicitGEMM);
    RegisterWithSolver(registry, ++id, ConvBinWinogradRxSf2x3{}, miopenConvolutionAlgoWinograd);

    RegisterWithSolver(
        registry, ++id, ConvHipImplicitGemmV4R4Fwd{}, miopenConvolutionAlgoImplicitGEMM);

    RegisterWithSolver(
        registry, ++id, ConvHipImplicitGemmBwdDataV1R1{}, miopenConvolutionAlgoImplicitGEMM);
    RegisterWithSolver(
        registry, ++id, ConvHipImplicitGemmBwdDataV4R1{}, miopenConvolutionAlgoImplicitGEMM);

    RegisterWithSolver(
        registry, ++id, ConvHipImplicitGemmBwdDataV1R1Xdlops{}, miopenConvolutionAlgoImplicitGEMM);

    RegisterWithSolver(registry,
                       ++id,
                       ConvHipImplicitGemmV4R4GenXdlopsFwdFp32{},
                       miopenConvolutionAlgoImplicitGEMM);

    RegisterWithSolver(registry,
                       ++id,
                       ConvHipImplicitGemmV4R4GenXdlopsWrWFp32{},
                       miopenConvolutionAlgoImplicitGEMM);

    RegisterWithSolver(
        registry, ++id, ConvHipImplicitGemmBwdDataV4R1Xdlops{}, miopenConvolutionAlgoImplicitGEMM);

    RegisterWithSolver(
        registry, ++id, ConvHipImplicitGemmV4R4WrW{}, miopenConvolutionAlgoImplicitGEMM);

    RegisterWithSolver(
        registry, ++id, ConvAsmImplicitGemmV4R1DynamicFwd{}, miopenConvolutionAlgoImplicitGEMM);

    RegisterWithSolver(
        registry, ++id, ConvAsmImplicitGemmV4R1DynamicFwd_1x1{}, miopenConvolutionAlgoImplicitGEMM);

    RegisterWithSolver(
        registry, ++id, ConvHipImplicitGemmForwardV4R4Xdlops{}, miopenConvolutionAlgoImplicitGEMM);

    RegisterWithSolver(
<<<<<<< HEAD
        registry, ++id, ConvMPBidirectWinograd<2, 3>{}, miopenConvolutionAlgoWinograd);
    RegisterWithSolver(
        registry, ++id, ConvMPBidirectWinograd<3, 3>{}, miopenConvolutionAlgoWinograd);
    RegisterWithSolver(
        registry, ++id, ConvMPBidirectWinograd<4, 3>{}, miopenConvolutionAlgoWinograd);
    RegisterWithSolver(
        registry, ++id, ConvMPBidirectWinograd<5, 3>{}, miopenConvolutionAlgoWinograd);
    RegisterWithSolver(
        registry, ++id, ConvMPBidirectWinograd<6, 3>{}, miopenConvolutionAlgoWinograd);
=======
        registry, ++id, ConvAsmImplicitGemmV4R1DynamicBwd{}, miopenConvolutionAlgoImplicitGEMM);
>>>>>>> 7e749159
}

} // namespace solver
} // namespace miopen<|MERGE_RESOLUTION|>--- conflicted
+++ resolved
@@ -325,7 +325,9 @@
         registry, ++id, ConvHipImplicitGemmForwardV4R4Xdlops{}, miopenConvolutionAlgoImplicitGEMM);
 
     RegisterWithSolver(
-<<<<<<< HEAD
+        registry, ++id, ConvAsmImplicitGemmV4R1DynamicBwd{}, miopenConvolutionAlgoImplicitGEMM);
+
+    RegisterWithSolver(
         registry, ++id, ConvMPBidirectWinograd<2, 3>{}, miopenConvolutionAlgoWinograd);
     RegisterWithSolver(
         registry, ++id, ConvMPBidirectWinograd<3, 3>{}, miopenConvolutionAlgoWinograd);
@@ -335,9 +337,6 @@
         registry, ++id, ConvMPBidirectWinograd<5, 3>{}, miopenConvolutionAlgoWinograd);
     RegisterWithSolver(
         registry, ++id, ConvMPBidirectWinograd<6, 3>{}, miopenConvolutionAlgoWinograd);
-=======
-        registry, ++id, ConvAsmImplicitGemmV4R1DynamicBwd{}, miopenConvolutionAlgoImplicitGEMM);
->>>>>>> 7e749159
 }
 
 } // namespace solver
