--- conflicted
+++ resolved
@@ -340,7 +340,6 @@
         registry, ++id, ConvMPBidirectWinograd<5, 3>{}, miopenConvolutionAlgoWinograd);
     RegisterWithSolver(
         registry, ++id, ConvMPBidirectWinograd<6, 3>{}, miopenConvolutionAlgoWinograd);
-<<<<<<< HEAD
     RegisterWithSolver(registry,
                        ++id,
                        ConvAsmImplicitGemmGTCDynamicBwdXdlops{},
@@ -348,12 +347,10 @@
     RegisterWithSolver(registry,
                        ++id,
                        ConvAsmImplicitGemmGTCDynamicWrwXdlops{},
-=======
 
     RegisterWithSolver(registry,
                        ++id,
                        ConvAsmImplicitGemmGTCDynamicFwdXdlops{},
->>>>>>> b4ef26cc
                        miopenConvolutionAlgoImplicitGEMM);
 }
 
