--- conflicted
+++ resolved
@@ -342,11 +342,10 @@
         registry, ++id, ConvMPBidirectWinograd<6, 3>{}, miopenConvolutionAlgoWinograd);
 
     RegisterWithSolver(
-<<<<<<< HEAD
         registry, ++id, ConvHipImplicitGemmWrwV4R4Xdlops{}, miopenConvolutionAlgoImplicitGEMM);
-=======
+
+    RegisterWithSolver(
         registry, ++id, ConvHipImplicitGemmForwardV4R5Xdlops{}, miopenConvolutionAlgoImplicitGEMM);
->>>>>>> e190d937
 }
 
 } // namespace solver
