/*******************************************************************************
 *
 * MIT License
 *
 * Copyright (c) 2017 Advanced Micro Devices, Inc.
 *
 * Permission is hereby granted, free of charge, to any person obtaining a copy
 * of this software and associated documentation files (the "Software"), to deal
 * in the Software without restriction, including without limitation the rights
 * to use, copy, modify, merge, publish, distribute, sublicense, and/or sell
 * copies of the Software, and to permit persons to whom the Software is
 * furnished to do so, subject to the following conditions:
 *
 * The above copyright notice and this permission notice shall be included in all
 * copies or substantial portions of the Software.
 *
 * THE SOFTWARE IS PROVIDED "AS IS", WITHOUT WARRANTY OF ANY KIND, EXPRESS OR
 * IMPLIED, INCLUDING BUT NOT LIMITED TO THE WARRANTIES OF MERCHANTABILITY,
 * FITNESS FOR A PARTICULAR PURPOSE AND NONINFRINGEMENT. IN NO EVENT SHALL THE
 * AUTHORS OR COPYRIGHT HOLDERS BE LIABLE FOR ANY CLAIM, DAMAGES OR OTHER
 * LIABILITY, WHETHER IN AN ACTION OF CONTRACT, TORT OR OTHERWISE, ARISING FROM,
 * OUT OF OR IN CONNECTION WITH THE SOFTWARE OR THE USE OR OTHER DEALINGS IN THE
 * SOFTWARE.
 *
 *******************************************************************************/

#include <miopen/solver.hpp>
#include <miopen/conv_algo_name.hpp>

#include <miopen/db.hpp>
#include <miopen/solver_id.hpp>
#include <miopen/par_for.hpp>
#include <miopen/stringutils.hpp>
#include <miopen/any_solver.hpp>
#include <miopen/timer.hpp>

#include <boost/range/adaptor/transformed.hpp>
#include <ostream>

namespace miopen {
namespace solver {

MIOPEN_DECLARE_ENV_VAR(MIOPEN_COMPILE_PARALLEL_LEVEL)

std::ostream& operator<<(std::ostream& os, const KernelInfo& k)
{
    os << k.kernel_file << ", " << k.kernel_name << " g_wk={ ";
    for(const auto& size : k.g_wk)
        os << size << ' ';
    os << "}, l_wk={ ";
    for(const auto& size : k.l_wk)
        os << size << ' ';
    return os << "} '" << k.comp_options << '\'';
}

std::vector<Program> PrecompileKernels(const Handle& h, const std::vector<KernelInfo>& kernels)
{
    CompileTimer ct;
    std::vector<Program> programs(kernels.size());

    // clang-format off
    par_for(kernels.size(),
            max_threads{Value(MIOPEN_COMPILE_PARALLEL_LEVEL{}, 20)},
            [&](auto i) {
                const KernelInfo& k = kernels[i];
                programs[i]         = h.LoadProgram(k.kernel_file, k.comp_options, false, "");
            });
    // clang-format on
    ct.Log("PrecompileKernels");
    return programs;
}

void PrecompileSolutions(const Handle& h, const std::vector<ConvSolution>& sols)
{
    // Find all kernels that need to be compiled from the solutions
    std::vector<KernelInfo> kernels;
    for(auto&& sol : sols)
    {
        if(!sol.Succeeded())
            continue;
        for(auto&& kernel : sol.construction_params)
        {
            if(h.HasProgram(kernel.kernel_file, kernel.comp_options))
                continue;
            kernels.push_back(kernel);
        }
    }

    // Precompile the kernels in parallel, but dont add them to the cache
    std::vector<Program> programs = PrecompileKernels(h, kernels);

    // Add programs to the cache
    for(std::size_t i = 0; i < programs.size(); i++)
    {
        const KernelInfo& k = kernels[i];
        h.AddProgram(programs[i], k.kernel_file, k.comp_options);
    }
}

std::ostream& operator<<(std::ostream& os, const ConvSolution& s)
{
    auto strings =
        s.construction_params | boost::adaptors::transformed([](auto k) { return k.kernel_name; });
    os << s.solver_id << ": " << JoinStrings(strings, "/");
    return os;
}

struct IdRegistryData
{
    std::unordered_map<uint64_t, std::string> value_to_str;
    std::unordered_map<std::string, uint64_t> str_to_value;
    std::unordered_map<uint64_t, AnySolver> value_to_solver;
    std::unordered_map<uint64_t, miopenConvAlgorithm_t> value_to_algo;
};

struct SolverRegistrar
{
    SolverRegistrar(IdRegistryData& registry);
};

static auto& IdRegistry()
{
    static auto data            = IdRegistryData{};
    static const auto registrar = SolverRegistrar{data};
    (void)registrar; // clang-tidy
    return data;
}

Id::Id(uint64_t value_) : value(value_)
{
    is_valid = (IdRegistry().value_to_str.find(value) != IdRegistry().value_to_str.end());
}

Id::Id(const std::string& str) : Id(str.c_str()) {}

Id::Id(const char* str)
{
    const auto it = IdRegistry().str_to_value.find(str);
    is_valid      = (it != IdRegistry().str_to_value.end());
    value         = is_valid ? it->second : invalid_value;
}

std::string Id::ToString() const
{
    if(!IsValid())
        return "INVALID_SOLVER_ID_" + std::to_string(value);
    return IdRegistry().value_to_str[value];
}

AnySolver Id::GetSolver() const
{
    const auto it = IdRegistry().value_to_solver.find(value);
    return it != IdRegistry().value_to_solver.end() ? it->second : AnySolver{};
}

std::string Id::GetAlgo(conv::Direction dir) const
{
    const auto it = IdRegistry().value_to_algo.find(value);
    if(it == IdRegistry().value_to_algo.end())
        MIOPEN_THROW(miopenStatusInternalError);

    return ConvolutionAlgoToDirectionalString(it->second, dir);
}

inline bool Register(IdRegistryData& registry,
                     uint64_t value,
                     const std::string& str,
                     miopenConvAlgorithm_t algo)
{
    if(value == Id::invalid_value)
    {
        MIOPEN_LOG_E(Id::invalid_value << " is special id value for invalid solver (" << str
                                       << ")");
        return false;
    }

    if(registry.value_to_str.find(value) != registry.value_to_str.end())
    {
        MIOPEN_LOG_E("Registered duplicate ids: [" << value << "]" << str << " and ["
                                                   << registry.value_to_str.find(value)->first
                                                   << "]"
                                                   << registry.value_to_str.find(value)->second);
        return false;
    }

    if(registry.str_to_value.find(str) != registry.str_to_value.end())
    {
        MIOPEN_LOG_E("Registered duplicate ids: [" << value << "]" << str << " and ["
                                                   << registry.str_to_value.find(str)->second
                                                   << "]"
                                                   << registry.str_to_value.find(str)->first);
        return false;
    }

    registry.value_to_str.emplace(value, str);
    registry.str_to_value.emplace(str, value);
    registry.value_to_algo.emplace(value, algo);
    return true;
}

template <class TSolver>
inline void
RegisterWithSolver(IdRegistryData& registry, uint64_t value, TSolver, miopenConvAlgorithm_t algo)
{
    if(Register(registry, value, SolverDbId(TSolver{}), algo))
        registry.value_to_solver.emplace(value, TSolver{});
}

inline SolverRegistrar::SolverRegistrar(IdRegistryData& registry)
{
    // When solver gets removed its registration line should be replaced with ++id to keep
    // backwards compatibility. New solvers should only be added to the end of list unless it is
    // intended to reuse an id of a removed solver.

    uint64_t id = 0; // 0 is reserved for invalid value.
    RegisterWithSolver(registry, ++id, ConvAsm3x3U{}, miopenConvolutionAlgoDirect);
    RegisterWithSolver(registry, ++id, ConvAsm1x1U{}, miopenConvolutionAlgoDirect);
    RegisterWithSolver(registry, ++id, ConvAsm1x1UV2{}, miopenConvolutionAlgoDirect);
    RegisterWithSolver(registry, ++id, ConvBiasActivAsm1x1U{}, miopenConvolutionAlgoDirect);
    RegisterWithSolver(registry, ++id, ConvAsm5x10u2v2f1{}, miopenConvolutionAlgoDirect);
    RegisterWithSolver(registry, ++id, ConvAsm5x10u2v2b1{}, miopenConvolutionAlgoDirect);
    RegisterWithSolver(
        registry, ++id, ConvAsm7x7c3h224w224k64u2v2p3q3f1{}, miopenConvolutionAlgoDirect);
    RegisterWithSolver(registry, ++id, ConvOclDirectFwd11x11{}, miopenConvolutionAlgoDirect);
    RegisterWithSolver(registry, ++id, ConvOclDirectFwdGen{}, miopenConvolutionAlgoDirect);
    RegisterWithSolver(registry, ++id, ConvOclDirectFwd3x3{}, miopenConvolutionAlgoDirect);
    RegisterWithSolver(registry, ++id, ConvOclDirectFwd{}, miopenConvolutionAlgoDirect);
    RegisterWithSolver(registry, ++id, ConvOclDirectFwdFused{}, miopenConvolutionAlgoDirect);
    RegisterWithSolver(registry, ++id, ConvOclDirectFwd1x1{}, miopenConvolutionAlgoDirect);
    RegisterWithSolver(registry, ++id, ConvBinWinograd3x3U{}, miopenConvolutionAlgoWinograd);
    RegisterWithSolver(registry, ++id, ConvBinWinogradRxS{}, miopenConvolutionAlgoWinograd);
    RegisterWithSolver(registry, ++id, ConvAsmBwdWrW3x3{}, miopenConvolutionAlgoDirect);
    RegisterWithSolver(registry, ++id, ConvAsmBwdWrW1x1{}, miopenConvolutionAlgoDirect);
    RegisterWithSolver(registry, ++id, ConvOclBwdWrW2<1>{}, miopenConvolutionAlgoDirect);
    RegisterWithSolver(registry, ++id, ConvOclBwdWrW2<2>{}, miopenConvolutionAlgoDirect);
    RegisterWithSolver(registry, ++id, ConvOclBwdWrW2<4>{}, miopenConvolutionAlgoDirect);
    RegisterWithSolver(registry, ++id, ConvOclBwdWrW2<8>{}, miopenConvolutionAlgoDirect);
    RegisterWithSolver(registry, ++id, ConvOclBwdWrW2<16>{}, miopenConvolutionAlgoDirect);
    RegisterWithSolver(registry, ++id, ConvOclBwdWrW2NonTunable{}, miopenConvolutionAlgoDirect);
    RegisterWithSolver(registry, ++id, ConvOclBwdWrW53{}, miopenConvolutionAlgoDirect);
    RegisterWithSolver(registry, ++id, ConvOclBwdWrW1x1{}, miopenConvolutionAlgoDirect);
    RegisterWithSolver(
        registry, ++id, ConvHipImplicitGemmV4R1Fwd{}, miopenConvolutionAlgoImplicitGEMM);
    ++id; // removed solver ConvHipImplicitGemmV4Fwd
    ++id; // removed solver ConvHipImplicitGemmV4_1x1
    ++id; // removed solver ConvHipImplicitGemmV4R4FwdXdlops
    ++id; // removed solver ConvHipImplicitGemmV4R4Xdlops_1x1
    RegisterWithSolver(
        registry, ++id, ConvHipImplicitGemmV4R1WrW{}, miopenConvolutionAlgoImplicitGEMM);
    ++id; // removed solver ConvHipImplicitGemmV4WrW

    // Several ids w/o solver for immediate mode
    Register(registry, ++id, "gemm", miopenConvolutionAlgoGEMM);
    Register(registry, ++id, "fft", miopenConvolutionAlgoFFT);
    RegisterWithSolver(
        registry, ++id, ConvWinograd3x3MultipassWrW<3, 4>{}, miopenConvolutionAlgoWinograd);
    ++id; // Id for ConvSCGemmFGemm.
    RegisterWithSolver(registry, ++id, ConvBinWinogradRxSf3x2{}, miopenConvolutionAlgoWinograd);
    RegisterWithSolver(
        registry, ++id, ConvWinograd3x3MultipassWrW<3, 5>{}, miopenConvolutionAlgoWinograd);
    RegisterWithSolver(
        registry, ++id, ConvWinograd3x3MultipassWrW<3, 6>{}, miopenConvolutionAlgoWinograd);
    RegisterWithSolver(
        registry, ++id, ConvWinograd3x3MultipassWrW<3, 2>{}, miopenConvolutionAlgoWinograd);
    RegisterWithSolver(
        registry, ++id, ConvWinograd3x3MultipassWrW<3, 3>{}, miopenConvolutionAlgoWinograd);
    RegisterWithSolver(
        registry, ++id, ConvWinograd3x3MultipassWrW<7, 2>{}, miopenConvolutionAlgoWinograd);
    RegisterWithSolver(
        registry, ++id, ConvWinograd3x3MultipassWrW<7, 3>{}, miopenConvolutionAlgoWinograd);
    RegisterWithSolver(
        registry, ++id, ConvWinograd3x3MultipassWrW<7, 2, 1, 1>{}, miopenConvolutionAlgoWinograd);
    RegisterWithSolver(
        registry, ++id, ConvWinograd3x3MultipassWrW<7, 3, 1, 1>{}, miopenConvolutionAlgoWinograd);
    RegisterWithSolver(
        registry, ++id, ConvWinograd3x3MultipassWrW<1, 1, 7, 2>{}, miopenConvolutionAlgoWinograd);
    RegisterWithSolver(
        registry, ++id, ConvWinograd3x3MultipassWrW<1, 1, 7, 3>{}, miopenConvolutionAlgoWinograd);
    RegisterWithSolver(
        registry, ++id, ConvWinograd3x3MultipassWrW<5, 3>{}, miopenConvolutionAlgoWinograd);
    RegisterWithSolver(
        registry, ++id, ConvWinograd3x3MultipassWrW<5, 4>{}, miopenConvolutionAlgoWinograd);

    ++id; // removed solver ConvHipImplicitGemmV4R4WrWXdlops
    RegisterWithSolver(
        registry, ++id, ConvHipImplicitGemmV4R4GenFwdXdlops{}, miopenConvolutionAlgoImplicitGEMM);
    RegisterWithSolver(
        registry, ++id, ConvHipImplicitGemmV4R4GenWrWXdlops{}, miopenConvolutionAlgoImplicitGEMM);
    RegisterWithSolver(registry, ++id, ConvBinWinogradRxSf2x3{}, miopenConvolutionAlgoWinograd);

    RegisterWithSolver(
        registry, ++id, ConvHipImplicitGemmV4R4Fwd{}, miopenConvolutionAlgoImplicitGEMM);

    RegisterWithSolver(
        registry, ++id, ConvHipImplicitGemmBwdDataV1R1{}, miopenConvolutionAlgoImplicitGEMM);
    RegisterWithSolver(
        registry, ++id, ConvHipImplicitGemmBwdDataV4R1{}, miopenConvolutionAlgoImplicitGEMM);

    RegisterWithSolver(
        registry, ++id, ConvHipImplicitGemmBwdDataV1R1Xdlops{}, miopenConvolutionAlgoImplicitGEMM);
<<<<<<< HEAD
    RegisterWithSolver(registry, ++id, GemmFwd{}, miopenConvolutionAlgoFFT);
=======

    RegisterWithSolver(registry,
                       ++id,
                       ConvHipImplicitGemmV4R4GenXdlopsFwdFp32{},
                       miopenConvolutionAlgoImplicitGEMM);

    RegisterWithSolver(registry,
                       ++id,
                       ConvHipImplicitGemmV4R4GenXdlopsWrWFp32{},
                       miopenConvolutionAlgoImplicitGEMM);

    RegisterWithSolver(
        registry, ++id, ConvHipImplicitGemmBwdDataV4R1Xdlops{}, miopenConvolutionAlgoImplicitGEMM);

    RegisterWithSolver(
        registry, ++id, ConvHipImplicitGemmV4R4WrW{}, miopenConvolutionAlgoImplicitGEMM);

    RegisterWithSolver(
        registry, ++id, ConvAsmImplicitGemmV4R1DynamicFwd{}, miopenConvolutionAlgoImplicitGEMM);

    RegisterWithSolver(
        registry, ++id, ConvAsmImplicitGemmV4R1DynamicFwd_1x1{}, miopenConvolutionAlgoImplicitGEMM);

    RegisterWithSolver(
        registry, ++id, ConvHipImplicitGemmForwardV4R4Xdlops{}, miopenConvolutionAlgoImplicitGEMM);
>>>>>>> bee03a06
}

} // namespace solver
} // namespace miopen<|MERGE_RESOLUTION|>--- conflicted
+++ resolved
@@ -298,9 +298,6 @@
 
     RegisterWithSolver(
         registry, ++id, ConvHipImplicitGemmBwdDataV1R1Xdlops{}, miopenConvolutionAlgoImplicitGEMM);
-<<<<<<< HEAD
-    RegisterWithSolver(registry, ++id, GemmFwd{}, miopenConvolutionAlgoFFT);
-=======
 
     RegisterWithSolver(registry,
                        ++id,
@@ -326,7 +323,8 @@
 
     RegisterWithSolver(
         registry, ++id, ConvHipImplicitGemmForwardV4R4Xdlops{}, miopenConvolutionAlgoImplicitGEMM);
->>>>>>> bee03a06
+
+    RegisterWithSolver(registry, ++id, GemmFwd{}, miopenConvolutionAlgoFFT);
 }
 
 } // namespace solver
