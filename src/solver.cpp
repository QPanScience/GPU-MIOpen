/*******************************************************************************
 *
 * MIT License
 *
 * Copyright (c) 2017 Advanced Micro Devices, Inc.
 *
 * Permission is hereby granted, free of charge, to any person obtaining a copy
 * of this software and associated documentation files (the "Software"), to deal
 * in the Software without restriction, including without limitation the rights
 * to use, copy, modify, merge, publish, distribute, sublicense, and/or sell
 * copies of the Software, and to permit persons to whom the Software is
 * furnished to do so, subject to the following conditions:
 *
 * The above copyright notice and this permission notice shall be included in all
 * copies or substantial portions of the Software.
 *
 * THE SOFTWARE IS PROVIDED "AS IS", WITHOUT WARRANTY OF ANY KIND, EXPRESS OR
 * IMPLIED, INCLUDING BUT NOT LIMITED TO THE WARRANTIES OF MERCHANTABILITY,
 * FITNESS FOR A PARTICULAR PURPOSE AND NONINFRINGEMENT. IN NO EVENT SHALL THE
 * AUTHORS OR COPYRIGHT HOLDERS BE LIABLE FOR ANY CLAIM, DAMAGES OR OTHER
 * LIABILITY, WHETHER IN AN ACTION OF CONTRACT, TORT OR OTHERWISE, ARISING FROM,
 * OUT OF OR IN CONNECTION WITH THE SOFTWARE OR THE USE OR OTHER DEALINGS IN THE
 * SOFTWARE.
 *
 *******************************************************************************/

#include <miopen/solver.hpp>
#include <miopen/conv_algo_name.hpp>

#include <miopen/db.hpp>
#include <miopen/solver_id.hpp>
#include <miopen/par_for.hpp>
#include <miopen/stringutils.hpp>
#include <miopen/any_solver.hpp>

#include <boost/range/adaptor/transformed.hpp>
#include <ostream>

namespace miopen {
namespace solver {

MIOPEN_DECLARE_ENV_VAR(MIOPEN_COMPILE_PARALLEL_LEVEL)

std::ostream& operator<<(std::ostream& os, const KernelInfo& k)
{
    os << k.kernel_file << ", " << k.kernel_name << " g_wk={ ";
    for(const auto& size : k.g_wk)
        os << size << ' ';
    os << "}, l_wk={ ";
    for(const auto& size : k.l_wk)
        os << size << ' ';
    return os << "} '" << k.comp_options << '\'';
}

std::vector<Program> PrecompileKernels(Handle& h, const std::vector<KernelInfo>& kernels)
{
    std::vector<Program> programs(kernels.size());
    par_for(kernels.size(),
            max_threads{Value(MIOPEN_COMPILE_PARALLEL_LEVEL{}, 20)},
            [&](auto i) {
                const KernelInfo& k = kernels[i];
                programs[i]         = h.LoadProgram(k.kernel_file, k.comp_options, false, "");
            });
    return programs;
}

void PrecompileSolutions(Handle& h, const std::vector<ConvSolution>& sols)
{
    // Find all kernels that need to be compiled from the solutions
    std::vector<KernelInfo> kernels;
    for(auto&& sol : sols)
    {
        if(!sol.Succeeded())
            continue;
        for(auto&& kernel : sol.construction_params)
        {
            if(h.HasProgram(kernel.kernel_file, kernel.comp_options))
                continue;
            kernels.push_back(kernel);
        }
    }

    // Precompile the kernels in parallel, but dont add them to the cache
    std::vector<Program> programs = PrecompileKernels(h, kernels);

    // Add programs to the cache
    for(std::size_t i = 0; i < programs.size(); i++)
    {
        const KernelInfo& k = kernels[i];
        h.AddProgram(programs[i], k.kernel_file, k.comp_options);
    }
}

std::ostream& operator<<(std::ostream& os, const ConvSolution& s)
{
    auto strings =
        s.construction_params | boost::adaptors::transformed([](auto k) { return k.kernel_name; });
    os << s.solver_id << ": " << JoinStrings(strings, "/");
    return os;
}

struct IdRegistryData
{
    std::unordered_map<uint64_t, std::string> value_to_str;
    std::unordered_map<std::string, uint64_t> str_to_value;
    std::unordered_map<uint64_t, AnySolver> value_to_solver;
    std::unordered_map<uint64_t, miopenConvAlgorithm_t> value_to_algo;
};

struct SolverRegistrar
{
    SolverRegistrar(IdRegistryData& registry);
};

static auto& IdRegistry()
{
    static auto data            = IdRegistryData{};
    static const auto registrar = SolverRegistrar{data};
    (void)registrar; // clang-tidy
    return data;
}

Id::Id(uint64_t value_) : value(value_)
{
    is_valid = (IdRegistry().value_to_str.find(value) != IdRegistry().value_to_str.end());
}

Id::Id(const std::string& str) : Id(str.c_str()) {}

Id::Id(const char* str)
{
    const auto it = IdRegistry().str_to_value.find(str);
    is_valid      = (it != IdRegistry().str_to_value.end());
    value         = is_valid ? it->second : invalid_value;
}

std::string Id::ToString() const
{
    if(!IsValid())
        return "INVALID_SOLVER_ID_" + std::to_string(value);
    return IdRegistry().value_to_str[value];
}

AnySolver Id::GetSolver() const
{
    const auto it = IdRegistry().value_to_solver.find(value);
    return it != IdRegistry().value_to_solver.end() ? it->second : AnySolver{};
}

std::string Id::GetAlgo(conv::Direction dir) const
{
    const auto it = IdRegistry().value_to_algo.find(value);
    if(it == IdRegistry().value_to_algo.end())
        MIOPEN_THROW(miopenStatusInternalError);

    return ConvolutionAlgoToDirectionalString(it->second, dir);
}

inline bool Register(IdRegistryData& registry,
                     uint64_t value,
                     const std::string& str,
                     miopenConvAlgorithm_t algo)
{
    if(value == Id::invalid_value)
    {
        MIOPEN_LOG_E(Id::invalid_value << " is special id value for invalid solver (" << str
                                       << ")");
        return false;
    }

    if(registry.value_to_str.find(value) != registry.value_to_str.end())
    {
        MIOPEN_LOG_E("Registered duplicate ids: [" << value << "]" << str << " and ["
                                                   << registry.value_to_str.find(value)->first
                                                   << "]"
                                                   << registry.value_to_str.find(value)->second);
        return false;
    }

    if(registry.str_to_value.find(str) != registry.str_to_value.end())
    {
        MIOPEN_LOG_E("Registered duplicate ids: [" << value << "]" << str << " and ["
                                                   << registry.str_to_value.find(str)->second
                                                   << "]"
                                                   << registry.str_to_value.find(str)->first);
        return false;
    }

    registry.value_to_str.emplace(value, str);
    registry.str_to_value.emplace(str, value);
    registry.value_to_algo.emplace(value, algo);
    return true;
}

template <class TSolver>
inline void
RegisterWithSolver(IdRegistryData& registry, uint64_t value, TSolver, miopenConvAlgorithm_t algo)
{
    if(Register(registry, value, SolverDbId(TSolver{}), algo))
        registry.value_to_solver.emplace(value, TSolver{});
}

inline SolverRegistrar::SolverRegistrar(IdRegistryData& registry)
{
    // When solver gets removed its registration line should be replaced with ++id to keep
    // backwards compatibility. New solvers should only be added to the end of list unless it is
    // intended to reuse an id of a removed solver.

    uint64_t id = 0; // 0 is reserved for invalid value.
    RegisterWithSolver(registry, ++id, ConvAsm3x3U{}, miopenConvolutionAlgoDirect);
    RegisterWithSolver(registry, ++id, ConvAsm1x1U{}, miopenConvolutionAlgoDirect);
    RegisterWithSolver(registry, ++id, ConvAsm1x1UV2{}, miopenConvolutionAlgoDirect);
    RegisterWithSolver(registry, ++id, ConvBiasActivAsm1x1U{}, miopenConvolutionAlgoDirect);
    RegisterWithSolver(registry, ++id, ConvAsm5x10u2v2f1{}, miopenConvolutionAlgoDirect);
    RegisterWithSolver(registry, ++id, ConvAsm5x10u2v2b1{}, miopenConvolutionAlgoDirect);
    RegisterWithSolver(
        registry, ++id, ConvAsm7x7c3h224w224k64u2v2p3q3f1{}, miopenConvolutionAlgoDirect);
    RegisterWithSolver(registry, ++id, ConvOclDirectFwd11x11{}, miopenConvolutionAlgoDirect);
    RegisterWithSolver(registry, ++id, ConvOclDirectFwdGen{}, miopenConvolutionAlgoDirect);
    RegisterWithSolver(registry, ++id, ConvOclDirectFwd3x3{}, miopenConvolutionAlgoDirect);
    RegisterWithSolver(registry, ++id, ConvOclDirectFwd{}, miopenConvolutionAlgoDirect);
    RegisterWithSolver(registry, ++id, ConvOclDirectFwdFused{}, miopenConvolutionAlgoDirect);
    RegisterWithSolver(registry, ++id, ConvOclDirectFwd1x1{}, miopenConvolutionAlgoDirect);
    RegisterWithSolver(registry, ++id, ConvBinWinograd3x3U{}, miopenConvolutionAlgoWinograd);
    RegisterWithSolver(registry, ++id, ConvBinWinogradRxS{}, miopenConvolutionAlgoWinograd);
    RegisterWithSolver(registry, ++id, ConvAsmBwdWrW3x3{}, miopenConvolutionAlgoDirect);
    RegisterWithSolver(registry, ++id, ConvAsmBwdWrW1x1{}, miopenConvolutionAlgoDirect);
    RegisterWithSolver(registry, ++id, ConvOclBwdWrW2<1>{}, miopenConvolutionAlgoDirect);
    RegisterWithSolver(registry, ++id, ConvOclBwdWrW2<2>{}, miopenConvolutionAlgoDirect);
    RegisterWithSolver(registry, ++id, ConvOclBwdWrW2<4>{}, miopenConvolutionAlgoDirect);
    RegisterWithSolver(registry, ++id, ConvOclBwdWrW2<8>{}, miopenConvolutionAlgoDirect);
    RegisterWithSolver(registry, ++id, ConvOclBwdWrW2<16>{}, miopenConvolutionAlgoDirect);
    RegisterWithSolver(registry, ++id, ConvOclBwdWrW2NonTunable{}, miopenConvolutionAlgoDirect);
    RegisterWithSolver(registry, ++id, ConvOclBwdWrW53{}, miopenConvolutionAlgoDirect);
    RegisterWithSolver(registry, ++id, ConvOclBwdWrW1x1{}, miopenConvolutionAlgoDirect);
    RegisterWithSolver(
        registry, ++id, ConvHipImplicitGemmV4R1Fwd{}, miopenConvolutionAlgoImplicitGEMM);
    RegisterWithSolver(
        registry, ++id, ConvHipImplicitGemmV4Fwd{}, miopenConvolutionAlgoImplicitGEMM);
    RegisterWithSolver(
        registry, ++id, ConvHipImplicitGemmV4_1x1{}, miopenConvolutionAlgoImplicitGEMM);
    RegisterWithSolver(
        registry, ++id, ConvHipImplicitGemmV4R4FwdXdlops{}, miopenConvolutionAlgoImplicitGEMM);
    RegisterWithSolver(
        registry, ++id, ConvHipImplicitGemmV4R4Xdlops_1x1{}, miopenConvolutionAlgoImplicitGEMM);
    RegisterWithSolver(
        registry, ++id, ConvHipImplicitGemmV4R1WrW{}, miopenConvolutionAlgoImplicitGEMM);
    RegisterWithSolver(
        registry, ++id, ConvHipImplicitGemmV4WrW{}, miopenConvolutionAlgoImplicitGEMM);

    // Several ids w/o solver for immediate mode
    Register(registry, ++id, "gemm", miopenConvolutionAlgoGEMM);
    Register(registry, ++id, "fft", miopenConvolutionAlgoFFT);
    RegisterWithSolver(
        registry, ++id, ConvWinograd3x3MultipassWrW<3, 4>{}, miopenConvolutionAlgoWinograd);
#if MIOPEN_USE_SCGEMM
    RegisterWithSolver(registry, ++id, ConvSCGemmFGemm{}, miopenConvolutionAlgoStaticCompiledGEMM);
#else
    ++id; // Id for ConvSCGemmFGemm.
#endif
    RegisterWithSolver(registry, ++id, ConvBinWinogradRxSf3x2{}, miopenConvolutionAlgoWinograd);
    RegisterWithSolver(
        registry, ++id, ConvWinograd3x3MultipassWrW<3, 5>{}, miopenConvolutionAlgoWinograd);
    RegisterWithSolver(
        registry, ++id, ConvWinograd3x3MultipassWrW<3, 6>{}, miopenConvolutionAlgoWinograd);
    RegisterWithSolver(
        registry, ++id, ConvWinograd3x3MultipassWrW<3, 2>{}, miopenConvolutionAlgoWinograd);
    RegisterWithSolver(
        registry, ++id, ConvWinograd3x3MultipassWrW<3, 3>{}, miopenConvolutionAlgoWinograd);
    RegisterWithSolver(
        registry, ++id, ConvWinograd3x3MultipassWrW<7, 2>{}, miopenConvolutionAlgoWinograd);
    RegisterWithSolver(
        registry, ++id, ConvWinograd3x3MultipassWrW<7, 3>{}, miopenConvolutionAlgoWinograd);
    RegisterWithSolver(
        registry, ++id, ConvWinograd3x3MultipassWrW<7, 2, 1, 1>{}, miopenConvolutionAlgoWinograd);
    RegisterWithSolver(
        registry, ++id, ConvWinograd3x3MultipassWrW<7, 3, 1, 1>{}, miopenConvolutionAlgoWinograd);
    RegisterWithSolver(
        registry, ++id, ConvWinograd3x3MultipassWrW<1, 1, 7, 2>{}, miopenConvolutionAlgoWinograd);
    RegisterWithSolver(
        registry, ++id, ConvWinograd3x3MultipassWrW<1, 1, 7, 3>{}, miopenConvolutionAlgoWinograd);
    RegisterWithSolver(
        registry, ++id, ConvWinograd3x3MultipassWrW<5, 3>{}, miopenConvolutionAlgoWinograd);
    RegisterWithSolver(
        registry, ++id, ConvWinograd3x3MultipassWrW<5, 4>{}, miopenConvolutionAlgoWinograd);

    RegisterWithSolver(
        registry, ++id, ConvHipImplicitGemmV4R4WrWXdlops{}, miopenConvolutionAlgoImplicitGEMM);
    RegisterWithSolver(
        registry, ++id, ConvHipImplicitGemmV4R4GenFwdXdlops{}, miopenConvolutionAlgoImplicitGEMM);
    RegisterWithSolver(
        registry, ++id, ConvHipImplicitGemmV4R4GenWrWXdlops{}, miopenConvolutionAlgoImplicitGEMM);
    RegisterWithSolver(registry, ++id, ConvBinWinogradRxSf2x3{}, miopenConvolutionAlgoWinograd);

    RegisterWithSolver(
        registry, ++id, ConvHipImplicitGemmV4R4Fwd{}, miopenConvolutionAlgoImplicitGEMM);

    RegisterWithSolver(
        registry, ++id, ConvHipImplicitGemmBwdDataV1R1{}, miopenConvolutionAlgoImplicitGEMM);
    RegisterWithSolver(
        registry, ++id, ConvHipImplicitGemmBwdDataV4R1{}, miopenConvolutionAlgoImplicitGEMM);

    RegisterWithSolver(
        registry, ++id, ConvHipImplicitGemmBwdDataV1R1Xdlops{}, miopenConvolutionAlgoImplicitGEMM);

    RegisterWithSolver(registry,
                       ++id,
                       ConvHipImplicitGemmV4R4GenXdlopsFwdFp32{},
                       miopenConvolutionAlgoImplicitGEMM);

<<<<<<< HEAD
    RegisterWithSolver(
        registry, ++id, ConvHipImplicitGemmBwdDataV4R1Xdlops{}, miopenConvolutionAlgoImplicitGEMM);
=======
    RegisterWithSolver(registry,
                       ++id,
                       ConvHipImplicitGemmV4R4GenXdlopsWrWFp32{},
                       miopenConvolutionAlgoImplicitGEMM);
>>>>>>> a31dc5ac
}

} // namespace solver
} // namespace miopen<|MERGE_RESOLUTION|>--- conflicted
+++ resolved
@@ -308,15 +308,14 @@
                        ConvHipImplicitGemmV4R4GenXdlopsFwdFp32{},
                        miopenConvolutionAlgoImplicitGEMM);
 
-<<<<<<< HEAD
-    RegisterWithSolver(
-        registry, ++id, ConvHipImplicitGemmBwdDataV4R1Xdlops{}, miopenConvolutionAlgoImplicitGEMM);
-=======
     RegisterWithSolver(registry,
                        ++id,
                        ConvHipImplicitGemmV4R4GenXdlopsWrWFp32{},
                        miopenConvolutionAlgoImplicitGEMM);
->>>>>>> a31dc5ac
+
+    RegisterWithSolver(
+        registry, ++id, ConvHipImplicitGemmBwdDataV4R1Xdlops{}, miopenConvolutionAlgoImplicitGEMM);
+
 }
 
 } // namespace solver
