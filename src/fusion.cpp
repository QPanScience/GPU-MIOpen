/*******************************************************************************
 *
 * MIT License
 *
 * Copyright (c) 2017 Advanced Micro Devices, Inc.
 *
 * Permission is hereby granted, free of charge, to any person obtaining a copy
 * of this software and associated documentation files (the "Software"), to deal
 * in the Software without restriction, including without limitation the rights
 * to use, copy, modify, merge, publish, distribute, sublicense, and/or sell
 * copies of the Software, and to permit persons to whom the Software is
 * furnished to do so, subject to the following conditions:
 *
 * The above copyright notice and this permission notice shall be included in all
 * copies or substantial portions of the Software.
 *
 * THE SOFTWARE IS PROVIDED "AS IS", WITHOUT WARRANTY OF ANY KIND, EXPRESS OR
 * IMPLIED, INCLUDING BUT NOT LIMITED TO THE WARRANTIES OF MERCHANTABILITY,
 * FITNESS FOR A PARTICULAR PURPOSE AND NONINFRINGEMENT. IN NO EVENT SHALL THE
 * AUTHORS OR COPYRIGHT HOLDERS BE LIABLE FOR ANY CLAIM, DAMAGES OR OTHER
 * LIABILITY, WHETHER IN AN ACTION OF CONTRACT, TORT OR OTHERWISE, ARISING FROM,
 * OUT OF OR IN CONNECTION WITH THE SOFTWARE OR THE USE OR OTHER DEALINGS IN THE
 * SOFTWARE.
 *
 *******************************************************************************/
#include <cassert>
#include <miopen/fusion.hpp>
#include <miopen/fusion_plan.hpp>
#include <miopen/logger.hpp>
#include <miopen/handle.hpp>
#include <miopen/visit_float.hpp>
#include <ostream>
#include <ios>
#include <algorithm>
#include <string>
#include <half.hpp>

namespace miopen {

FusionPlanDescriptor::FusionPlanDescriptor(const miopenFusionDirection_t dir,
                                           const TensorDescriptor& inDesc)
    : fusion_dir(dir),
      input_desc(inDesc),
      is_valid(false),
      kernel_source_type(OpenclText),
      fp_contains_bn(false),
      program_name(""),
      kernel_name(""),
      algorithm_name(""),
      network_config(inDesc.ToString())
{
}

FusionPlanDescriptor::~FusionPlanDescriptor() { op_map.clear(); }
miopenStatus_t FusionPlanDescriptor::AddOp(std::shared_ptr<FusionOpDescriptor> desc)
{
    // load the md graph for the first op
    if(op_count == 0)
    {
        FusionMDGraph::Init(lu, desc->kind());
    }
    desc->SetIdx(op_count);
    if(op_map.empty())
        desc->SetInputDesc(input_desc);
    else
        desc->SetInputDesc(output_desc);
    desc->GetOutputDesc(output_desc);
    op_map.emplace_back(desc);
    op_count++;
    is_valid = lu.Advance(desc);
    return miopenStatusSuccess;
}

TensorDescriptor FusionPlanDescriptor::DeriveOutputDescriptor()
{
    TensorDescriptor i_desc = input_desc;
    TensorDescriptor o_desc;
    if(fusion_dir == miopenVerticalFusion)
    {
        for(auto&& op : op_map)
        {
            op->SetInputDesc(i_desc);
            op->GetOutputDesc(o_desc);
            i_desc = o_desc;
        }
    }
    else
    {
        // TODO: All the ops should have the same output descriptor otherwise
        // fusion would not be feasible, thus we need to call GetOutputDesc on all
        // the ops and make sure it returns the same value
        MIOPEN_THROW("Unsupported fusion direction");
    }
    return o_desc;
}

miopenStatus_t FusionPlanDescriptor::GetWorkspaceSizeImmed(Handle& handle,
                                                           size_t& workSpaceSize,
                                                           miopenConvFwdAlgorithm_t algo)
{
    workSpaceSize = 0;
    // iterate over all the conv ops in the plan and return the max amount of
    // ws required
    for(auto&& op : op_map)
    {
        if(op->kind() == miopenFusionOpConvForward)
        {
            auto ptr = std::dynamic_pointer_cast<ConvForwardOpDescriptor>(op);
            TensorDescriptor opd;
            ptr->GetOutputDesc(opd);
            bool supported = false;
            size_t tmp_sz  = ptr->base_desc.ForwardGetWorkSpaceSizeImmed(
                handle, ptr->filter_desc, ptr->input_desc, opd, algo, supported);
            if(supported && (tmp_sz > workSpaceSize))
                workSpaceSize = tmp_sz;
        }
    }
    return miopenStatusSuccess;
}

miopenStatus_t FusionPlanDescriptor::GetConvAlgos(int reqAlgoCount,
                                                  int& retAlgoCount,
                                                  miopenConvFwdAlgorithm_t* ptrAlgos)
{

    // auto ptr = std::dynamic_pointer_cast<ConvForwardOpDescriptor>(&convOp);
    std::vector<miopenConvFwdAlgorithm_t> algos = lu.GetConvAlgos();

    if(algos.size() > reqAlgoCount)
        retAlgoCount = reqAlgoCount;
    else
        retAlgoCount = algos.size();
    for(auto idx = 0; idx < retAlgoCount; idx++)
    {
        ptrAlgos[idx] = algos[idx];
    }

    return miopenStatusSuccess;
}

miopenStatus_t FusionPlanDescriptor::SetConvAlgo(miopenConvFwdAlgorithm_t algo)
{
    bool res = lu.SetConvAlgo(algo);

    if(res)
        return miopenStatusSuccess;
    else
        return miopenStatusUnknownError;
}

std::ostream& operator<<(std::ostream& stream, const FusionPlanDescriptor& fpd)
{
    (void)(fpd);
    /*    MIOPEN_LOG_ENUM(stream,
                        x.mode,
                        miopenActivationPASTHRU,
                        miopenActivationLOGISTIC,
                        miopenActivationTANH,
                        miopenActivationRELU,
                        miopenActivationSOFTRELU,
                        miopenActivationABS,
                        miopenActivationPOWER,
                        miopenActivationCLIPPEDRELU,
                        miopenActivationLEAKYRELU,
                        miopenActivationELU)*/
    // LogRange(stream, x.parms, ", ") << ", ";
    return stream;
}

// Fusion operator descriptors
// Conv Forward
miopenStatus_t ConvForwardOpDescriptor::GetOutputDesc(TensorDescriptor& output_desc)
{
    std::size_t n, c, h, w;
    std::tie(n, c, h, w) = base_desc.GetForwardOutputDim(input_desc, filter_desc);
    TensorDescriptor desc(input_desc.GetType(), {n, c, h, w});
    output_desc = desc;
    return miopenStatusSuccess;
}

miopenStatus_t ConvForwardOpDescriptor::SetArgs(OperatorArgs& args,
                                                const void* alpha,
                                                const void* beta,
                                                ConstData_t w)
{
    (void)(alpha);
    (void)(beta);
    // const float* f_alpha = static_cast<const float*>(alpha);
    auto id = std::to_string(GetIdx());
    // args.ins_arg("alpha" + id, any_t(*f_alpha));
    // args.ins_arg("beta" + id, any_t(*(static_cast<const float*>(beta))));
    auto w_any = any_t(w);
    args.ins_arg("weights" + id, w_any);

    return miopenStatusSuccess;
}

std::vector<std::string> ConvForwardOpDescriptor::GetArgs() const
{
    std::vector<std::string> keys;
    keys.push_back("weights" + std::to_string(GetIdx()));
    return keys;
}

// std::string ConvForwardOpDescriptor::MDGraphKey(miopenConvolutionMode_t mode, miopenPaddingMode_t
// paddingMode,
//   int pad_h, int pad_w, int u, int v, int dilation_h, int dilation_w)
std::string ConvForwardOpDescriptor::MDGraphKey(std::map<std::string, int> d,
                                                std::vector<size_t> filter_lens)
{
    int k, c, _kernel_size0, _kernel_size1;
    std::tie(k, c, _kernel_size0, _kernel_size1) = tien<4>(filter_lens);
    std::vector<int> vec = {d["mode"],
                            d["paddingMode"],
                            d["pad_h"],
                            d["pad_w"],
                            d["u"],
                            d["v"],
                            d["dilation_h"],
                            d["dilation_w"],
                            _kernel_size0,
                            _kernel_size1};
    std::string result;

    for(auto n : vec)
    {
        result += std::to_string(n) + ",";
    }
    return result;
}

std::string ConvForwardOpDescriptor::MDGraphKey() const
{
    std::map<std::string, int> m = {{"mode", static_cast<int>(base_desc.mode)},
                                    {"paddingMode", static_cast<int>(base_desc.paddingMode)},
                                    {"pad_h", base_desc.pad_h},
                                    {"pad_w", base_desc.pad_w},
                                    {"u", base_desc.u},
                                    {"v", base_desc.v},
                                    {"dilation_h", base_desc.dilation_h},
                                    {"dilation_w", base_desc.dilation_w}};
    auto lens = filter_desc.GetLengths();

    return ConvForwardOpDescriptor::MDGraphKey(m, lens);
}

std::vector<size_t> ConvForwardOpDescriptor::GetLocalWGSz(Handle& handle,
                                                          std::string algorithm_name)
{
    auto ki = GetKernelInfo(handle, algorithm_name);
    return ki.l_wk;
}

std::vector<size_t> ConvForwardOpDescriptor::GetGlobalWGSz(Handle& handle,
                                                           std::string algorithm_name)
{
    auto ki = GetKernelInfo(handle, algorithm_name);
    return ki.g_wk;
}

// Activ Forward
miopenStatus_t ActivFusionOpDescriptor::SetArgs(OperatorArgs& args,
                                                const void* alpha,
                                                const void* beta,
                                                double activAlpha,
                                                double activBeta,
                                                double activGamma)
{
    auto id             = std::to_string(GetIdx());
    auto alpha_any      = any_t(*(static_cast<const float*>(alpha)));
    auto beta_any       = any_t(*(static_cast<const float*>(beta)));
    auto activAlpha_any = any_t(static_cast<float>(activAlpha));
    auto activBeta_any  = any_t(static_cast<float>(activBeta));
    auto activGamma_any = any_t(static_cast<float>(activGamma));
    // args.ins_arg("alpha" + id, alpha_any);
    // args.ins_arg("beta" + id, beta_any);
    args.ins_arg("activAlpha" + id, activAlpha_any);
    args.ins_arg("activBeta" + id, activBeta_any);
    args.ins_arg("activGamma" + id, activGamma_any);
    return miopenStatusSuccess;
}

std::vector<std::string> ActivFusionOpDescriptor::GetArgs() const
{
    std::vector<std::string> keys;
    auto id = std::to_string(GetIdx());
    // keys.push_back("alpha" + id);
    // keys.push_back("beta" + id);
    keys.push_back("activAlpha" + id);
    keys.push_back("activBeta" + id);
    keys.push_back("activGamma" + id);
    return keys;
}

miopenStatus_t ActivFusionOpDescriptor::GetOutputDesc(TensorDescriptor& output_desc)
{
    // activation does not change the size
    output_desc = input_desc;
    return miopenStatusSuccess;
}

std::string ActivFusionOpDescriptor::MDGraphKey() const { return std::to_string(activMode); }

miopenStatus_t BatchNormInferenceFusionOpDescriptor::GetOutputDesc(TensorDescriptor& output_desc)
{
    output_desc = input_desc;
    return miopenStatusSuccess;
}

miopenStatus_t BatchNormInferenceFusionOpDescriptor::SetArgs(OperatorArgs& args,
                                                             const void* alpha,
                                                             const void* beta,
                                                             ConstData_t bnScale,
                                                             ConstData_t bnBias,
                                                             ConstData_t estimatedMean,
                                                             ConstData_t estimatedVariance,
                                                             double epsilon)
{
    auto id                    = std::to_string(GetIdx());
    auto alpha_any             = any_t(*(static_cast<const float*>(alpha)));
    auto beta_any              = any_t(*(static_cast<const float*>(beta)));
    auto bnScale_any           = any_t(bnScale);
    auto bnBias_any            = any_t(bnBias);
    auto estimatedMean_any     = any_t(estimatedMean);
    auto estimatedVariance_any = any_t(estimatedVariance);
    auto epsilon_any           = any_t(static_cast<double>(epsilon));
    args.ins_arg("epsilon" + id, epsilon_any);
    args.ins_arg("bnScale" + id, bnScale_any);
    args.ins_arg("bnBias" + id, bnBias_any);
    args.ins_arg("estimatedMean" + id, estimatedMean_any);
    args.ins_arg("estimatedVariance" + id, estimatedVariance_any);
    return miopenStatusSuccess;
}

std::vector<std::string> BatchNormInferenceFusionOpDescriptor::GetArgs() const
{
    std::vector<std::string> keys;
    auto id = std::to_string(GetIdx());
    // keys.push_back("alpha" + id);
    // keys.push_back("beta" + id);
    keys.push_back("epsilon" + id);
    keys.push_back("bnScale" + id);
    keys.push_back("bnBias" + id);
    keys.push_back("estimatedMean" + id);
    keys.push_back("estimatedVariance" + id);
    return keys;
}

std::string BatchNormInferenceFusionOpDescriptor::MDGraphKey(miopenBatchNormMode_t bn_mode)
{
    return std::to_string(bn_mode);
}

std::string BatchNormInferenceFusionOpDescriptor::MDGraphKey() const
{
    return BatchNormInferenceFusionOpDescriptor::MDGraphKey(mode);
}

// Bias forward
miopenStatus_t BiasFusionOpDescriptor::GetOutputDesc(TensorDescriptor& output_desc)
{
    output_desc = input_desc;
    return miopenStatusSuccess;
}

miopenStatus_t BiasFusionOpDescriptor::SetArgs(OperatorArgs& args,
                                               const void* alpha,
                                               const void* beta,
                                               ConstData_t bdata)
{
    auto id = std::to_string(GetIdx());
    (void)(alpha);
    (void)(beta);
    //    args.ins_arg("alpha" + id, any_t(*static_cast<const float*>(alpha)));
    //    args.ins_arg("beta" + id, any_t(*static_cast<const float*>(beta)));
    auto bdata_any = any_t(bdata);
    args.ins_arg("bias" + id, bdata_any);
    return miopenStatusSuccess;
}

std::vector<std::string> BiasFusionOpDescriptor::GetArgs() const
{
    std::vector<std::string> keys;
    keys.push_back("bias" + std::to_string(GetIdx()));
    return keys;
}

std::string BiasFusionOpDescriptor::MDGraphKey() const { return base_desc.ToString(); }

static inline void
find_replace_first(std::string& s_where, const std::string& s_find, const std::string& s_replace)
{
    const auto pos = s_where.find(s_find);
    if(pos != std::string::npos)
        s_where.replace(pos, s_find.length(), s_replace);
}

std::string FusionPlanDescriptor::GetProgramName(Handle& handle)
{
    if(!op_map.empty())
    {
        program_name = lu.GetProgramName();
        // Replace "GFX*" wildcard by device name (in lowercase)
        auto d = handle.GetDeviceName();
        std::transform(d.begin(), d.end(), d.begin(), ::tolower);
        find_replace_first(program_name, "GFX*", d);
        return program_name;
    }
    else
    {
        MIOPEN_THROW("Unsupported starting op in Fusion Plan");
    }
}

std::string FusionPlanDescriptor::GetKernelName(Handle& handle)
{
    (void)handle;
    if(!op_map.empty())
    {
        kernel_name = lu.GetKernelName();
        return kernel_name;
    }
    else
    {
        MIOPEN_THROW("Unsupported starting op in Fusion Plan");
    }
}

miopenStatus_t FusionPlanDescriptor::Compile(Handle& handle)
{
    miopenStatus_t status = miopenStatusUnknownError;
    if(!isValid())
    {
        MIOPEN_THROW("Trying to compile and invalid FusionPlan");
    }
    // std::string network_config{};
    network_config = "";
    /*    std::string program_name{};
        std::string kernel_name{};*/
    // TODO: move the hard coded algo name to the LUT
    // std::string algorithm_name{}; // = "miopenDirConvBatchNormActivAlgo";
    // TODO: The fusion plan is keeping track of the insertion order,
    // should we move this to the Graph ?
    network_config += output_desc.ToString();
    for(auto&& op : op_map)
    {
        op->GetNetworkConfig(network_config, handle);
    }
    // Check if the kernel is assembly or OpenCL
    auto ops_head  = op_map[0]; // ins_order[0]];
    algorithm_name = lu.GetAlgoName();
    program_name   = GetProgramName(handle);
    kernel_name    = GetKernelName(handle);
    MIOPEN_LOG_I2(program_name << ',' << kernel_name);
    if(program_name.empty())
        MIOPEN_THROW("Invalid Fusion Plan");
<<<<<<< HEAD
    if(miopen::EndsWith(program_name, ".s"))
        kernel_source_type = AsmText;
    else if(miopen::EndsWith(program_name, ".so"))
        kernel_source_type = Binary;
    else
        kernel_source_type = OpenclText;
#if 0
    for(auto&& op : op_map)
    { // This needs to go away with the meta graph.
        if(op->kind() == miopenFusionOpBatchNormInference)
        {
            printf("Fusion plan contains batch norm.\n");
            fp_contains_bn = true;
            break;
        }
    }

    if(ops_head->kind() == miopenFusionOpConvForward)
    {
        auto ops_conv = std::dynamic_pointer_cast<ConvForwardOpDescriptor>(ops_head);

        if(!fp_contains_bn)
        { // If we get BN asm code then we can do this....
            is_asm_kernel = ops_conv->isASMApplicable(handle);
            if(is_asm_kernel)
            {
                algorithm_name = "miopenConvolutionDirectBiasActivAsm";
            }
            else
            {
                algorithm_name = "miopenConvolutionDirectBiasActiv";
            }
        }
        else
        {
            std::cout << "Is this an assembly kernel? " << is_asm_kernel << std::endl;
            algorithm_name = "miopenConvDirectBatchNormBiasActiv";
        }
    }
    else if(ops_head->kind() == miopenFusionOpBatchNormInference)
    {
        fp_contains_bn = true;
        algorithm_name = "miopenBatchNormActivInferAlgo";
    }
    else
    {
        status = miopenStatusNotImplemented;
    }
#endif
=======
    is_asm_kernel = (program_name.back() == 's');
>>>>>>> cfeaf9f4

    auto&& kernels = handle.GetKernels(algorithm_name, network_config);
    if(!kernels.empty())
    {
        status = miopenStatusSuccess;
    }
    else
    {
        std::string compile_config;
        auto dType = input_desc.GetType();
        if(kernel_source_type == OpenclText)
        {
            if(dType == miopenFloat)
            {
                compile_config += " -DMIOPEN_USE_FP16=0 -DMIOPEN_USE_FP32=1";
            }
            else
            {
                compile_config += " -DMIOPEN_USE_FP16=1 -DMIOPEN_USE_FP32=0";
            }
        }
        // TODO: This true for inference but might not be true in general
        // This is sill an open question
        const auto& vld = ops_head->GetLocalWGSz(handle, algorithm_name);
        const auto& vgd = ops_head->GetGlobalWGSz(handle, algorithm_name);
        for(auto&& op : op_map)
        {
            MIOPEN_LOG_I2("GetCompileParms, " << *op);
            op->GetCompileParms(compile_config, handle, kernel_source_type);
        }
        MIOPEN_LOG_I2("Program: " << program_name << ", kernel: " << kernel_name);
        MIOPEN_LOG_I2("Build options: " << compile_config);
        handle.AddKernel(
            algorithm_name, network_config, program_name, kernel_name, vld, vgd, compile_config);
        status = miopenStatusSuccess;
    }
    return status;
}

std::ostream& operator<<(std::ostream& s, const OpKernelArg& arg)
{
    union
    {
        unsigned long long ul = 0;
        double d;
        float f;
        half_float::half h;
        char c[sizeof(ul)];
    } val = {0};
    if(arg.buffer.size() > sizeof(val.ul))
        return s << "<too long value>";
    for(int i    = 0; i < arg.buffer.size(); ++i)
        val.c[i] = arg.buffer[i];
    s << std::hex << "0x" << val.ul << std::dec << " = " << static_cast<long long>(val.ul);
    switch(arg.buffer.size())
    {
    case 2: s << " = " << static_cast<float>(val.h) << "H"; break;
    case 4: s << " = " << val.f << "F"; break;
    case 8: s << " = " << val.d << "D"; break;
    default: break;
    }
    return s;
}

static any_t GetArg(std::vector<std::shared_ptr<FusionOpDescriptor>>& op_map,
                    const OperatorArgs& op_args,
                    const miopenFusionOp_t op,
                    const std::string arg_name)
{
    for(auto idx = 0; idx < op_map.size(); ++idx)
    {
        if(op_map[idx]->kind() == op)
        {
            std::string key = arg_name + std::to_string(idx);
            MIOPEN_LOG_I2(*op_map[idx] << ", finding: " << key);
            auto it = op_args.args_map.find(key);
            if(it != op_args.args_map.end())
            {
                MIOPEN_LOG_I2("found " << (it->second.is_ptr ? "pointer: " : "scalar: ") << key
                                       << " = "
                                       << it->second);
                return it->second;
            }
        }
    }
    MIOPEN_LOG_E("Not found: arg_name = " << arg_name);
    MIOPEN_THROW("Argument not found");
}

#ifdef ADD_ARGUMENT
#error "ADD_ARGUMENT defined"
#endif
#define ADD_ARGUMENT(argument_name)                                                     \
    do                                                                                  \
    {                                                                                   \
        const any_t argument(argument_name);                                            \
        args.emplace_back(argument);                                                    \
        MIOPEN_LOG_I((argument.is_ptr ? "Pointer " : "Scalar ") << #argument_name " = " \
                                                                << argument);           \
    } while(false)

miopenStatus_t FusionPlanDescriptor::Execute(Handle& handle,
                                             TensorDescriptor& inputDesc,
                                             ConstData_t input,
                                             TensorDescriptor& outputDesc,
                                             Data_t output,
                                             const OperatorArgs& op_args)
{
    if(!isValid())
    {
        MIOPEN_THROW("Attempting to execute an invalid fusion plan.");
    }

    if(output_desc != outputDesc)
    {
        MIOPEN_THROW("The output descriptors dont match.");
    }
    if(input_desc != inputDesc)
    {
        MIOPEN_THROW("The input descriptors dont match.");
    }

    auto ops_head = op_map[0];

    auto&& kernels = handle.GetKernels(algorithm_name, network_config);
    MIOPEN_LOG_I2(algorithm_name << ',' << network_config);
    if(kernels.empty())
    {
        MIOPEN_THROW("The FusionPlan was not compiled for execution");
    }
    KernelInvoke kernel = kernels.front();

    // Construct the kernel args
    std::set<size_t> arg_sizes; // a set of argument sizes
    // A map between argument sizes and argument names
    std::map<std::pair<size_t, size_t>, std::vector<std::string>> size_map;
    // A map between argument pointers (buffers) and argument names
    std::map<size_t, std::vector<std::string>> ptr_map;

    for(auto idx = 0; idx < op_map.size(); idx++)
    {
        auto op   = op_map[idx];
        auto keys = op->GetArgs();
        for(auto&& key : keys)
        {
            auto it = op_args.args_map.find(key);
            if(it != op_args.args_map.end())
            {
                if(!it->second.is_ptr)
                {
                    arg_sizes.insert(it->second.size());
                    size_map[std::pair<size_t, size_t>(idx, it->second.size())].push_back(key);
                    MIOPEN_LOG_I2("size_map[std::pair<size_t, size_t>(" << idx << ", "
                                                                        << it->second.size()
                                                                        << ")].push_back("
                                                                        << key
                                                                        << ");");
                }
                else
                {
                    ptr_map[idx].push_back(key);
                    MIOPEN_LOG_I2("ptr_map[" << idx << "].push_back(" << key << ");");
                }
            }
            else
                MIOPEN_THROW("Arg " + key + " was not set for Operator: " +
                             std::to_string(op->kind()));
        }
    }
    std::vector<any_t> args;
    if(kernel_source_type == Binary)
    {
        if((input_desc.GetType() != miopenFloat) || (output_desc.GetType() != miopenFloat))
            MIOPEN_THROW("Only FP32 floats are currently supported");
        int N, C, H, W, oN, K, oH, oW;
        std::tie(N, C, H, W)    = miopen::tien<4>(input_desc.GetLengths(), 1);
        std::tie(oN, K, oH, oW) = miopen::tien<4>(output_desc.GetLengths(), 1);
        if(N != oN)
            MIOPEN_THROW("input and output batch sizes do not match");

        const int n_groups = 56; /// \FIXME

        // Get topology (C>B>A, C>B, C>A), find out activation mode.
        assert(op_map[0]->kind() == miopenFusionOpConvForward && 2 <= op_map.size() &&
               op_map.size() <= 3);
        bool is_bias       = false;
        bool is_activation = false;
        bool is_leakyRELU  = false;
        for(const auto& op : op_map)
        {
            if(op->kind() == miopenFusionOpBiasForward)
                is_bias = true;
            else if(op->kind() == miopenFusionOpActivForward)
            {
                is_activation = true;
                is_leakyRELU  = (op->MDGraphKey() == std::to_string(miopenActivationLEAKYRELU));
            }
        }
        const int flags        = (is_bias ? (1 << 7) : 0) + (is_activation ? (1 << 8) : 0);
        const int reserved     = 0;
        const int R            = 3;
        const int S            = 3;
        const int pad_h        = 0;
        const int pad_w        = 0;
        int* const return_addr = nullptr;
        const auto weights     = GetArg(op_map, op_args, miopenFusionOpConvForward, "weights");
        const auto bias = is_bias ? GetArg(op_map, op_args, miopenFusionOpBiasForward, "bias")
                                  : any_t(nullptr); // Kernel does not use it.
        const auto alpha = (is_activation && is_leakyRELU)
                               ? GetArg(op_map, op_args, miopenFusionOpActivForward, "activAlpha")
                               : any_t(0.0f); // Fixed to 0.0 for RELU.
        ADD_ARGUMENT(N);
        ADD_ARGUMENT(C);
        ADD_ARGUMENT(H);
        ADD_ARGUMENT(W);
        ADD_ARGUMENT(K);
        ADD_ARGUMENT(n_groups);
        ADD_ARGUMENT(flags);
        ADD_ARGUMENT(reserved);
        ADD_ARGUMENT(input);
        ADD_ARGUMENT(weights);
        ADD_ARGUMENT(output);
        ADD_ARGUMENT(return_addr);
        ADD_ARGUMENT(R);
        ADD_ARGUMENT(S);
        ADD_ARGUMENT(pad_h);
        ADD_ARGUMENT(pad_w);
        ADD_ARGUMENT(oH);
        ADD_ARGUMENT(oW);
        ADD_ARGUMENT(bias);
        ADD_ARGUMENT(alpha);
    }
    else
    {
        for(auto sz : arg_sizes) // Populate args for scalars
        {
            for(auto idx = 0; idx < op_map.size(); idx++)
            {
                auto op   = op_map[idx];
                auto keys = size_map[std::pair<size_t, size_t>(idx, sz)];
                std::sort(keys.begin(), keys.end());
                for(auto& key : keys)
                {
                    auto it = op_args.args_map.find(key);
                    if(it != op_args.args_map.end())
                    {
                        MIOPEN_LOG_I("Scalar " << key << " = " << it->second);
                        args.push_back(it->second);
                    }
                }
            }
        }
        // insert input / output pointer
        args.emplace_back(any_t(input));
        MIOPEN_LOG_I("Input ptr = " << input);
        args.emplace_back(any_t(output));
        MIOPEN_LOG_I("Output ptr = " << output);
        // add other pointers in op-order
        for(auto idx = 0; idx < op_map.size(); idx++)
        { // Populate args for pointers based operator order
            auto op   = op_map[idx];
            auto keys = ptr_map[idx];
            std::sort(keys.begin(), keys.end());
            for(auto& key : keys)
            {
                auto it = op_args.args_map.find(key);
                if(it != op_args.args_map.end())
                {
                    MIOPEN_LOG_I("Pointer " << key << " = " << it->second);
                    args.push_back(it->second);
                }
            }
        }
    }
    if(kernel_source_type == AsmText)
    { // Padded arguments
        std::vector<any_t> padded_args;
        size_t running_sz = args[0].size();
        padded_args.push_back(std::move(args[0]));
        for(auto idx = 1; idx < args.size(); idx++)
        {
            if(args[idx - 1].size() != args[idx].size())
            {
                auto padding = running_sz % args[idx].size();
                if(padding != 0)
                {
                    MIOPEN_LOG_I("*** Padding: " << padding);
                    any_t tmp(0, padding);
                    padded_args.push_back(tmp);
                    running_sz += padding;
                }
            }
            padded_args.push_back(std::move(args[idx]));
            running_sz += args[idx].size();
        }
        kernel(padded_args);
    }
    else
    {
        kernel(args);
    }
    return miopenStatusSuccess;
}

} // namespace miopen<|MERGE_RESOLUTION|>--- conflicted
+++ resolved
@@ -454,59 +454,12 @@
     MIOPEN_LOG_I2(program_name << ',' << kernel_name);
     if(program_name.empty())
         MIOPEN_THROW("Invalid Fusion Plan");
-<<<<<<< HEAD
     if(miopen::EndsWith(program_name, ".s"))
         kernel_source_type = AsmText;
     else if(miopen::EndsWith(program_name, ".so"))
         kernel_source_type = Binary;
     else
         kernel_source_type = OpenclText;
-#if 0
-    for(auto&& op : op_map)
-    { // This needs to go away with the meta graph.
-        if(op->kind() == miopenFusionOpBatchNormInference)
-        {
-            printf("Fusion plan contains batch norm.\n");
-            fp_contains_bn = true;
-            break;
-        }
-    }
-
-    if(ops_head->kind() == miopenFusionOpConvForward)
-    {
-        auto ops_conv = std::dynamic_pointer_cast<ConvForwardOpDescriptor>(ops_head);
-
-        if(!fp_contains_bn)
-        { // If we get BN asm code then we can do this....
-            is_asm_kernel = ops_conv->isASMApplicable(handle);
-            if(is_asm_kernel)
-            {
-                algorithm_name = "miopenConvolutionDirectBiasActivAsm";
-            }
-            else
-            {
-                algorithm_name = "miopenConvolutionDirectBiasActiv";
-            }
-        }
-        else
-        {
-            std::cout << "Is this an assembly kernel? " << is_asm_kernel << std::endl;
-            algorithm_name = "miopenConvDirectBatchNormBiasActiv";
-        }
-    }
-    else if(ops_head->kind() == miopenFusionOpBatchNormInference)
-    {
-        fp_contains_bn = true;
-        algorithm_name = "miopenBatchNormActivInferAlgo";
-    }
-    else
-    {
-        status = miopenStatusNotImplemented;
-    }
-#endif
-=======
-    is_asm_kernel = (program_name.back() == 's');
->>>>>>> cfeaf9f4
 
     auto&& kernels = handle.GetKernels(algorithm_name, network_config);
     if(!kernels.empty())
