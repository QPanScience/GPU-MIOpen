/*******************************************************************************
 *
 * MIT License
 *
 * Copyright (c) 2017 Advanced Micro Devices, Inc.
 *
 * Permission is hereby granted, free of charge, to any person obtaining a copy
 * of this software and associated documentation files (the "Software"), to deal
 * in the Software without restriction, including without limitation the rights
 * to use, copy, modify, merge, publish, distribute, sublicense, and/or sell
 * copies of the Software, and to permit persons to whom the Software is
 * furnished to do so, subject to the following conditions:
 *
 * The above copyright notice and this permission notice shall be included in all
 * copies or substantial portions of the Software.
 *
 * THE SOFTWARE IS PROVIDED "AS IS", WITHOUT WARRANTY OF ANY KIND, EXPRESS OR
 * IMPLIED, INCLUDING BUT NOT LIMITED TO THE WARRANTIES OF MERCHANTABILITY,
 * FITNESS FOR A PARTICULAR PURPOSE AND NONINFRINGEMENT. IN NO EVENT SHALL THE
 * AUTHORS OR COPYRIGHT HOLDERS BE LIABLE FOR ANY CLAIM, DAMAGES OR OTHER
 * LIABILITY, WHETHER IN AN ACTION OF CONTRACT, TORT OR OTHERWISE, ARISING FROM,
 * OUT OF OR IN CONNECTION WITH THE SOFTWARE OR THE USE OR OTHER DEALINGS IN THE
 * SOFTWARE.
 *
 *******************************************************************************/
#include <cassert>
#include <miopen/fusion.hpp>
#include <miopen/logger.hpp>
#include <miopen/handle.hpp>
#include <miopen/visit_float.hpp>

namespace miopen {

FusionPlanDescriptor::~FusionPlanDescriptor()
{
    for(auto el : op_map)
        delete el.get();
}

miopenStatus_t FusionPlanDescriptor::AddOp(std::shared_ptr<FusionOpDescriptor> desc)
{
    desc->SetIdx(op_count);
    if(op_map.empty())
        desc->SetInputDesc(input_desc);
    else
        desc->SetInputDesc(output_desc);
    desc->GetOutputDesc(output_desc);
    op_map.push_back(desc);
    op_count++;
    is_valid = lu.Advance(op_map);
    return miopenStatusSuccess;
}

TensorDescriptor FusionPlanDescriptor::DeriveOutputDescriptor()
{
    TensorDescriptor i_desc = input_desc;
    TensorDescriptor o_desc;
    if(fusion_dir == miopenVerticalFusion)
    {
        for(auto op : op_map)
        {
            op->SetInputDesc(i_desc);
            op->GetOutputDesc(o_desc);
            i_desc = o_desc;
        }
    }
    else
    {
        // TODO: All the ops should have the same output descriptor otherwise
        // fusion would not be feasible, thus we need to call GetOutputDesc on all
        // the ops and make sure it returns the same value
        MIOPEN_THROW("Unsupported fusion direction");
    }
    return o_desc;
}

miopenStatus_t FusionPlanDescriptor::GetWorkspaceSizeImmed(Handle& handle,
                                                           size_t& workSpaceSize,
                                                           miopenConvFwdAlgorithm_t algo)
{
    workSpaceSize = 0;
    // iterate over all the conv ops in the plan and return the max amount of
    // ws required
    for(auto op : op_map)
    {
        if(op->kind() == miopenFusionOpConvForward)
        {
            auto ptr = std::dynamic_pointer_cast<ConvForwardOpDescriptor>(op);
            TensorDescriptor opd;
            ptr->GetOutputDesc(opd);
            bool supported = false;
            size_t tmp_sz  = ptr->base_desc.ForwardGetWorkSpaceSizeImmed(
                handle, ptr->filter_desc, ptr->input_desc, opd, algo, supported);
            if(supported && (tmp_sz > workSpaceSize))
                workSpaceSize = tmp_sz;
        }
    }
    return miopenStatusSuccess;
}

std::ostream& operator<<(std::ostream& stream, const FusionPlanDescriptor& fpd)
{
    (void)(fpd);
    /*    MIOPEN_LOG_ENUM(stream,
                        x.mode,
                        miopenActivationPASTHRU,
                        miopenActivationLOGISTIC,
                        miopenActivationTANH,
                        miopenActivationRELU,
                        miopenActivationSOFTRELU,
                        miopenActivationABS,
                        miopenActivationPOWER,
                        miopenActivationCLIPPEDRELU,
                        miopenActivationLEAKYRELU,
                        miopenActivationELU)*/
    // LogRange(stream, x.parms, ", ") << ", ";
    return stream;
}

// Fusion operator descriptors
// Conv Forward
miopenStatus_t ConvForwardOpDescriptor::GetOutputDesc(TensorDescriptor& output_desc)
{
    std::size_t n, c, h, w;
    std::tie(n, c, h, w) = base_desc.GetForwardOutputDim(input_desc, filter_desc);
    TensorDescriptor desc(input_desc.GetType(), {n, c, h, w});
    output_desc = desc;
    return miopenStatusSuccess;
}

miopenStatus_t ConvForwardOpDescriptor::SetArgs(OperatorArgs& args,
                                                const void* alpha,
                                                const void* beta,
                                                ConstData_t w)
{
    (void)(alpha);
    (void)(beta);
    // const float* f_alpha = static_cast<const float*>(alpha);
    auto id = std::to_string(GetIdx());
    // args.ins_arg("alpha" + id, any_t(*f_alpha));
    // args.ins_arg("beta" + id, any_t(*(static_cast<const float*>(beta))));
    auto w_any = any_t(w);
    args.ins_arg("weights" + id, w_any);
    return miopenStatusSuccess;
}

std::vector<std::string> ConvForwardOpDescriptor::GetArgs() const
{
    std::vector<std::string> keys;
    keys.push_back("weights" + std::to_string(GetIdx()));
    return keys;
}

// Activ Forward
miopenStatus_t ActivFusionOpDescriptor::SetArgs(OperatorArgs& args,
                                                const void* alpha,
                                                const void* beta,
                                                double activAlpha,
                                                double activBeta,
                                                double activGamma)
{
    auto id             = std::to_string(GetIdx());
    auto alpha_any      = any_t(*(static_cast<const float*>(alpha)));
    auto beta_any       = any_t(*(static_cast<const float*>(beta)));
    auto activAlpha_any = any_t(static_cast<float>(activAlpha));
    auto activBeta_any  = any_t(static_cast<float>(activBeta));
    auto activGamma_any = any_t(static_cast<float>(activGamma));
    // args.ins_arg("alpha" + id, alpha_any);
    // args.ins_arg("beta" + id, beta_any);
    args.ins_arg("activAlpha" + id, activAlpha_any);
    args.ins_arg("activBeta" + id, activBeta_any);
    args.ins_arg("activGamma" + id, activGamma_any);
    return miopenStatusSuccess;
}

std::vector<std::string> ActivFusionOpDescriptor::GetArgs() const
{
    std::vector<std::string> keys;
    auto id = std::to_string(GetIdx());
    // keys.push_back("alpha" + id);
    // keys.push_back("beta" + id);
    keys.push_back("activAlpha" + id);
    keys.push_back("activBeta" + id);
    keys.push_back("activGamma" + id);
    return keys;
}

miopenStatus_t ActivFusionOpDescriptor::GetOutputDesc(TensorDescriptor& output_desc)
{
    // activation does not change the size
    output_desc = input_desc;
    return miopenStatusSuccess;
}

miopenStatus_t BatchNormInferenceFusionOpDescriptor::GetOutputDesc(TensorDescriptor& output_desc)
{
    output_desc = input_desc;
    return miopenStatusSuccess;
}

miopenStatus_t BatchNormInferenceFusionOpDescriptor::SetArgs(OperatorArgs& args,
                                                             const void* alpha,
                                                             const void* beta,
                                                             ConstData_t bnScale,
                                                             ConstData_t bnBias,
                                                             ConstData_t estimatedMean,
                                                             ConstData_t estimatedVariance,
                                                             double epsilon)
{
    auto id                    = std::to_string(GetIdx());
    auto alpha_any             = any_t(*(static_cast<const float*>(alpha)));
    auto beta_any              = any_t(*(static_cast<const float*>(beta)));
    auto bnScale_any           = any_t(bnScale);
    auto bnBias_any            = any_t(bnBias);
    auto estimatedMean_any     = any_t(estimatedMean);
    auto estimatedVariance_any = any_t(estimatedVariance);
    auto epsilon_any           = any_t(static_cast<double>(epsilon));
    args.ins_arg("bnScale" + id, bnScale_any);
    args.ins_arg("bnBias" + id, bnBias_any);
    args.ins_arg("estimatedMean" + id, estimatedMean_any);
    args.ins_arg("estimatedVariance" + id, estimatedVariance_any);
    args.ins_arg("epsilon" + id, epsilon_any);

    return miopenStatusSuccess;
}

std::vector<std::string> BatchNormInferenceFusionOpDescriptor::GetArgs() const
{
    std::vector<std::string> keys;
    auto id = std::to_string(GetIdx());
    // keys.push_back("alpha" + id);
    // keys.push_back("beta" + id);
    keys.push_back("bnScale" + id);
    keys.push_back("bnBias" + id);
    keys.push_back("estimatedMean" + id);
    keys.push_back("estimatedVariance" + id);
    keys.push_back("epsilon" + id);
    return keys;
}

// Bias forward
miopenStatus_t BiasFusionOpDescriptor::GetOutputDesc(TensorDescriptor& output_desc)
{
    output_desc = input_desc;
    return miopenStatusSuccess;
}

miopenStatus_t BiasFusionOpDescriptor::SetArgs(OperatorArgs& args,
                                               const void* alpha,
                                               const void* beta,
                                               ConstData_t bdata)
{
    auto id = std::to_string(GetIdx());
    (void)(alpha);
    (void)(beta);
    //    args.ins_arg("alpha" + id, any_t(*static_cast<const float*>(alpha)));
    //    args.ins_arg("beta" + id, any_t(*static_cast<const float*>(beta)));
    auto bdata_any = any_t(bdata);
    args.ins_arg("bias" + id, bdata_any);

    return miopenStatusSuccess;
}

std::vector<std::string> BiasFusionOpDescriptor::GetArgs() const
{
    std::vector<std::string> keys;
    keys.push_back("bias" + std::to_string(GetIdx()));
    return keys;
}
// Op LUT
bool FusionOpLU::Advance(std::vector<std::shared_ptr<miopen::FusionOpDescriptor>> op_map)
{

    auto valid = false;
    for(auto supportedOps : lut)
    {
        valid = std::equal(supportedOps.begin(),
                           supportedOps.begin() + op_map.size() - 1,
                           op_map.begin(),
                           [&](miopenFusionOp_t x, std::shared_ptr<miopen::FusionOpDescriptor> y) {
                               return x == y->kind();
                           });
        if(valid)
            return valid;
    }
    /*    if(valid)
        {
            cur_idx = idx + 1;
            lut_hit.push_back(1);
            return valid;
        }
        else
            lut_hit.push_back(0);

        lut_hit.resize(cur_idx_tmp);*/
    return false;
}

/*auto FusionOpLU::GetPaths()
{
    std::vector<miopenFusionOp_t> vec;
    for(size_t idx = 0; lut_hit.size(); idx++)
    {
        if(lut_hit[idx] == 1)
            vec.push_back(lut[idx]);
    }
    return vec;
}
*/
std::string FusionPlanDescriptor::GetKernelName(Handle& handle)
{
    auto starting_op = op_map.at(0);
    if(starting_op->kind() == miopenFusionOpConvForward)
    {
        auto ki =
            std::dynamic_pointer_cast<ConvForwardOpDescriptor>(starting_op)->GetKernelInfo(handle);
        return ki.kernel_name;
    }
    else if(starting_op->kind() == miopenFusionOpBatchNormInference)
    {
        /*        auto ki =
                    std::dynamic_pointer_cast<BatchNormInferenceFusionOpDescriptor>(starting_op)->GetKernelInfo(handle);
                return ki.kernel_name;*/
        return "";
    }
    else
    {
        MIOPEN_THROW("Unsupported starting op in Fusion Plan");
    }
}

miopenStatus_t FusionPlanDescriptor::Execute(Handle& handle,
                                             TensorDescriptor& inputDesc,
                                             ConstData_t input,
                                             TensorDescriptor& outputDesc,
                                             Data_t output,
                                             const OperatorArgs& op_args)
{
    std::string network_config{};
    std::string program_name{};
    std::string kernel_name{};

    // TODO: move the hard coded algo name to the LUT
    std::string algorithm_name{}; // = "miopenDirConvBatchNormActivAlgo";
    if(output_desc != outputDesc)
    {
        MIOPEN_THROW("The output descriptors dont match.");
    }
    if(input_desc != inputDesc)
    {
        MIOPEN_THROW("The input descriptors dont match.");
    }
    if(!isValid())
        MIOPEN_THROW("The execution plan is not valid.");
    // TODO: The fusion plan is keeping track of the insertion order,
    // should we move this to the Graph ?
    for(auto op : op_map)
    {
        op->GetNetworkConfig(network_config, handle);
    }
    auto ops_head = op_map.at(0);

    if(ops_head->kind() == miopenFusionOpConvForward)
    {
        algorithm_name = "miopenDirConvBatchNormActivAlgo";
    }
    /*    else if(ops_head->kind() == miopenFusionOpBatchNormInference)
        {
            algorithm_name = "miopenBatchNormActivInferAlgo";
            if(ops_head.mode == miopenBNSpatial)
            {
                kernel_name =

            }
            else
            {

            }
        }
    */
    auto&& kernels = handle.GetKernels(algorithm_name, network_config);
    KernelInvoke kernel;
    if(!kernels.empty())
    {
        kernel = kernels.front();
    }
    else
    {
        std::string compile_config;
        for(auto op : op_map)
        {
            op->GetCompileParms(compile_config,
                                handle); // DLOWELL: TODO is this implemented every op, finished?
        }

        // TODO: If the first op is Conv
        if(ops_head->kind() == miopenFusionOpConvForward)
        {

            auto ki =
                std::dynamic_pointer_cast<ConvForwardOpDescriptor>(ops_head)->GetKernelInfo(handle);
<<<<<<< HEAD
            program_name     = ki.kernel_file;
            kernel_name      = ki.kernel_name;
            const auto parms = ki.comp_options + compile_config;
            const auto& vld  = ki.l_wk;
            const auto& vgd  = ki.g_wk;
=======
            auto program_name = ki.kernel_file;
            auto kernel_name  = ki.kernel_name;
            const auto parms  = compile_config;
            const auto& vld   = ki.l_wk;
            const auto& vgd   = ki.g_wk;
>>>>>>> 2dd57e7a

            kernel = handle.AddKernel(
                algorithm_name, network_config, program_name, kernel_name, vld, vgd, parms);
        }
        else if(ops_head->kind() == miopenFusionOpBatchNormInference)
        {
            /*            auto ki =
                            std::dynamic_pointer_cast<BatchNormInferenceFusionOpDescriptor>(ops_head)->GetKernelInfo(handle);
            */
        }

        // TODO: If the first op is batch norm!
        // else
        // {
        // }
    }
    // Construct the kernel args
    std::vector<any_t> args;
    args.push_back(any_t(input));
    args.push_back(any_t(output));
    for(auto op : op_map)
    {
        auto keys = op->GetArgs();
        for(auto key : keys)
        {
            auto it = op_args.args_map.find(key);
            if(it != op_args.args_map.end())
                args.push_back(any_t(it->second));
            else
                MIOPEN_THROW("Arg not found in Map");
        }
    }
    kernel(args);
    return miopenStatusSuccess;
}

} // namespace miopen<|MERGE_RESOLUTION|>--- conflicted
+++ resolved
@@ -399,20 +399,11 @@
 
             auto ki =
                 std::dynamic_pointer_cast<ConvForwardOpDescriptor>(ops_head)->GetKernelInfo(handle);
-<<<<<<< HEAD
             program_name     = ki.kernel_file;
             kernel_name      = ki.kernel_name;
             const auto parms = ki.comp_options + compile_config;
             const auto& vld  = ki.l_wk;
             const auto& vgd  = ki.g_wk;
-=======
-            auto program_name = ki.kernel_file;
-            auto kernel_name  = ki.kernel_name;
-            const auto parms  = compile_config;
-            const auto& vld   = ki.l_wk;
-            const auto& vgd   = ki.g_wk;
->>>>>>> 2dd57e7a
-
             kernel = handle.AddKernel(
                 algorithm_name, network_config, program_name, kernel_name, vld, vgd, parms);
         }
