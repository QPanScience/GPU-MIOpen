/*******************************************************************************
 *
 * MIT License
 *
 * Copyright (c) 2017 Advanced Micro Devices, Inc.
 *
 * Permission is hereby granted, free of charge, to any person obtaining a copy
 * of this software and associated documentation files (the "Software"), to deal
 * in the Software without restriction, including without limitation the rights
 * to use, copy, modify, merge, publish, distribute, sublicense, and/or sell
 * copies of the Software, and to permit persons to whom the Software is
 * furnished to do so, subject to the following conditions:
 *
 * The above copyright notice and this permission notice shall be included in all
 * copies or substantial portions of the Software.
 *
 * THE SOFTWARE IS PROVIDED "AS IS", WITHOUT WARRANTY OF ANY KIND, EXPRESS OR
 * IMPLIED, INCLUDING BUT NOT LIMITED TO THE WARRANTIES OF MERCHANTABILITY,
 * FITNESS FOR A PARTICULAR PURPOSE AND NONINFRINGEMENT. IN NO EVENT SHALL THE
 * AUTHORS OR COPYRIGHT HOLDERS BE LIABLE FOR ANY CLAIM, DAMAGES OR OTHER
 * LIABILITY, WHETHER IN AN ACTION OF CONTRACT, TORT OR OTHERWISE, ARISING FROM,
 * OUT OF OR IN CONNECTION WITH THE SOFTWARE OR THE USE OR OTHER DEALINGS IN THE
 * SOFTWARE.
 *
 *******************************************************************************/
#include <cassert>
#include <miopen/fusion.hpp>
#include <miopen/logger.hpp>
#include <miopen/handle.hpp>
#include <miopen/visit_float.hpp>

namespace miopen {

FusionPlanDescriptor::~FusionPlanDescriptor()
{
    for(auto el : op_map)
        delete el.get();
}

miopenStatus_t FusionPlanDescriptor::AddOp(std::shared_ptr<FusionOpDescriptor> desc)
{
    desc->SetIdx(op_count);
    if(op_map.empty())
        desc->SetInputDesc(input_desc);
    else
        desc->SetInputDesc(output_desc);
    desc->GetOutputDesc(output_desc);
    op_map.push_back(desc);
    op_count++;
    is_valid = lu.Advance(op_map);
    return miopenStatusSuccess;
}

TensorDescriptor FusionPlanDescriptor::DeriveOutputDescriptor()
{
    TensorDescriptor i_desc = input_desc;
    TensorDescriptor o_desc;
    if(fusion_dir == miopenVerticalFusion)
    {
        for(auto op : op_map)
        {
            op->SetInputDesc(i_desc);
            op->GetOutputDesc(o_desc);
            i_desc = o_desc;
        }
    }
    else
    {
        // TODO: All the ops should have the same output descriptor otherwise
        // fusion would not be feasible, thus we need to call GetOutputDesc on all
        // the ops and make sure it returns the same value
        MIOPEN_THROW("Unsupported fusion direction");
    }
    return o_desc;
}

miopenStatus_t FusionPlanDescriptor::GetWorkspaceSizeImmed(Handle& handle,
                                                           size_t& workSpaceSize,
                                                           miopenConvFwdAlgorithm_t algo)
{
    workSpaceSize = 0;
    // iterate over all the conv ops in the plan and return the max amount of
    // ws required
    for(auto op : op_map)
    {
        if(op->kind() == miopenFusionOpConvForward)
        {
            auto ptr = std::dynamic_pointer_cast<ConvForwardOpDescriptor>(op);
            TensorDescriptor opd;
            ptr->GetOutputDesc(opd);
            bool supported = false;
            size_t tmp_sz  = ptr->base_desc.ForwardGetWorkSpaceSizeImmed(
                handle, ptr->filter_desc, ptr->input_desc, opd, algo, supported);
            if(supported && (tmp_sz > workSpaceSize))
                workSpaceSize = tmp_sz;
        }
    }
    return miopenStatusSuccess;
}

std::ostream& operator<<(std::ostream& stream, const FusionPlanDescriptor& fpd)
{
    (void)(fpd);
    /*    MIOPEN_LOG_ENUM(stream,
                        x.mode,
                        miopenActivationPASTHRU,
                        miopenActivationLOGISTIC,
                        miopenActivationTANH,
                        miopenActivationRELU,
                        miopenActivationSOFTRELU,
                        miopenActivationABS,
                        miopenActivationPOWER,
                        miopenActivationCLIPPEDRELU,
                        miopenActivationLEAKYRELU,
                        miopenActivationELU)*/
    // LogRange(stream, x.parms, ", ") << ", ";
    return stream;
}

// Fusion operator descriptors
// Conv Forward
miopenStatus_t ConvForwardOpDescriptor::GetOutputDesc(TensorDescriptor& output_desc)
{
    std::size_t n, c, h, w;
    std::tie(n, c, h, w) = base_desc.GetForwardOutputDim(input_desc, filter_desc);
    TensorDescriptor desc(input_desc.GetType(), {n, c, h, w});
    output_desc = desc;
    return miopenStatusSuccess;
}

miopenStatus_t ConvForwardOpDescriptor::SetArgs(OperatorArgs& args,
                                                const void* alpha,
                                                const void* beta,
                                                ConstData_t w)
{
    (void)(alpha);
    (void)(beta);
    // const float* f_alpha = static_cast<const float*>(alpha);
    auto id = std::to_string(GetIdx());
    // args.ins_arg("alpha" + id, any_t(*f_alpha));
    // args.ins_arg("beta" + id, any_t(*(static_cast<const float*>(beta))));
    auto w_any = any_t(w);
    args.ins_arg("weights" + id, w_any);
    return miopenStatusSuccess;
}

std::vector<std::string> ConvForwardOpDescriptor::GetArgs() const
{
    std::vector<std::string> keys;
    keys.push_back("weights" + std::to_string(GetIdx()));
    return keys;
}

// Activ Forward
miopenStatus_t ActivFusionOpDescriptor::SetArgs(OperatorArgs& args,
                                                const void* alpha,
                                                const void* beta,
                                                double activAlpha,
                                                double activBeta,
                                                double activGamma)
{
    auto id             = std::to_string(GetIdx());
    auto alpha_any      = any_t(*(static_cast<const float*>(alpha)));
    auto beta_any       = any_t(*(static_cast<const float*>(beta)));
    auto activAlpha_any = any_t(static_cast<double>(activAlpha));
    auto activBeta_any  = any_t(static_cast<double>(activBeta));
    auto activGamma_any = any_t(static_cast<double>(activGamma));
    // args.ins_arg("alpha" + id, alpha_any);
    // args.ins_arg("beta" + id, beta_any);
    args.ins_arg("activAlpha" + id, activAlpha_any);
    args.ins_arg("activBeta" + id, activBeta_any);
    args.ins_arg("activGamma" + id, activGamma_any);
    return miopenStatusSuccess;
}

std::vector<std::string> ActivFusionOpDescriptor::GetArgs() const
{
    std::vector<std::string> keys;
    auto id = std::to_string(GetIdx());
    // keys.push_back("alpha" + id);
    // keys.push_back("beta" + id);
    keys.push_back("activAlpha" + id);
    keys.push_back("activBeta" + id);
    keys.push_back("activGamma" + id);
    return keys;
}

miopenStatus_t ActivFusionOpDescriptor::GetOutputDesc(TensorDescriptor& output_desc)
{
    // activation does not change the size
    output_desc = input_desc;
    return miopenStatusSuccess;
}

miopenStatus_t BatchNormInferenceFusionOpDescriptor::GetOutputDesc(TensorDescriptor& output_desc)
{
    output_desc = input_desc;
    return miopenStatusSuccess;
}

miopenStatus_t BatchNormInferenceFusionOpDescriptor::SetArgs(OperatorArgs& args,
                                                             const void* alpha,
                                                             const void* beta,
                                                             ConstData_t bnScale,
                                                             ConstData_t bnBias,
                                                             ConstData_t estimatedMean,
                                                             ConstData_t estimatedVariance,
                                                             double epsilon)
{
    auto id                    = std::to_string(GetIdx());
    auto alpha_any             = any_t(*(static_cast<const float*>(alpha)));
    auto beta_any              = any_t(*(static_cast<const float*>(beta)));
    auto bnScale_any           = any_t(bnScale);
    auto bnBias_any            = any_t(bnBias);
    auto estimatedMean_any     = any_t(estimatedMean);
    auto estimatedVariance_any = any_t(estimatedVariance);
    auto epsilon_any           = any_t(static_cast<double>(epsilon));
    args.ins_arg("bnScale" + id, bnScale_any);
    args.ins_arg("bnBias" + id, bnBias_any);
    args.ins_arg("estimatedMean" + id, estimatedMean_any);
    args.ins_arg("estimatedVariance" + id, estimatedVariance_any);
    args.ins_arg("epsilon" + id, epsilon_any);

    return miopenStatusSuccess;
}

std::vector<std::string> BatchNormInferenceFusionOpDescriptor::GetArgs() const
{
    std::vector<std::string> keys;
    auto id = std::to_string(GetIdx());
    // keys.push_back("alpha" + id);
    // keys.push_back("beta" + id);
    keys.push_back("bnScale" + id);
    keys.push_back("bnBias" + id);
    keys.push_back("estimatedMean" + id);
    keys.push_back("estimatedVariance" + id);
    keys.push_back("epsilon" + id);
    return keys;
}

// Bias forward
miopenStatus_t BiasFusionOpDescriptor::GetOutputDesc(TensorDescriptor& output_desc)
{
    output_desc = input_desc;
    return miopenStatusSuccess;
}

miopenStatus_t BiasFusionOpDescriptor::SetArgs(OperatorArgs& args,
                                               const void* alpha,
                                               const void* beta,
                                               ConstData_t bdata)
{
    auto id = std::to_string(GetIdx());
    (void)(alpha);
    (void)(beta);
    //    args.ins_arg("alpha" + id, any_t(*static_cast<const float*>(alpha)));
    //    args.ins_arg("beta" + id, any_t(*static_cast<const float*>(beta)));
    auto bdata_any = any_t(bdata);
    args.ins_arg("bias" + id, bdata_any);

    return miopenStatusSuccess;
}

std::vector<std::string> BiasFusionOpDescriptor::GetArgs() const
{
    std::vector<std::string> keys;
    keys.push_back("bias" + std::to_string(GetIdx()));
    return keys;
}
// Op LUT
bool FusionOpLU::Advance(std::vector<std::shared_ptr<miopen::FusionOpDescriptor>> op_map)
{

    auto valid = false;
    for(auto supportedOps : lut)
    {
        valid = std::equal(supportedOps.begin(),
                           supportedOps.begin() + op_map.size() - 1,
                           op_map.begin(),
                           [&](miopenFusionOp_t x, std::shared_ptr<miopen::FusionOpDescriptor> y) {
                               return x == y->kind();
                           });
        if(valid)
            return valid;
    }
    /*    if(valid)
        {
            cur_idx = idx + 1;
            lut_hit.push_back(1);
            return valid;
        }
        else
            lut_hit.push_back(0);

        lut_hit.resize(cur_idx_tmp);*/
    return false;
}

/*auto FusionOpLU::GetPaths()
{
    std::vector<miopenFusionOp_t> vec;
    for(size_t idx = 0; lut_hit.size(); idx++)
    {
        if(lut_hit[idx] == 1)
            vec.push_back(lut[idx]);
    }
    return vec;
}
*/
std::string FusionPlanDescriptor::GetKernelName(Handle& handle)
{
    auto starting_op = op_map.at(0);
    if(starting_op->kind() == miopenFusionOpConvForward)
    {
        auto ki =
            std::dynamic_pointer_cast<ConvForwardOpDescriptor>(starting_op)->GetKernelInfo(handle);
        return ki.kernel_name;
    }
    else if(starting_op->kind() == miopenFusionOpBatchNormInference)
    {
        /*        auto ki =
                    std::dynamic_pointer_cast<BatchNormInferenceFusionOpDescriptor>(starting_op)->GetKernelInfo(handle);
                return ki.kernel_name;*/
        return "";
    }
    else
    {
        MIOPEN_THROW("Unsupported starting op in Fusion Plan");
    }
}

miopenStatus_t FusionPlanDescriptor::Execute(Handle& handle,
                                             TensorDescriptor& inputDesc,
                                             ConstData_t input,
                                             TensorDescriptor& outputDesc,
                                             Data_t output,
                                             const OperatorArgs& op_args)
{
    std::string network_config;
    // TODO: move the hard coded algo name to the LUT
    std::string algorithm_name = "miopenDirConvBatchNormActivAlgo";
    if(output_desc != outputDesc)
    {
        MIOPEN_THROW("The output descriptors dont match.");
    }
    if(input_desc != inputDesc)
    {
        MIOPEN_THROW("The input descriptors dont match.");
    }
    if(!isValid())
        MIOPEN_THROW("The execution plan is not valid.");
    // TODO: The fusion plan is keeping track of the insertion order,
    // should we move this to the Graph ?
    for(auto op : op_map)
    {
        op->GetNetworkConfig(network_config, handle);
    }

    auto&& kernels = handle.GetKernels(algorithm_name, network_config);
    KernelInvoke kernel;
    if(!kernels.empty())
    {
        kernel = kernels.front();
    }
    else
    {
        std::string compile_config;
<<<<<<< HEAD
        auto ops_head = op_map[ins_order[0]];
=======
        for(auto op : op_map)
        {
            op->GetCompileParms(compile_config, handle);
        }
        auto ops_head = op_map[0]; // ins_order[0]];
>>>>>>> 169f20bb
        // TODO: If the first op is Conv
        if(ops_head->kind() == miopenFusionOpConvForward)
        {
            auto ops_conv = std::dynamic_pointer_cast<ConvForwardOpDescriptor>(ops_head);
            for(auto nd : ins_order)
            {
                auto op = op_map[nd];
                op->GetCompileParms(compile_config, handle, ops_conv->isASMApplicable());
            }
            auto ki           = ops_conv->GetKernelInfo(handle);
            auto program_name = ki.kernel_file;
            auto kernel_name  = ki.kernel_name;
            const auto parms  = ki.comp_options + compile_config;
            const auto& vld   = ki.l_wk;
            const auto& vgd   = ki.g_wk;

            kernel = handle.AddKernel(
                algorithm_name, network_config, program_name, kernel_name, vld, vgd, parms);
        }
        else if(ops_head->kind() == miopenFusionOpBatchNormInference)
        {
/*            auto ki =
                std::dynamic_pointer_cast<BatchNormInferenceFusionOpDescriptor>(ops_head)->GetKernelInfo(handle);
*/        }

// TODO: If the first op is batch norm!
// else
// {
// }
    }
    // Construct the kernel args
    std::vector<any_t> args;
    args.push_back(any_t(input));
    args.push_back(any_t(output));
    for(auto op : op_map)
    {
        auto keys = op->GetArgs();
        for(auto key : keys)
        {
            auto it = op_args.args_map.find(key);
            if(it != op_args.args_map.end())
                args.push_back(any_t(it->second));
            else
                MIOPEN_THROW("Arg not found in Map");
        }
    }
    kernel(args);
    return miopenStatusSuccess;
}

} // namespace miopen<|MERGE_RESOLUTION|>--- conflicted
+++ resolved
@@ -365,16 +365,12 @@
     else
     {
         std::string compile_config;
-<<<<<<< HEAD
-        auto ops_head = op_map[ins_order[0]];
-=======
-        for(auto op : op_map)
-        {
+        for(auto nd : ins_order)
+        {
+            auto op = op_map[nd];
             op->GetCompileParms(compile_config, handle);
         }
         auto ops_head = op_map[0]; // ins_order[0]];
->>>>>>> 169f20bb
-        // TODO: If the first op is Conv
         if(ops_head->kind() == miopenFusionOpConvForward)
         {
             auto ops_conv = std::dynamic_pointer_cast<ConvForwardOpDescriptor>(ops_head);
