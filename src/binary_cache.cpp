--- conflicted
+++ resolved
@@ -73,6 +73,7 @@
 #endif
 }
 
+#if !MIOPEN_ENABLE_SQLITE_KERN_CACHE
 boost::filesystem::path GetCachePath(bool is_system)
 {
     static const boost::filesystem::path user_path = ComputeUserCachePath();
@@ -82,6 +83,7 @@
     else
         return user_path;
 }
+#endif
 
 static bool IsCacheDisabled()
 {
@@ -107,12 +109,10 @@
         sys_path = boost::filesystem::path{};
     return {sys_path.string(), user_path.string(), device, num_cu};
 }
-<<<<<<< HEAD
-#endif
+#endif
+
+
 #if !MIOPEN_ENABLE_SQLITE_KERN_CACHE
-=======
-
->>>>>>> 6d4d77dd
 boost::filesystem::path GetCacheFile(const std::string& device,
                                      const std::string& name,
                                      const std::string& args,
@@ -121,6 +121,7 @@
     std::string filename = (is_kernel_str ? miopen::md5(name) : name) + ".o";
     return GetCachePath(false) / miopen::md5(device + ":" + args) / filename;
 }
+#endif
 
 #if MIOPEN_ENABLE_SQLITE_KERN_CACHE
 std::string LoadBinary(const std::string& device,
