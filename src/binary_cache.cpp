/*******************************************************************************
 *
 * MIT License
 *
 * Copyright (c) 2017 Advanced Micro Devices, Inc.
 *
 * Permission is hereby granted, free of charge, to any person obtaining a copy
 * of this software and associated documentation files (the "Software"), to deal
 * in the Software without restriction, including without limitation the rights
 * to use, copy, modify, merge, publish, distribute, sublicense, and/or sell
 * copies of the Software, and to permit persons to whom the Software is
 * furnished to do so, subject to the following conditions:
 *
 * The above copyright notice and this permission notice shall be included in all
 * copies or substantial portions of the Software.
 *
 * THE SOFTWARE IS PROVIDED "AS IS", WITHOUT WARRANTY OF ANY KIND, EXPRESS OR
 * IMPLIED, INCLUDING BUT NOT LIMITED TO THE WARRANTIES OF MERCHANTABILITY,
 * FITNESS FOR A PARTICULAR PURPOSE AND NONINFRINGEMENT. IN NO EVENT SHALL THE
 * AUTHORS OR COPYRIGHT HOLDERS BE LIABLE FOR ANY CLAIM, DAMAGES OR OTHER
 * LIABILITY, WHETHER IN AN ACTION OF CONTRACT, TORT OR OTHERWISE, ARISING FROM,
 * OUT OF OR IN CONNECTION WITH THE SOFTWARE OR THE USE OR OTHER DEALINGS IN THE
 * SOFTWARE.
 *
 *******************************************************************************/

#include <miopen/binary_cache.hpp>
#include <miopen/handle.hpp>
#include <miopen/md5.hpp>
#include <miopen/errors.hpp>
#include <miopen/env.hpp>
#include <miopen/stringutils.hpp>
#include <miopen/expanduser.hpp>
#include <miopen/miopen.h>
#include <miopen/version.h>
#if MIOPEN_ENABLE_SQLITE
#include <miopen/sqlite_db.hpp>
#endif
#include <miopen/kern_db.hpp>
#include <miopen/db.hpp>
#include <miopen/db_path.hpp>
#include <boost/filesystem.hpp>
#include <fstream>
#include <iostream>

namespace miopen {

MIOPEN_DECLARE_ENV_VAR(MIOPEN_DISABLE_CACHE)

static boost::filesystem::path ComputeSysCachePath()
{
    std::string cache_dir = GetSystemDbPath();
    auto p                = boost::filesystem::path{miopen::ExpandUser(cache_dir)};
    if(!boost::filesystem::exists(p))
        return {};
    else
        return p;
}

static boost::filesystem::path ComputeUserCachePath()
{
#ifdef MIOPEN_CACHE_DIR
    std::string cache_dir = MIOPEN_CACHE_DIR;

    std::string version =
        std::to_string(MIOPEN_VERSION_MAJOR) + "." + std::to_string(MIOPEN_VERSION_MINOR) + "." +
        std::to_string(MIOPEN_VERSION_PATCH) + "." + MIOPEN_STRINGIZE(MIOPEN_VERSION_TWEAK);

    auto p = boost::filesystem::path{miopen::ExpandUser(cache_dir)} / version;
    if(!boost::filesystem::exists(p))
        boost::filesystem::create_directories(p);
    return p;
#else
    return {};
#endif
}

#if !MIOPEN_ENABLE_SQLITE_KERN_CACHE
boost::filesystem::path GetCachePath(bool is_system)
{
    static const boost::filesystem::path user_path = ComputeUserCachePath();
    static const boost::filesystem::path sys_path  = ComputeSysCachePath();
    if(is_system)
        return sys_path;
    else
        return user_path;
}
#endif // !MIOPEN_ENABLE_SQLITE_KERN_CACHE

static bool IsCacheDisabled()
{
#ifdef MIOPEN_CACHE_DIR
    return miopen::IsEnabled(MIOPEN_DISABLE_CACHE{});
#else
    return true;
#endif
}

#if MIOPEN_ENABLE_SQLITE_KERN_CACHE
using KDb = DbTimer<MultiFileDb<KernDb, KernDb, false>>;
KDb GetDb(const std::string& device, size_t num_cu)
{
    static const auto user_dir = ComputeUserCachePath();
    static const auto sys_dir  = ComputeSysCachePath();
    boost::filesystem::path user_path =
        user_dir / (Handle::GetDbBasename(device, num_cu) + ".ukdb");
    boost::filesystem::path sys_path = sys_dir / (Handle::GetDbBasename(device, num_cu) + ".kdb");
    if(user_dir.empty())
        user_path = user_dir;
    if(!boost::filesystem::exists(sys_path))
        sys_path = boost::filesystem::path{};
    return {sys_path.string(), user_path.string(), device, num_cu};
}
<<<<<<< HEAD
#endif
=======

#if !MIOPEN_ENABLE_SQLITE_KERN_CACHE
>>>>>>> 576eeafb
boost::filesystem::path GetCacheFile(const std::string& device,
                                     const std::string& name,
                                     const std::string& args,
                                     bool is_kernel_str)
{
    std::string filename = (is_kernel_str ? miopen::md5(name) : name) + ".o";
    return GetCachePath(false) / miopen::md5(device + ":" + args) / filename;
}
#endif

#if MIOPEN_ENABLE_SQLITE_KERN_CACHE
std::string LoadBinary(const std::string& device,
                       const size_t num_cu,
                       const std::string& name,
                       const std::string& args,
                       bool is_kernel_str)
{
    if(miopen::IsCacheDisabled())
        return {};

    auto db              = GetDb(device, num_cu);
    std::string filename = (is_kernel_str ? miopen::md5(name) : name) + ".o";
    KernelConfig cfg{filename, args, ""};
    MIOPEN_LOG_I2("Loading binary for: " << name << " ;args: " << args);
    auto record = db.FindRecord(cfg);
    if(record)
        return record.get();
    else
        return {};
}

void SaveBinary(const std::string& hsaco,
                const std::string& device,
                const std::size_t num_cu,
                const std::string& name,
                const std::string& args,
                bool is_kernel_str)
{
    auto db = GetDb(device, num_cu);

    std::string filename = (is_kernel_str ? miopen::md5(name) : name) + ".o";
    KernelConfig cfg{filename, args, hsaco};
    MIOPEN_LOG_I2("Saving binary for: " << name << " ;args: " << args);
    if(miopen::IsCacheDisabled())
        db.RemoveRecord(cfg);
    else
        db.StoreRecord(cfg);
}
#else
boost::filesystem::path LoadBinary(const std::string& device,
                                   const size_t num_cu,
                                   const std::string& name,
                                   const std::string& args,
                                   bool is_kernel_str)
{
    if(miopen::IsCacheDisabled())
        return {};

    (void)num_cu;
    auto f = GetCacheFile(device, name, args, is_kernel_str);
    if(boost::filesystem::exists(f))
    {
        return f.string();
    }
    else
    {
        return {};
    }
}

void SaveBinary(const boost::filesystem::path& binary_path,
                const std::string& device,
                const std::string& name,
                const std::string& args,
                bool is_kernel_str)
{
    if(miopen::IsCacheDisabled())
    {
        boost::filesystem::remove(binary_path);
    }
    else
    {
        auto p = GetCacheFile(device, name, args, is_kernel_str);
        boost::filesystem::create_directories(p.parent_path());
        boost::filesystem::rename(binary_path, p);
    }
}
#endif
} // namespace miopen<|MERGE_RESOLUTION|>--- conflicted
+++ resolved
@@ -111,12 +111,9 @@
         sys_path = boost::filesystem::path{};
     return {sys_path.string(), user_path.string(), device, num_cu};
 }
-<<<<<<< HEAD
-#endif
-=======
+#endif
 
 #if !MIOPEN_ENABLE_SQLITE_KERN_CACHE
->>>>>>> 576eeafb
 boost::filesystem::path GetCacheFile(const std::string& device,
                                      const std::string& name,
                                      const std::string& args,
