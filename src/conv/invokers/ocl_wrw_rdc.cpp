/*******************************************************************************
 *
 * MIT License
 *
 * Copyright (c) 2019 Advanced Micro Devices, Inc.
 *
 * Permission is hereby granted, free of charge, to any person obtaining a copy
 * of this software and associated documentation files (the "Software"), to deal
 * in the Software without restriction, including without limitation the rights
 * to use, copy, modify, merge, publish, distribute, sublicense, and/or sell
 * copies of the Software, and to permit persons to whom the Software is
 * furnished to do so, subject to the following conditions:
 *
 * The above copyright notice and this permission notice shall be included in all
 * copies or substantial portions of the Software.
 *
 * THE SOFTWARE IS PROVIDED "AS IS", WITHOUT WARRANTY OF ANY KIND, EXPRESS OR
 * IMPLIED, INCLUDING BUT NOT LIMITED TO THE WARRANTIES OF MERCHANTABILITY,
 * FITNESS FOR A PARTICULAR PURPOSE AND NONINFRINGEMENT. IN NO EVENT SHALL THE
 * AUTHORS OR COPYRIGHT HOLDERS BE LIABLE FOR ANY CLAIM, DAMAGES OR OTHER
 * LIABILITY, WHETHER IN AN ACTION OF CONTRACT, TORT OR OTHERWISE, ARISING FROM,
 * OUT OF OR IN CONNECTION WITH THE SOFTWARE OR THE USE OR OTHER DEALINGS IN THE
 * SOFTWARE.
 *
 *******************************************************************************/

#include <miopen/conv/invokers/ocl_wrw_rdc.hpp>

#include <miopen/conv/wrw_invoke_params.hpp>
#include <miopen/handle.hpp>
#include <miopen/kernel.hpp>
#include <miopen/tensor.hpp>
#include <miopen/visit_float.hpp>

namespace miopen {
namespace conv {

InvokerFactory MakeOclWrWRdcInvokerFactory(bool twoKernels, size_t workspaceSize)
{
    if(twoKernels)
    {
        return [workspaceSize](const std::vector<Kernel>& kernels) {
            return [=](const Handle& handle, const AnyInvokeParams& primitive_params) {
                const auto main_kernel    = handle.Run(kernels[0]);
<<<<<<< HEAD
                const auto rdc_kernel     = handle.Run(kernels[1]);
                const auto& invoke_params = primitive_params.CastTo<WrWInvokeParams>();
                const auto& tensors       = invoke_params.tensors;
                const auto padding_val    = 0.f;
                auto elapsed              = 0.f;
=======
                const auto& invoke_params = primitive_params.CastTo<WrWInvokeParams>();
                const auto& tensors       = invoke_params.tensors;
                const auto padding_val    = 0.f;
>>>>>>> a9a3119d

                if(invoke_params.workSpaceSize < workspaceSize)
                    MIOPEN_THROW("Not enough workspace for invoker");

                visit_float(tensors.dyDesc.GetType(), [&](auto as_float) {
                    main_kernel(
                        tensors.dy, tensors.x, invoke_params.workSpace, as_float(padding_val));
                });

                if(invoke_params.type != InvokeType::AutoTune)
                {
                    auto elapsed = 0.f;
                    if(handle.IsProfilingEnabled())
                        elapsed = handle.GetKernelTime();

                    const auto rdc_kernel = handle.Run(kernels[1]);
                    rdc_kernel(invoke_params.workSpace, tensors.dw); // reduction
                    if(handle.IsProfilingEnabled())
                    {
                        elapsed += handle.GetKernelTime();
                        handle.ResetKernelTime();
                        handle.AccumKernelTime(elapsed);
                    };
                }
            };
        };
    }
    else
    {
        return [](const std::vector<Kernel>& kernels) {
            return [=](const Handle& handle, const AnyInvokeParams& primitive_params) {
                const auto main_kernel    = handle.Run(kernels[0]);
                const auto& invoke_params = primitive_params.CastTo<conv::WrWInvokeParams>();
                const auto& tensors       = invoke_params.tensors;
                const auto padding_val    = 0.f;
                visit_float(tensors.dyDesc.GetType(), [&](auto as_float) {
                    main_kernel(tensors.dy, tensors.x, tensors.dw, as_float(padding_val));
                });
            };
        };
    }
}

} // namespace conv
} // namespace miopen<|MERGE_RESOLUTION|>--- conflicted
+++ resolved
@@ -42,17 +42,9 @@
         return [workspaceSize](const std::vector<Kernel>& kernels) {
             return [=](const Handle& handle, const AnyInvokeParams& primitive_params) {
                 const auto main_kernel    = handle.Run(kernels[0]);
-<<<<<<< HEAD
-                const auto rdc_kernel     = handle.Run(kernels[1]);
                 const auto& invoke_params = primitive_params.CastTo<WrWInvokeParams>();
                 const auto& tensors       = invoke_params.tensors;
                 const auto padding_val    = 0.f;
-                auto elapsed              = 0.f;
-=======
-                const auto& invoke_params = primitive_params.CastTo<WrWInvokeParams>();
-                const auto& tensors       = invoke_params.tensors;
-                const auto padding_val    = 0.f;
->>>>>>> a9a3119d
 
                 if(invoke_params.workSpaceSize < workspaceSize)
                     MIOPEN_THROW("Not enough workspace for invoker");
