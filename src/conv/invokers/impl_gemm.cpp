--- conflicted
+++ resolved
@@ -15,15 +15,9 @@
     if(ctx.direction.IsForward())
     {
         return [](const std::vector<Kernel>& kernels) {
-<<<<<<< HEAD
-            return [=](Handle& handle, const AnyInvokeParams& primitive_parameters) {
+            return [=](const Handle& handle, const AnyInvokeParams& primitive_parameters) {
                 const auto& data_ctx = primitive_parameters.CastTo<conv::DataInvokeParams>();
                 const auto& tensors  = data_ctx.tensors;
-=======
-            return [=](const Handle& handle, const boost::any& primitive_parameters) {
-                const auto data_ctx = boost::any_cast<conv::DataInvokeParams>(primitive_parameters);
-                const auto& tensors = data_ctx.tensors;
->>>>>>> 7e8a9d00
                 handle.Run(kernels[0])(tensors.in, tensors.w, tensors.out);
             };
         };
@@ -34,15 +28,9 @@
         const auto& lowp_quant = conv.lowp_quant;
 
         return [conv, lowp_quant](const std::vector<Kernel>& kernels) {
-<<<<<<< HEAD
-            return [=](Handle& handle, const AnyInvokeParams& primitive_parameters) {
+            return [=](const Handle& handle, const AnyInvokeParams& primitive_parameters) {
                 const auto& data_ctx  = primitive_parameters.CastTo<conv::DataInvokeParams>();
                 const auto& tensors   = data_ctx.tensors;
-=======
-            return [=](const Handle& handle, const boost::any& primitive_parameters) {
-                const auto data_ctx = boost::any_cast<conv::DataInvokeParams>(primitive_parameters);
-                const auto& tensors = data_ctx.tensors;
->>>>>>> 7e8a9d00
                 const auto& workSpace = data_ctx.workSpace;
 
                 // Miminum checks. Only check what is required to select
