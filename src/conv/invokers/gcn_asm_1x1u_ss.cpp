/*******************************************************************************
*
* MIT License
*
* Copyright (c) 2019 Advanced Micro Devices, Inc.
*
* Permission is hereby granted, free of charge, to any person obtaining a copy
* of this software and associated documentation files (the "Software"), to deal
* in the Software without restriction, including without limitation the rights
* to use, copy, modify, merge, publish, distribute, sublicense, and/or sell
* copies of the Software, and to permit persons to whom the Software is
* furnished to do so, subject to the following conditions:
*
* The above copyright notice and this permission notice shall be included in all
* copies or substantial portions of the Software.
*
* THE SOFTWARE IS PROVIDED "AS IS", WITHOUT WARRANTY OF ANY KIND, EXPRESS OR
* IMPLIED, INCLUDING BUT NOT LIMITED TO THE WARRANTIES OF MERCHANTABILITY,
* FITNESS FOR A PARTICULAR PURPOSE AND NONINFRINGEMENT. IN NO EVENT SHALL THE
* AUTHORS OR COPYRIGHT HOLDERS BE LIABLE FOR ANY CLAIM, DAMAGES OR OTHER
* LIABILITY, WHETHER IN AN ACTION OF CONTRACT, TORT OR OTHERWISE, ARISING FROM,
* OUT OF OR IN CONNECTION WITH THE SOFTWARE OR THE USE OR OTHER DEALINGS IN THE
* SOFTWARE.
*
*******************************************************************************/

#include <miopen/conv/invokers/gcn_asm_1x1u_ss.hpp>

#include <miopen/conv/data_invoke_params.hpp>
#include <miopen/errors.hpp>
#include <miopen/handle.hpp>
#include <miopen/kernel.hpp>
#include <miopen/tensor.hpp>

namespace miopen {
namespace conv {

InvokerFactory MakeGcnAsm1x1USSInvokerFactory(
    int N, int C, int K, int n_groups, int out_H, int out_W, std::size_t workspce_sz)
{
    return [=](const std::vector<Kernel>& kernels) {
        const auto ss_kernel = kernels[0];
        const auto kernel    = kernels[1];

<<<<<<< HEAD
        return [=](Handle& handle, const AnyInvokeParams& primitive_parameters) {
            const auto& params        = primitive_parameters.CastTo<DataInvokeParams>();
=======
        return [=](const Handle& handle, const boost::any& primitive_parameters) {
            const auto params         = boost::any_cast<DataInvokeParams>(primitive_parameters);
>>>>>>> 7e8a9d00
            const auto& tensors       = params.tensors;
            const auto& workSpace     = params.workSpace;
            const auto& workSpaceSize = params.workSpaceSize;

            float elapsed = 0;

            if(workSpace == nullptr || workSpaceSize == 0)
                MIOPEN_THROW("Workspace is required for SubSample");

            if(workSpaceSize < workspce_sz)
                MIOPEN_THROW("Not enough workspace has been provided for SubSample.");

            if(params.type != InvokeType::AutoTune)
            {
                handle.Run(ss_kernel)(tensors.in, workSpace);
                if(handle.IsProfilingEnabled())
                    elapsed += handle.GetKernelTime();
            }

            int unused       = 0;
            int* return_addr = nullptr;
            handle.Run(kernel)(N,
                               C,
                               out_H,
                               out_W,
                               K,
                               n_groups,
                               unused,
                               unused,
                               workSpace,
                               tensors.w,
                               tensors.out,
                               return_addr);

            if(handle.IsProfilingEnabled())
            {
                elapsed += handle.GetKernelTime();
                handle.ResetKernelTime();
                handle.AccumKernelTime(elapsed);
            }
        };
    };
}

} // namespace conv
} // namespace miopen<|MERGE_RESOLUTION|>--- conflicted
+++ resolved
@@ -42,13 +42,8 @@
         const auto ss_kernel = kernels[0];
         const auto kernel    = kernels[1];
 
-<<<<<<< HEAD
-        return [=](Handle& handle, const AnyInvokeParams& primitive_parameters) {
+        return [=](const Handle& handle, const AnyInvokeParams& primitive_parameters) {
             const auto& params        = primitive_parameters.CastTo<DataInvokeParams>();
-=======
-        return [=](const Handle& handle, const boost::any& primitive_parameters) {
-            const auto params         = boost::any_cast<DataInvokeParams>(primitive_parameters);
->>>>>>> 7e8a9d00
             const auto& tensors       = params.tensors;
             const auto& workSpace     = params.workSpace;
             const auto& workSpaceSize = params.workSpaceSize;
