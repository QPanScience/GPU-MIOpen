--- conflicted
+++ resolved
@@ -142,14 +142,9 @@
         inImgIndex = img_offset + ygid;
         if(inImgIndex < in_cstride)
         {
-<<<<<<< HEAD
-            mean_accum = (_FLOAT)0.;
-            adjIndex   = Cidx + inImgIndex; // gamma and beta tensor index
-=======
-            mean     = 0.;
-            variance = 0.;
+            mean     = (_FLOAT)0.;
+            variance = (_FLOAT)0.;
             adjIndex = Cidx + inImgIndex; // gamma and beta tensor index
->>>>>>> 3785fd5d
 
 #pragma unroll
             for(unsigned int n = 0; n < MIO_BN_N; n++)
@@ -167,30 +162,9 @@
             pvt_runMean = *(resultRunningMean + adjIndex); // previous: oldRunMean
             pvt_newRunMean =
                 mad((_FLOAT)-expAvgFactor, pvt_runMean, pvt_runMean); // tmp = oldRunMean*(1-factor)
-<<<<<<< HEAD
-            resultRunningMean[adjIndex] = mad(
-                (_FLOAT)mean_accum, (_FLOAT)expAvgFactor, pvt_newRunMean); // newMean*factor + tmp
-#endif
 
-            elemStd        = (_FLOAT)0.;
-            variance_accum = (_FLOAT)0.;
-// #2 calculate the variances
-// sigma^2 = (1/batch_mean) * sum( (x_i - batch_mean)^2 )
-
-#pragma unroll
-            for(unsigned int n = 0; n < MIO_BN_N; n++)
-            {
-                // per (x-dims) channel load a block of data unsigned into LDS
-                index   = in_nstride * n + adjIndex;
-                elemStd = in[index] - mean_accum; // (x_i - mean) //this is reused but needs recalc
-                variance_accum =
-                    mad(elemStd, elemStd, (_FLOAT)variance_accum); // sum{ (x_i - mean)^2 }
-            }                                                      // end for(n)
-            variance_accum /= N;                                   // (1/N)*sum{ (x_i - mean)^2 }
-=======
             resultRunningMean[adjIndex] =
                 mad((_FLOAT)mean, (_FLOAT)expAvgFactor, pvt_newRunMean); // newMean*factor + tmp
->>>>>>> 3785fd5d
 
             const _FLOAT adjust = (MIO_BN_N == 1) ? variance : variance * (N / (N - 1));
             resultRunningVariance[adjIndex] =
