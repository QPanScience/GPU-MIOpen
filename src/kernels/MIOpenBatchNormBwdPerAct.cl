/*******************************************************************************
 *
 * MIT License
 *
 * Copyright (c) 2017 Advanced Micro Devices, Inc.
 *
 * Permission is hereby granted, free of charge, to any person obtaining a copy
 * of this software and associated documentation files (the "Software"), to deal
 * in the Software without restriction, including without limitation the rights
 * to use, copy, modify, merge, publish, distribute, sublicense, and/or sell
 * copies of the Software, and to permit persons to whom the Software is
 * furnished to do so, subject to the following conditions:
 *
 * The above copyright notice and this permission notice shall be included in all
 * copies or substantial portions of the Software.
 *
 * THE SOFTWARE IS PROVIDED "AS IS", WITHOUT WARRANTY OF ANY KIND, EXPRESS OR
 * IMPLIED, INCLUDING BUT NOT LIMITED TO THE WARRANTIES OF MERCHANTABILITY,
 * FITNESS FOR A PARTICULAR PURPOSE AND NONINFRINGEMENT. IN NO EVENT SHALL THE
 * AUTHORS OR COPYRIGHT HOLDERS BE LIABLE FOR ANY CLAIM, DAMAGES OR OTHER
 * LIABILITY, WHETHER IN AN ACTION OF CONTRACT, TORT OR OTHERWISE, ARISING FROM,
 * OUT OF OR IN CONNECTION WITH THE SOFTWARE OR THE USE OR OTHER DEALINGS IN THE
 * SOFTWARE.
 *
 *******************************************************************************/

#define PPCAT_NX(A, B) A##B
#define PPCAT(A, B) PPCAT_NX(A, B)
#define TWO 2
#define FOUR 4
#define EIGHT 8

#if MIOPEN_USE_FP16 == 1
#pragma OPENCL EXTENSION cl_khr_fp16 : enable
#define _FLOAT half
#ifndef HALF_MAX
#define MAX_VAL 65504 /* max value */
#else
#define MAX_VAL HALF_MAX
#endif
#endif
#if MIOPEN_USE_FP32 == 1
#define _FLOAT float
#ifndef FLT_MAX
#define MAX_VAL 3.402823466e+38F /* max value */
#else
#define MAX_VAL FLT_MAX
#endif
#endif

#define _FLOAT2 PPCAT(_FLOAT, TWO)
#define _FLOAT4 PPCAT(_FLOAT, FOUR)
#define _FLOAT8 PPCAT(_FLOAT, EIGHT)

#ifndef MIO_BN_LDS_SIZE
#define MIO_BN_LDS_SIZE 1
#endif

#ifndef MIO_BN_C
#define MIO_BN_C 1
#endif

#ifndef MIO_BN_N
#define MIO_BN_N 1
#endif

#ifndef MIO_BN_NHW
#define MIO_BN_NHW 1
#endif

#ifndef MIO_BN_CHW
#define MIO_BN_CHW 1
#endif

#ifndef MIO_BN_INHW
#define MIO_BN_INHW 1
#endif

#ifndef MIO_BN_HW
#define MIO_BN_HW 1
#endif

// Disable specific warnings
#ifdef __clang__
#pragma clang diagnostic push
#pragma clang diagnostic ignored "-Wconditional-uninitialized"
#pragma clang diagnostic push
#pragma clang diagnostic ignored "-Wsometimes-uninitialized"
#endif

__kernel void BatchNormBwdPerActivationSaved(const __global _FLOAT* x_in,
                                             const __global _FLOAT* dy_in,
                                             unsigned int N,
                                             unsigned int in_nstride,
                                             unsigned int in_cstride,
                                             __global _FLOAT* dx_out,
                                             const __global _FLOAT* scale,
                                             __global _FLOAT* delta_scale,
                                             __global _FLOAT* delta_bias,
                                             const __global _FLOAT* savedMean,
                                             const __global _FLOAT* savedInvVariance)
{
    /*
    for(int n = 0; n < N; n++) {
     for(int c = 0; c < C; c++) {
      for(int h = 0; h < H; h++) {
       for(int w = 0; w < W; w++) {
        float pixel_val = input_image[n*C*H*W + c*H*W + h*W +w];
    }}}}
            C*H*W is also stored as in_nstride,
            H*W is in_cstride,
            W is in_hstride.
    ------------------------------------------
    http://kratzert.github.io
    http://cthorey.github.io./backpropagation/
    ------------------------------------------
    mu = 1./N*np.sum(h, axis = 0)
    var = 1./N*np.sum((h-mu)**2, axis = 0)
    dbeta = np.sum(dy, axis=0)
    dgamma = np.sum((h - mu) * (var + eps)**(-1. / 2.) * dy, axis=0)
    dh = (1. / N) * gamma * (var + eps)**(-1. / 2.) * (N * dy - np.sum(dy, axis=0)
        - (h - mu) * (var + eps)**(-1.0) * np.sum(dy * (h - mu), axis=0))
    */
    int xgid    = get_global_id(0);
    int ygid    = get_global_id(1);
    int yglb_sz = get_global_size(1);
    int Cidx    = in_cstride * xgid;

    unsigned int inImgIndex, index, adjIndex;
    _FLOAT mean, invVar;
    _FLOAT xhat, dyelem;
    _FLOAT pvt_scale, pvt_dscale;
    _FLOAT pvt_dbias;
    _FLOAT tmp1, tmp2, tmp3;
    _FLOAT dxhat    = (_FLOAT)0.;
    _FLOAT dxhathat = (_FLOAT)0.;

    // move across the sections of an image in the mini_batch stack
    for(int img_offset = 0; img_offset < in_cstride; img_offset += yglb_sz)
    {

        inImgIndex = img_offset + ygid;
        if(inImgIndex < in_cstride)
        {

            adjIndex   = Cidx + inImgIndex; // gamma and beta tensor index
            mean       = savedMean[adjIndex];
            invVar     = savedInvVariance[adjIndex];
            pvt_scale  = scale[adjIndex];
            pvt_dscale = (_FLOAT)0.;
            pvt_dbias  = (_FLOAT)0.;
            dxhat      = (_FLOAT)0.;
            dxhathat   = (_FLOAT)0.;

            for(int n = 0; n < N; n++)
            {
                // per (x-dims) channel load a block of data into LDS
                index  = in_nstride * n + adjIndex;
                xhat   = (*(x_in + index) - mean) * invVar;
                dyelem = dy_in[index];
                pvt_dbias += dyelem;
                pvt_dscale = mad(xhat, dyelem, pvt_dscale);
                tmp1       = pvt_scale * dyelem;
                dxhat += tmp1;
                dxhathat = mad(tmp1, xhat, dxhathat);
            } // end for(n)

            for(int n = 0; n < N; n++)
            {
                index         = in_nstride * n + adjIndex;
                xhat          = (*(x_in + index) - mean) * invVar;
                tmp1          = mad(xhat, dxhathat, dxhat);
                tmp2          = mad((_FLOAT)N, dxhat, -tmp1);
                tmp3          = invVar / ((_FLOAT)N);
                dx_out[index] = tmp3 * tmp2;
            }
            // Write out data
            delta_bias[adjIndex]  = pvt_dbias;
            delta_scale[adjIndex] = pvt_dscale;
        }
    } // end for(img_offset) //image mini_batch is processed
}

__kernel void BatchNormBwdPerActivation(const __global _FLOAT* x_in,
                                        const __global _FLOAT* dy_in,
                                        unsigned int N,
                                        unsigned int in_nstride,
                                        unsigned int in_cstride,
                                        __global _FLOAT* dx_out,
                                        const __global _FLOAT* scale,
                                        __global _FLOAT* delta_scale,
                                        __global _FLOAT* delta_bias,
                                        double epsilon)
{

    int xgid    = get_global_id(0);
    int ygid    = get_global_id(1);
    int yglb_sz = get_global_size(1);
    int Cidx    = in_cstride * xgid;

    unsigned int inImgIndex, index, adjIndex;
    _FLOAT mean, invVar;
    _FLOAT xhat, dyelem;
    _FLOAT pvt_scale, pvt_dscale;
    _FLOAT pvt_dbias;
    _FLOAT tmp1, tmp2, tmp3;
    _FLOAT variance;
<<<<<<< HEAD
    _FLOAT dxhat    = (_FLOAT)0.;
    _FLOAT dxhathat = (_FLOAT)0.;
=======
    _FLOAT dxhat    = 0.;
    _FLOAT dxhathat = 0.;
>>>>>>> cf3d0519

    // move across the sections of the image mini_batch stack
    for(int img_offset = 0; img_offset < in_cstride; img_offset += yglb_sz)
    {
<<<<<<< HEAD
        mean       = (_FLOAT)0.;
        variance   = (_FLOAT)0.;
=======

>>>>>>> cf3d0519
        inImgIndex = ygid + img_offset;

        // #1 calculate the mean
        // iterating through the stack of images in the mini_batch
        if(inImgIndex < in_cstride)
        {
            mean     = 0.;
            variance = 0.;
            adjIndex = Cidx + inImgIndex; // gamma and beta tensor index

#pragma unroll
            for(int n = 0; n < MIO_BN_N; n++)
            {
                index     = in_nstride * n + adjIndex;
                _FLOAT in = *(x_in + index);
                mean += in;
                variance = mad(in, in, variance);
            } // end for(n)
            mean /= (_FLOAT)N;
            variance /= (_FLOAT)N;
            variance = mad(-mean, mean, variance);
<<<<<<< HEAD
            invVar   = rsqrt(fabs(variance + epsilon));

            pvt_scale  = *(scale + adjIndex);
            pvt_dscale = (_FLOAT)0.;
            pvt_dbias  = (_FLOAT)0.;
            dxhat      = (_FLOAT)0.;
            dxhathat   = (_FLOAT)0.;
=======
            invVar   = rsqrt(variance + epsilon);

            pvt_scale  = *(scale + adjIndex);
            pvt_dscale = 0.;
            pvt_dbias  = 0.;
            dxhat      = 0.;
            dxhathat   = 0.;
>>>>>>> cf3d0519

#pragma unroll
            for(int n = 0; n < MIO_BN_N; n++)
            {
                // per (x-dims) channel load a block of data into LDS
                index  = in_nstride * n + adjIndex;
                xhat   = (*(x_in + index) - mean) * invVar;
<<<<<<< HEAD
                dyelem = dy_in[index];
=======
                dyelem = *(dy_in + index);
>>>>>>> cf3d0519
                pvt_dbias += dyelem;
                pvt_dscale = mad(xhat, dyelem, pvt_dscale);
                tmp1       = pvt_scale * dyelem;
                dxhat += tmp1;
                dxhathat = mad(tmp1, xhat, dxhathat);
            } // end for(n)

#pragma unroll
            for(int n = 0; n < MIO_BN_N; n++)
            {
                index         = in_nstride * n + adjIndex;
                xhat          = (*(x_in + index) - mean) * invVar;
                tmp1          = mad(xhat, dxhathat, dxhat);
                tmp2          = mad((_FLOAT)N, dxhat, -tmp1);
                tmp3          = invVar / ((_FLOAT)N);
                dx_out[index] = tmp3 * tmp2;
            }
            // Write out data
            delta_bias[adjIndex]  = pvt_dbias;
            delta_scale[adjIndex] = pvt_dscale;
        }
    } // end for(img_offset) //image mini_batch is processed
}

//================== END PER ACTIVATION ====================

// Restore warnings
#ifdef __clang__
#pragma clang diagnostic pop
#pragma clang diagnostic pop
#endif<|MERGE_RESOLUTION|>--- conflicted
+++ resolved
@@ -205,23 +205,14 @@
     _FLOAT pvt_dbias;
     _FLOAT tmp1, tmp2, tmp3;
     _FLOAT variance;
-<<<<<<< HEAD
     _FLOAT dxhat    = (_FLOAT)0.;
     _FLOAT dxhathat = (_FLOAT)0.;
-=======
-    _FLOAT dxhat    = 0.;
-    _FLOAT dxhathat = 0.;
->>>>>>> cf3d0519
 
     // move across the sections of the image mini_batch stack
     for(int img_offset = 0; img_offset < in_cstride; img_offset += yglb_sz)
     {
-<<<<<<< HEAD
         mean       = (_FLOAT)0.;
         variance   = (_FLOAT)0.;
-=======
-
->>>>>>> cf3d0519
         inImgIndex = ygid + img_offset;
 
         // #1 calculate the mean
@@ -243,7 +234,6 @@
             mean /= (_FLOAT)N;
             variance /= (_FLOAT)N;
             variance = mad(-mean, mean, variance);
-<<<<<<< HEAD
             invVar   = rsqrt(fabs(variance + epsilon));
 
             pvt_scale  = *(scale + adjIndex);
@@ -251,15 +241,6 @@
             pvt_dbias  = (_FLOAT)0.;
             dxhat      = (_FLOAT)0.;
             dxhathat   = (_FLOAT)0.;
-=======
-            invVar   = rsqrt(variance + epsilon);
-
-            pvt_scale  = *(scale + adjIndex);
-            pvt_dscale = 0.;
-            pvt_dbias  = 0.;
-            dxhat      = 0.;
-            dxhathat   = 0.;
->>>>>>> cf3d0519
 
 #pragma unroll
             for(int n = 0; n < MIO_BN_N; n++)
@@ -267,11 +248,7 @@
                 // per (x-dims) channel load a block of data into LDS
                 index  = in_nstride * n + adjIndex;
                 xhat   = (*(x_in + index) - mean) * invVar;
-<<<<<<< HEAD
                 dyelem = dy_in[index];
-=======
-                dyelem = *(dy_in + index);
->>>>>>> cf3d0519
                 pvt_dbias += dyelem;
                 pvt_dscale = mad(xhat, dyelem, pvt_dscale);
                 tmp1       = pvt_scale * dyelem;
