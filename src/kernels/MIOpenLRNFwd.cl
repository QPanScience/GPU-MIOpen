/*******************************************************************************
 *
 * MIT License
 *
 * Copyright (c) 2017 Advanced Micro Devices, Inc.
 *
 * Permission is hereby granted, free of charge, to any person obtaining a copy
 * of this software and associated documentation files (the "Software"), to deal
 * in the Software without restriction, including without limitation the rights
 * to use, copy, modify, merge, publish, distribute, sublicense, and/or sell
 * copies of the Software, and to permit persons to whom the Software is
 * furnished to do so, subject to the following conditions:
 *
 * The above copyright notice and this permission notice shall be included in all
 * copies or substantial portions of the Software.
 *
 * THE SOFTWARE IS PROVIDED "AS IS", WITHOUT WARRANTY OF ANY KIND, EXPRESS OR
 * IMPLIED, INCLUDING BUT NOT LIMITED TO THE WARRANTIES OF MERCHANTABILITY,
 * FITNESS FOR A PARTICULAR PURPOSE AND NONINFRINGEMENT. IN NO EVENT SHALL THE
 * AUTHORS OR COPYRIGHT HOLDERS BE LIABLE FOR ANY CLAIM, DAMAGES OR OTHER
 * LIABILITY, WHETHER IN AN ACTION OF CONTRACT, TORT OR OTHERWISE, ARISING FROM,
 * OUT OF OR IN CONNECTION WITH THE SOFTWARE OR THE USE OR OTHER DEALINGS IN THE
 * SOFTWARE.
 *
 *******************************************************************************/
#define PPCAT_NX(A, B) A##B
#define PPCAT(A, B) PPCAT_NX(A, B)
#define TWO 2
#define FOUR 4
#define EIGHT 8

#if MIOPEN_USE_FP16 == 1
#pragma OPENCL EXTENSION cl_khr_fp16 : enable
#define _FLOAT half
#endif
#if MIOPEN_USE_FP32 == 1
#define _FLOAT float
#endif

#define _FLOAT2 PPCAT(_FLOAT, TWO)
#define _FLOAT4 PPCAT(_FLOAT, FOUR)
#define _FLOAT8 PPCAT(_FLOAT, EIGHT)

#define DBG_OUT 0

#define UNUSED __attribute__((__unused__))

#define MLO_LRN_GROUP_SZ2 1
#define MLO_LRN_STRIDE 1

#define MLO_LRN_LEFT_PAD0 (((MLO_LRN_PAD0 + MLO_READ_UNIT - 1) / MLO_READ_UNIT) * MLO_READ_UNIT)
#define MLO_LRN_RIGHT_SIDE                                                               \
    (((MLO_LRN_GROUP_SZ0 * MLO_LRN_N_HORIZ_OUT_PIX + MLO_LRN_PAD0 + MLO_READ_UNIT - 1) / \
      MLO_READ_UNIT) *                                                                   \
     MLO_READ_UNIT)
#define MLO_LRN_LCL_DATA_WIDTH (MLO_LRN_LEFT_PAD0 + MLO_LRN_RIGHT_SIDE)
#define MLO_LCL_READ4 (MLO_LRN_LCL_DATA_WIDTH / MLO_READ_UNIT)
#define MLO_LRN_LCL_DATA_HEIGHT (MLO_LRN_GROUP_SZ1 * MLO_LRN_N_VERT_OUT_PIX + MLO_LRN_KERNEL_SZ - 1)
#define MLO_LRN_GROUP_SZ (MLO_LRN_GROUP_SZ2 * MLO_LRN_GROUP_SZ1 * MLO_LRN_GROUP_SZ0)
//#define MLO_LRN_PREPAD_SZ (MLO_LRN_KERNEL_SZ - 1)/2

struct LRNForwardParam
{
    _FLOAT alphaoverarea;
    _FLOAT alpha;
    _FLOAT beta;
    _FLOAT K;
};

static inline int iDiv(int v, int d)
{
    int r = (int)((float)v / d + 0.00001f);
    return (r);
}

static inline int iMod(int v, int u, int d)
{
    int r = v - mul24((int)u, (int)d);
    return (r);
}
__attribute__((reqd_work_group_size(MLO_LRN_GROUP_SZ0, MLO_LRN_GROUP_SZ1, MLO_LRN_GROUP_SZ2)))
__kernel void
MIOpenLRNWithinChannel_PS(const __global _FLOAT* bot,
                          __global _FLOAT* top,
#if MLO_LRN_DO_SCALE
                          __global _FLOAT* scale,
#endif
<<<<<<< HEAD
                          struct LRNForwardParam Param)
{

    _FLOAT alphaoverarea = Param.alphaoverarea;
    UNUSED _FLOAT alpha  = Param.alpha;
    _FLOAT beta          = Param.beta;
    _FLOAT K             = Param.K;
=======
                          _FLOAT alphaoverarea,
                          UNUSED _FLOAT alpha,
                          _FLOAT beta,
                          _FLOAT K)
{
>>>>>>> 7c550747
    // IT's taken from POOLING AVE with stride = 1'
    __local _FLOAT bot_data[MLO_LRN_LCL_DATA_WIDTH * MLO_LRN_LCL_DATA_HEIGHT];
    int x       = get_group_id(0) * MLO_LRN_GROUP_SZ0 * MLO_LRN_N_HORIZ_OUT_PIX;
    int y       = get_group_id(1) * MLO_LRN_GROUP_SZ1 * MLO_LRN_N_VERT_OUT_PIX;
    int lcl_id0 = get_local_id(0);
    int lcl_id1 = get_local_id(1);
    int ob      = get_global_id(2); // output * batch_sz
    int o       = iDiv(ob, MLO_LRN_BATCH_SZ);
    int b       = iMod(ob, o, MLO_LRN_BATCH_SZ);
    int bot_x   = x;
    int bot_y   = y;
    int bot_off =
        mul24(b, (int)MLO_LRN_BOT_BATCH_STRIDE) + mul24(o, (int)MLO_LRN_BOT_CHANNEL_STRIDE);

    // load tile
    for(int b_j = lcl_id1; b_j < MLO_LRN_LCL_DATA_HEIGHT; b_j += MLO_LRN_GROUP_SZ1)
    {
        int bot_y_act = bot_y + b_j - MLO_LRN_PAD1;

        bool invisibleY = (bot_y_act < 0) || (bot_y_act >= MLO_LRN_BOT_HEIGHT);

        int bot_y_off = mul24(bot_y_act, (int)MLO_LRN_BOT_STRIDE);

        int lcl_off_v = mul24(b_j, (int)MLO_LRN_LCL_DATA_WIDTH);

        for(int b_i = lcl_id0; b_i < MLO_LCL_READ4; b_i += MLO_LRN_GROUP_SZ0)
        {

            int bot_x_act = bot_x + (b_i * MLO_READ_UNIT) - MLO_LRN_LEFT_PAD0;

            bool invisibleX;
            for(int i = 0; i < MLO_READ_UNIT; ++i)
            {

                int bot_off_x = bot_off + bot_y_off + bot_x_act + i;

                invisibleX = (bot_x_act + i < 0) || (bot_x_act + i >= MLO_LRN_BOT_WIDTH);

                bot_off_x = (invisibleX || invisibleY) ? 0 : bot_off_x;

                _FLOAT bot_val = bot[bot_off_x];
                // since we need a sum of squares for the normalization
                // we do the square at the input
                bot_val *= bot_val;

                bot_val = (invisibleX || invisibleY) ? 0 : bot_val;

                bot_data[lcl_off_v + (b_i * MLO_READ_UNIT) + i] = bot_val;
            }
        }
    }

    barrier(CLK_LOCAL_MEM_FENCE);
#if MLO_LRN_N_HORIZ_OUT_PIX > 1
    _FLOAT partial_sum_x[MLO_LRN_N_HORIZ_OUT_PIX - 1]; // horizontal partial sum
#endif
#if MLO_LRN_N_VERT_OUT_PIX > 1
    _FLOAT partial_sum_xy[MLO_LRN_N_VERT_OUT_PIX - 1]
                         [MLO_LRN_N_HORIZ_OUT_PIX]; // horizontal-vertical partial sums.
#endif
    _FLOAT accum[MLO_LRN_N_VERT_OUT_PIX][MLO_LRN_N_HORIZ_OUT_PIX]; // accumulator

    int top_y = mad24(lcl_id1, (int)MLO_LRN_N_VERT_OUT_PIX, y);
    int top_x = mad24(lcl_id0, (int)MLO_LRN_N_HORIZ_OUT_PIX, x);

    int lcl_y = mul24(lcl_id1, (int)MLO_LRN_N_VERT_OUT_PIX);
    int lcl_x =
        mad24(lcl_id0, (int)(MLO_LRN_N_HORIZ_OUT_PIX), (int)(MLO_LRN_LEFT_PAD0 - MLO_LRN_PAD0));
    int lcl_off = mad24(lcl_y, MLO_LRN_LCL_DATA_WIDTH, lcl_x);

    for(int j = 0; j < MLO_LRN_N_VERT_OUT_PIX; ++j)
    {
        for(int i = 0; i < MLO_LRN_N_HORIZ_OUT_PIX; ++i)
        {
            accum[j][i] = 0;
        }
    }
#if MLO_LRN_N_VERT_OUT_PIX > 1
    for(int j = 0; j < MLO_LRN_N_VERT_OUT_PIX - 1; ++j)
    {
        for(int i = 0; i < MLO_LRN_N_HORIZ_OUT_PIX; ++i)
        {
            partial_sum_xy[j][i] = 0;
        }
    }
#endif

    // running window  summation
    _FLOAT mov_accum;
    int jj = 0;
    int ii = 0;

// first to get vertica partial sums

#if MLO_LRN_N_VERT_OUT_PIX > 1
    for(; jj < (int)(MLO_LRN_N_VERT_OUT_PIX - 1); ++jj)
    {
        for(ii = 0; ii < (int)(MLO_LRN_N_HORIZ_OUT_PIX - 1); ++ii)
        {

            _FLOAT bot_val   = bot_data[lcl_off + jj * MLO_LRN_LCL_DATA_WIDTH + ii];
            _FLOAT accum_tmp = bot_val;
#if MLO_LRN_N_HORIZ_OUT_PIX > 1
            // save horizontal partial sums
            partial_sum_x[ii] = accum_tmp;
#endif
            // accumulate in vert-horizontal(0)
            partial_sum_xy[jj][0] += accum_tmp;
        }

        for(; ii < (int)MLO_LRN_KERNEL_SZ0; ++ii)
        {

            _FLOAT bot_val   = bot_data[lcl_off + jj * MLO_LRN_LCL_DATA_WIDTH + ii];
            _FLOAT accum_tmp = bot_val;
            // accumulate in vert horizontal(0)
            partial_sum_xy[jj][0] += accum_tmp;
        }

        // running horizontal window

        for(; ii < (int)(MLO_LRN_KERNEL_SZ0 + MLO_LRN_N_HORIZ_OUT_PIX - 1); ++ii)
        {

            _FLOAT bot_val   = bot_data[lcl_off + jj * MLO_LRN_LCL_DATA_WIDTH + ii];
            _FLOAT accum_tmp = bot_val;
            // calculate all vertical-horizontal partial sums
            partial_sum_xy[jj][ii - MLO_LRN_KERNEL_SZ0 + 1] =
                partial_sum_xy[jj][ii - MLO_LRN_KERNEL_SZ0] +
                (accum_tmp
#if MLO_LRN_N_HORIZ_OUT_PIX > 1
                 -
                 partial_sum_x[ii - MLO_LRN_KERNEL_SZ0]
#endif
                 );
        }

        // put into accumulator[0][i]
        // whatever has been accumulated so far
        for(int i = 0; i < MLO_LRN_N_HORIZ_OUT_PIX; ++i)
        {
            accum[0][i] += partial_sum_xy[jj][i];
        }
    }
#endif

    // calculate row 0 accumulators
    for(; jj < (int)MLO_LRN_KERNEL_SZ1; ++jj)
    {
        mov_accum = 0;

        for(ii = 0; ii < (int)(MLO_LRN_N_HORIZ_OUT_PIX - 1); ++ii)
        {

            _FLOAT bot_val   = bot_data[lcl_off + jj * MLO_LRN_LCL_DATA_WIDTH + ii];
            _FLOAT accum_tmp = bot_val;
#if MLO_LRN_N_HORIZ_OUT_PIX > 1
            partial_sum_x[ii] = accum_tmp;
#endif
            mov_accum += accum_tmp;
        }

        for(; ii < (int)MLO_LRN_KERNEL_SZ0; ++ii)
        {

            _FLOAT bot_val   = bot_data[lcl_off + jj * MLO_LRN_LCL_DATA_WIDTH + ii];
            _FLOAT accum_tmp = bot_val;
            mov_accum += accum_tmp;
        }

        accum[0][0] += mov_accum;
        // running horizontal window

        for(; ii < (int)(MLO_LRN_KERNEL_SZ0 + MLO_LRN_N_HORIZ_OUT_PIX - 1); ++ii)
        {

            _FLOAT bot_val   = bot_data[lcl_off + jj * MLO_LRN_LCL_DATA_WIDTH + ii];
            _FLOAT accum_tmp = bot_val;
            // running horizontal window
            mov_accum += (accum_tmp
#if MLO_LRN_N_HORIZ_OUT_PIX > 1
                          -
                          partial_sum_x[ii - MLO_LRN_KERNEL_SZ0]
#endif
                          );
            accum[0][ii - MLO_LRN_KERNEL_SZ0 + 1] += mov_accum;
        }
    }

    // accumulate all other rows besides 0
    for(; jj < (int)(MLO_LRN_KERNEL_SZ1 + MLO_LRN_N_VERT_OUT_PIX - 1); ++jj)
    {
        // first running horizontal winodw as before
        mov_accum = 0;
        for(ii = 0; ii < (int)(MLO_LRN_N_HORIZ_OUT_PIX - 1); ++ii)
        {

            _FLOAT bot_val   = bot_data[lcl_off + jj * MLO_LRN_LCL_DATA_WIDTH + ii];
            _FLOAT accum_tmp = bot_val;
#if MLO_LRN_N_HORIZ_OUT_PIX > 1
            partial_sum_x[ii] = accum_tmp;
#endif
            accum[jj - MLO_LRN_KERNEL_SZ1 + 1][0] += accum_tmp;
        }
        for(; ii < (int)MLO_LRN_KERNEL_SZ0; ++ii)
        {

            _FLOAT bot_val   = bot_data[lcl_off + jj * MLO_LRN_LCL_DATA_WIDTH + ii];
            _FLOAT accum_tmp = bot_val;
            accum[jj - MLO_LRN_KERNEL_SZ1 + 1][0] += accum_tmp;
        }
        // running horizontal window

        int ii1 = ii;
        for(; ii < (int)(MLO_LRN_KERNEL_SZ0 + MLO_LRN_N_HORIZ_OUT_PIX - 1); ++ii)
        {

            _FLOAT bot_val   = bot_data[lcl_off + jj * MLO_LRN_LCL_DATA_WIDTH + ii];
            _FLOAT accum_tmp = bot_val;
            //
            accum[jj - MLO_LRN_KERNEL_SZ1 + 1][ii - MLO_LRN_KERNEL_SZ0 + 1] =
                accum[jj - MLO_LRN_KERNEL_SZ1 + 1][ii - MLO_LRN_KERNEL_SZ0] + accum_tmp;
#if MLO_LRN_N_HORIZ_OUT_PIX > 1
            accum[jj - MLO_LRN_KERNEL_SZ1 + 1][ii - MLO_LRN_KERNEL_SZ0 + 1] -=
                partial_sum_x[ii - MLO_LRN_KERNEL_SZ0];
#endif
        }

        // finally running vertical window

        for(ii = ii1; ii < (int)(MLO_LRN_KERNEL_SZ0 + MLO_LRN_N_HORIZ_OUT_PIX - 1); ++ii)
        {

            // finish horizontal summation
            // add/substarct vertical patial sum
            accum[jj - MLO_LRN_KERNEL_SZ1 + 1][ii - MLO_LRN_KERNEL_SZ0 + 1] +=
                accum[jj - MLO_LRN_KERNEL_SZ1][ii - MLO_LRN_KERNEL_SZ0 + 1];
#if MLO_LRN_N_VERT_OUT_PIX > 1
            accum[jj - MLO_LRN_KERNEL_SZ1 + 1][ii - MLO_LRN_KERNEL_SZ0 + 1] -=
                partial_sum_xy[jj - MLO_LRN_KERNEL_SZ1][ii - MLO_LRN_KERNEL_SZ0 + 1];
#endif
        }
#if MLO_LRN_N_VERT_OUT_PIX > 1
        accum[jj - MLO_LRN_KERNEL_SZ1 + 1][0] -= partial_sum_xy[jj - MLO_LRN_KERNEL_SZ1][0];
#endif
        accum[jj - MLO_LRN_KERNEL_SZ1 + 1][0] += accum[jj - MLO_LRN_KERNEL_SZ1][0];
    }

    // normalization
    _FLOAT prv_scale[MLO_LRN_N_VERT_OUT_PIX][MLO_LRN_N_HORIZ_OUT_PIX];
    _FLOAT adj_alphaoverarea = alphaoverarea;
    for(int k = 0; k < MLO_LRN_N_VERT_OUT_PIX; k++)
    {

        //			int hstart = y + lcl_id1 * MLO_LRN_N_VERT_OUT_PIX  + k -
        // MLO_LRN_PAD1;
        //			int hend = min(hstart + MLO_LRN_KERNEL_SZ, MLO_LRN_BOT_HEIGHT +
        // MLO_LRN_PAD1);

        for(int l = 0; l < MLO_LRN_N_HORIZ_OUT_PIX; l++)
        {

            //				int wstart = x + lcl_id0 * MLO_LRN_N_HORIZ_OUT_PIX + l -
            // MLO_LRN_PAD0;
            //				int wend = min(wstart + MLO_LRN_KERNEL_SZ, MLO_LRN_BOT_WIDTH
            //+
            // MLO_LRN_PAD0);
            //				int adj_area_size = (hend - hstart) * (wend - wstart);
            //				adj_alphaoverarea = alpha / adj_area_size;

            prv_scale[k][l] = K + accum[k][l] * adj_alphaoverarea;
        }
    }

    int top_off = b * MLO_LRN_TOP_BATCH_STRIDE + o * MLO_LRN_TOP_CHANNEL_STRIDE +
                  top_y * MLO_LRN_TOP_STRIDE + top_x;
#if MLO_LRN_DO_SCALE
    int scale_off = b * MLO_LRN_SCALE_BATCH_STRIDE + o * MLO_LRN_SCALE_CHANNEL_STRIDE +
                    top_y * MLO_LRN_SCALE_STRIDE + top_x;
#endif

    // final output

    for(int k = 0; k < MLO_LRN_N_VERT_OUT_PIX
#if MLO_OUT_VERT_ALIGNED == 0
                   &&
                   (top_y + k < MLO_LRN_TOP_HEIGHT)
#endif
            ;
        k++)
    {
        for(int l = 0; l < MLO_LRN_N_HORIZ_OUT_PIX
#if MLO_OUT_HORIZ_ALIGNED == 0
                       &&
                       (top_x + l < MLO_LRN_TOP_WIDTH)
#endif
                ;
            l++)
        {
            _FLOAT s;
            _FLOAT bot_val;
            s = exp((_FLOAT)-beta * log(prv_scale[k][l]));
            //					s = pow(prv_scale[k][l], -beta);
            _FLOAT tmp = bot_data[lcl_off + mad24((k + MLO_LRN_PAD1),
                                                  (int)MLO_LRN_LCL_DATA_WIDTH,
                                                  (l + MLO_LRN_PAD0))];

            // do a square root to get back to the raw input
            bot_val = sqrt(tmp);
#if MLO_LRN_DO_SCALE
            scale[scale_off + k * MLO_LRN_SCALE_STRIDE + l] = prv_scale[k][l];
#endif
            top[top_off + k * MLO_LRN_TOP_STRIDE + l] = bot_val * s;
        }
    }
}

#if(MLO_LRN_N_INPUTS < MLO_LRN_KERNEL_SZ)
#define MLO_LOW_CHNL_COUNT 1
#else
#define MLO_LOW_CHNL_COUNT 0
#endif
__attribute__((reqd_work_group_size(MLO_LRN_GROUP_SZ0, MLO_LRN_GROUP_SZ1, MLO_LRN_GROUP_SZ2)))
__kernel void
MIOpenLRNAcrossChannels4(const __global _FLOAT* bottom,
                         __global _FLOAT* top,
#if MLO_LRN_DO_SCALE
                         __global _FLOAT* scale,
#endif
<<<<<<< HEAD
                         struct LRNForwardParam Param)
{

    _FLOAT alphaoverarea = Param.alphaoverarea;
    UNUSED _FLOAT alpha  = Param.alpha;
    _FLOAT beta          = Param.beta;
    _FLOAT K             = Param.K;
    int pix_id           = get_global_id(0); //
    int b                = get_global_id(2); // batch
    MLO_READ_TYPE accum  = 0;
=======
                         _FLOAT alphaoverarea,
                         UNUSED _FLOAT alpha,
                         _FLOAT beta,
                         _FLOAT K)
{
    int pix_id          = get_global_id(0); //
    int b               = get_global_id(2); // batch
    MLO_READ_TYPE accum = 0;
>>>>>>> 7c550747
    MLO_READ_TYPE bot_in2[MLO_LRN_KERNEL_SZ];
    int c_i = 0, c_o = 0;
    for(int i = 0; i < MLO_LRN_KERNEL_SZ; ++i)
    {
        bot_in2[i] = 0;
    }

    int top_off   = 0;
    int scale_off = 0;

    for(c_i = 0; c_i < MLO_LRN_PAD; c_i++)
    {
        MLO_READ_TYPE prv_in;
        prv_in = 0;

#if MLO_LOW_CHNL_COUNT == 1
        if(c_i < MLO_LRN_N_INPUTS)
#endif
        {
#if MLO_C1x1_PIXLEFT > 0
            // if the last one
            if(pix_id == MLO_MAP_SZ4 - 1)
            {

                for(int j = 0; j < MLO_C1x1_PIXLEFT; ++j)
                {
                    ((_FLOAT*)&prv_in)[j] =
                        bottom[MLO_LRN_BOT_BATCH_STRIDE * b + MLO_LRN_BOT_CHANNEL_STRIDE * c_i +
                               (pix_id * MLO_READ_UNIT) + j];
                }
            }
            else
#endif
            {
                prv_in = *(__global MLO_READ_TYPE*)&bottom[MLO_LRN_BOT_BATCH_STRIDE * b +
                                                           MLO_LRN_BOT_CHANNEL_STRIDE * c_i +
                                                           (pix_id * MLO_READ_UNIT)];
            }
        }

        bot_in2[c_i] = prv_in * prv_in;
        accum        = accum + bot_in2[c_i];
        //				fma(bot_in[c_i + MLO_LRN_PAD], bot_in[c_i + MLO_LRN_PAD],
        // accum);
    }

    for(; c_i < MLO_LRN_KERNEL_SZ; c_i++, c_o++)
    {
        MLO_READ_TYPE prv_in;
        prv_in = 0;

#if MLO_LOW_CHNL_COUNT == 1
        if(c_i < MLO_LRN_N_INPUTS)
#endif
        {

#if MLO_C1x1_PIXLEFT > 0
            // if the last one
            if(pix_id == MLO_MAP_SZ4 - 1)
            {

                for(int j = 0; j < MLO_C1x1_PIXLEFT; ++j)
                {
                    ((_FLOAT*)&prv_in)[j] =
                        bottom[MLO_LRN_BOT_BATCH_STRIDE * b + MLO_LRN_BOT_CHANNEL_STRIDE * c_i +
                               (pix_id * MLO_READ_UNIT) + j];
                }
            }
            else
#endif
            {
                prv_in = *(__global MLO_READ_TYPE*)&bottom[MLO_LRN_BOT_BATCH_STRIDE * b +
                                                           MLO_LRN_BOT_CHANNEL_STRIDE * c_i +
                                                           (pix_id * MLO_READ_UNIT)];
            }
        }

        bot_in2[c_i] = prv_in * prv_in;
        accum        = accum + bot_in2[c_i];

        top_off = b * MLO_LRN_TOP_BATCH_STRIDE + c_o * MLO_LRN_TOP_CHANNEL_STRIDE +
                  (pix_id * MLO_READ_UNIT);
        scale_off = b * MLO_LRN_SCALE_BATCH_STRIDE + c_o * MLO_LRN_SCALE_CHANNEL_STRIDE +
                    (pix_id * MLO_READ_UNIT);
        MLO_READ_TYPE prv_scale = ((MLO_READ_TYPE)K + accum * (MLO_READ_TYPE)alphaoverarea);
        //				fma(accum,alphaoverarea, (_FLOAT)1.f);

        MLO_READ_TYPE exp_scale = exp((MLO_READ_TYPE)-beta * log(prv_scale));
        //				pow(prv_scale,-beta);
        // bug
        //	MLO_READ_TYPE prv_out = sqrt(bot_in2[c_o]);
        MLO_READ_TYPE prv_out = bot_in2[c_o];
        prv_out               = sqrt(prv_out);
        MLO_READ_TYPE out_val = prv_out * exp_scale;
#if MLO_LOW_CHNL_COUNT == 1
        if(c_o < MLO_LRN_N_OUTPUTS)
#endif
        {

#if MLO_C1x1_PIXLEFT > 0

            // if the last one
            if(pix_id == MLO_MAP_SZ4 - 1)
            {
                for(int j = 0; j < MLO_C1x1_PIXLEFT; ++j)
                {
                    top[top_off + j] = ((_FLOAT*)&out_val)[j];
#if DBG_OUT
                    printf("K:o0: %d %f %f %f %f %f\n",
                           top_off + j,
                           top[top_off + j],
                           ((_FLOAT*)&prv_out)[j],
                           ((_FLOAT*)&exp_scale)[j],
                           ((_FLOAT*)&prv_scale)[j],
                           ((_FLOAT*)&accum)[j]);
#endif

#if MLO_LRN_DO_SCALE
                    scale[scale_off + j] = ((_FLOAT*)&prv_scale)[j];
#endif
                }
            }
            else
#endif
            {

                *((__global MLO_READ_TYPE*)&top[top_off]) = out_val;
#if MLO_LRN_DO_SCALE
                *((__global MLO_READ_TYPE*)&scale[scale_off]) = prv_scale;
#endif
            }
        }
    }

    for(; c_i < MLO_LRN_N_INPUTS; c_i++, c_o++)
    {

        MLO_READ_TYPE prv_in;
        prv_in = 0;

#if MLO_C1x1_PIXLEFT > 0
        // if the last one
        if(pix_id == MLO_MAP_SZ4 - 1)
        {

            for(int j = 0; j < MLO_C1x1_PIXLEFT; ++j)
            {
                ((_FLOAT*)&prv_in)[j] =
                    bottom[MLO_LRN_BOT_BATCH_STRIDE * b + MLO_LRN_BOT_CHANNEL_STRIDE * c_i +
                           (pix_id * MLO_READ_UNIT) + j];
            }
        }
        else
#endif
        {
            prv_in = *(__global MLO_READ_TYPE*)&bottom[MLO_LRN_BOT_BATCH_STRIDE * b +
                                                       MLO_LRN_BOT_CHANNEL_STRIDE * c_i +
                                                       (pix_id * MLO_READ_UNIT)];
        }

        MLO_READ_TYPE prv_bot_in2 = prv_in * prv_in;
        accum                     = accum + prv_bot_in2;

        accum = accum - bot_in2[0];
        //				fma(-bot_in[0], bot_in[0], accum);

        for(int i = 0; i < MLO_LRN_KERNEL_SZ - 1; i++)
        {
            bot_in2[i] = bot_in2[i + 1];
        }

        bot_in2[MLO_LRN_KERNEL_SZ - 1] = prv_bot_in2;

        top_off = b * MLO_LRN_TOP_BATCH_STRIDE + c_o * MLO_LRN_TOP_CHANNEL_STRIDE +
                  (pix_id * MLO_READ_UNIT);
        scale_off = b * MLO_LRN_SCALE_BATCH_STRIDE + c_o * MLO_LRN_SCALE_CHANNEL_STRIDE +
                    (pix_id * MLO_READ_UNIT);
        MLO_READ_TYPE prv_scale = ((MLO_READ_TYPE)K + accum * (MLO_READ_TYPE)alphaoverarea);
        //				fma(accum,alphaoverarea, (_FLOAT)1.f);

        MLO_READ_TYPE exp_scale = exp((MLO_READ_TYPE)-beta * log(prv_scale));
        //				pow(prv_scale,-beta);
        // bug
        //			MLO_READ_TYPE prv_out = sqrt(bot_in2[MLO_LRN_PAD]);
        MLO_READ_TYPE prv_out = bot_in2[MLO_LRN_PAD];
        prv_out               = sqrt(prv_out);
        MLO_READ_TYPE out_val = prv_out * exp_scale;

#if MLO_LOW_CHNL_COUNT == 1
        if(c_o < MLO_LRN_N_OUTPUTS)
#endif
        {

#if MLO_C1x1_PIXLEFT > 0

            // if the last one
            if(pix_id == MLO_MAP_SZ4 - 1)
            {
                for(int j = 0; j < MLO_C1x1_PIXLEFT; ++j)
                {
                    top[top_off + j] = ((_FLOAT*)&out_val)[j];
#if DBG_OUT
                    printf("K:o1: %d %f %f %f\n",
                           top_off + j,
                           top[top_off + j],
                           ((_FLOAT*)&prv_out)[j],
                           ((_FLOAT*)&exp_scale)[j]);
#endif

#if MLO_LRN_DO_SCALE
                    scale[scale_off + j] = ((_FLOAT*)&prv_scale)[j];
#endif
                }
            }
            else
#endif
            {

                *((__global MLO_READ_TYPE*)&top[top_off]) = out_val;
#if MLO_LRN_DO_SCALE
                *((__global MLO_READ_TYPE*)&scale[scale_off]) = prv_scale;
#endif
            }
        }
    }

    for(; c_i < MLO_LRN_N_INPUTS + MLO_LRN_PAD; c_i++, c_o++)
    {

        accum = accum - bot_in2[0];
        //				fma(-bot_in[0], bot_in[0], accum);

        for(int i = 0; i < MLO_LRN_KERNEL_SZ - 1; i++)
        {
            bot_in2[i] = bot_in2[i + 1];
        }

        top_off = b * MLO_LRN_TOP_BATCH_STRIDE + c_o * MLO_LRN_TOP_CHANNEL_STRIDE +
                  (pix_id * MLO_READ_UNIT);
        scale_off = b * MLO_LRN_SCALE_BATCH_STRIDE + c_o * MLO_LRN_SCALE_CHANNEL_STRIDE +
                    (pix_id * MLO_READ_UNIT);
        MLO_READ_TYPE prv_scale = ((MLO_READ_TYPE)K + accum * (MLO_READ_TYPE)alphaoverarea);
        //				fma(accum,alphaoverarea, (_FLOAT)1.f);

        MLO_READ_TYPE exp_scale = exp((MLO_READ_TYPE)-beta * log(prv_scale));
        //				pow(prv_scale,-beta);
        // bug
        //			MLO_READ_TYPE prv_out = sqrt(bot_in2[MLO_LRN_PAD]);
        MLO_READ_TYPE prv_out = bot_in2[MLO_LRN_PAD];
        prv_out               = sqrt(prv_out);

        MLO_READ_TYPE out_val = prv_out * exp_scale;
#if MLO_LOW_CHNL_COUNT == 1
        if(c_o < MLO_LRN_N_OUTPUTS)
#endif
        {

#if MLO_C1x1_PIXLEFT > 0

            // if the last one
            if(pix_id == MLO_MAP_SZ4 - 1)
            {
                for(int j = 0; j < MLO_C1x1_PIXLEFT; ++j)
                {
                    top[top_off + j] = ((_FLOAT*)&out_val)[j];
#if DBG_OUT
                    printf("K:o2: %d %f %f %f\n",
                           top_off + j,
                           top[top_off + j],
                           ((_FLOAT*)&prv_out)[j],
                           ((_FLOAT*)&exp_scale)[j]);
#endif

#if MLO_LRN_DO_SCALE
                    scale[scale_off + j] = ((_FLOAT*)&prv_scale)[j];
#endif
                }
            }
            else
#endif
            {

                *((__global MLO_READ_TYPE*)&top[top_off]) = out_val;
#if MLO_LRN_DO_SCALE
                *((__global MLO_READ_TYPE*)&scale[scale_off]) = prv_scale;
#endif
            }
        }
    }
}<|MERGE_RESOLUTION|>--- conflicted
+++ resolved
@@ -85,21 +85,11 @@
 #if MLO_LRN_DO_SCALE
                           __global _FLOAT* scale,
 #endif
-<<<<<<< HEAD
-                          struct LRNForwardParam Param)
-{
-
-    _FLOAT alphaoverarea = Param.alphaoverarea;
-    UNUSED _FLOAT alpha  = Param.alpha;
-    _FLOAT beta          = Param.beta;
-    _FLOAT K             = Param.K;
-=======
                           _FLOAT alphaoverarea,
                           UNUSED _FLOAT alpha,
                           _FLOAT beta,
                           _FLOAT K)
 {
->>>>>>> 7c550747
     // IT's taken from POOLING AVE with stride = 1'
     __local _FLOAT bot_data[MLO_LRN_LCL_DATA_WIDTH * MLO_LRN_LCL_DATA_HEIGHT];
     int x       = get_group_id(0) * MLO_LRN_GROUP_SZ0 * MLO_LRN_N_HORIZ_OUT_PIX;
@@ -429,18 +419,6 @@
 #if MLO_LRN_DO_SCALE
                          __global _FLOAT* scale,
 #endif
-<<<<<<< HEAD
-                         struct LRNForwardParam Param)
-{
-
-    _FLOAT alphaoverarea = Param.alphaoverarea;
-    UNUSED _FLOAT alpha  = Param.alpha;
-    _FLOAT beta          = Param.beta;
-    _FLOAT K             = Param.K;
-    int pix_id           = get_global_id(0); //
-    int b                = get_global_id(2); // batch
-    MLO_READ_TYPE accum  = 0;
-=======
                          _FLOAT alphaoverarea,
                          UNUSED _FLOAT alpha,
                          _FLOAT beta,
@@ -449,7 +427,6 @@
     int pix_id          = get_global_id(0); //
     int b               = get_global_id(2); // batch
     MLO_READ_TYPE accum = 0;
->>>>>>> 7c550747
     MLO_READ_TYPE bot_in2[MLO_LRN_KERNEL_SZ];
     int c_i = 0, c_o = 0;
     for(int i = 0; i < MLO_LRN_KERNEL_SZ; ++i)
