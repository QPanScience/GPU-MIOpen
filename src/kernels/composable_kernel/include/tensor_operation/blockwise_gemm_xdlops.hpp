--- conflicted
+++ resolved
@@ -123,23 +123,6 @@
         constexpr index_t K = BlockMatrixA::NRow();
 
 #if CK_WORKAROUND_SWDEV_241664
-<<<<<<< HEAD
-        constexpr auto reg_size_xdlops = MPerXdlops * NPerXdlops / WaveSize;
-
-        for(index_t m = 0; m < MRepeats; m++)
-        {
-            for(index_t n = 0; n < NRepeats; n++)
-            {
-                XdlopsGemm.template Run<M, N, K>(&p_a_block[mMyWaveOffsetA + MPerXdlops * m],
-                                                 &p_b_block[mMyWaveOffsetB + NPerXdlops * n],
-                                                 p_c_thread + (NRepeats * m + n) * reg_size_xdlops);
-            }
-        }
-#else
-        XdlopsGemm.template Run<M, N, K>(
-            &p_a_block[mMyWaveOffsetA], &p_b_block[mMyWaveOffsetB], p_c_thread);
-#endif
-=======
 
 #if CK_PARAM_TUNABLE_GEMM_M_PER_WAVE == 128 && CK_PARAM_TUNABLE_GEMM_N_PER_WAVE == 64
         {
@@ -189,7 +172,6 @@
 #endif
 
         return p_c_thread;
->>>>>>> 5a964adb
     }
 
     __device__ static MatrixIndex GetBeginOfThreadMatrixC(index_t i)
@@ -206,14 +188,9 @@
 
         const auto thread_mtx_on_blk = XdlopsGemm.GetBeginOfThreadBlk(j);
 
-<<<<<<< HEAD
-        //const index_t col =
+        // const index_t col =
         //(waveId % GemmNWaves) * GemmNPerWave + n * NPerXdlops + thread_mtx_on_blk.col;
         const index_t col = n * NPerXdlops + thread_mtx_on_blk.col;
-=======
-        const index_t col =
-            (waveId % GemmNWaves) * GemmNPerWave + n * NPerXdlops + thread_mtx_on_blk.col;
->>>>>>> 5a964adb
 
         const index_t row =
             (waveId / GemmNWaves) * GemmMPerWave + m * MPerXdlops + thread_mtx_on_blk.row;
