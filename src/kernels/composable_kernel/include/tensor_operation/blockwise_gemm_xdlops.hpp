#ifndef CK_BLOCKWISE_GEMM_XDLOPS_HPP
#define CK_BLOCKWISE_GEMM_XDLOPS_HPP

#include "common_header.hpp"
#include "ConstantMatrixDescriptor.hpp"
#include "xdlops_gemm.hpp"
#include "xdlops_gemm_inline_asm.hpp"
#include "threadwise_gemm.hpp"

namespace ck {

template <index_t BlockSize,
          class BlockMatrixA,
          class BlockMatrixB,
          class Float,
          index_t GemmMPerWave,
          index_t GemmNPerWave,
          index_t GemmMWaves,
          index_t GemmNWaves,
          index_t GemmDataPerReadA, // \todo unused parameter, remove
          index_t GemmDataPerReadB  // \todo unused parameter, remove
          >
struct BlockwiseGemmBlockABlockBThreadCTransANormalBNormalC_xdlops
{
    struct MatrixIndex
    {
        index_t row;
        index_t col;
    };

#if CK_WORKAROUND_SWDEV_241664
    static constexpr index_t MRepeats = (GemmMPerWave > 64) ? (GemmMPerWave / 64) : 1;
    static constexpr index_t NRepeats = (GemmNPerWave > 64) ? (GemmNPerWave / 64) : 1;

    static constexpr index_t MPerXdlops = (GemmMPerWave > 64) ? 64 : GemmMPerWave;
    static constexpr index_t NPerXdlops = (GemmNPerWave > 64) ? 64 : GemmNPerWave;

    static constexpr auto XdlopsGemm =
        XdlopsGemm_t<Float, MPerXdlops, NPerXdlops, GemmDataPerReadA, GemmDataPerReadB>{};
#else

#if CK_USE_AMD_XDLOPS_INLINE_ASM
    static constexpr auto XdlopsGemm =
        XdlopsGemmAsm_t<Float, GemmMPerWave, GemmNPerWave, GemmDataPerReadA, GemmDataPerReadB>{};
#else
    static constexpr auto XdlopsGemm =
        XdlopsGemm_t<Float, GemmMPerWave, GemmNPerWave, GemmDataPerReadA, GemmDataPerReadB>{};
#endif

#endif

    index_t mMyWaveOffsetA;
    index_t mMyWaveOffsetB;

    static constexpr index_t WaveSize = 64;

    __device__ constexpr auto GetOutputLayout() const { return XdlopsGemm.GetOutputLayout(); }

<<<<<<< HEAD
    __device__ constexpr auto GetOutputLayout_v2() const
    {
        return XdlopsGemm.template GetOutputLayout_v2<MRepeats, NRepeats>();
=======
    __device__ constexpr auto GetOutputVec() const
    {
#if CK_WORKAROUND_SWDEV_241664

#if CK_PARAM_TUNABLE_GEMM_M_PER_WAVE == 128 || CK_PARAM_TUNABLE_GEMM_N_PER_WAVE == 128
        return c_vec32_2_2_t::GetZero();
#else
        return XdlopsGemm.GetOutputLayout().GetOutputVec();
#endif

#else
        return XdlopsGemm.GetOutputLayout().GetOutputVec();
#endif
>>>>>>> 5a964adb
    }

    __device__ constexpr auto GetNumBlks() const
    {
#if CK_WORKAROUND_SWDEV_241664
        return XdlopsGemm.GetOutputLayout().GetNumBlks() * MRepeats * NRepeats;
#else
        return XdlopsGemm.GetOutputLayout().GetNumBlks();
#endif
    }

    __device__ constexpr auto GetBlkSize() const
    {
        return XdlopsGemm.GetOutputLayout().GetBlkSize();
    }

    __device__ BlockwiseGemmBlockABlockBThreadCTransANormalBNormalC_xdlops()
    {
        static_assert(BlockMatrixA::NRow() == BlockMatrixB::NRow(),
                      "wrong! K dimension not consistent\n");

        constexpr index_t M = BlockMatrixA::NCol(); // A is transposed
        constexpr index_t N = BlockMatrixB::NCol();

        static_assert(GemmMPerWave * GemmMWaves == M, "GemmMWaves * GemmMPerWave != M");
        static_assert(GemmNPerWave * GemmNWaves == N, "GemmNWaves * GemmNPerWave != N");

        static_assert(BlockSize == GemmMWaves * GemmNWaves * WaveSize,
                      "BlockSize != GemmMWaves * GemmNWaves * WaveSize\n");

#if CK_WORKAROUND_SWDEV_241664
        static_assert((MRepeats == 1 && NRepeats == 1) || CK_USE_AMD_XDLOPS_INLINE_ASM == 0,
                      "do not support xdlops repeat with inline asm");
#endif

        const index_t waveId   = get_thread_local_1d_id() / WaveSize;
        const index_t waveId_m = waveId / GemmNWaves;
        const index_t waveId_n = waveId % GemmNWaves;

        mMyWaveOffsetA = waveId_m * GemmMPerWave;
        mMyWaveOffsetB = waveId_n * GemmNPerWave;
    }

    template <class FloatA, class FloatB, class FloatC>
    __device__ FloatC Run(const FloatA* __restrict__ p_a_block,
                          const FloatB* __restrict__ p_b_block,
                          FloatC p_c_thread) const

    {
        constexpr index_t M = BlockMatrixA::NCol(); // A is transposed
        constexpr index_t N = BlockMatrixB::NCol();
        constexpr index_t K = BlockMatrixA::NRow();

#if CK_WORKAROUND_SWDEV_241664
<<<<<<< HEAD
        constexpr auto reg_size_xdlops = MPerXdlops * NPerXdlops / WaveSize;

        for(index_t m = 0; m < MRepeats; m++)
        {
            for(index_t n = 0; n < NRepeats; n++)
            {
                XdlopsGemm.template Run<M, N, K>(&p_a_block[mMyWaveOffsetA + MPerXdlops * m],
                                                 &p_b_block[mMyWaveOffsetB + NPerXdlops * n],
                                                 p_c_thread + (NRepeats * m + n) * reg_size_xdlops);
            }
        }
#else
        XdlopsGemm.template Run<M, N, K>(
            &p_a_block[mMyWaveOffsetA], &p_b_block[mMyWaveOffsetB], p_c_thread);
#endif
    }

    __device__ static MatrixIndex GetBeginOfThreadMatrixC_v2()
    {

        const index_t waveId = get_thread_local_1d_id() / WaveSize;

        const auto thread_mtx_on_blk = XdlopsGemm.GetBeginOfThreadXdlops();

        const index_t col = (waveId % GemmNWaves) * GemmNPerWave + thread_mtx_on_blk.col;
        const index_t row = (waveId / GemmNWaves) * GemmMPerWave + thread_mtx_on_blk.row;

        return MatrixIndex{row, col};
=======

#if CK_PARAM_TUNABLE_GEMM_M_PER_WAVE == 128 && CK_PARAM_TUNABLE_GEMM_N_PER_WAVE == 64
        {
            index_t m = 0, n = 0;
            p_c_thread.s.x.l =
                XdlopsGemm.template Run<M, N, K>(&p_a_block[mMyWaveOffsetA + MPerXdlops * m],
                                                 &p_b_block[mMyWaveOffsetB + NPerXdlops * n],
                                                 p_c_thread.s.x.l);
        }

        {
            index_t m = 1, n = 0;
            p_c_thread.s.y.l =
                XdlopsGemm.template Run<M, N, K>(&p_a_block[mMyWaveOffsetA + MPerXdlops * m],
                                                 &p_b_block[mMyWaveOffsetB + NPerXdlops * n],
                                                 p_c_thread.s.y.l);
        }
#elif CK_PARAM_TUNABLE_GEMM_M_PER_WAVE == 64 && CK_PARAM_TUNABLE_GEMM_N_PER_WAVE == 128
        {
            index_t m = 0, n = 0;
            p_c_thread.s.x.l =
                XdlopsGemm.template Run<M, N, K>(&p_a_block[mMyWaveOffsetA + MPerXdlops * m],
                                                 &p_b_block[mMyWaveOffsetB + NPerXdlops * n],
                                                 p_c_thread.s.x.l);
        }

        {
            index_t m = 0, n = 1;
            p_c_thread.s.y.l =
                XdlopsGemm.template Run<M, N, K>(&p_a_block[mMyWaveOffsetA + MPerXdlops * m],
                                                 &p_b_block[mMyWaveOffsetB + NPerXdlops * n],
                                                 p_c_thread.s.y.l);
        }
#else
        {
            index_t m = 0, n = 0;
            p_c_thread =
                XdlopsGemm.template Run<M, N, K>(&p_a_block[mMyWaveOffsetA + MPerXdlops * m],
                                                 &p_b_block[mMyWaveOffsetB + NPerXdlops * n],
                                                 p_c_thread);
        }
#endif

#else
        p_c_thread = XdlopsGemm.template Run<M, N, K>(
            &p_a_block[mMyWaveOffsetA], &p_b_block[mMyWaveOffsetB], p_c_thread);
#endif

        return p_c_thread;
>>>>>>> 5a964adb
    }

    __device__ static MatrixIndex GetBeginOfThreadMatrixC(index_t i)
    {

        const index_t waveId = get_thread_local_1d_id() / WaveSize;

#if CK_WORKAROUND_SWDEV_241664
        const index_t xdlops_i = i / XdlopsGemm.GetOutputLayout().GetNumBlks();
        const index_t j        = i % XdlopsGemm.GetOutputLayout().GetNumBlks();

        const index_t m = xdlops_i / NRepeats;
        const index_t n = xdlops_i % NRepeats;

        const auto thread_mtx_on_blk = XdlopsGemm.GetBeginOfThreadBlk(j);

        const index_t col =
            (waveId % GemmNWaves) * GemmNPerWave + n * NPerXdlops + thread_mtx_on_blk.col;
<<<<<<< HEAD
=======

>>>>>>> 5a964adb
        const index_t row =
            (waveId / GemmNWaves) * GemmMPerWave + m * MPerXdlops + thread_mtx_on_blk.row;
#else
        const auto thread_mtx_on_blk = XdlopsGemm.GetBeginOfThreadBlk(i);

        const index_t col = (waveId % GemmNWaves) * GemmNPerWave + thread_mtx_on_blk.col;
        const index_t row = (waveId / GemmNWaves) * GemmMPerWave + thread_mtx_on_blk.row;
#endif

        return MatrixIndex{row, col};
    }

    __device__ constexpr auto GetThreadMatrixCDescriptor() const
    {
        const index_t total_reg_size = GemmMPerWave * GemmNPerWave / WaveSize;
        return make_ConstantMatrixDescriptor_packed(Number<total_reg_size>{}, Number<1>{});
    }

    __device__ void XdlopsMatrixCSetZero() const { XdlopsGemm.SetZeroXdlopsRegs(); }

    template <class FloatC>
    __device__ void XdlopsMatrixCSetZero(FloatC* __restrict__ p_c_thread) const
    {
        constexpr index_t c_thread_size = GemmMPerWave * GemmNPerWave / WaveSize;
        for(index_t i     = 0; i < c_thread_size; ++i)
            p_c_thread[i] = FloatC(0);
        XdlopsGemm.SetZeroXdlopsRegs();
    }

    template <class FloatC>
    __device__ void XdlopsMatrixCRead(FloatC* __restrict__ p_c_thread) const
    {
        XdlopsGemm.ReadXdlopsRegs(p_c_thread);
    }
};

} // namespace ck
#endif<|MERGE_RESOLUTION|>--- conflicted
+++ resolved
@@ -56,11 +56,15 @@
 
     __device__ constexpr auto GetOutputLayout() const { return XdlopsGemm.GetOutputLayout(); }
 
-<<<<<<< HEAD
     __device__ constexpr auto GetOutputLayout_v2() const
     {
+#if CK_WORKAROUND_SWDEV_241664
         return XdlopsGemm.template GetOutputLayout_v2<MRepeats, NRepeats>();
-=======
+#else
+        return XdlopsGemm.GetOutputLayout_v2();
+#endif
+    }
+
     __device__ constexpr auto GetOutputVec() const
     {
 #if CK_WORKAROUND_SWDEV_241664
@@ -74,7 +78,6 @@
 #else
         return XdlopsGemm.GetOutputLayout().GetOutputVec();
 #endif
->>>>>>> 5a964adb
     }
 
     __device__ constexpr auto GetNumBlks() const
@@ -129,116 +132,94 @@
         constexpr index_t K = BlockMatrixA::NRow();
 
 #if CK_WORKAROUND_SWDEV_241664
-<<<<<<< HEAD
-        constexpr auto reg_size_xdlops = MPerXdlops * NPerXdlops / WaveSize;
-
-        for(index_t m = 0; m < MRepeats; m++)
-        {
-            for(index_t n = 0; n < NRepeats; n++)
-            {
-                XdlopsGemm.template Run<M, N, K>(&p_a_block[mMyWaveOffsetA + MPerXdlops * m],
-                                                 &p_b_block[mMyWaveOffsetB + NPerXdlops * n],
-                                                 p_c_thread + (NRepeats * m + n) * reg_size_xdlops);
-            }
-        }
-#else
-        XdlopsGemm.template Run<M, N, K>(
+
+#if CK_PARAM_TUNABLE_GEMM_M_PER_WAVE == 128 && CK_PARAM_TUNABLE_GEMM_N_PER_WAVE == 64
+        {
+            index_t m = 0, n = 0;
+            p_c_thread.s.x.l =
+                XdlopsGemm.template Run<M, N, K>(&p_a_block[mMyWaveOffsetA + MPerXdlops * m],
+                                                 &p_b_block[mMyWaveOffsetB + NPerXdlops * n],
+                                                 p_c_thread.s.x.l);
+        }
+
+        {
+            index_t m = 1, n = 0;
+            p_c_thread.s.y.l =
+                XdlopsGemm.template Run<M, N, K>(&p_a_block[mMyWaveOffsetA + MPerXdlops * m],
+                                                 &p_b_block[mMyWaveOffsetB + NPerXdlops * n],
+                                                 p_c_thread.s.y.l);
+        }
+#elif CK_PARAM_TUNABLE_GEMM_M_PER_WAVE == 64 && CK_PARAM_TUNABLE_GEMM_N_PER_WAVE == 128
+        {
+            index_t m = 0, n = 0;
+            p_c_thread.s.x.l =
+                XdlopsGemm.template Run<M, N, K>(&p_a_block[mMyWaveOffsetA + MPerXdlops * m],
+                                                 &p_b_block[mMyWaveOffsetB + NPerXdlops * n],
+                                                 p_c_thread.s.x.l);
+        }
+
+        {
+            index_t m = 0, n = 1;
+            p_c_thread.s.y.l =
+                XdlopsGemm.template Run<M, N, K>(&p_a_block[mMyWaveOffsetA + MPerXdlops * m],
+                                                 &p_b_block[mMyWaveOffsetB + NPerXdlops * n],
+                                                 p_c_thread.s.y.l);
+        }
+#else
+        {
+            index_t m = 0, n = 0;
+            p_c_thread =
+                XdlopsGemm.template Run<M, N, K>(&p_a_block[mMyWaveOffsetA + MPerXdlops * m],
+                                                 &p_b_block[mMyWaveOffsetB + NPerXdlops * n],
+                                                 p_c_thread);
+        }
+#endif
+
+#else
+        p_c_thread = XdlopsGemm.template Run<M, N, K>(
             &p_a_block[mMyWaveOffsetA], &p_b_block[mMyWaveOffsetB], p_c_thread);
 #endif
-    }
-
-    __device__ static MatrixIndex GetBeginOfThreadMatrixC_v2()
+
+        return p_c_thread;
+    }
+
+    __device__ static MatrixIndex GetBeginOfThreadMatrixC(index_t i)
     {
 
         const index_t waveId = get_thread_local_1d_id() / WaveSize;
 
-        const auto thread_mtx_on_blk = XdlopsGemm.GetBeginOfThreadXdlops();
+#if CK_WORKAROUND_SWDEV_241664
+        const index_t xdlops_i = i / XdlopsGemm.GetOutputLayout().GetNumBlks();
+        const index_t j        = i % XdlopsGemm.GetOutputLayout().GetNumBlks();
+
+        const index_t m = xdlops_i / NRepeats;
+        const index_t n = xdlops_i % NRepeats;
+
+        const auto thread_mtx_on_blk = XdlopsGemm.GetBeginOfThreadBlk(j);
+
+        const index_t col =
+            (waveId % GemmNWaves) * GemmNPerWave + n * NPerXdlops + thread_mtx_on_blk.col;
+        const index_t row =
+            (waveId / GemmNWaves) * GemmMPerWave + m * MPerXdlops + thread_mtx_on_blk.row;
+#else
+        const auto thread_mtx_on_blk = XdlopsGemm.GetBeginOfThreadBlk(i);
 
         const index_t col = (waveId % GemmNWaves) * GemmNPerWave + thread_mtx_on_blk.col;
         const index_t row = (waveId / GemmNWaves) * GemmMPerWave + thread_mtx_on_blk.row;
+#endif
 
         return MatrixIndex{row, col};
-=======
-
-#if CK_PARAM_TUNABLE_GEMM_M_PER_WAVE == 128 && CK_PARAM_TUNABLE_GEMM_N_PER_WAVE == 64
-        {
-            index_t m = 0, n = 0;
-            p_c_thread.s.x.l =
-                XdlopsGemm.template Run<M, N, K>(&p_a_block[mMyWaveOffsetA + MPerXdlops * m],
-                                                 &p_b_block[mMyWaveOffsetB + NPerXdlops * n],
-                                                 p_c_thread.s.x.l);
-        }
-
-        {
-            index_t m = 1, n = 0;
-            p_c_thread.s.y.l =
-                XdlopsGemm.template Run<M, N, K>(&p_a_block[mMyWaveOffsetA + MPerXdlops * m],
-                                                 &p_b_block[mMyWaveOffsetB + NPerXdlops * n],
-                                                 p_c_thread.s.y.l);
-        }
-#elif CK_PARAM_TUNABLE_GEMM_M_PER_WAVE == 64 && CK_PARAM_TUNABLE_GEMM_N_PER_WAVE == 128
-        {
-            index_t m = 0, n = 0;
-            p_c_thread.s.x.l =
-                XdlopsGemm.template Run<M, N, K>(&p_a_block[mMyWaveOffsetA + MPerXdlops * m],
-                                                 &p_b_block[mMyWaveOffsetB + NPerXdlops * n],
-                                                 p_c_thread.s.x.l);
-        }
-
-        {
-            index_t m = 0, n = 1;
-            p_c_thread.s.y.l =
-                XdlopsGemm.template Run<M, N, K>(&p_a_block[mMyWaveOffsetA + MPerXdlops * m],
-                                                 &p_b_block[mMyWaveOffsetB + NPerXdlops * n],
-                                                 p_c_thread.s.y.l);
-        }
-#else
-        {
-            index_t m = 0, n = 0;
-            p_c_thread =
-                XdlopsGemm.template Run<M, N, K>(&p_a_block[mMyWaveOffsetA + MPerXdlops * m],
-                                                 &p_b_block[mMyWaveOffsetB + NPerXdlops * n],
-                                                 p_c_thread);
-        }
-#endif
-
-#else
-        p_c_thread = XdlopsGemm.template Run<M, N, K>(
-            &p_a_block[mMyWaveOffsetA], &p_b_block[mMyWaveOffsetB], p_c_thread);
-#endif
-
-        return p_c_thread;
->>>>>>> 5a964adb
-    }
-
-    __device__ static MatrixIndex GetBeginOfThreadMatrixC(index_t i)
+    }
+
+     __device__ static MatrixIndex GetBeginOfThreadMatrixC_v2()
     {
 
         const index_t waveId = get_thread_local_1d_id() / WaveSize;
 
-#if CK_WORKAROUND_SWDEV_241664
-        const index_t xdlops_i = i / XdlopsGemm.GetOutputLayout().GetNumBlks();
-        const index_t j        = i % XdlopsGemm.GetOutputLayout().GetNumBlks();
-
-        const index_t m = xdlops_i / NRepeats;
-        const index_t n = xdlops_i % NRepeats;
-
-        const auto thread_mtx_on_blk = XdlopsGemm.GetBeginOfThreadBlk(j);
-
-        const index_t col =
-            (waveId % GemmNWaves) * GemmNPerWave + n * NPerXdlops + thread_mtx_on_blk.col;
-<<<<<<< HEAD
-=======
-
->>>>>>> 5a964adb
-        const index_t row =
-            (waveId / GemmNWaves) * GemmMPerWave + m * MPerXdlops + thread_mtx_on_blk.row;
-#else
-        const auto thread_mtx_on_blk = XdlopsGemm.GetBeginOfThreadBlk(i);
+        const auto thread_mtx_on_blk = XdlopsGemm.GetBeginOfThreadXdlops();
 
         const index_t col = (waveId % GemmNWaves) * GemmNPerWave + thread_mtx_on_blk.col;
         const index_t row = (waveId / GemmNWaves) * GemmMPerWave + thread_mtx_on_blk.row;
-#endif
 
         return MatrixIndex{row, col};
     }
