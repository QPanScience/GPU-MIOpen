--- conflicted
+++ resolved
@@ -16,15 +16,9 @@
           index_t GemmNPerWave,
           index_t GemmMWaves,
           index_t GemmNWaves,
-<<<<<<< HEAD
           index_t GemmDataPerReadA, // \todo unused parameter, remove
-          index_t GemmDataPerReadB  // \todo unused parameter, remove
-          >
-=======
-          index_t GemmDataPerReadA,
-          index_t GemmDataPerReadB,
+          index_t GemmDataPerReadB, // \todo unused parameter, remove
           index_t NumSegments = 1>
->>>>>>> 338650f5
 struct BlockwiseGemmBlockABlockBThreadCTransANormalBNormalC_xdlops
 {
     struct MatrixIndex
@@ -33,23 +27,18 @@
         index_t col;
     };
 
-<<<<<<< HEAD
     static constexpr index_t MRepeats = (GemmMPerWave > 64) ? (GemmMPerWave / 64) : 1;
     static constexpr index_t NRepeats = (GemmNPerWave > 64) ? (GemmNPerWave / 64) : 1;
 
     static constexpr index_t MPerXdlops = (GemmMPerWave > 64) ? 64 : GemmMPerWave;
     static constexpr index_t NPerXdlops = (GemmNPerWave > 64) ? 64 : GemmNPerWave;
 
-    static constexpr auto XdlopsGemm =
-        XdlopsGemm_t<Float, MPerXdlops, NPerXdlops, GemmDataPerReadA, GemmDataPerReadB>{};
-=======
     static constexpr auto XdlopsGemm = XdlopsGemm_t<Float,
-                                                    GemmMPerWave,
-                                                    GemmNPerWave,
+                                                    MPerXdlops,
+                                                    NPerXdlops,
                                                     GemmDataPerReadA,
                                                     GemmDataPerReadB,
                                                     NumSegments>{};
->>>>>>> 338650f5
 
     index_t mMyWaveOffsetA;
     index_t mMyWaveOffsetB;
