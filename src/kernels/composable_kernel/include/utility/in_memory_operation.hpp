--- conflicted
+++ resolved
@@ -96,11 +96,7 @@
                         *reinterpret_cast<const vector_t*>(&p_src[src_offset]));
     }
 
-<<<<<<< HEAD
-#if CK_USE_AMD_BUFFER_ADDRESSING
-=======
 #if CK_USE_AMD_BUFFER_ADDRESSING && CK_USE_AMD_BUFFER_ATOMIC_ADD
->>>>>>> da79ca10
     // buffer_atomic_add requires:
     //   1) p_src must be in vgpr space, d_dst must be global memory
     //   2) p_dst to be a block-invariant pointer.
@@ -129,13 +125,9 @@
                       DstInMemOp == InMemoryDataOperation::AtomicAdd,
                   "wrong! InMemoryDataOperation not supported!");
 
-<<<<<<< HEAD
-    static_if<(SrcDataStride == 1 && DstDataStride == 1)>{}([&](auto) {
-=======
     // keep it simple, don't use static_if here, otherwise compiler will do weird things
     if(SrcDataStride == 1 && DstDataStride == 1)
     {
->>>>>>> da79ca10
         // TODO: use static_if::ElseIf
         static_if<DstInMemOp == InMemoryDataOperation::Set>{}([&](auto) {
             SetData<T, DataPerAccess>{}.template Run<SrcAddressSpace, DstAddressSpace>(
@@ -146,13 +138,9 @@
             AtomicAddData<T, DataPerAccess>{}.template Run<SrcAddressSpace, DstAddressSpace>(
                 p_src, src_offset, p_dst, dst_offset);
         });
-<<<<<<< HEAD
-    }).Else([&](auto) {
-=======
     }
     else
     {
->>>>>>> da79ca10
         for(index_t i = 0; i < DataPerAccess; i++)
         {
             // TODO: use static_if::ElseIf
@@ -166,11 +154,7 @@
                     p_src, src_offset + i * SrcDataStride, p_dst, dst_offset + i * DstDataStride);
             });
         }
-<<<<<<< HEAD
-    });
-=======
     }
->>>>>>> da79ca10
 }
 
 } // namespace ck
