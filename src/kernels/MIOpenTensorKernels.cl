/*******************************************************************************
 *
 * MIT License
 *
 * Copyright (c) 2017 Advanced Micro Devices, Inc.
 *
 * Permission is hereby granted, free of charge, to any person obtaining a copy
 * of this software and associated documentation files (the "Software"), to deal
 * in the Software without restriction, including without limitation the rights
 * to use, copy, modify, merge, publish, distribute, sublicense, and/or sell
 * copies of the Software, and to permit persons to whom the Software is
 * furnished to do so, subject to the following conditions:
 *
 * The above copyright notice and this permission notice shall be included in all
 * copies or substantial portions of the Software.
 *
 * THE SOFTWARE IS PROVIDED "AS IS", WITHOUT WARRANTY OF ANY KIND, EXPRESS OR
 * IMPLIED, INCLUDING BUT NOT LIMITED TO THE WARRANTIES OF MERCHANTABILITY,
 * FITNESS FOR A PARTICULAR PURPOSE AND NONINFRINGEMENT. IN NO EVENT SHALL THE
 * AUTHORS OR COPYRIGHT HOLDERS BE LIABLE FOR ANY CLAIM, DAMAGES OR OTHER
 * LIABILITY, WHETHER IN AN ACTION OF CONTRACT, TORT OR OTHERWISE, ARISING FROM,
 * OUT OF OR IN CONNECTION WITH THE SOFTWARE OR THE USE OR OTHER DEALINGS IN THE
 * SOFTWARE.
 *
 *******************************************************************************/
<<<<<<< HEAD
#pragma OPENCL EXTENSION cl_khr_fp16 : enable
=======
#if MIOPEN_USE_FP16 == 1
#pragma OPENCL EXTENSION cl_khr_fp16 : enable
#define _FLOAT half
#ifndef HALF_MAX
#define MAX_VAL 65504 /* max value */
#else
#define MAX_VAL HALF_MAX
#endif
#endif
#if MIOPEN_USE_FP32 == 1
#define _FLOAT float
#ifndef FLT_MAX
#define MAX_VAL 3.402823466e+38F /* max value */
#else
#define MAX_VAL FLT_MAX
#endif
#endif
>>>>>>> 7c550747

/* Only works for NCHW
 * bitmap tracks which dims are the same between 'a' and 'c'.
 * Example: 0, 1, 1, 0 means that C and H dims are the same and the rest are ones
 * bitmap dims with 0 contribute to the work_per_wg,
 * whereas dims with 1 contribute to the #workgroups (gid)
 * work_per_wg = product of dims with 0s (dims of 'c tensor') and
 * num_wg = product of dims with 1s (dims of 'a')
 * Bitmap for fwd_bias looks like 0, 1, 0, 0
 */

#ifndef MIOPEN_TENSOR_OP
#define MIOPEN_TENSOR_OP miopenMul
#endif

#ifndef MIOPEN_TENSOR_DIMS
#define MIOPEN_TENSOR_DIMS 4
#endif

#define UNUSED __attribute__((__unused__))

MIOPEN_TYPE miopenAdd(MIOPEN_TYPE a, MIOPEN_TYPE b) { return a + b; }

MIOPEN_TYPE miopenMul(MIOPEN_TYPE a, MIOPEN_TYPE b) { return a * b; }

MIOPEN_TYPE miopenMax(MIOPEN_TYPE a, MIOPEN_TYPE b) { return ((a > b) ? a : b); }

MIOPEN_TYPE miopenMin(MIOPEN_TYPE a, MIOPEN_TYPE b) { return ((a < b) ? a : b); }

__kernel void OpTensorFwdBias(global MIOPEN_TYPE* a,
                              global MIOPEN_TYPE* b,
#if INCR_WG == 0
                              UNUSED
#endif
                              const int b_c,
                              global MIOPEN_TYPE* c,
#if INCR_WG == 1
                              UNUSED
#endif
                              const int c_n,
                              const int c_nstride,
                              const int c_cstride,
                              const int work_per_wg,
                              const MIOPEN_TYPE alpha0,
                              const MIOPEN_TYPE alpha1,
                              const MIOPEN_TYPE beta,
                              const long Aoffset,
                              const long Boffset,
                              const long Coffset,
                              const int num_wg)
{
    global MIOPEN_TYPE* a_off = a + Aoffset;
    global MIOPEN_TYPE* b_off = b + Boffset;
    global MIOPEN_TYPE* c_off = c + Coffset;

    int gid = get_group_id(0);
    int lid = get_local_id(0);

    // num_wg: the number of workgroups should be launched
    // MAX_NUM_WG: the maximum number of workgroups actually launched
    for(; gid < num_wg; gid += MAX_NUM_WG)
    {

#if INCR_WG == 1
        int o_n             = gid / b_c;
        int o_c             = gid % b_c;
        MIOPEN_TYPE operand = b_off[o_c] * alpha1;

        while(lid < work_per_wg)
        {
            int index    = o_n * c_nstride + o_c * c_cstride + lid;
            c_off[index] = MIOPEN_TENSOR_OP(a_off[index] * alpha0, operand) + beta * c_off[index];
            lid += get_local_size(0);
        }

// each workgroup computes N*H*W for each C (bias-term)
// number of workgroups = c_c (b_c)
#elif INCR_WG == 0
        MIOPEN_TYPE operand = b_off[gid] * alpha1;
        int work_off        = work_per_wg / c_n;

        while(lid < work_per_wg)
        {
            int o_hw     = lid % work_off;
            int o_n      = lid / work_off;
            int index    = o_n * c_nstride + gid * c_cstride + o_hw;
            c_off[index] = MIOPEN_TENSOR_OP(a_off[index] * alpha0, operand) + beta * c_off[index];

            lid += get_local_size(0);
        }
#endif // INCR_WG
    }
}

__kernel void OpTensorFwdBiasGeneric(global MIOPEN_TYPE* a,
                                     const int a_nstride,
                                     const int a_cstride,
                                     const int a_hstride,
                                     global MIOPEN_TYPE* b,
#if INCR_WG == 0
                                     UNUSED
#endif
                                     const int b_c,
                                     const int b_cstride,
                                     global MIOPEN_TYPE* c,
#if INCR_WG == 1
                                     UNUSED
#endif
                                     const int c_n,
                                     const int c_w,
                                     const int c_nstride,
                                     const int c_cstride,
                                     const int c_hstride,
                                     const MIOPEN_TYPE alpha0,
                                     const MIOPEN_TYPE alpha1,
                                     const MIOPEN_TYPE beta,
                                     const int work_per_wg,
                                     const long Aoffset,
                                     const long Boffset,
                                     const long Coffset,
                                     const int num_wg)
{
    int gid = get_group_id(0);

    global MIOPEN_TYPE* a_off = a + Aoffset;
    global MIOPEN_TYPE* b_off = b + Boffset;
    global MIOPEN_TYPE* c_off = c + Coffset;

    // num_wg: the number of workgroups should be launched
    // MAX_NUM_WG: the maximum number of workgroups actually launched
    for(; gid < num_wg; gid += MAX_NUM_WG)
    {
        int lid = get_local_id(0);

#if INCR_WG == 1

        int o_c = gid % b_c;
        int o_n = gid / b_c;

        int bindex          = o_c * b_cstride;
        MIOPEN_TYPE operand = b_off[bindex] * alpha1;

        while(lid < work_per_wg)
        {
            int o_h    = lid / c_w;
            int o_w    = lid % c_w;
            int aindex = o_n * a_nstride + o_c * a_cstride + o_h * a_hstride + o_w;
            int cindex = o_n * c_nstride + o_c * c_cstride + o_h * c_hstride + o_w;
            c_off[cindex] =
                MIOPEN_TENSOR_OP(a_off[aindex] * alpha0, operand) + beta * c_off[cindex];
            lid += get_local_size(0);
        }

// each workgroup computes N*H*W for each C (bias-term)
// number of workgroups = c_c (b_c)
#elif INCR_WG == 0
        MIOPEN_TYPE operand = b_off[gid * b_cstride] * alpha1;
        // int work_off        = work_per_wg / c_n;

        while(lid < work_per_wg)
        {
            int o_n    = lid % c_n;
            int o_h    = (lid / c_n) / c_w;
            int o_w    = (lid / c_n) % c_w;
            int aindex = o_n * a_nstride + gid * a_cstride + o_h * a_hstride + o_w;
            int cindex = o_n * c_nstride + gid * c_cstride + o_h * c_hstride + o_w;
            c_off[cindex] =
                MIOPEN_TENSOR_OP(a_off[aindex] * alpha0, operand) + beta * c_off[cindex];

            lid += get_local_size(0);
        }
#endif // INCR_WG
    }
}

// DLOWELL : cutting out this section
#if(FIRST_NOT_ONE < 4 && MIOPEN_TENSOR_DIMS == 4)

__kernel void OpTensorLeadingOnes(global MIOPEN_TYPE* a,
                                  global MIOPEN_TYPE* b,
                                  global MIOPEN_TYPE* c,
#if FIRST_NOT_ONE == 0
                                  UNUSED
#endif
                                  const int c_c,
#if FIRST_NOT_ONE <= 1
                                  UNUSED
#endif
                                  const int c_h,
#if FIRST_NOT_ONE <= 1
                                  UNUSED
#endif
                                  const int c_w,
                                  const int c_nstride,
#if FIRST_NOT_ONE == 0
                                  UNUSED
#endif
                                  const int c_cstride,
#if FIRST_NOT_ONE == 3
                                  UNUSED
#endif
                                  const int work_per_wg,
                                  const MIOPEN_TYPE alpha0,
                                  const MIOPEN_TYPE alpha1,
                                  const MIOPEN_TYPE beta,
                                  const long Aoffset,
                                  const long Boffset,
                                  const long Coffset,
                                  const int num_wg)
{

    /* Special case for leading ones where the total no. of threads is the
     * inner_product of the tensor dims.  Each thread just updates one value
     */

    global MIOPEN_TYPE* a_off = a + Aoffset;
    global MIOPEN_TYPE* b_off = b + Boffset;
    global MIOPEN_TYPE* c_off = c + Coffset;

#if FIRST_NOT_ONE == 3 // bitmap = 1,1,1,1

    int tid = get_global_id(0);
    // num_wg: the number of workgroups should be launched
    // MAX_NUM_WG: the maximum number of workgroups actually launched
    for(; tid < num_wg; tid += MAX_NUM_WG)
    {

        MIOPEN_TYPE operand = b_off[tid] * alpha1;

        int o_w = tid % c_w;
        int o_h = (tid / c_w) % c_h;
        int o_c = (tid / (c_w * c_h)) % c_c;
        int o_n = tid / (c_w * c_h * c_c);

        int index    = o_n * c_nstride + o_c * c_cstride + o_h * c_w + o_w;
        c_off[index] = MIOPEN_TENSOR_OP(a_off[index] * alpha0, operand) + beta * c_off[index];
    }
#elif FIRST_NOT_ONE == 2 // bitmap = 1,1,1,0
    int gid = get_group_id(0);
    // num_wg: the number of workgroups should be launched
    // MAX_NUM_WG: the maximum number of workgroups actually launched
    for(; gid < num_wg; gid += MAX_NUM_WG)
    {

        int lid             = get_local_id(0);
        MIOPEN_TYPE operand = b_off[gid] * alpha1;

        int o_h = gid % c_h;
        int o_c = (gid / c_h) % c_c;
        int o_n = gid / (c_c * c_h);

        while(lid < work_per_wg)
        {
            int index    = o_n * c_nstride + o_c * c_cstride + o_h * c_w + lid;
            c_off[index] = MIOPEN_TENSOR_OP(a_off[index] * alpha0, operand) + beta * c_off[index];
            lid += get_local_size(0);
        }
    }
#elif FIRST_NOT_ONE == 1 // bitmap = 1,1,0,0
    int gid = get_group_id(0);
    // num_wg: the number of workgroups should be launched
    // MAX_NUM_WG: the maximum number of workgroups actually launched
    for(; gid < num_wg; gid += MAX_NUM_WG)
    {

        int lid             = get_local_id(0);
        MIOPEN_TYPE operand = b_off[gid] * alpha1;

        int o_c = gid % c_c;
        int o_n = gid / c_c;

        while(lid < work_per_wg)
        {
            int index    = o_n * c_nstride + o_c * c_cstride + lid;
            c_off[index] = MIOPEN_TENSOR_OP(a_off[index] * alpha0, operand) + beta * c_off[index];
            lid += get_local_size(0);
        }
    }

#elif FIRST_NOT_ONE == 0 // bitmap = 1,0,0,0
    int gid = get_group_id(0);
    // num_wg: the number of workgroups should be launched
    // MAX_NUM_WG: the maximum number of workgroups actually launched
    for(; gid < num_wg; gid += MAX_NUM_WG)
    {
        int lid             = get_local_id(0);
        MIOPEN_TYPE operand = b_off[gid] * alpha1;

        while(lid < work_per_wg)
        {
            int index    = gid * c_nstride + lid;
            c_off[index] = MIOPEN_TENSOR_OP(a_off[index] * alpha0, operand) + beta * c_off[index];
            lid += get_local_size(0);
        }
    }
#endif
}

#endif

// DLOWELL : cutting out this section
#if(FIRST_NOT_ONE < 4 && MIOPEN_TENSOR_DIMS == 4)

__kernel void OpTensorLeadingOnesGeneric(global MIOPEN_TYPE* a,
                                         const int a_nstride,
                                         const int a_cstride,
                                         const int a_hstride,
                                         global MIOPEN_TYPE* b,
                                         const int b_nstride,
#if FIRST_NOT_ONE == 0
                                         UNUSED
#endif
                                         const int b_cstride,
#if FIRST_NOT_ONE <= 1
                                         UNUSED
#endif
                                         const int b_hstride,
                                         global MIOPEN_TYPE* c,
                                         const int c_c,
#if FIRST_NOT_ONE == 1
                                         UNUSED
#endif
                                         const int c_h,
#if FIRST_NOT_ONE == 0 || FIRST_NOT_ONE == 2
                                         UNUSED
#endif
                                         const int c_w,
                                         const int c_nstride,
                                         const int c_cstride,
                                         const int c_hstride,
                                         const MIOPEN_TYPE alpha0,
                                         const MIOPEN_TYPE alpha1,
                                         const MIOPEN_TYPE beta,
#if FIRST_NOT_ONE == 3
                                         UNUSED
#endif
                                         const int work_per_wg,
                                         const long Aoffset,
                                         const long Boffset,
                                         const long Coffset,
                                         const int num_wg)
{

    /* Special case for leading ones where the total no. of threads is the
     * inner_product of the tensor dims.  Each thread just updates one value
     */
    global MIOPEN_TYPE* a_off = a + Aoffset;
    global MIOPEN_TYPE* b_off = b + Boffset;
    global MIOPEN_TYPE* c_off = c + Coffset;
#if FIRST_NOT_ONE == 3 // bitmap = 1,1,1,1
    int tid = get_global_id(0);
    // MIOPEN_TYPE operand = b[tid];

    // num_wg: the number of workgroups should be launched
    // MAX_NUM_WG: the maximum number of workgroups actually launched
    for(; tid < num_wg; tid += MAX_NUM_WG)
    {

        int o_w = tid % c_w;
        int o_h = (tid / c_w) % c_h;
        int o_c = (tid / (c_w * c_h)) % c_c;
        int o_n = tid / (c_w * c_h * c_c);

        int aindex = o_n * a_nstride + o_c * a_cstride + o_h * a_hstride + o_w;
        int bindex = o_n * b_nstride + o_c * b_cstride + o_h * b_hstride + o_w;
        int cindex = o_n * c_nstride + o_c * c_cstride + o_h * c_hstride + o_w;
        c_off[cindex] =
            MIOPEN_TENSOR_OP(alpha0 * a_off[aindex], alpha1 * b_off[bindex]) + beta * c_off[cindex];
    }

#elif FIRST_NOT_ONE == 2 // bitmap = 1,1,1,0
    int gid = get_group_id(0);

    // num_wg: the number of workgroups should be launched
    // MAX_NUM_WG: the maximum number of workgroups actually launched
    for(; gid < num_wg; gid += MAX_NUM_WG)
    {
        int lid = get_local_id(0);
        int o_h = gid % c_h;
        int o_c = (gid / c_h) % c_c;
        int o_n = gid / (c_c * c_h);

        int bindex          = o_n * b_nstride + o_c * b_cstride + o_h * b_hstride;
        MIOPEN_TYPE operand = b_off[bindex] * alpha1;

        while(lid < work_per_wg)
        {
            int aindex = o_n * a_nstride + o_c * a_cstride + o_h * a_hstride + lid;
            int cindex = o_n * c_nstride + o_c * c_cstride + o_h * c_hstride + lid;
            c_off[cindex] =
                MIOPEN_TENSOR_OP(alpha0 * a_off[aindex], operand) + beta * c_off[cindex];

            lid += get_local_size(0);
        }
    }
#elif FIRST_NOT_ONE == 1 // bitmap = 1,1,0,0
    int gid = get_group_id(0);

    // num_wg: the number of workgroups should be launched
    // MAX_NUM_WG: the maximum number of workgroups actually launched
    for(; gid < num_wg; gid += MAX_NUM_WG)
    {
        int lid = get_local_id(0);
        int o_c = gid % c_c;
        int o_n = gid / c_c;

        int bindex          = o_n * b_nstride + o_c * b_cstride;
        MIOPEN_TYPE operand = b_off[bindex] * alpha1;

        while(lid < work_per_wg)
        {
            int o_h    = lid / c_w;
            int o_w    = lid % c_w;
            int aindex = o_n * a_nstride + o_c * a_cstride + o_h * a_hstride + o_w;
            int cindex = o_n * c_nstride + o_c * c_cstride + o_h * c_hstride + o_w;
            c_off[cindex] =
                MIOPEN_TENSOR_OP(a_off[aindex] * alpha0, operand) + beta * c_off[cindex];
            lid += get_local_size(0);
        }
    }

#elif FIRST_NOT_ONE == 0 // bitmap = 1,0,0,0
    int gid = get_group_id(0);

    // num_wg: the number of workgroups should be launched
    // MAX_NUM_WG: the maximum number of workgroups actually launched
    for(; gid < num_wg; gid += MAX_NUM_WG)
    {
        int lid             = get_local_id(0);
        MIOPEN_TYPE operand = b_off[gid * b_nstride] * alpha1;

        while(lid < work_per_wg)
        {
            int o_c    = lid % c_c;
            int o_h    = (lid / c_c) % c_h;
            int o_w    = (lid / c_c) / c_h;
            int aindex = gid * a_nstride + o_c * a_cstride + o_h * a_hstride + o_w;
            int cindex = gid * c_nstride + o_c * c_cstride + o_h * c_hstride + o_w;
            c_off[cindex] =
                MIOPEN_TENSOR_OP(a_off[aindex] * alpha0, operand) + beta * c_off[cindex];

            lid += get_local_size(0);
        }
    }
#endif
}

#endif

__kernel void Op4dTensorGeneric(global MIOPEN_TYPE* a,
                                const int a_nstride,
                                const int a_cstride,
                                const int a_hstride,
                                global MIOPEN_TYPE* b,
                                const int b_c,
                                const int b_h,
                                const int b_w,
                                const int b_nstride,
                                const int b_cstride,
                                const int b_hstride,
                                global MIOPEN_TYPE* c,
                                const int c_c,
                                const int c_h,
                                const int c_w,
                                const int c_nstride,
                                const int c_cstride,
                                const int c_hstride,
                                const MIOPEN_TYPE alpha0,
                                const MIOPEN_TYPE alpha1,
                                const MIOPEN_TYPE beta,
                                const unsigned int bitmap,
                                const int work_per_wg,
                                const long Aoffset,
                                const long Boffset,
                                const long Coffset,
                                const int num_wg)
{
    int gid = get_group_id(0);

    global MIOPEN_TYPE* a_off = a + Aoffset;
    global MIOPEN_TYPE* b_off = b + Boffset;
    global MIOPEN_TYPE* c_off = c + Coffset;

    // MIOPEN_TYPE operand = b[gid + Boffset];
    // num_wg: the number of workgroups should be launched
    // MAX_NUM_WG: the maximum number of workgroups actually launched
    for(; gid < num_wg; gid += MAX_NUM_WG)
    {
        int lid = get_local_id(0);

        int o_h_div = bitmap & (1 << 0) ? 1 : c_w;
        int o_c_div = o_h_div * (bitmap & (1 << 1) ? 1 : c_h);
        int o_n_div = o_c_div * (bitmap & (1 << 2) ? 1 : c_c);

        int o_w_gid_off = gid % b_w;
        int o_h_gid_off = (gid / b_w) % b_h;
        int o_c_gid_off = (gid / b_w / b_h) % b_c;
        int o_n_gid_off = (gid / b_w / b_h) / b_c;

        int bindex = o_n_gid_off * b_nstride + o_c_gid_off * b_cstride + o_h_gid_off * b_hstride +
                     o_w_gid_off;
        MIOPEN_TYPE operand = b_off[bindex] * alpha1;

        while(lid < work_per_wg)
        {
            int o_w = (bitmap & (1 << 0)) ? o_w_gid_off : lid % c_w;
            int o_h = (bitmap & (1 << 1)) ? o_h_gid_off : (lid / o_h_div) % c_h;
            int o_c = (bitmap & (1 << 2)) ? o_c_gid_off : (lid / o_c_div) % c_c;
            int o_n = (bitmap & (1 << 3)) ? o_n_gid_off : lid / o_n_div;

            int aindex = o_n * a_nstride + o_c * a_cstride + o_h * a_hstride + o_w;
            int cindex = o_n * c_nstride + o_c * c_cstride + o_h * c_hstride + o_w;
            c_off[cindex] =
                MIOPEN_TENSOR_OP(a_off[aindex] * alpha0, operand) + beta * c_off[cindex];

            lid += get_local_size(0);
        }
    }
}

// NCDHW
// (samples, color_depth, frames, width, height )
__kernel void Op5dTensorGeneric(global MIOPEN_TYPE* a,
                                const int a_nstride,
                                const int a_cstride,
                                const int a_dstride,
                                const int a_hstride,
                                global MIOPEN_TYPE* b,
                                const int b_c,
                                const int b_d,
                                const int b_h,
                                const int b_w,
                                const int b_nstride,
                                const int b_cstride,
                                const int b_dstride,
                                const int b_hstride,
                                global MIOPEN_TYPE* c,
                                const int c_c,
                                const int c_d,
                                const int c_h,
                                const int c_w,
                                const int c_nstride,
                                const int c_cstride,
                                const int c_dstride,
                                const int c_hstride,
                                const MIOPEN_TYPE alpha0,
                                const MIOPEN_TYPE alpha1,
                                const MIOPEN_TYPE beta,
                                const unsigned int bitmap,
                                const int work_per_wg,
                                const long Aoffset,
                                const long Boffset,
                                const long Coffset,
                                const int num_wg)
{
    int gid = get_group_id(0);

    global MIOPEN_TYPE* a_off = a + Aoffset;
    global MIOPEN_TYPE* b_off = b + Boffset;
    global MIOPEN_TYPE* c_off = c + Coffset;

    // num_wg: the number of workgroups should be launched
    // MAX_NUM_WG: the maximum number of workgroups actually launched
    for(; gid < num_wg; gid += MAX_NUM_WG)
    {

        int lid = get_local_id(0);

        int o_h_div = bitmap & (1 << 0) ? 1 : c_w;
        int o_d_div = o_h_div * (bitmap & (1 << 1) ? 1 : c_h);
        int o_c_div = o_d_div * (bitmap & (1 << 2) ? 1 : c_d);
        int o_n_div = o_c_div * (bitmap & (1 << 3) ? 1 : c_c);

        int o_w_gid_off = gid % b_w;
        int o_h_gid_off = (gid / b_w) % b_h;
        int o_d_gid_off = (gid / b_w / b_h) % b_d;
        int o_c_gid_off = (gid / b_w / b_h / b_d) % b_c;
        int o_n_gid_off = (gid / b_w / b_h / b_d) / b_c;

        int bindex = o_n_gid_off * b_nstride + o_c_gid_off * b_cstride + o_d_gid_off * b_dstride +
                     o_h_gid_off * b_hstride + o_w_gid_off;

        MIOPEN_TYPE operand = b_off[bindex] * alpha1;

        while(lid < work_per_wg)
        {
            int o_w = (bitmap & (1 << 0)) ? o_w_gid_off : lid % c_w;
            int o_h = (bitmap & (1 << 1)) ? o_h_gid_off : (lid / o_h_div) % c_h;
            int o_d = (bitmap & (1 << 2)) ? o_d_gid_off : (lid / o_d_div) % c_d;
            int o_c = (bitmap & (1 << 3)) ? o_c_gid_off : (lid / o_c_div) % c_c;
            int o_n = (bitmap & (1 << 4)) ? o_n_gid_off : lid / o_n_div;

            int aindex =
                o_n * a_nstride + o_c * a_cstride + o_d * a_dstride + o_h * a_hstride + o_w;
            int cindex =
                o_n * c_nstride + o_c * c_cstride + o_d * c_dstride + o_h * c_hstride + o_w;

            c_off[cindex] =
                MIOPEN_TENSOR_OP(a_off[aindex] * alpha0, operand) + beta * c_off[cindex];

            lid += get_local_size(0);
        }
    }
}

// NCH
__kernel void Op3dTensorGeneric(global MIOPEN_TYPE* a,
                                const int a_nstride,
                                const int a_cstride,
                                global MIOPEN_TYPE* b,
                                const int b_c,
                                const int b_h,
                                const int b_nstride,
                                const int b_cstride,
                                global MIOPEN_TYPE* c,
                                const int c_c,
                                const int c_h,
                                const int c_nstride,
                                const int c_cstride,
                                const MIOPEN_TYPE alpha0,
                                const MIOPEN_TYPE alpha1,
                                const MIOPEN_TYPE beta,
                                const unsigned int bitmap,
                                const int work_per_wg,
                                const long Aoffset,
                                const long Boffset,
                                const long Coffset,
                                const int num_wg)
{
    int gid = get_group_id(0);

    global MIOPEN_TYPE* a_off = a + Aoffset;
    global MIOPEN_TYPE* b_off = b + Boffset;
    global MIOPEN_TYPE* c_off = c + Coffset;

    // num_wg: the number of workgroups should be launched
    // MAX_NUM_WG: the maximum number of workgroups actually launched
    for(; gid < num_wg; gid += MAX_NUM_WG)
    {

        int lid = get_local_id(0);
        // MIOPEN_TYPE operand = b[gid + Boffset];
        int o_c_div = bitmap & (1 << 0) ? 1 : c_h;
        int o_n_div = o_c_div * (bitmap & (1 << 1) ? 1 : c_c);

        int o_h_gid_off = gid % b_h;
        int o_c_gid_off = (gid / b_h) % b_c;
        int o_n_gid_off = (gid / b_h) / b_c;

        int bindex          = o_n_gid_off * b_nstride + o_c_gid_off * b_cstride + o_h_gid_off;
        MIOPEN_TYPE operand = b_off[bindex] * alpha1;

        while(lid < work_per_wg)
        {
            int o_h = (bitmap & (1 << 0)) ? o_h_gid_off : lid % c_h;
            int o_c = (bitmap & (1 << 1)) ? o_c_gid_off : (lid / o_c_div) % c_c;
            int o_n = (bitmap & (1 << 2)) ? o_n_gid_off : lid / o_n_div;

            int aindex = o_n * a_nstride + o_c * a_cstride + o_h;
            int cindex = o_n * c_nstride + o_c * c_cstride + o_h;

            c_off[cindex] =
                MIOPEN_TENSOR_OP(a_off[aindex] * alpha0, operand) + beta * c_off[cindex];

            lid += get_local_size(0);
        }
    }
}

// NC
__kernel void Op2dTensorGeneric(global MIOPEN_TYPE* a,
                                const int a_nstride,
                                global MIOPEN_TYPE* b,
                                const int b_c,
                                const int b_nstride,
                                global MIOPEN_TYPE* c,
                                const int c_c,
                                const int c_nstride,
                                const MIOPEN_TYPE alpha0,
                                const MIOPEN_TYPE alpha1,
                                const MIOPEN_TYPE beta,
                                const unsigned int bitmap,
                                const int work_per_wg,
                                const long Aoffset,
                                const long Boffset,
                                const long Coffset,
                                const int num_wg)
{
    int gid = get_group_id(0);

    global MIOPEN_TYPE* a_off = a + Aoffset;
    global MIOPEN_TYPE* b_off = b + Boffset;
    global MIOPEN_TYPE* c_off = c + Coffset;

    int o_n_div = bitmap & (1 << 0) ? 1 : c_c;

    // num_wg: the number of workgroups should be launched
    // MAX_NUM_WG: the maximum number of workgroups actually launched
    for(; gid < num_wg; gid += MAX_NUM_WG)
    {

        int lid         = get_local_id(0);
        int o_c_gid_off = gid % b_c;
        int o_n_gid_off = gid / b_c;

        int bindex          = o_n_gid_off * b_nstride + o_c_gid_off;
        MIOPEN_TYPE operand = b_off[bindex] * alpha1;

        while(lid < work_per_wg)
        {
            int o_c    = (bitmap & (1 << 0)) ? o_c_gid_off : lid % c_c;
            int o_n    = (bitmap & (1 << 1)) ? o_n_gid_off : lid / o_n_div;
            int aindex = o_n * a_nstride + o_c;
            int cindex = o_n * c_nstride + o_c;
            c_off[cindex] =
                MIOPEN_TENSOR_OP(a_off[aindex] * alpha0, operand) + beta * c_off[cindex];
            lid += get_local_size(0);
        }
    }
}

// N
__kernel void Op1dTensorGeneric(global MIOPEN_TYPE* a,
                                global MIOPEN_TYPE* b,
                                const int b_n,
                                global MIOPEN_TYPE* c,
                                const int c_n,
                                const MIOPEN_TYPE alpha0,
                                const MIOPEN_TYPE alpha1,
                                const MIOPEN_TYPE beta,
                                const unsigned int bitmap,
                                const int work_per_wg,
                                const long Aoffset,
                                const long Boffset,
                                const long Coffset,
                                const int num_wg)
{
    int gid = get_group_id(0);

    global MIOPEN_TYPE* a_off = a + Aoffset;
    global MIOPEN_TYPE* b_off = b + Boffset;
    global MIOPEN_TYPE* c_off = c + Coffset;

    // num_wg: the number of workgroups should be launched
    // MAX_NUM_WG: the maximum number of workgroups actually launched
    for(; gid < num_wg; gid += MAX_NUM_WG)
    {
        int lid             = get_local_id(0);
        int o_n_gid_off     = gid % b_n;
        int bindex          = o_n_gid_off;
        MIOPEN_TYPE operand = b_off[bindex] * alpha1;
        while(lid < work_per_wg)
        {
            int o_n    = (bitmap & (1 << 0)) ? o_n_gid_off : lid % c_n;
            c_off[o_n] = MIOPEN_TENSOR_OP(a_off[o_n] * alpha0, operand) + beta * c_off[o_n];
            lid += get_local_size(0);
        }
    }
}<|MERGE_RESOLUTION|>--- conflicted
+++ resolved
@@ -23,9 +23,7 @@
  * SOFTWARE.
  *
  *******************************************************************************/
-<<<<<<< HEAD
-#pragma OPENCL EXTENSION cl_khr_fp16 : enable
-=======
+
 #if MIOPEN_USE_FP16 == 1
 #pragma OPENCL EXTENSION cl_khr_fp16 : enable
 #define _FLOAT half
@@ -43,7 +41,6 @@
 #define MAX_VAL FLT_MAX
 #endif
 #endif
->>>>>>> 7c550747
 
 /* Only works for NCHW
  * bitmap tracks which dims are the same between 'a' and 'c'.
