--- conflicted
+++ resolved
@@ -212,16 +212,9 @@
                std::size_t num_cu_)
         : filename(filename_), arch(arch_), num_cu(num_cu_), is_system(is_system_)
     {
-<<<<<<< HEAD
         MIOPEN_LOG_I2("Initializing " << (InMemDb ? "In Memory " : "")
                                       << (is_system ? "system" : "user")
                                       << " database file "
-=======
-        if(!is_system && DisableUserDbFileIO)
-            return;
-
-        MIOPEN_LOG_I2("Initializing " << (is_system ? "system" : "user") << " database file "
->>>>>>> 82817ee9
                                       << filename);
 
         if(filename.empty())
