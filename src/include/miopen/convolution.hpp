/*******************************************************************************
 *
 * MIT License
 *
 * Copyright (c) 2017 Advanced Micro Devices, Inc.
 *
 * Permission is hereby granted, free of charge, to any person obtaining a copy
 * of this software and associated documentation files (the "Software"), to deal
 * in the Software without restriction, including without limitation the rights
 * to use, copy, modify, merge, publish, distribute, sublicense, and/or sell
 * copies of the Software, and to permit persons to whom the Software is
 * furnished to do so, subject to the following conditions:
 *
 * The above copyright notice and this permission notice shall be included in all
 * copies or substantial portions of the Software.
 *
 * THE SOFTWARE IS PROVIDED "AS IS", WITHOUT WARRANTY OF ANY KIND, EXPRESS OR
 * IMPLIED, INCLUDING BUT NOT LIMITED TO THE WARRANTIES OF MERCHANTABILITY,
 * FITNESS FOR A PARTICULAR PURPOSE AND NONINFRINGEMENT. IN NO EVENT SHALL THE
 * AUTHORS OR COPYRIGHT HOLDERS BE LIABLE FOR ANY CLAIM, DAMAGES OR OTHER
 * LIABILITY, WHETHER IN AN ACTION OF CONTRACT, TORT OR OTHERWISE, ARISING FROM,
 * OUT OF OR IN CONNECTION WITH THE SOFTWARE OR THE USE OR OTHER DEALINGS IN THE
 * SOFTWARE.
 *
 *******************************************************************************/
#ifndef GUARD_MIOPEN_CONVOLUTION_HPP_
#define GUARD_MIOPEN_CONVOLUTION_HPP_

#include <miopen/common.hpp>
#include <miopen/kernel.hpp>
#include <miopen/miopen.h>
#include <miopen/object.hpp>
#include <miopen/solver_id.hpp>
#include <miopen/names.hpp>

#include <string>
#include <tuple>
#include <vector>

namespace miopen {

namespace solver {
struct ConvSolution;
} // namespace solver

struct ConvolutionContext;
struct Handle;
struct TensorDescriptor;
struct ConvolutionUserBuffers;
struct ProblemDescription;

using ExtraKernelArgs = std::tuple<int /*N*/,
                                   int /*C*/,
                                   int /*H*/,
                                   int /*W*/,
                                   int /*K*/,
                                   int /*n_groups*/,
                                   int /*out_H*/,
                                   int /*out_W*/>;

struct ConvFwdTensors;
struct ConvWrwTensors;

struct ConvolutionDescriptor : miopenConvolutionDescriptor
{
    ConvolutionDescriptor(std::size_t spatial_dim,
                          miopenConvolutionMode_t c_mode,
                          miopenPaddingMode_t p_mode,
                          const std::vector<int>& p_pads              = {0, 0},
                          const std::vector<int>& p_strides           = {1, 1},
                          const std::vector<int>& p_dilations         = {1, 1},
                          const std::vector<int>& p_trans_output_pads = {0, 0},
                          int p_group_count                           = 1,
                          float p_lowp_quant                          = float(1));

    ConvolutionDescriptor(const std::vector<int>& p_pads              = {0, 0},
                          const std::vector<int>& p_strides           = {1, 1},
                          const std::vector<int>& p_dilations         = {1, 1},
                          const std::vector<int>& p_trans_output_pads = {0, 0},
                          int p_group_count                           = 1,
                          float p_lowp_quant                          = float(1));

    std::size_t GetSpatialDimension() const;

    const std::vector<int>& GetConvPads() const;

    const std::vector<int>& GetConvStrides() const;

    const std::vector<int>& GetConvDilations() const;

    const std::vector<int>& GetTransposeConvPads() const;

    int GetGroupCount() const;

    TensorDescriptor GetForwardOutputTensor(const TensorDescriptor& xDesc,
                                            const TensorDescriptor& wDesc,
                                            miopenDataType_t yType = miopenFloat) const;

    std::size_t ForwardGetWorkSpaceSizeGEMM(const TensorDescriptor& wDesc,
                                            const TensorDescriptor& yDesc) const;

    std::size_t ForwardGetWorkSpaceSizeGEMMTranspose(const TensorDescriptor& xDesc,
                                                     const TensorDescriptor& yDesc) const;

    std::size_t ForwardGetWorkSpaceSizeGEMMStridedBatched(Handle& handle,
                                                          const TensorDescriptor& xDesc,
                                                          const TensorDescriptor& wDesc,
                                                          const TensorDescriptor& yDesc) const;

    std::size_t
    ForwardBackwardDataGetWorkSpaceSizeDirect(const miopen::ConvolutionContext& ctx) const;

    std::size_t
    ForwardBackwardGetWorkSpaceSizeImplicitGemm(const miopen::ConvolutionContext& ctx) const;

<<<<<<< HEAD
    std::size_t GetWorkspaceSizeCellfft(const miopen::ConvolutionContext& ctx) const;
=======
    std::size_t
    ForwardBackwardDataGetWorkSpaceSizeWinograd(const miopen::ConvolutionContext& ctx) const;
>>>>>>> 15116b90

    std::size_t ForwardGetWorkSpaceSizeFFT(const TensorDescriptor& wDesc,
                                           const TensorDescriptor& xDesc,
                                           const TensorDescriptor& yDesc) const;

    bool IsWinograd3x3SupportedAndFast(miopen::ConvolutionContext& ctx) const;

    std::size_t ForwardGetValidWorkSpaceSizeGemm(Handle& handle,
                                                 const TensorDescriptor& wDesc,
                                                 const TensorDescriptor& xDesc,
                                                 const TensorDescriptor& yDesc) const;

    std::size_t BackwardGetValidWorkSpaceSizeGemm(const TensorDescriptor& dyDesc,
                                                  const TensorDescriptor& wDesc,
                                                  const TensorDescriptor& dxDesc) const;

    std::size_t WrwGetValidWorkSpaceSizeGemm(const TensorDescriptor& dyDesc,
                                             const TensorDescriptor& xDesc,
                                             const TensorDescriptor& dwDesc) const;

    std::size_t ForwardGetWorkSpaceSize(Handle& handle,
                                        const TensorDescriptor& wDesc,
                                        const TensorDescriptor& xDesc,
                                        const TensorDescriptor& yDesc) const;

    void FindConvFwdAlgorithm(Handle& handle,
                              const TensorDescriptor& xDesc,
                              ConstData_t x,
                              const TensorDescriptor& wDesc,
                              ConstData_t w,
                              const TensorDescriptor& yDesc,
                              Data_t y,
                              int requestAlgoCount,
                              int* returnedAlgoCount,
                              miopenConvAlgoPerf_t* perfResults,
                              Data_t workSpace,
                              std::size_t workSpaceSize,
                              bool exhaustiveSearch) const;

    int FindFwdFFTKernel(const Handle& handle,
                         const TensorDescriptor& xDesc,
                         const TensorDescriptor& wDesc,
                         const TensorDescriptor& yDesc,
                         std::size_t workSpaceSize,
                         std::vector<KernelInvoke>& kernels,
                         const NetworkConfig& kcache_key) const;

    float ExecuteFwdFFTKernel(const Handle& handle,
                              const TensorDescriptor& xDesc,
                              ConstData_t x,
                              const TensorDescriptor& wDesc,
                              ConstData_t w,
                              const TensorDescriptor& yDesc,
                              Data_t y,
                              Data_t workSpace,
                              std::size_t workSpaceSize,
                              const NetworkConfig& kcache_key,
                              bool timed = false) const;

    int FindBwdFFTKernel(const Handle& handle,
                         const TensorDescriptor& dyDesc,
                         const TensorDescriptor& wDesc,
                         const TensorDescriptor& dxDesc,
                         std::size_t workSpaceSize,
                         std::vector<KernelInvoke>& kernels,
                         const NetworkConfig& kcache_key) const;

    float ExecuteBwdFFTKernel(const Handle& handle,
                              const TensorDescriptor& dyDesc,
                              ConstData_t dy,
                              const TensorDescriptor& wDesc,
                              ConstData_t w,
                              const TensorDescriptor& dxDesc,
                              Data_t dx,
                              Data_t workSpace,
                              std::size_t workSpaceSize,
                              const NetworkConfig& kcache_key,
                              bool timed = false) const;

    std::vector<miopen::solver::ConvSolution>
    FindDataDirectSolutions(Handle& handle,
                            const TensorDescriptor& xDesc,
                            const TensorDescriptor& wDesc,
                            const TensorDescriptor& yDesc,
                            bool exhaustiveSearch,
                            bool isForward,
                            const ConvolutionUserBuffers& bufs) const;

    std::vector<miopen::solver::ConvSolution>
    FindWinogradSolutions(const ConvolutionContext& ctx) const;

    std::vector<miopen::solver::ConvSolution>
    FindDataImplicitGemmSolutions(Handle& handle,
                                  const TensorDescriptor& xDesc,
                                  const TensorDescriptor& wDesc,
                                  const TensorDescriptor& yDesc,
                                  bool exhaustiveSearch,
                                  bool isForward,
                                  const ConvolutionUserBuffers& bufs) const;

    std::vector<miopen::solver::ConvSolution>
    FindCellfftSolutions(Handle& handle,
                         const TensorDescriptor& xDesc,
                         const TensorDescriptor& wDesc,
                         const TensorDescriptor& yDesc,
                         bool exhaustiveSearch,
                         bool isForward,
                         const ConvolutionUserBuffers& bufs) const;

    void ConvolutionForward(Handle& handle,
                            const void* alpha,
                            const TensorDescriptor& xDesc,
                            ConstData_t x,
                            const TensorDescriptor& wDesc,
                            ConstData_t w,
                            miopenConvFwdAlgorithm_t algo,
                            const void* beta,
                            const TensorDescriptor& yDesc,
                            Data_t y,
                            Data_t workSpace,
                            std::size_t workSpaceSize) const;

    std::size_t GetForwardSolutionCount(Handle& handle,
                                        const TensorDescriptor& wDesc,
                                        const TensorDescriptor& xDesc,
                                        const TensorDescriptor& yDesc) const;

    void GetForwardSolutions(Handle& handle,
                             const TensorDescriptor& wDesc,
                             const TensorDescriptor& xDesc,
                             const TensorDescriptor& yDesc,
                             size_t maxSolutionCount,
                             size_t* solutionCount,
                             miopenConvSolution_t* solutions) const;

    void CompileForwardSolution(Handle& handle,
                                const TensorDescriptor& wDesc,
                                const TensorDescriptor& xDesc,
                                const TensorDescriptor& yDesc,
                                solver::Id solver_id) const;

    std::size_t GetForwardSolutionWorkspaceSize(Handle& handle,
                                                const TensorDescriptor& wDesc,
                                                const TensorDescriptor& xDesc,
                                                const TensorDescriptor& yDesc,
                                                solver::Id solver_id) const;

    void ConvolutionForwardImmediate(Handle& handle,
                                     const TensorDescriptor& wDesc,
                                     ConstData_t w,
                                     const TensorDescriptor& xDesc,
                                     ConstData_t x,
                                     const TensorDescriptor& yDesc,
                                     Data_t y,
                                     Data_t workSpace,
                                     std::size_t workSpaceSize,
                                     solver::Id solver_id) const;

    std::size_t BackwardDataGetWorkSpaceSizeGEMM(const TensorDescriptor& wDesc,
                                                 const TensorDescriptor& dyDesc) const;

    std::size_t BackwardDataGetWorkSpaceSizeGEMMTranspose(const TensorDescriptor& dyDesc,
                                                          const TensorDescriptor& dxDesc) const;

    std::size_t BackwardGetWorkSpaceSizeFFT(const TensorDescriptor& wDesc,
                                            const TensorDescriptor& dyDesc,
                                            const TensorDescriptor& dxDesc) const;

    std::size_t BackwardDataGetWorkSpaceSize(Handle& handle,
                                             const TensorDescriptor& wDesc,
                                             const TensorDescriptor& dyDesc,
                                             const TensorDescriptor& dxDesc) const;

    void FindConvBwdDataAlgorithm(Handle& handle,
                                  const TensorDescriptor& dyDesc,
                                  ConstData_t dy,
                                  const TensorDescriptor& wDesc,
                                  ConstData_t w,
                                  const TensorDescriptor& dxDesc,
                                  Data_t dx,
                                  int requestAlgoCount,
                                  int* returnedAlgoCount,
                                  miopenConvAlgoPerf_t* perfResults,
                                  Data_t workSpace,
                                  std::size_t workSpaceSize,
                                  bool exhaustiveSearch) const;

    void ConvolutionBackwardData(Handle& handle,
                                 const void* alpha,
                                 const TensorDescriptor& dyDesc,
                                 ConstData_t dy,
                                 const TensorDescriptor& wDesc,
                                 ConstData_t w,
                                 miopenConvBwdDataAlgorithm_t algo,
                                 const void* beta,
                                 const TensorDescriptor& dxDesc,
                                 Data_t dx,
                                 Data_t workSpace,
                                 std::size_t workSpaceSize) const;

    std::size_t GetBackwardSolutionCount(Handle& handle,
                                         const TensorDescriptor& dyDesc,
                                         const TensorDescriptor& wDesc,
                                         const TensorDescriptor& dxDesc) const;

    void GetBackwardSolutions(Handle& handle,
                              const TensorDescriptor& dyDesc,
                              const TensorDescriptor& wDesc,
                              const TensorDescriptor& dxDesc,
                              size_t maxSolutionCount,
                              size_t* solutionCount,
                              miopenConvSolution_t* solutions) const;

    void CompileBackwardSolution(Handle& handle,
                                 const TensorDescriptor& dyDesc,
                                 const TensorDescriptor& wDesc,
                                 const TensorDescriptor& dxDesc,
                                 solver::Id solver_id) const;

    std::size_t GetBackwardSolutionWorkspaceSize(Handle& handle,
                                                 const TensorDescriptor& dyDesc,
                                                 const TensorDescriptor& wDesc,
                                                 const TensorDescriptor& dxDesc,
                                                 solver::Id solver_id) const;

    void ConvolutionBackwardImmediate(Handle& handle,
                                      const TensorDescriptor& dyDesc,
                                      ConstData_t dy,
                                      const TensorDescriptor& wDesc,
                                      ConstData_t w,
                                      const TensorDescriptor& dxDesc,
                                      Data_t dx,
                                      Data_t workSpace,
                                      std::size_t workSpaceSize,
                                      solver::Id solver_id) const;

    std::size_t GetWrwSolutionCount(Handle& handle,
                                    const TensorDescriptor& dyDesc,
                                    const TensorDescriptor& xDesc,
                                    const TensorDescriptor& dwDesc) const;

    void GetWrwSolutions(Handle& handle,
                         const TensorDescriptor& dyDesc,
                         const TensorDescriptor& xDesc,
                         const TensorDescriptor& dwDesc,
                         size_t maxSolutionCount,
                         size_t* solutionCount,
                         miopenConvSolution_t* solutions) const;

    void CompileWrwSolution(Handle& handle,
                            const TensorDescriptor& dyDesc,
                            const TensorDescriptor& xDesc,
                            const TensorDescriptor& dwDesc,
                            solver::Id solver_id) const;

    std::size_t GetWrwSolutionWorkspaceSize(Handle& handle,
                                            const TensorDescriptor& dyDesc,
                                            const TensorDescriptor& xDesc,
                                            const TensorDescriptor& dwDesc,
                                            solver::Id solver_id) const;

    void ConvolutionWrwImmediate(Handle& handle,
                                 const TensorDescriptor& dyDesc,
                                 ConstData_t dy,
                                 const TensorDescriptor& xDesc,
                                 ConstData_t x,
                                 const TensorDescriptor& dwDesc,
                                 Data_t dw,
                                 Data_t workSpace,
                                 std::size_t workSpaceSize,
                                 solver::Id solver_id) const;

    std::size_t BackwardWeightsGetWorkSpaceSize(Handle& handle,
                                                const TensorDescriptor& dyDesc,
                                                const TensorDescriptor& xDesc,
                                                const TensorDescriptor& dwDesc) const;

    std::size_t BackwardWeightsGetWorkSpaceSizeGEMM(const TensorDescriptor& dyDesc,
                                                    const TensorDescriptor& dwDesc) const;

    std::size_t BackwardWeightsGetWorkSpaceSizeDirect(const miopen::ConvolutionContext& ctx) const;
    std::size_t
    BackwardWeightsGetWorkSpaceSizeWinograd(const miopen::ConvolutionContext& ctx) const;
    std::size_t
    BackwardWeightsGetWorkSpaceSizeImplicitGemm(const miopen::ConvolutionContext& ctx) const;
    std::size_t BackwardWeightsGetWorkSpaceSizeCellfft(const miopen::ConvolutionContext& ctx) const;

    void FindConvBwdWeightsAlgorithm(Handle& handle,
                                     const TensorDescriptor& dyDesc,
                                     ConstData_t dy,
                                     const TensorDescriptor& xDesc,
                                     ConstData_t x,
                                     const TensorDescriptor& dwDesc,
                                     Data_t dw,
                                     int requestAlgoCount,
                                     int* returnedAlgoCount,
                                     miopenConvAlgoPerf_t* perfResults,
                                     Data_t workSpace,
                                     std::size_t workSpaceSize,
                                     bool exhaustiveSearch) const;

    void ConvolutionBackwardWeights(Handle& handle,
                                    const void* alpha,
                                    const TensorDescriptor& dyDesc,
                                    ConstData_t dy,
                                    const TensorDescriptor& xDesc,
                                    ConstData_t x,
                                    miopenConvBwdWeightsAlgorithm_t algo,
                                    const void* beta,
                                    const TensorDescriptor& dwDesc,
                                    Data_t dw,
                                    Data_t workSpace,
                                    std::size_t workSpaceSize) const;

    std::size_t spatialDim;
    miopenConvolutionMode_t mode;
    miopenPaddingMode_t paddingMode;
    std::vector<int> pads;
    std::vector<int> strides;
    std::vector<int> dilations;
    std::vector<int> trans_output_pads;
    int group_count;
    float lowp_quant; // quantization factor for low precision

    private:
    void ConvFwdGemm(Handle& handle,
                     const ConvFwdTensors& tensors,
                     Data_t workSpace,
                     std::size_t workSpaceSize) const;
    void ConvFwdFFT(const Handle& handle,
                    const ConvFwdTensors& tensors,
                    Data_t workSpace,
                    std::size_t workSpaceSize,
                    const NetworkConfig& kcache_key) const;

    void ConvBwdGemm(Handle& handle,
                     const struct ConvBwdTensors& tensors,
                     Data_t workSpace,
                     std::size_t workSpaceSize) const;

    void ConvBwdFFT(const Handle& handle,
                    const ConvBwdTensors& tensors,
                    Data_t workSpace,
                    size_t workSpaceSize,
                    const NetworkConfig& kcache_key) const;

    ProblemDescription MakeWrwProblem(const TensorDescriptor& dyDesc,
                                      const TensorDescriptor& xDesc,
                                      const TensorDescriptor& dwDesc) const;

    void BackwardWeightsGemm(Handle& handle,
                             const ConvWrwTensors& tensors,
                             Data_t workSpace,
                             std::size_t workSpaceSize) const;

    template <class TKernels>
    void BackwardWeightsDirect(Handle& handle,
                               const ConvolutionContext& ctx,
                               const ConvWrwTensors& tensors,
                               Data_t workSpace,
                               const TKernels& kernels) const;
    template <class TKernels>
    void BackwardWeightsWinograd(Handle& handle,
                                 const ConvolutionContext& ctx,
                                 const ConvWrwTensors& tensors,
                                 Data_t workSpace,
                                 const TKernels& kernels) const;

    std::size_t GetFwdSolutionWorkspaceSizeFallback(Handle& handle,
                                                    const TensorDescriptor& wDesc,
                                                    const TensorDescriptor& xDesc,
                                                    const TensorDescriptor& yDesc,
                                                    solver::Id solver_id) const;

    std::size_t GetBwdSolutionWorkspaceSizeFallback(const TensorDescriptor& dyDesc,
                                                    const TensorDescriptor& wDesc,
                                                    const TensorDescriptor& dxDesc,
                                                    solver::Id solver_id) const;

    void GetForwardSolutionsFallback(Handle& handle,
                                     const TensorDescriptor& wDesc,
                                     const TensorDescriptor& xDesc,
                                     const TensorDescriptor& yDesc,
                                     size_t maxSolutionCount,
                                     size_t* solutionCount,
                                     miopenConvSolution_t* solutions) const;

    void GetBwdSolutionsFallback(Handle& handle,
                                 const TensorDescriptor& dyDesc,
                                 const TensorDescriptor& wDesc,
                                 const TensorDescriptor& dxDesc,
                                 size_t maxSolutionCount,
                                 size_t* solutionCount,
                                 miopenConvSolution_t* solutions) const;

    bool IsGemmApplicableFwd(const TensorDescriptor& wDesc,
                             const TensorDescriptor& xDesc,
                             const TensorDescriptor& yDesc) const;

    bool IsGemmApplicableBwd(const TensorDescriptor& dyDesc,
                             const TensorDescriptor& wDesc,
                             const TensorDescriptor& dxDesc) const;

    bool IsGemmApplicableWrw(const TensorDescriptor& dyDesc,
                             const TensorDescriptor& xDesc,
                             const TensorDescriptor& dwDesc) const;

    std::size_t GetFwdSolutionCountFallback(const TensorDescriptor& wDesc,
                                            const TensorDescriptor& xDesc,
                                            const TensorDescriptor& yDesc) const;

    std::size_t GetBwdSolutionCountFallback(const TensorDescriptor& dyDesc,
                                            const TensorDescriptor& wDesc,
                                            const TensorDescriptor& dxDesc) const;

    std::size_t GetWrwSolutionCountFallback(const TensorDescriptor& dyDesc,
                                            const TensorDescriptor& xDesc,
                                            const TensorDescriptor& dwDesc) const;

    void GetWrwSolutionsFallback(Handle& handle,
                                 const TensorDescriptor& dyDesc,
                                 const TensorDescriptor& xDesc,
                                 const TensorDescriptor& dwDesc,
                                 size_t maxSolutionCount,
                                 size_t* solutionCount,
                                 miopenConvSolution_t* solutions) const;

    std::size_t GetWrwSolutionWorkspaceSizeFallback(Handle& handle,
                                                    const TensorDescriptor& dyDesc,
                                                    const TensorDescriptor& xDesc,
                                                    const TensorDescriptor& dwDesc,
                                                    solver::Id solver_id) const;
};

void ConvolutionBackwardBias(const Handle& handle,
                             const void* alpha,
                             const TensorDescriptor& dyDesc,
                             ConstData_t dy,
                             const void* beta,
                             const TensorDescriptor& dbDesc,
                             Data_t db);

std::ostream& operator<<(std::ostream& stream, const ConvolutionDescriptor& c);

} // namespace miopen
MIOPEN_DEFINE_OBJECT(miopenConvolutionDescriptor, miopen::ConvolutionDescriptor);

#endif // GUARD_MIOPEN_CONVOLUTION_HPP_<|MERGE_RESOLUTION|>--- conflicted
+++ resolved
@@ -113,12 +113,10 @@
     std::size_t
     ForwardBackwardGetWorkSpaceSizeImplicitGemm(const miopen::ConvolutionContext& ctx) const;
 
-<<<<<<< HEAD
     std::size_t GetWorkspaceSizeCellfft(const miopen::ConvolutionContext& ctx) const;
-=======
+
     std::size_t
     ForwardBackwardDataGetWorkSpaceSizeWinograd(const miopen::ConvolutionContext& ctx) const;
->>>>>>> 15116b90
 
     std::size_t ForwardGetWorkSpaceSizeFFT(const TensorDescriptor& wDesc,
                                            const TensorDescriptor& xDesc,
