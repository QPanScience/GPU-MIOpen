--- conflicted
+++ resolved
@@ -39,15 +39,11 @@
 #include <chrono>
 #include <cassert>
 
-<<<<<<< HEAD
-// Todo: remove
 #include <miopen/conv/context.hpp>
 #include <miopen/conv_solution.hpp>
-=======
 #include <miopen/logger.hpp>
 #include <miopen/handle.hpp>
 #include <miopen/timer.hpp>
->>>>>>> bee03a06
 
 namespace miopen {
 namespace solver {
