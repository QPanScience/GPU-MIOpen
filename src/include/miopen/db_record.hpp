/*******************************************************************************
*
* MIT License
*
* Copyright (c) 2017 Advanced Micro Devices, Inc.
*
* Permission is hereby granted, free of charge, to any person obtaining a copy
* of this software and associated documentation files (the "Software"), to deal
* in the Software without restriction, including without limitation the rights
* to use, copy, modify, merge, publish, distribute, sublicense, and/or sell
* copies of the Software, and to permit persons to whom the Software is
* furnished to do so, subject to the following conditions:
*
* The above copyright notice and this permission notice shall be included in all
* copies or substantial portions of the Software.
*
* THE SOFTWARE IS PROVIDED "AS IS", WITHOUT WARRANTY OF ANY KIND, EXPRESS OR
* IMPLIED, INCLUDING BUT NOT LIMITED TO THE WARRANTIES OF MERCHANTABILITY,
* FITNESS FOR A PARTICULAR PURPOSE AND NONINFRINGEMENT. IN NO EVENT SHALL THE
* AUTHORS OR COPYRIGHT HOLDERS BE LIABLE FOR ANY CLAIM, DAMAGES OR OTHER
* LIABILITY, WHETHER IN AN ACTION OF CONTRACT, TORT OR OTHERWISE, ARISING FROM,
* OUT OF OR IN CONNECTION WITH THE SOFTWARE OR THE USE OR OTHER DEALINGS IN THE
* SOFTWARE.
*
*******************************************************************************/
#ifndef GUARD_MIOPEN_DB_RECORD_HPP_
#define GUARD_MIOPEN_DB_RECORD_HPP_

#include <miopen/config.h>
#include <miopen/logger.hpp>

#include <boost/optional.hpp>
#include <sstream>
#include <string>
#include <atomic>
#include <unordered_map>
#include <iostream>

namespace miopen {

class Db;

/// db consists of 0 or more records.
/// Each record is an ASCII text line.
/// Record format:
///   [ KEY "=" ID ":" VALUES { ";" ID ":" VALUES} ]
///
/// KEY - An identifer of a record.
/// ID - Can be considered as a sub-key under which respective VALUES are stored.
/// VALUES - A data associated with specific ID under the KEY. Intended to represent a set of
/// values, hence the name.
///
/// Neither of ";:=" within KEY, ID and VALUES is allowed.
/// There should be none identical KEYs in the same db file.
/// There should be none identical IDs within the same record.
///
/// Intended usage:
/// KEY: A stringized problem config.
/// ID: A symbolic name of the Solver applicable for the KEY (problem config). There could be
/// several Solvers able to handle the same config, so several IDs can be put under a KEY.
/// Format of VALUES stored under each ID is Solver-specific. in other words, how a set of values
/// (or whatever a Solver wants to store in VALUES) is encoded into a string depends on the Solver.
/// Note: If VALUES is used to represent a set of numeric values, then it is recommended to use ","
/// as a separator.

/// Represents a db record associated with specific KEY.
/// Ctor arguments are path to db file and a KEY (or an object able to provide a KEY).
/// Upon construction, allows getting and modifying contents of a record (IDs and VALUES).
///
/// \todo Separate "db file" and "db record" abstractions.
/// \todo The Store() operation is neither MP- nor MT-safe.
class DbRecord
{
    private:
    std::string key;
    std::unordered_map<std::string, std::string> map;

    template <class T>
    static // 'static' is for calling from ctor
        std::string
        Serialize(const T& data)
    {
        std::ostringstream ss;
        data.Serialize(ss);
        return ss.str();
    }

    bool ParseContents(const std::string& contents);
<<<<<<< HEAD
    void WriteContents(std::ostream &stream) const;
    bool SetValues(const std::string& id, const std::string& values);
    bool GetValues(const std::string& id, std::string& values) const;

    DbRecord(const std::string& key_) : key(key_) {}
=======
    bool StoreValues(const std::string& id, const std::string& values);
    bool Erase(const std::string& id);
#if MIOPEN_PERFDB_CONV_LEGACY_SUPPORT
    bool ParseLegacyContents(const std::string& contents);
    bool LoadValues(const std::string& id, std::string& values, ContentFormat& content_format);
#else
    bool LoadValues(const std::string& id, std::string& values);
#endif
    bool Flush(const RecordPositions* pos);
    void ReadFile(RecordPositions* pos);

#if MIOPEN_PERFDB_CONV_LEGACY_SUPPORT
    DbRecord(const std::string& db_filename_,
             const std::string& key_,
             const std::string& legacy_key_,
             const bool is_backward_compatible_)
        : db_filename(db_filename_),
          key(key_),
          legacy_key(legacy_key_),
          is_backward_compatible(is_backward_compatible_)
#else
    DbRecord(const std::string& db_filename_, const std::string& key_)
        : db_filename(db_filename_), key(key_)
#endif
    {
    }
>>>>>>> a4cddcb6

    public:
    /// T shall provide a db KEY by means of the "void Serialize(std::ostream&) const" member
    /// function.
    template <class T>
    DbRecord(const T& problem_config_) : DbRecord(Serialize(problem_config_))
    {
    }

<<<<<<< HEAD
    /// Merges data from this record to data from that record if their keys are same.
    /// This record would contain all ID:VALUES pairs from that record that are not in this.
    /// E.g. this = {ID1:VALUE1}
    ///      that = {ID1:VALUE3, ID2:VALUE2}
    ///      this.Merge(that) = {ID1:VALUE1, ID2:VALUE2}
    void Merge(const DbRecord& that);

    /// Obtains VALUES from an object of class T and sets it in record (in association with ID,
    /// under the current KEY).
    /// T shall have the "void Serialize(std::ostream&) const" member function available.
    ///
    /// Returns true if records data was changed.
=======
    /// Obtains VALUES from an object of class T and stores it
    /// in db (in association with ID, under the current KEY).
    /// T shall have the "void Serialize(std::ostream&) const"
    /// member function available.
>>>>>>> a4cddcb6
    template <class T>
    bool SetValues(const std::string& id, const T& values)
    {
        return SetValues(id, Serialize(values));
    }

<<<<<<< HEAD
    /// Get VALUES associated with ID under the current KEY and delivers those to a member function
    /// of a class T object. T shall have the "bool Deserialize(const std::string& str)"
=======
    /// Removes ID with associated VALUES from the db.
    /// If payload of a record becomes empty after that,
    /// also removes the entire record.
    bool Remove(const std::string& id)
    {
        RecordPositions pos;
        ReadFile(&pos);
        if(Erase(id))
            return Flush(&pos);
        return true;
    }

    /// Loads VALUES associated with ID under the current KEY
    /// and delivers those to a member function
    /// of a class T object. T shall have the
    /// "bool Deserialize(const std::string& str)"
>>>>>>> a4cddcb6
    /// member function available.
    ///
    /// Returns false if there is none ID:VALUES in the record or in case of any error, e.g. if
    /// VALUES cannot be deserialized due to incorrect format.
    template <class T>
    bool GetValues(const std::string& id, T& values) const
    {
        std::string s;
        if(!GetValues(id, s))
            return false;

        const bool ok = values.Deserialize(s);
        if(!ok)
            MIOPEN_LOG(LoggingLevel::Error, "deserialize failed: " << s);
        return ok;
    }

    friend class Db;
};

class Db
{
    private:
    struct RecordPositions
    {
        std::streamoff begin = -1;
        std::streamoff end   = -1;
    };

    std::string filename;

    boost::optional<DbRecord> FindRecord(const std::string& key, RecordPositions* pos) const;

    bool Flush(const DbRecord& record, const RecordPositions* pos) const;

    public:
    Db(const std::string& filename_) : filename(filename_) {}

    /// Searches db for provided key and returns found reconrd or none if key not found in database
    boost::optional<DbRecord> FindRecord(const std::string& key) const
    {
        return FindRecord(key, nullptr);
    }

    template <class T>
    boost::optional<DbRecord> FindRecord(const T& problem_config) const
    {
        std::string key = DbRecord::Serialize(problem_config);
        return FindRecord(key, nullptr);
    }

    /// Stores provided record in database. If record with same key is already in database it is
    /// replaced by provided record.
    /// Returns true if store was successful, false otherwise.
    bool StoreRecord(const DbRecord& record) const;

    /// Stores provided record in database. If record with same key is already in database it is
    /// updated with values from provided record. Provided records data is also updated via
    /// DbRecord::Merge().
    /// Returns true if update was successful, false otherwise.
    bool UpdateRecord(DbRecord& record) const;

    /// Updates record under key PROBLEM_CONFIG  with data ID:VALUES in database.
    /// Both T and V classes should have "void Serialize(std::ostream&) const" member function
    /// available.
    /// Returns updated record or none if update was unsuccessful.
    template <class T, class V>
    boost::optional<DbRecord> Store(const T& problem_config, const std::string& id, const V& values)
    {
        DbRecord record(problem_config);
        record.SetValues(id, values);
        bool ok = UpdateRecord(record);
        if(ok)
            return record;
        else
            return boost::none;
    }

    /// Searches for record with key PROBLEM_CONFIG and gets VALUES under the ID from it.
    /// Class T should have "void Serialize(std::ostream&) const" member function available.
    /// Class V shall have "bool Deserialize(const std::string& str)" member function available.
    /// Returns false if there is none PROBLEM_CONFIG=ID:VALUES in the database
    /// or in case of any error, e.g. if VALUES cannot be deserialized due to incorrect format.
    template <class T, class V>
    bool Load(const T& problem_config, const std::string& id, V& values)
    {
        auto record = FindRecord(problem_config);
        if(!record)
            return false;
        return record->GetValues(id, values);
    }
};
} // namespace miopen

#endif // GUARD_MIOPEN_DB_RECORD_HPP_<|MERGE_RESOLUTION|>--- conflicted
+++ resolved
@@ -86,40 +86,12 @@
     }
 
     bool ParseContents(const std::string& contents);
-<<<<<<< HEAD
     void WriteContents(std::ostream &stream) const;
     bool SetValues(const std::string& id, const std::string& values);
     bool GetValues(const std::string& id, std::string& values) const;
+    bool Erase(const std::string& id);
 
     DbRecord(const std::string& key_) : key(key_) {}
-=======
-    bool StoreValues(const std::string& id, const std::string& values);
-    bool Erase(const std::string& id);
-#if MIOPEN_PERFDB_CONV_LEGACY_SUPPORT
-    bool ParseLegacyContents(const std::string& contents);
-    bool LoadValues(const std::string& id, std::string& values, ContentFormat& content_format);
-#else
-    bool LoadValues(const std::string& id, std::string& values);
-#endif
-    bool Flush(const RecordPositions* pos);
-    void ReadFile(RecordPositions* pos);
-
-#if MIOPEN_PERFDB_CONV_LEGACY_SUPPORT
-    DbRecord(const std::string& db_filename_,
-             const std::string& key_,
-             const std::string& legacy_key_,
-             const bool is_backward_compatible_)
-        : db_filename(db_filename_),
-          key(key_),
-          legacy_key(legacy_key_),
-          is_backward_compatible(is_backward_compatible_)
-#else
-    DbRecord(const std::string& db_filename_, const std::string& key_)
-        : db_filename(db_filename_), key(key_)
-#endif
-    {
-    }
->>>>>>> a4cddcb6
 
     public:
     /// T shall provide a db KEY by means of the "void Serialize(std::ostream&) const" member
@@ -129,7 +101,6 @@
     {
     }
 
-<<<<<<< HEAD
     /// Merges data from this record to data from that record if their keys are same.
     /// This record would contain all ID:VALUES pairs from that record that are not in this.
     /// E.g. this = {ID1:VALUE1}
@@ -142,39 +113,14 @@
     /// T shall have the "void Serialize(std::ostream&) const" member function available.
     ///
     /// Returns true if records data was changed.
-=======
-    /// Obtains VALUES from an object of class T and stores it
-    /// in db (in association with ID, under the current KEY).
-    /// T shall have the "void Serialize(std::ostream&) const"
-    /// member function available.
->>>>>>> a4cddcb6
     template <class T>
     bool SetValues(const std::string& id, const T& values)
     {
         return SetValues(id, Serialize(values));
     }
 
-<<<<<<< HEAD
     /// Get VALUES associated with ID under the current KEY and delivers those to a member function
     /// of a class T object. T shall have the "bool Deserialize(const std::string& str)"
-=======
-    /// Removes ID with associated VALUES from the db.
-    /// If payload of a record becomes empty after that,
-    /// also removes the entire record.
-    bool Remove(const std::string& id)
-    {
-        RecordPositions pos;
-        ReadFile(&pos);
-        if(Erase(id))
-            return Flush(&pos);
-        return true;
-    }
-
-    /// Loads VALUES associated with ID under the current KEY
-    /// and delivers those to a member function
-    /// of a class T object. T shall have the
-    /// "bool Deserialize(const std::string& str)"
->>>>>>> a4cddcb6
     /// member function available.
     ///
     /// Returns false if there is none ID:VALUES in the record or in case of any error, e.g. if
