/*******************************************************************************
 *
 * MIT License
 *
 * Copyright (c) 2019 Advanced Micro Devices, Inc.
 *
 * Permission is hereby granted, free of charge, to any person obtaining a copy
 * of this software and associated documentation files (the "Software"), to deal
 * in the Software without restriction, including without limitation the rights
 * to use, copy, modify, merge, publish, distribute, sublicense, and/or sell
 * copies of the Software, and to permit persons to whom the Software is
 * furnished to do so, subject to the following conditions:
 *
 * The above copyright notice and this permission notice shall be included in all
 * copies or substantial portions of the Software.
 *
 * THE SOFTWARE IS PROVIDED "AS IS", WITHOUT WARRANTY OF ANY KIND, EXPRESS OR
 * IMPLIED, INCLUDING BUT NOT LIMITED TO THE WARRANTIES OF MERCHANTABILITY,
 * FITNESS FOR A PARTICULAR PURPOSE AND NONINFRINGEMENT. IN NO EVENT SHALL THE
 * AUTHORS OR COPYRIGHT HOLDERS BE LIABLE FOR ANY CLAIM, DAMAGES OR OTHER
 * LIABILITY, WHETHER IN AN ACTION OF CONTRACT, TORT OR OTHERWISE, ARISING FROM,
 * OUT OF OR IN CONNECTION WITH THE SOFTWARE OR THE USE OR OTHER DEALINGS IN THE
 * SOFTWARE.
 *
 *******************************************************************************/

#ifndef MIOPEN_GUARD_MLOPEN_ANY_SOLVER_HPP
#define MIOPEN_GUARD_MLOPEN_ANY_SOLVER_HPP

#include <miopen/conv_solution.hpp>
#include <miopen/find_solution.hpp>
#include <miopen/mlo_internal.hpp>

#include <cassert>
#include <memory>
#include <typeinfo>

namespace miopen {
namespace solver {

struct AnySolver
{
    using Db = decltype(std::declval<mlo_construct_base>().GetDb());

    AnySolver() : ptr_value(nullptr){};
    template <class U>
    AnySolver(U src) : ptr_value(new AnySolver_tmpl<U>(std::forward<U>(src))){};
    bool IsApplicable(const ConvolutionContext& ctx) const
    {
        assert(ptr_value != nullptr);
        return ptr_value->IsApplicable(ctx);
    };
    bool IsDynamic() const
    {
        assert(ptr_value != nullptr);
        return ptr_value->IsDynamic();
    };
    float GetWti(const ConvolutionContext& ctx) const
    {
        assert(ptr_value != nullptr);
        return ptr_value->GetWti(ctx);
    };
    const std::type_info& Type() const
    {
        assert(ptr_value != nullptr);
        return ptr_value->Type();
    };
    bool IsEmpty() const { return ptr_value == nullptr; };
    ConvSolution FindSolution(const ConvolutionContext& ctx,
                              Db& db,
                              const miopen::AnyInvokeParams& invoke_ctx) const
    {
        assert(ptr_value != nullptr);
        return ptr_value->FindSolution(ctx, db, invoke_ctx);
    };
    std::string GetSolverDbId() const
    {
        assert(ptr_value != nullptr);
        return ptr_value->GetSolverDbId();
    }

    size_t GetWorkspaceSize(const ConvolutionContext& ctx) const
    {
        assert(ptr_value != nullptr);
        return ptr_value->GetWorkspaceSize(ctx);
    }

    // virtual base class
    struct AnySolver_base
    {
        using ptr = std::shared_ptr<const AnySolver_base>;

        virtual ~AnySolver_base(){};
        virtual bool IsApplicable(const ConvolutionContext& ctx) const = 0;
        virtual bool IsDynamic() const                                 = 0;
        virtual float GetWti(const ConvolutionContext& ctx) const      = 0;
        virtual const std::type_info& Type() const                     = 0;
        virtual std::string GetSolverDbId() const                      = 0;
        virtual ConvSolution FindSolution(const ConvolutionContext& ctx,
                                          Db& db,
                                          const miopen::AnyInvokeParams& invoke_ctx) const = 0;
        virtual size_t GetWorkspaceSize(const ConvolutionContext& ctx) const               = 0;
    };

    // templated derived class
    template <class T>
    struct AnySolver_tmpl : AnySolver_base
    {
        AnySolver_tmpl(T obj) : value(std::move(obj)){};
        bool IsApplicable(const ConvolutionContext& ctx) const override
        {
            return value.IsApplicable(ctx);
        }
<<<<<<< HEAD
        bool IsDynamic() const override { return value.IsDynamic(); }
        float GetWti(const ConvolutionContext& ctx) const override { return value.GetWti(ctx); }
        ConvSolution FindSolution(const ConvolutionContext& ctx, Db& db) const override
=======
        ConvSolution FindSolution(const ConvolutionContext& ctx,
                                  Db& db,
                                  const miopen::AnyInvokeParams& invoke_ctx) const override
>>>>>>> ec595ebd
        {
            return miopen::solver::FindSolution(value, ctx, db, invoke_ctx);
        };
        size_t GetWorkspaceSize(const ConvolutionContext& ctx) const override
        {
            return value.GetWorkspaceSize(ctx);
        }
        const std::type_info& Type() const override { return typeid(T); };
        std::string GetSolverDbId() const override { return ComputeSolverDbId(value); }

        private:
        T value;
    };

    AnySolver_base::ptr ptr_value;
};

} // namespace solver
} // namespace miopen

#endif<|MERGE_RESOLUTION|>--- conflicted
+++ resolved
@@ -111,15 +111,11 @@
         {
             return value.IsApplicable(ctx);
         }
-<<<<<<< HEAD
         bool IsDynamic() const override { return value.IsDynamic(); }
         float GetWti(const ConvolutionContext& ctx) const override { return value.GetWti(ctx); }
-        ConvSolution FindSolution(const ConvolutionContext& ctx, Db& db) const override
-=======
         ConvSolution FindSolution(const ConvolutionContext& ctx,
                                   Db& db,
                                   const miopen::AnyInvokeParams& invoke_ctx) const override
->>>>>>> ec595ebd
         {
             return miopen::solver::FindSolution(value, ctx, db, invoke_ctx);
         };
