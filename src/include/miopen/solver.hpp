--- conflicted
+++ resolved
@@ -910,40 +910,26 @@
     int GemmKPerBlock; // 2^n[4..16]
     int GemmMPerWave;
     int GemmNPerWave;
-<<<<<<< HEAD
-    int GemmG;     // 2*n[1..64]
-    int GemmKPack; // 2*n[1..8]
-    bool GemmAThreadCopyMoreGemmK;
-    bool GemmBThreadCopyMoreGemmKPack;
-
-    bool use_spare_set;
-
-    PerformanceImplicitGemmForwardV4R4Xdlops(int, int, int, int, int, int, int, bool, bool, bool);
-
-    PerformanceImplicitGemmForwardV4R4Xdlops(
-        int a, int b, int c, int d, int e, int f, int g, bool h, bool i)
-        : PerformanceImplicitGemmForwardV4R4Xdlops(a, b, c, d, e, f, g, h, i, false)
-=======
     int GemmG;       // 2*n[1..64]
     int GemmKPack;   // 2*n[1..8]
     int NumSegments; // 2*n[1..4]
+    bool GemmAThreadCopyMoreGemmK;
+    bool GemmBThreadCopyMoreGemmKPack;
 
     bool use_spare_set;
 
-    PerformanceImplicitGemmForwardV4R4Xdlops(int, int, int, int, int, int, int, int, bool);
-
-    PerformanceImplicitGemmForwardV4R4Xdlops(int a, int b, int c, int d, int e, int f, int g, int h)
-        : PerformanceImplicitGemmForwardV4R4Xdlops(a, b, c, d, e, f, g, h, false)
->>>>>>> 338650f5
+    PerformanceImplicitGemmForwardV4R4Xdlops(
+        int, int, int, int, int, int, int, int, bool, bool, bool);
+
+    PerformanceImplicitGemmForwardV4R4Xdlops(
+        int a, int b, int c, int d, int e, int f, int g, int h, bool i, bool j)
+        : PerformanceImplicitGemmForwardV4R4Xdlops(a, b, c, d, e, f, g, h, i, j, false)
     {
     }
 
     PerformanceImplicitGemmForwardV4R4Xdlops()
-<<<<<<< HEAD
-        : PerformanceImplicitGemmForwardV4R4Xdlops(-1, -1, -1, -1, -1, -1, -1, false, false, false)
-=======
-        : PerformanceImplicitGemmForwardV4R4Xdlops(-1, -1, -1, -1, -1, -1, -1, -1, false)
->>>>>>> 338650f5
+        : PerformanceImplicitGemmForwardV4R4Xdlops(
+              -1, -1, -1, -1, -1, -1, -1, -1, false, false, false)
     {
     }
 
@@ -959,12 +945,9 @@
         f(self.GemmNPerWave, "GemmNPerWave");
         f(self.GemmG, "GemmG");
         f(self.GemmKPack, "GemmKPack");
-<<<<<<< HEAD
+        f(self.NumSegments, "NumSegments");
         f(self.GemmAThreadCopyMoreGemmK, "GemmAThreadCopyMoreGemmK");
         f(self.GemmBThreadCopyMoreGemmKPack, "GemmBThreadCopyMoreGemmKPack");
-=======
-        f(self.NumSegments, "NumSegments");
->>>>>>> 338650f5
     }
 
     void EuristicInit(const ConvolutionContext& ctx);
