/*******************************************************************************
*
* MIT License
*
* Copyright (c) 2017 Advanced Micro Devices, Inc.
*
* Permission is hereby granted, free of charge, to any person obtaining a copy
* of this software and associated documentation files (the "Software"), to deal
* in the Software without restriction, including without limitation the rights
* to use, copy, modify, merge, publish, distribute, sublicense, and/or sell
* copies of the Software, and to permit persons to whom the Software is
* furnished to do so, subject to the following conditions:
*
* The above copyright notice and this permission notice shall be included in all
* copies or substantial portions of the Software.
*
* THE SOFTWARE IS PROVIDED "AS IS", WITHOUT WARRANTY OF ANY KIND, EXPRESS OR
* IMPLIED, INCLUDING BUT NOT LIMITED TO THE WARRANTIES OF MERCHANTABILITY,
* FITNESS FOR A PARTICULAR PURPOSE AND NONINFRINGEMENT. IN NO EVENT SHALL THE
* AUTHORS OR COPYRIGHT HOLDERS BE LIABLE FOR ANY CLAIM, DAMAGES OR OTHER
* LIABILITY, WHETHER IN AN ACTION OF CONTRACT, TORT OR OTHERWISE, ARISING FROM,
* OUT OF OR IN CONNECTION WITH THE SOFTWARE OR THE USE OR OTHER DEALINGS IN THE
* SOFTWARE.
*
*******************************************************************************/

#ifndef GUARD_MIOPEN_SOLVER_HPP_
#define GUARD_MIOPEN_SOLVER_HPP_

#include <miopen/config.h>

#include <miopen/conv_solution.hpp>
#include <miopen/logger.hpp>
#include <miopen/mlo_internal.hpp>
#include <miopen/legacy_exhaustive_search.hpp>
#include <miopen/type_name.hpp>
#include <miopen/miopen.h>
#include <miopen/buffer_info.hpp>
#include <miopen/scgemm_param.hpp>

#include <memory>
#include <string>
#include <vector>
#include <ostream>
#include <algorithm>

namespace miopen {

namespace solver {
/// \todo Move wave_size into abstraction wich represent GPU information
const int wave_size = 64;
template <class Solver>
std::string ComputeSolverDbId(Solver)
{
    const auto& const_name = get_type_name<Solver>();
    auto idx               = const_name.find_last_of(':');
    auto name              = const_name.substr(idx + 1);
    std::replace(name.begin(), name.end(), ',', '-');
    name.erase(std::remove(name.begin(), name.end(), ' '), name.end());

    return name;
}

// This will retrieve the id of the solver to write to the database. By
// default it uses the class name. If the class is renamed, this function can
// overriden to keep the name to avoid DB corruption.
template <class Solver>
const std::string& SolverDbId(Solver solver)
{
    static const auto result = ComputeSolverDbId(solver);
    return result;
}

/// Base class for problem solvers.
///
/// Solvers are to be instantiated as const objects and shall not have any variable
/// internal state. Any non-const state information, if required, to be stored in the
/// solver-specific context objects.
///
/// There could be multiple solvers of the same algorithm for a problem config.
/// For example, ConvAsm3x3U and ConvOclDirectFwd3x3
/// are able to solve overlapping sets of 3x3 Direct convolution problems.
template <class Context>
struct SolverBase
{

    /// Initializes performance config to the default values.
    /// The function may involve some euristic to guess the best solution
    /// configuration. It is assumed that the function takes constant time
    /// to finish and does not run kernels to measure performance etc.
    /// The function shall always return valid config.
    /// Only implemented by SearchableSolvers
    /// PerformanceConfig GetPerformanceConfig(const ConvolutionContext&) const;

    /// Should return false if performance config is wrong for a problem.
    /// Main use is validation of values read from the perf db.
    /// Only implemented by SearchableSolvers
    /// bool IsValidPerformanceConfig(const Context&, const PerformanceConfig&) const
    /// {
    ///     return true; // Do not check by default.
    /// }

    /// Returns true if solution can work on given SW/HW platform (runtime/device)
    /// and provides correct result for the problem config.
    ///
    /// Every SolverBase which IsApplicable() for some problem config must be able to
    /// GetPerformanceConfig() so that GetSolution() would return valid
    /// solution for a problem (i.e. convolution). In other words, if a Solution
    /// says "I'm suitable" for a problem, it agrees to solve that problem correctly.
    bool IsApplicable(const Context&) const { return false; }

    // Returns the workspace size required by the solver for a given ConvolutionContext
    size_t GetWorkspaceSize(const Context&) const { return 0; };

    /// Takes problem config, optimization parameters and other info
    /// and computes information required to build and run the kernel(s).
    /// ConvSolution GetSolution(const ConvolutionContext& params) const;

    /// Searchable solvers provide a GetSolution that takes a Context and PerformanceConfig
    /// ConvSolution GetSolution(const ConvolutionContext& params,
    ///                          const PerformanceConfig& config) const;

    /// Temporary solver-specific method until we have generic means for running solutions.
    /// int RunAndMeasureSolution(const miopen::Handle& profile_h,
    ///                          Data_t bot_ocl_buf,
    ///                          Data_t top_ocl_buf,
    ///                          Data_t wei_ocl_buf,
    ///                          Data_t bias_ocl_buf,
    ///                          const ConvolutionContext& params,
    ///                          const ConvSolution& solution,
    ///                          float& elapsed_time) const;
};

struct PerformanceConfigConvAsm3x3U : Serializable<PerformanceConfigConvAsm3x3U>
{
    int limit_wave_cnt;        // [0..9]
    int filters_per_wave;      // [1..8]
    int output_lines_per_wave; // [1..8]

    PerformanceConfigConvAsm3x3U(int lwc, int fpw, int olpw);
    PerformanceConfigConvAsm3x3U() : PerformanceConfigConvAsm3x3U(-1, -1, -1) {}
    PerformanceConfigConvAsm3x3U(bool) : PerformanceConfigConvAsm3x3U(0, 1, 1) {}

    template <class Self, class F>
    static void Visit(Self&& self, F f)
    {
        f(self.limit_wave_cnt, "limit_wave_cnt");
        f(self.filters_per_wave, "filters_per_wave");
        f(self.output_lines_per_wave, "output_lines_per_wave");
    }

    void EuristicInit(const ConvolutionContext& config);
    bool IsValidValue() const;
    bool SetNextValue();
    bool IsValid(const ConvolutionContext& config) const;
    bool operator==(const PerformanceConfigConvAsm3x3U& other) const;
    std::string ToString() const;
};

struct ConvAsm3x3U : SolverBase<ConvolutionContext>
{
    bool IsApplicable(const ConvolutionContext& params) const;
    PerformanceConfigConvAsm3x3U GetPerformanceConfig(const ConvolutionContext&) const;
    bool IsValidPerformanceConfig(const ConvolutionContext&,
                                  const PerformanceConfigConvAsm3x3U&) const;
    PerformanceConfigConvAsm3x3U Search(const ConvolutionContext&) const;
    ConvSolution GetSolution(const ConvolutionContext& params,
                             const PerformanceConfigConvAsm3x3U& config,
                             bool disableConfigOverrideFromEnv = false) const;
    template <typename B, typename T>
    int RunAndMeasureSolution(const miopen::Handle& profile_h,
                              B bot_ocl_buf,
                              T top_ocl_buf,
                              ConstData_t wei_ocl_buf,
                              ConstData_t bias_ocl_buf,
                              const ConvolutionContext& params,
                              const ConvSolution& solution,
                              float& elapsed_time) const;
};

struct PerformanceConfigConvAsm1x1U : Serializable<PerformanceConfigConvAsm1x1U>
{
    // ----------------- // Full set          Optimized       Spare
    // ----------------------------------------------------------------------------
    int read_size;        // [1..4]            <same>          <same>
    int k_mult;           // 1,[4,8,12..32]    2^n[8..32]      1,4
    int chunks_per_wave;  // [1..16]           [1..8]          <same>
    int chunk_size;       // 2^n[1..64]        2^n[16..64]     1,4
    int n_mult;           // [1..8]            [1..4]          <same>
    int c_mult;           // 2^n[1..32]        2^n[1..4]       <same>
    int waves_c_in_group; // [1..8]            [1..4]          <same>
    int waves_k_in_group; // 1,[2,4,8]         1,[2,4,8]       <same>
    bool use_spare_set;

    PerformanceConfigConvAsm1x1U(int, int, int, int, int, int, int, int, bool);
    PerformanceConfigConvAsm1x1U()
        : PerformanceConfigConvAsm1x1U(-1, -1, -1, -1, -1, -1, -1, -1, false)
    {
    }
    PerformanceConfigConvAsm1x1U(bool spare);

    template <class Self, class F>
    static void Visit(Self&& self, F f)
    {
        f(self.read_size, "read_size");
        f(self.k_mult, "k_mult");
        f(self.chunks_per_wave, "chunks_per_wave");
        f(self.chunk_size, "chunk_size");
        f(self.n_mult, "n_mult");
        f(self.c_mult, "c_mult");
        f(self.waves_c_in_group, "waves_c_in_group");
        f(self.waves_k_in_group, "waves_k_in_group");
    }

    // clang-format off
    int GetReadSize() const { return read_size; }
    int GetKMult() const { return k_mult; }
    int GetChunksPerWave() const { return chunks_per_wave; }
    int GetChunkSize() const { return chunk_size; }
    int GetNMult() const { return n_mult; }
    int GetCMult() const { return c_mult; }
    int GetWavesCInGroup() const { return waves_c_in_group; }
    int GetWavesKInGroup() const { return waves_k_in_group; }
    int GetNPerGpr() const { assert(chunk_size); return 64 / chunk_size; }
    // clang-format on

    void EuristicInit(const ConvolutionContext& config);
    bool IsValidValue() const;
    bool SetNextValue();
    bool IsValid(const ConvolutionContext& config) const;
    bool operator==(const PerformanceConfigConvAsm1x1U& other) const;
    std::string ToString() const;
};

struct ConvAsm1x1U : SolverBase<ConvolutionContext>
{
    PerformanceConfigConvAsm1x1U GetPerformanceConfig(const ConvolutionContext&) const;
    bool IsValidPerformanceConfig(const ConvolutionContext&,
                                  const PerformanceConfigConvAsm1x1U&) const;
    PerformanceConfigConvAsm1x1U Search(const ConvolutionContext&) const;
    bool IsApplicable(const ConvolutionContext& params) const;
    size_t GetWorkspaceSize(const ConvolutionContext& params) const;
    ConvSolution GetSolution(const ConvolutionContext& params,
                             const PerformanceConfigConvAsm1x1U& config,
                             bool disableConfigOverrideFromEnv = false) const;
    template <typename B, typename T>
    int RunAndMeasureSolution(const miopen::Handle& profile_h,
                              B bot_ocl_buf,
                              T top_ocl_buf,
                              ConstData_t wei_ocl_buf,
                              ConstData_t bias_ocl_buf,
                              const ConvolutionContext& params,
                              const ConvSolution& solution,
                              float& elapsed_time) const;
};

struct PerformanceConfigConvBiasActivAsm1x1U : PerformanceConfigConvAsm1x1U
{
    PerformanceConfigConvBiasActivAsm1x1U(bool spare) : PerformanceConfigConvAsm1x1U(spare) {}
    PerformanceConfigConvBiasActivAsm1x1U()
        : PerformanceConfigConvAsm1x1U(-1, -1, -1, -1, -1, -1, -1, -1, false)
    {
    }
    bool IsValid(const ConvolutionContext& config) const;
    bool operator==(const PerformanceConfigConvBiasActivAsm1x1U& other) const;
};

struct ConvBiasActivAsm1x1U : ConvAsm1x1U
{
    PerformanceConfigConvBiasActivAsm1x1U GetPerformanceConfig(const ConvolutionContext&) const;
    template <typename B, typename T>
    int RunAndMeasureSolution(const miopen::Handle& profile_h,
                              B bot_ocl_buf,
                              T top_ocl_buf,
                              ConstData_t wei_ocl_buf,
                              ConstData_t bias_ocl_buf,
                              const ConvolutionContext& params,
                              const ConvSolution& solution,
                              float& elapsed_time) const;

    PerformanceConfigConvBiasActivAsm1x1U Search(const ConvolutionContext&) const;
};

struct PerformanceConfigConvAsm1x1UV2 : Serializable<PerformanceConfigConvAsm1x1UV2>
{
    // ----------------- // Full set          Optimized       Spare
    // ----------------------------------------------------------------------------
    int chunk_size;       // 2^n[1..64]        2^n[16..64]     <same>
    int dwords_per_ld;    // [1..4]            1,2,3           <same>
    int k_mult;           // [1..32]           8,16            1,2,3,4
    int c_mult;           // [1..32]           2^n[1..4]       <same>
    int n_mult;           // [1..32]           1,2             <same>
    int w_mult;           // [1..32]           1,2             <same>
    int h_mult;           // [1..32]           1,2             <same>
    int h_per_chunk;      // 2^n[1..64]        [2,4,8]         <same>
    int waves_k_in_group; // [1..8]            2,4             <same>
    int waves_c_in_group; // [1..8]            1,2             <same>
    bool use_spare_set;

    PerformanceConfigConvAsm1x1UV2(int, int, int, int, int, int, int, int, int, int, bool);
    PerformanceConfigConvAsm1x1UV2()
        : PerformanceConfigConvAsm1x1UV2(-1, -1, -1, -1, -1, -1, -1, -1, -1, -1, false)
    {
    }
    PerformanceConfigConvAsm1x1UV2(bool spare);

    template <class Self, class F>
    static void Visit(Self&& self, F f)
    {
        f(self.chunk_size, "chunk_size");
        f(self.dwords_per_ld, "dwords_per_ld");
        f(self.k_mult, "k_mult");
        f(self.c_mult, "c_mult");
        f(self.n_mult, "n_mult");
        f(self.w_mult, "w_mult");
        f(self.h_mult, "h_mult");
        f(self.h_per_chunk, "h_per_chunk");
        f(self.waves_k_in_group, "waves_k_in_group");
        f(self.waves_c_in_group, "waves_c_in_group");
    }

    // clang-format off
    int GetChunkSize() const { return chunk_size; }
    int GetDwordsPerLd() const { return dwords_per_ld; }
    int GetCMult() const { return c_mult; }
    int GetKMult() const { return k_mult; }
    int GetNMult() const { return n_mult; }
    int GetWMult() const { return w_mult; }
    int GetHMult() const { return h_mult; }
    int GetHPerChunk() const { return h_per_chunk; }
    int GetWavesCInGroup() const { return waves_c_in_group; }
    int GetWavesKInGroup() const { return waves_k_in_group; }
    int GetNPerGpr() const { assert(chunk_size); return 64 / chunk_size; }
    // clang-format on

    void EuristicInit(const ConvolutionContext& config);
    bool IsValidValue() const;
    bool SetNextValue();
    bool IsValid(const ConvolutionContext& config) const;
    bool operator==(const PerformanceConfigConvAsm1x1UV2& other) const;
    std::string ToString() const;
};

struct ConvAsm1x1UV2 : SolverBase<ConvolutionContext>
{
    PerformanceConfigConvAsm1x1UV2 GetPerformanceConfig(const ConvolutionContext&) const;
    bool IsValidPerformanceConfig(const ConvolutionContext&,
                                  const PerformanceConfigConvAsm1x1UV2&) const;
    PerformanceConfigConvAsm1x1UV2 Search(const ConvolutionContext&) const;
    bool IsApplicable(const ConvolutionContext& params) const;
    ConvSolution GetSolution(const ConvolutionContext& params,
                             const PerformanceConfigConvAsm1x1UV2& config,
                             bool disableConfigOverrideFromEnv = false) const;
    template <typename B, typename T>
    int RunAndMeasureSolution(const miopen::Handle& profile_h,
                              B bot_ocl_buf,
                              T top_ocl_buf,
                              ConstData_t wei_ocl_buf,
                              ConstData_t bias_ocl_buf,
                              const ConvolutionContext& params,
                              const ConvSolution& solution,
                              float& elapsed_time) const;
};

struct ConvAsm5x10u2v2f1 : SolverBase<ConvolutionContext>
{
    bool IsApplicable(const ConvolutionContext& params) const;
    ConvSolution GetSolution(const ConvolutionContext& params) const;
};

struct ConvAsm5x10u2v2b1 : SolverBase<ConvolutionContext>
{
    bool IsApplicable(const ConvolutionContext& params) const;
    ConvSolution GetSolution(const ConvolutionContext& params) const;
};

struct ConvAsm7x7c3h224w224k64u2v2p3q3f1 : SolverBase<ConvolutionContext>
{
    bool IsApplicable(const ConvolutionContext& params) const;
    ConvSolution GetSolution(const ConvolutionContext& params) const;
};

struct ConvOclDirectFwd11x11 : SolverBase<ConvolutionContext>
{
    bool IsApplicable(const ConvolutionContext& params) const;
    ConvSolution GetSolution(const ConvolutionContext& params) const;
};

struct ConvOclDirectFwdGen : SolverBase<ConvolutionContext>
{
    bool IsApplicable(const ConvolutionContext& params) const;
    ConvSolution GetSolution(const ConvolutionContext& params) const;
};

struct ConvOclDirectFwd3x3 : SolverBase<ConvolutionContext>
{
    bool IsApplicable(const ConvolutionContext& params) const;
    ConvSolution GetSolution(const ConvolutionContext& params) const;
};

struct PerformanceImplicitGemm : Serializable<PerformanceImplicitGemm>
{
    int BPerBlock; // 2^n[8..16]
    int KPerBlock; // 2^n[32..128]
    int EPerBlock; // 2^n[4..16]

    int GemmNRepeat; // == 2

    int GemmMPerThreadSubC; // 2^n[2..4]
    int GemmNPerThreadSubC; // 2^n[2..4]

    int GemmMLevel0Cluster; // 2^n[1..4]
    int GemmNLevel0Cluster; // 2^n[1..4]
    int GemmMLevel1Cluster; // 2^n[1..4]
    int GemmNLevel1Cluster; // 2^n[1..4]

    int InBlockCopyClusterLengths_E;  // 2^n[4..16]
    int InBlockCopyClusterLengths_B;  // 2^n[8..16]
    int InBlockCopyClusterLengths_N1; // 2^n[1..2]
    int InBlockCopyClusterLengths_N2; // 2^n[1..4]

    int WeiBlockCopyClusterLengths_E; // 2^n[1..4]
    int WeiBlockCopyClusterLengths_K; // 2^n[16..128]

    bool use_spare_set;

    PerformanceImplicitGemm(
        int, int, int, int, int, int, int, int, int, int, int, int, int, int, int, int, bool);

    PerformanceImplicitGemm()
        : PerformanceImplicitGemm(
              -1, -1, -1, -1, -1, -1, -1, -1, -1, -1, -1, -1, -1, -1, -1, -1, false)
    {
    }

    PerformanceImplicitGemm(bool spare);

    template <class Self, class F>
    static void Visit(Self&& self, F f)
    {
        f(self.BPerBlock, "BPerBlock");
        f(self.KPerBlock, "KPerBlock");
        f(self.EPerBlock, "EPerBlock");
        f(self.GemmNRepeat, "GemmNRepeat");
        f(self.GemmMPerThreadSubC, "GemmMPerThreadSubC");
        f(self.GemmNPerThreadSubC, "GemmNPerThreadSubC");
        f(self.GemmMLevel0Cluster, "GemmMLevel0Cluster");
        f(self.GemmNLevel0Cluster, "GemmNLevel0Cluster");
        f(self.GemmMLevel1Cluster, "GemmMLevel1Cluster");
        f(self.GemmNLevel1Cluster, "GemmNLevel1Cluster");
        f(self.InBlockCopyClusterLengths_E, "InBlockCopyClusterLengths_E");
        f(self.InBlockCopyClusterLengths_N1, "InBlockCopyClusterLengths_N1");
        f(self.InBlockCopyClusterLengths_B, "InBlockCopyClusterLengths_B");
        f(self.InBlockCopyClusterLengths_N2, "InBlockCopyClusterLengths_N2");
        f(self.WeiBlockCopyClusterLengths_E, "WeiBlockCopyClusterLengths_E");
        f(self.WeiBlockCopyClusterLengths_K, "WeiBlockCopyClusterLengths_K");
    }

    void EuristicInit(const ConvolutionContext& config);
    bool IsValidValue() const;
    bool SetNextValue();
    bool IsValid(const ConvolutionContext& ctx) const;
    bool operator==(const PerformanceImplicitGemm& other) const;
    std::string ToString() const;
};

struct PerformanceImplicitGemmV4R1 : public PerformanceImplicitGemm
{
    PerformanceImplicitGemmV4R1(int a,
                                int b,
                                int c,
                                int d,
                                int e,
                                int f,
                                int g,
                                int h,
                                int i,
                                int j,
                                int k,
                                int l,
                                int m,
                                int n,
                                int o,
                                int p,
                                bool q)
        : PerformanceImplicitGemm(a, b, c, d, e, f, g, h, i, j, k, l, m, n, o, p, q)
    {
    }

    PerformanceImplicitGemmV4R1()
        : PerformanceImplicitGemmV4R1(
              -1, -1, -1, -1, -1, -1, -1, -1, -1, -1, -1, -1, -1, -1, -1, -1, false)
    {
    }

    PerformanceImplicitGemmV4R1(bool spare) : PerformanceImplicitGemm(spare) {}

    bool IsValid(const ConvolutionContext& ctx) const;
};

struct PerformanceImplicitGemmV4R4Fwd : Serializable<PerformanceImplicitGemmV4R4Fwd>
{
    int BlockSize;

    int GemmMPerBlock;
    int GemmNPerBlock;
    int GemmKPerBlock;

    int GemmMPerThread;
    int GemmNPerThread;

    bool use_spare_set;

    PerformanceImplicitGemmV4R4Fwd(int, int, int, int, int, int, bool);

    PerformanceImplicitGemmV4R4Fwd(int a, int b, int c, int d, int e, int f)
        : PerformanceImplicitGemmV4R4Fwd(a, b, c, d, e, f, false)
    {
    }

    PerformanceImplicitGemmV4R4Fwd() : PerformanceImplicitGemmV4R4Fwd(-1, -1, -1, -1, -1, -1, false)
    {
    }

    PerformanceImplicitGemmV4R4Fwd(bool spare);

    bool operator==(const PerformanceImplicitGemmV4R4Fwd& other) const;

    template <class Self, class F>
    static void Visit(Self&& self, F f)
    {
        f(self.BlockSize, "BlockSize");
        f(self.GemmMPerBlock, "GemmMPerBlock");
        f(self.GemmNPerBlock, "GemmNPerBlock");
        f(self.GemmKPerBlock, "GemmKPerBlock");
        f(self.GemmMPerThread, "GemmMPerThread");
        f(self.GemmNPerThread, "GemmNPerThread");
    }

    std::tuple<int, bool> CalculateGridSize(const ConvolutionContext& ctx) const;
    std::tuple<int, int, int, int, bool>
    CalculateBlockGemmPerformanceParameters(const ConvolutionContext& ctx) const;
    std::tuple<int, int, int, int, bool>
    CalculateGemmABlockCopyPerformanceParameters(const ConvolutionContext& ctx) const;
    std::tuple<int, int, int, int, bool>
    CalculateGemmBBlockCopyPerformanceParameters(const ConvolutionContext& ctx) const;
    std::tuple<int, bool>
    CalculateGemmCThreadCopyPerformanceParameters(const ConvolutionContext& ctx) const;
    std::tuple<std::size_t, bool> CalculateLdsNumberOfByte(const ConvolutionContext& ctx) const;
    bool IsValidValue() const;
    bool IsValid(const ConvolutionContext& ctx) const;
    void EuristicInit(const ConvolutionContext& ctx);
    bool SetNextValue();
    std::string ToString() const;
};

struct PerformanceImplicitGemmV4R4WrW : Serializable<PerformanceImplicitGemmV4R4WrW>
{
    int BlockSize;

    int GemmMPerBlock;
    int GemmNPerBlock;
    int GemmKPerBlock;

    int GemmMPerThread;
    int GemmNPerThread;

    bool use_spare_set;

    PerformanceImplicitGemmV4R4WrW(int, int, int, int, int, int, bool);

    PerformanceImplicitGemmV4R4WrW(int a, int b, int c, int d, int e, int f)
        : PerformanceImplicitGemmV4R4WrW(a, b, c, d, e, f, false)
    {
    }

    PerformanceImplicitGemmV4R4WrW() : PerformanceImplicitGemmV4R4WrW(-1, -1, -1, -1, -1, -1, false)
    {
    }

    PerformanceImplicitGemmV4R4WrW(bool spare);

    bool operator==(const PerformanceImplicitGemmV4R4WrW& other) const;

    template <class Self, class F>
    static void Visit(Self&& self, F f)
    {
        f(self.BlockSize, "BlockSize");
        f(self.GemmMPerBlock, "GemmMPerBlock");
        f(self.GemmNPerBlock, "GemmNPerBlock");
        f(self.GemmKPerBlock, "GemmKPerBlock");
        f(self.GemmMPerThread, "GemmMPerThread");
        f(self.GemmNPerThread, "GemmNPerThread");
    }

    std::tuple<int, bool> CalculateGridSize(const ConvolutionContext& ctx) const;
    std::tuple<int, int, int, int, bool>
    CalculateBlockGemmPerformanceParameters(const ConvolutionContext& ctx) const;
    std::tuple<int, int, int, int, bool>
    CalculateGemmABlockCopyPerformanceParameters(const ConvolutionContext& ctx) const;
    std::tuple<int, int, int, int, bool>
    CalculateGemmBBlockCopyPerformanceParameters(const ConvolutionContext& ctx) const;
    std::tuple<int, bool>
    CalculateGemmCThreadCopyPerformanceParameters(const ConvolutionContext& ctx) const;
    std::tuple<std::size_t, bool> CalculateLdsNumberOfByte(const ConvolutionContext& ctx) const;
    bool IsValidValue() const;
    bool IsValid(const ConvolutionContext& ctx) const;
    void EuristicInit(const ConvolutionContext& ctx);
    bool SetNextValue();
    std::string ToString() const;
};

struct PerformanceImplicitGemmBwdDataV1R1 : Serializable<PerformanceImplicitGemmBwdDataV1R1>
{
    int BlockSize;

    int GemmMPerBlock;
    int GemmNPerBlock;
    int GemmKPerBlock;

    int GemmMPerThread;
    int GemmNPerThread;

    bool use_spare_set;

    PerformanceImplicitGemmBwdDataV1R1(int, int, int, int, int, int, bool);

    PerformanceImplicitGemmBwdDataV1R1()
        : PerformanceImplicitGemmBwdDataV1R1(-1, -1, -1, -1, -1, -1, false)
    {
    }

    PerformanceImplicitGemmBwdDataV1R1(int a, int b, int c, int d, int e, int f)
        : PerformanceImplicitGemmBwdDataV1R1(a, b, c, d, e, f, false)
    {
    }

    PerformanceImplicitGemmBwdDataV1R1(bool spare);

    bool operator==(const PerformanceImplicitGemmBwdDataV1R1& other) const;

    template <class Self, class F>
    static void Visit(Self&& self, F f)
    {
        f(self.BlockSize, "BlockSize");
        f(self.GemmMPerBlock, "GemmMPerBlock");
        f(self.GemmNPerBlock, "GemmNPerBlock");
        f(self.GemmKPerBlock, "GemmKPerBlock");
        f(self.GemmMPerThread, "GemmMPerThread");
        f(self.GemmNPerThread, "GemmNPerThread");
    }

    std::tuple<int, bool> CalculateGridSize(const ConvolutionContext& ctx) const;
    std::tuple<int, int, int, int, bool>
    CalculateBlockGemmPerformanceParameters(const ConvolutionContext& ctx) const;
    std::tuple<int, int, int, int, bool>
    CalculateGemmABlockCopyPerformanceParameters(const ConvolutionContext& ctx) const;
    std::tuple<int, int, int, int, bool>
    CalculateGemmBBlockCopyPerformanceParameters(const ConvolutionContext& ctx) const;
    std::tuple<int, bool>
    CalculateGemmCThreadCopyPerformanceParameters(const ConvolutionContext& ctx) const;
    std::tuple<std::size_t, bool> CalculateLdsNumberOfByte(const ConvolutionContext& ctx) const;
    bool IsValidValue() const;
    bool IsValid(const ConvolutionContext& ctx) const;
    void EuristicInit(const ConvolutionContext& ctx);
    bool SetNextValue();
    std::string ToString() const;
};

struct PerformanceImplicitGemmBwdDataV4R1 : Serializable<PerformanceImplicitGemmBwdDataV4R1>
{
    int BlockSize;

    int GemmMPerBlock;
    int GemmNPerBlock;
    int GemmKPerBlock;

    int GemmMPerThread;
    int GemmNPerThread;

    bool use_spare_set;

    PerformanceImplicitGemmBwdDataV4R1(int, int, int, int, int, int, bool);

    PerformanceImplicitGemmBwdDataV4R1()
        : PerformanceImplicitGemmBwdDataV4R1(-1, -1, -1, -1, -1, -1, false)
    {
    }

    PerformanceImplicitGemmBwdDataV4R1(int a, int b, int c, int d, int e, int f)
        : PerformanceImplicitGemmBwdDataV4R1(a, b, c, d, e, f, false)
    {
    }

    PerformanceImplicitGemmBwdDataV4R1(bool spare);

    bool operator==(const PerformanceImplicitGemmBwdDataV4R1& other) const;

    template <class Self, class F>
    static void Visit(Self&& self, F f)
    {
        f(self.BlockSize, "BlockSize");
        f(self.GemmMPerBlock, "GemmMPerBlock");
        f(self.GemmNPerBlock, "GemmNPerBlock");
        f(self.GemmKPerBlock, "GemmKPerBlock");
        f(self.GemmMPerThread, "GemmMPerThread");
        f(self.GemmNPerThread, "GemmNPerThread");
    }

    std::tuple<int, bool> CalculateGridSize(const ConvolutionContext& ctx) const;
    std::tuple<int, int, int, int, bool>
    CalculateBlockGemmPerformanceParameters(const ConvolutionContext& ctx) const;
    std::tuple<int, int, int, int, bool>
    CalculateGemmABlockCopyPerformanceParameters(const ConvolutionContext& ctx) const;
    std::tuple<int, int, int, int, bool>
    CalculateGemmBBlockCopyPerformanceParameters(const ConvolutionContext& ctx) const;
    std::tuple<int, bool>
    CalculateGemmCThreadCopyPerformanceParameters(const ConvolutionContext& ctx) const;
    std::tuple<std::size_t, bool> CalculateLdsNumberOfByte(const ConvolutionContext& ctx) const;
    bool IsValidValue() const;
    bool IsValid(const ConvolutionContext& ctx) const;
    void EuristicInit(const ConvolutionContext& ctx);
    bool SetNextValue();
    std::string ToString() const;
};

struct PerformanceImplicitGemmBwdDataV4R1Xdlops
    : Serializable<PerformanceImplicitGemmBwdDataV4R1Xdlops>
{
    int GemmNPerBlock; // 2^n[8..16]
    int GemmMPerBlock; // 2^n[32..128]
    int GemmKPerBlock; // 2^n[4..16]

    int GemmMPerWave;
    int GemmNPerWave;

    bool use_spare_set;

    PerformanceImplicitGemmBwdDataV4R1Xdlops(int, int, int, int, int, bool);

    PerformanceImplicitGemmBwdDataV4R1Xdlops()
        : PerformanceImplicitGemmBwdDataV4R1Xdlops(-1, -1, -1, -1, -1, false)
    {
    }

    PerformanceImplicitGemmBwdDataV4R1Xdlops(int a, int b, int c, int d, int e)
        : PerformanceImplicitGemmBwdDataV4R1Xdlops(a, b, c, d, e, false)
    {
    }

    PerformanceImplicitGemmBwdDataV4R1Xdlops(bool spare);

    bool operator==(const PerformanceImplicitGemmBwdDataV4R1Xdlops& other) const;

    template <class Self, class F>
    static void Visit(Self&& self, F f)
    {
        f(self.GemmNPerBlock, "GemmNPerBlock");
        f(self.GemmMPerBlock, "GemmMPerBlock");
        f(self.GemmKPerBlock, "GemmKPerBlock");
        f(self.GemmMPerWave, "GemmMPerWave");
        f(self.GemmNPerWave, "GemmNPerWave");
    }

    std::tuple<int, bool> CalculateGridSize(const ConvolutionContext& ctx) const;
    std::tuple<std::size_t, bool> CalculateLdsNumberOfByte(const ConvolutionContext& ctx) const;
    std::tuple<int, int, int, int, bool>
    CalculateGemmABlockCopyPerformanceParameters(const ConvolutionContext& ctx) const;
    std::tuple<int, int, int, int, bool>
    CalculateGemmBBlockCopyPerformanceParameters(const ConvolutionContext& ctx) const;
    bool IsValidValue() const;
    bool IsValid(const ConvolutionContext& ctx) const;
    void EuristicInit(const ConvolutionContext& ctx);
    bool SetNextValue();
    std::string ToString() const;
};

struct ConvHipImplicitGemmV4R1Fwd : SolverBase<ConvolutionContext>
{
    PerformanceImplicitGemmV4R1 GetPerformanceConfig(const ConvolutionContext& ctx) const;
    bool IsValidPerformanceConfig(const ConvolutionContext& ctx,
                                  const PerformanceImplicitGemmV4R1& c) const;

    bool IsApplicable(const ConvolutionContext& ctx) const;
    ConvSolution GetSolution(const ConvolutionContext& ctx,
                             const PerformanceImplicitGemmV4R1& config,
                             bool disableConfigOverrideFromEnv = false) const;

    PerformanceImplicitGemmV4R1 Search(const ConvolutionContext&) const;
    int RunAndMeasureSolution(const miopen::Handle& profile_h,
                              ConstData_t bot_buf,
                              Data_t top_buf,
                              ConstData_t wei_buf,
                              ConstData_t bias_buf,
                              const ConvolutionContext& ctx,
                              const ConvSolution& solution,
                              float& elapsed_time) const;
};

struct ConvHipImplicitGemmV4R4Fwd : SolverBase<ConvolutionContext>
{
    static std::tuple<int, int, int> CalculateGemmSize(const ConvolutionContext& ctx);
    bool IsApplicable(const ConvolutionContext& ctx) const;
    PerformanceImplicitGemmV4R4Fwd GetPerformanceConfig(const ConvolutionContext& ctx) const;
    bool IsValidPerformanceConfig(const ConvolutionContext& ctx,
                                  const PerformanceImplicitGemmV4R4Fwd& config) const;
    PerformanceImplicitGemmV4R4Fwd Search(const ConvolutionContext&) const;
    int RunAndMeasureSolution(const miopen::Handle& profile_h,
                              ConstData_t bot_buf,
                              Data_t top_buf,
                              ConstData_t wei_buf,
                              ConstData_t bias_buf,
                              const ConvolutionContext& ctx,
                              const ConvSolution& solution,
                              float& elapsed_time) const;
    ConvSolution GetSolution(const ConvolutionContext& ctx,
                             const PerformanceImplicitGemmV4R4Fwd& config,
                             bool disableConfigOverrideFromEnv = false) const;
};

struct ConvHipImplicitGemmV4Fwd : SolverBase<ConvolutionContext>
{
    PerformanceImplicitGemm GetPerformanceConfig(const ConvolutionContext& ctx) const;
    bool IsValidPerformanceConfig(const ConvolutionContext& ctx,
                                  const PerformanceImplicitGemm& c) const;
    bool IsApplicable(const ConvolutionContext& ctx) const;
    ConvSolution GetSolution(const ConvolutionContext& ctx,
                             const PerformanceImplicitGemm& config,
                             bool disableConfigOverrideFromEnv = false) const;

    PerformanceImplicitGemm Search(const ConvolutionContext&) const;
    int RunAndMeasureSolution(const miopen::Handle& profile_h,
                              ConstData_t bot_buf,
                              Data_t top_buf,
                              ConstData_t wei_buf,
                              ConstData_t bias_buf,
                              const ConvolutionContext& ctx,
                              const ConvSolution& solution,
                              float& elapsed_time) const;
};

struct PerformanceImplicitGemmV4R4GenXdlopsFwdFp32
    : Serializable<PerformanceImplicitGemmV4R4GenXdlopsFwdFp32>
{
    int GemmMPerBlock; // 2^n[32..128]
    int GemmNPerBlock; // 2^n[8..16]
    int GemmKPerBlock; // 2^n[4..16]

    int GemmMPerWave; // [4, 16, 32, 64]
    int GemmNPerWave; // [4, 16, 32, 64]

    bool use_spare_set;

    PerformanceImplicitGemmV4R4GenXdlopsFwdFp32(int, int, int, int, int, bool);

    PerformanceImplicitGemmV4R4GenXdlopsFwdFp32()
        : PerformanceImplicitGemmV4R4GenXdlopsFwdFp32(-1, -1, -1, -1, -1, false)
    {
    }

    PerformanceImplicitGemmV4R4GenXdlopsFwdFp32(bool spare);

    template <class Self, class F>
    static void Visit(Self&& self, F f)
    {
        f(self.GemmMPerBlock, "GemmMPerBlock");
        f(self.GemmNPerBlock, "GemmNPerBlock");
        f(self.GemmKPerBlock, "GemmKPerBlock");
        f(self.GemmMPerWave, "GemmMPerWave");
        f(self.GemmNPerWave, "GemmNPerWave");
    }

    void EuristicInit(const ConvolutionContext& ctx);
    bool IsValidValue() const;
    bool SetNextValue();
    bool IsValid(const ConvolutionContext& ctx) const;
    bool operator==(const PerformanceImplicitGemmV4R4GenXdlopsFwdFp32& other) const;
    std::string ToString() const;

    std::tuple<int, int, int, int, bool>
    CalculateGemmABlockCopyPerformanceParameters(const ConvolutionContext& ctx) const;
    std::tuple<int, int, int, int, bool>
    CalculateGemmBBlockCopyPerformanceParameters(const ConvolutionContext& ctx) const;
    std::tuple<std::size_t, bool> CalculateLdsNumberOfByte(const ConvolutionContext& ctx) const;
};

struct ConvHipImplicitGemmV4R4GenXdlopsFwdFp32 : SolverBase<ConvolutionContext>
{
    PerformanceImplicitGemmV4R4GenXdlopsFwdFp32
    GetPerformanceConfig(const ConvolutionContext& ctx) const;
    bool IsValidPerformanceConfig(const ConvolutionContext& ctx,
                                  const PerformanceImplicitGemmV4R4GenXdlopsFwdFp32& c) const;
    bool IsApplicable(const ConvolutionContext& ctx) const;
    ConvSolution GetSolution(const ConvolutionContext& ctx,
                             const PerformanceImplicitGemmV4R4GenXdlopsFwdFp32& config,
                             bool disableConfigOverrideFromEnv = false) const;

    PerformanceImplicitGemmV4R4GenXdlopsFwdFp32 Search(const ConvolutionContext&) const;
    int RunAndMeasureSolution(const miopen::Handle& profile_h,
                              ConstData_t bot_buf,
                              Data_t top_buf,
                              ConstData_t wei_buf,
                              ConstData_t bias_buf,
                              const ConvolutionContext& ctx,
                              const ConvSolution& solution,
                              float& elapsed_time) const;
};

struct ConvHipImplicitGemmV4R4WrW : SolverBase<ConvolutionContext>
{
    static std::tuple<int, int, int> CalculateGemmSize(const ConvolutionContext& ctx);
    bool IsApplicable(const ConvolutionContext& ctx) const;
    PerformanceImplicitGemmV4R4WrW GetPerformanceConfig(const ConvolutionContext& ctx) const;
    bool IsValidPerformanceConfig(const ConvolutionContext& ctx,
                                  const PerformanceImplicitGemmV4R4WrW& config) const;
    PerformanceImplicitGemmV4R4WrW Search(const ConvolutionContext&) const;
<<<<<<< HEAD
    int RunAndMeasureSolution(miopen::Handle& profile_h,
=======
    int RunAndMeasureSolution(const miopen::Handle& profile_h,
>>>>>>> ee286775
                              ConstData_t bot_buf,
                              ConstData_t top_buf,
                              Data_t wei_buf,
                              ConstData_t bias_buf,
                              const ConvolutionContext& ctx,
                              const ConvSolution& solution,
                              float& elapsed_time) const;
    ConvSolution GetSolution(const ConvolutionContext& ctx,
                             const PerformanceImplicitGemmV4R4WrW& config,
                             bool disableConfigOverrideFromEnv = false) const;
};

struct PerformanceImplicitGemmXdlops : Serializable<PerformanceImplicitGemmXdlops>
{
    int BPerBlock; // 2^n[8..16]
    int KPerBlock; // 2^n[32..128]
    int EPerBlock; // 2^n[4..16]
    int EBlocks;   // 2*n[1..64]
    int EPACKSize; // 2*n[1..4] // 1 - fp32; 2,4 - bfp16; 4 - fp16

    int GemmMPerWave;
    int GemmNPerWave;

    int InBlockCopyClusterLengths_E; // 2^n[4..16]
    int InBlockCopyClusterLengths_B; // 2^n[8..16]

    int WeiBlockCopyClusterLengths_E; // 2^n[1..4]
    int WeiBlockCopyClusterLengths_K; // 2^n[16..128]

    bool use_spare_set;

    PerformanceImplicitGemmXdlops(int, int, int, int, int, int, int, int, int, int, int, bool);

    PerformanceImplicitGemmXdlops()
        : PerformanceImplicitGemmXdlops(-1, -1, -1, -1, -1, -1, -1, -1, -1, -1, -1, false)
    {
    }

    PerformanceImplicitGemmXdlops(bool spare);

    template <class Self, class F>
    static void Visit(Self&& self, F f)
    {
        f(self.BPerBlock, "BPerBlock");
        f(self.KPerBlock, "KPerBlock");
        f(self.EPerBlock, "EPerBlock");
        f(self.EBlocks, "EBlocks");
        f(self.EPACKSize, "EPACKSize");
        f(self.GemmMPerWave, "GemmMPerWave");
        f(self.GemmNPerWave, "GemmNPerWave");
        f(self.InBlockCopyClusterLengths_E, "InBlockCopyClusterLengths_E");
        f(self.InBlockCopyClusterLengths_B, "InBlockCopyClusterLengths_B");
        f(self.WeiBlockCopyClusterLengths_E, "WeiBlockCopyClusterLengths_E");
        f(self.WeiBlockCopyClusterLengths_K, "WeiBlockCopyClusterLengths_K");
    }

    void EuristicInit(const ConvolutionContext& ctx);
    bool IsValidValue() const;
    bool SetNextValue();
    bool IsValid(const ConvolutionContext& ctx) const;
    bool operator==(const PerformanceImplicitGemmXdlops& other) const;
    std::string ToString() const;
};

struct PerformanceImplicitGemmForwardV4R4Xdlops
    : Serializable<PerformanceImplicitGemmForwardV4R4Xdlops>
{
    int GemmMPerBlock;
    int GemmNPerBlock;
    int GemmKPerBlock;
    int GemmMPerWave;
    int GemmNPerWave;
    int GemmG;
    int GemmKPack;
    bool GemmAThreadCopyMoreGemmK;
    bool GemmBThreadCopyMoreGemmKPack;

    bool use_spare_set;

    PerformanceImplicitGemmForwardV4R4Xdlops(int, int, int, int, int, int, int, bool, bool, bool);

    PerformanceImplicitGemmForwardV4R4Xdlops(
        int a, int b, int c, int d, int e, int f, int g, bool h, bool i)
        : PerformanceImplicitGemmForwardV4R4Xdlops(a, b, c, d, e, f, g, h, i, false)
    {
    }

    PerformanceImplicitGemmForwardV4R4Xdlops()
        : PerformanceImplicitGemmForwardV4R4Xdlops(-1, -1, -1, -1, -1, -1, -1, false, false, false)
    {
    }

    PerformanceImplicitGemmForwardV4R4Xdlops(bool spare);

    template <class Self, class F>
    static void Visit(Self&& self, F f)
    {
        f(self.GemmMPerBlock, "GemmMPerBlock");
        f(self.GemmNPerBlock, "GemmNPerBlock");
        f(self.GemmKPerBlock, "GemmKPerBlock");
        f(self.GemmMPerWave, "GemmMPerWave");
        f(self.GemmNPerWave, "GemmNPerWave");
        f(self.GemmG, "GemmG");
        f(self.GemmKPack, "GemmKPack");
        f(self.GemmAThreadCopyMoreGemmK, "GemmAThreadCopyMoreGemmK");
        f(self.GemmBThreadCopyMoreGemmKPack, "GemmBThreadCopyMoreGemmKPack");
    }

    void EuristicInit(const ConvolutionContext& ctx);
    bool IsValidValue() const;
    bool SetNextValue();
    bool IsValid(const ConvolutionContext& ctx) const;
    bool operator==(const PerformanceImplicitGemmForwardV4R4Xdlops& other) const;
    std::string ToString() const;

    bool IsValidPerformanceConfig(const ConvolutionContext& ctx) const;
    bool IsWorkAroundedPerformanceConfig(const ConvolutionContext& ctx) const;
    bool IsFastPerformanceConfig(const ConvolutionContext& ctx) const;
    std::tuple<int, int, int> CalculateGemmSize(const ConvolutionContext& ctx) const;
    std::tuple<int, bool> CalculateBlockSize() const;
    std::tuple<int, bool> CalculateGridSize(const ConvolutionContext& ctx) const;
    std::tuple<int, int, int, int, int, bool>
    CalculateGemmABlockCopyPerformanceParameters(const ConvolutionContext& ctx) const;
    std::tuple<int, int, int, int, int, bool>
    CalculateGemmBBlockCopyPerformanceParameters(const ConvolutionContext& ctx) const;
    std::tuple<std::size_t, bool> CalculateLdsNumberOfByte(const ConvolutionContext& ctx) const;
};

struct ConvHipImplicitGemmV4R4FwdXdlops : SolverBase<ConvolutionContext>
{
    PerformanceImplicitGemmXdlops GetPerformanceConfig(const ConvolutionContext& ctx) const;
    bool IsValidPerformanceConfig(const ConvolutionContext& ctx,
                                  const PerformanceImplicitGemmXdlops& c) const;
    bool IsApplicable(const ConvolutionContext& ctx) const;
    ConvSolution GetSolution(const ConvolutionContext& ctx,
                             const PerformanceImplicitGemmXdlops& config,
                             bool disableConfigOverrideFromEnv = false) const;

    PerformanceImplicitGemmXdlops Search(const ConvolutionContext&) const;
    int RunAndMeasureSolution(const miopen::Handle& profile_h,
                              ConstData_t bot_buf,
                              Data_t top_buf,
                              ConstData_t wei_buf,
                              ConstData_t bias_buf,
                              const ConvolutionContext& ctx,
                              const ConvSolution& solution,
                              float& elapsed_time) const;
};

struct ConvHipImplicitGemmV4R4Xdlops_1x1 : SolverBase<ConvolutionContext>
{
    PerformanceImplicitGemmXdlops GetPerformanceConfig(const ConvolutionContext& ctx) const;
    bool IsValidPerformanceConfig(const ConvolutionContext& ctx,
                                  const PerformanceImplicitGemmXdlops& c) const;
    bool IsApplicable(const ConvolutionContext& ctx) const;
    ConvSolution GetSolution(const ConvolutionContext& ctx,
                             const PerformanceImplicitGemmXdlops& config,
                             bool disableConfigOverrideFromEnv = false) const;

    PerformanceImplicitGemmXdlops Search(const ConvolutionContext&) const;
    int RunAndMeasureSolution(const miopen::Handle& profile_h,
                              ConstData_t bot_buf,
                              Data_t top_buf,
                              ConstData_t wei_buf,
                              ConstData_t bias_buf,
                              const ConvolutionContext& ctx,
                              const ConvSolution& solution,
                              float& elapsed_time) const;
};

struct ConvHipImplicitGemmV4R4WrWXdlops : SolverBase<ConvolutionContext>
{
    PerformanceImplicitGemmXdlops GetPerformanceConfig(const ConvolutionContext& ctx) const;
    bool IsValidPerformanceConfig(const ConvolutionContext& ctx,
                                  const PerformanceImplicitGemmXdlops& c) const;
    bool IsApplicable(const ConvolutionContext& ctx) const;
    ConvSolution GetSolution(const ConvolutionContext& ctx,
                             const PerformanceImplicitGemmXdlops& config,
                             bool disableConfigOverrideFromEnv = false) const;

    PerformanceImplicitGemmXdlops Search(const ConvolutionContext&) const;
    int RunAndMeasureSolution(const miopen::Handle& profile_h,
                              ConstData_t bot_buf,
                              ConstData_t top_buf,
                              Data_t wei_buf,
                              ConstData_t bias_buf,
                              const ConvolutionContext& ctx,
                              const ConvSolution& solution,
                              float& elapsed_time) const;
};

struct ConvHipImplicitGemmV4R4GenFwdXdlops : SolverBase<ConvolutionContext>
{
    PerformanceImplicitGemmXdlops GetPerformanceConfig(const ConvolutionContext& ctx) const;
    bool IsValidPerformanceConfig(const ConvolutionContext& ctx,
                                  const PerformanceImplicitGemmXdlops& c) const;
    bool IsApplicable(const ConvolutionContext& ctx) const;
    ConvSolution GetSolution(const ConvolutionContext& ctx,
                             const PerformanceImplicitGemmXdlops& config,
                             bool disableConfigOverrideFromEnv = false) const;

    PerformanceImplicitGemmXdlops Search(const ConvolutionContext&) const;
    int RunAndMeasureSolution(const miopen::Handle& profile_h,
                              ConstData_t bot_buf,
                              Data_t top_buf,
                              ConstData_t wei_buf,
                              ConstData_t bias_buf,
                              const ConvolutionContext& ctx,
                              const ConvSolution& solution,
                              float& elapsed_time) const;
};

struct ConvHipImplicitGemmForwardV4R4Xdlops : SolverBase<ConvolutionContext>
{
    PerformanceImplicitGemmForwardV4R4Xdlops
    GetPerformanceConfig(const ConvolutionContext& ctx) const;
    bool IsValidPerformanceConfig(const ConvolutionContext& ctx,
                                  const PerformanceImplicitGemmForwardV4R4Xdlops& c) const;
    bool IsApplicable(const ConvolutionContext& ctx) const;
    ConvSolution GetSolution(const ConvolutionContext& ctx,
                             const PerformanceImplicitGemmForwardV4R4Xdlops& config,
                             bool disableConfigOverrideFromEnv = false) const;

    PerformanceImplicitGemmForwardV4R4Xdlops Search(const ConvolutionContext&) const;
    int RunAndMeasureSolution(miopen::Handle& profile_h,
                              ConstData_t bot_buf,
                              Data_t top_buf,
                              ConstData_t wei_buf,
                              ConstData_t bias_buf,
                              const ConvolutionContext& ctx,
                              const ConvSolution& solution,
                              float& elapsed_time) const;
};

struct PerformanceImplicitGemmV4R4GenXdlopsWrWFp32
    : Serializable<PerformanceImplicitGemmV4R4GenXdlopsWrWFp32>
{
    int GemmMPerBlock; // 2^n[32..128]
    int GemmNPerBlock; // 2^n[8..16]
    int GemmKPerBlock; // 2^n[4..16]
    int GemmKBlocks;   // 2^n[1..64]

    int GemmMPerWave; // [4, 16, 32, 64]
    int GemmNPerWave; // [4, 16, 32, 64]

    bool use_spare_set;

    PerformanceImplicitGemmV4R4GenXdlopsWrWFp32(int, int, int, int, int, int, bool);

    PerformanceImplicitGemmV4R4GenXdlopsWrWFp32()
        : PerformanceImplicitGemmV4R4GenXdlopsWrWFp32(-1, -1, -1, -1, -1, -1, false)
    {
    }

    PerformanceImplicitGemmV4R4GenXdlopsWrWFp32(bool spare);

    template <class Self, class F>
    static void Visit(Self&& self, F f)
    {
        f(self.GemmMPerBlock, "GemmMPerBlock");
        f(self.GemmNPerBlock, "GemmNPerBlock");
        f(self.GemmKPerBlock, "GemmKPerBlock");
        f(self.GemmKBlocks, "GemmKBlocks");
        f(self.GemmMPerWave, "GemmMPerWave");
        f(self.GemmNPerWave, "GemmNPerWave");
    }

    void EuristicInit(const ConvolutionContext& ctx);
    bool IsValidValue() const;
    bool SetNextValue();
    bool IsValid(const ConvolutionContext& ctx) const;
    bool operator==(const PerformanceImplicitGemmV4R4GenXdlopsWrWFp32& other) const;
    std::string ToString() const;

    std::tuple<int, int, int, int, bool>
    CalculateGemmABlockCopyPerformanceParameters(const ConvolutionContext& ctx) const;
    std::tuple<int, int, int, int, bool>
    CalculateGemmBBlockCopyPerformanceParameters(const ConvolutionContext& ctx) const;
    std::tuple<std::size_t, bool> CalculateLdsNumberOfByte(const ConvolutionContext& ctx) const;
};

struct ConvHipImplicitGemmV4R4GenXdlopsWrWFp32 : SolverBase<ConvolutionContext>
{
    PerformanceImplicitGemmV4R4GenXdlopsWrWFp32
    GetPerformanceConfig(const ConvolutionContext& ctx) const;
    bool IsValidPerformanceConfig(const ConvolutionContext& ctx,
                                  const PerformanceImplicitGemmV4R4GenXdlopsWrWFp32& c) const;
    bool IsApplicable(const ConvolutionContext& ctx) const;
    ConvSolution GetSolution(const ConvolutionContext& ctx,
                             const PerformanceImplicitGemmV4R4GenXdlopsWrWFp32& config,
                             bool disableConfigOverrideFromEnv = false) const;

    PerformanceImplicitGemmV4R4GenXdlopsWrWFp32 Search(const ConvolutionContext&) const;
    int RunAndMeasureSolution(const miopen::Handle& profile_h,
                              ConstData_t bot_buf,
                              ConstData_t top_buf,
                              Data_t wei_buf,
                              ConstData_t bias_buf,
                              const ConvolutionContext& ctx,
                              const ConvSolution& solution,
                              float& elapsed_time) const;
};

struct ConvHipImplicitGemmV4R4GenWrWXdlops : SolverBase<ConvolutionContext>
{
    PerformanceImplicitGemmXdlops GetPerformanceConfig(const ConvolutionContext& ctx) const;
    bool IsValidPerformanceConfig(const ConvolutionContext& ctx,
                                  const PerformanceImplicitGemmXdlops& c) const;
    bool IsApplicable(const ConvolutionContext& ctx) const;
    size_t GetWorkspaceSize(const ConvolutionContext& ctx) const;
    ConvSolution GetSolution(const ConvolutionContext& ctx,
                             const PerformanceImplicitGemmXdlops& config,
                             bool disableConfigOverrideFromEnv = false) const;

    PerformanceImplicitGemmXdlops Search(const ConvolutionContext&) const;
    int RunAndMeasureSolution(const miopen::Handle& profile_h,
                              ConstData_t bot_buf,
                              ConstData_t top_buf,
                              Data_t wei_buf,
                              ConstData_t bias_buf,
                              const ConvolutionContext& ctx,
                              const ConvSolution& solution,
                              float& elapsed_time) const;
};

struct ConvHipImplicitGemmV4_1x1 : SolverBase<ConvolutionContext>
{
    PerformanceImplicitGemm GetPerformanceConfig(const ConvolutionContext& ctx) const;
    bool IsValidPerformanceConfig(const ConvolutionContext& ctx,
                                  const PerformanceImplicitGemm& c) const;
    bool IsApplicable(const ConvolutionContext& ctx) const;
    ConvSolution GetSolution(const ConvolutionContext& ctx,
                             const PerformanceImplicitGemm& config,
                             bool disableConfigOverrideFromEnv = false) const;

    PerformanceImplicitGemm Search(const ConvolutionContext&) const;
    int RunAndMeasureSolution(const miopen::Handle& profile_h,
                              ConstData_t bot_buf,
                              Data_t top_buf,
                              ConstData_t wei_buf,
                              ConstData_t bias_buf,
                              const ConvolutionContext& ctx,
                              const ConvSolution& solution,
                              float& elapsed_time) const;
};

struct ConvHipImplicitGemmV4R1WrW : SolverBase<ConvolutionContext>
{
    PerformanceImplicitGemmV4R1 GetPerformanceConfig(const ConvolutionContext& ctx) const;
    bool IsValidPerformanceConfig(const ConvolutionContext& ctx,
                                  const PerformanceImplicitGemmV4R1& c) const;
    bool IsApplicable(const ConvolutionContext& ctx) const;
    ConvSolution GetSolution(const ConvolutionContext& ctx,
                             const PerformanceImplicitGemmV4R1& config,
                             bool disableConfigOverrideFromEnv = false) const;

    PerformanceImplicitGemmV4R1 Search(const ConvolutionContext&) const;
    int RunAndMeasureSolution(const miopen::Handle& profile_h,
                              ConstData_t bot_buf,
                              ConstData_t top_buf,
                              Data_t wei_buf,
                              ConstData_t bias_buf,
                              const ConvolutionContext& ctx,
                              const ConvSolution& solution,
                              float& elapsed_time) const;
};

struct ConvHipImplicitGemmV4WrW : SolverBase<ConvolutionContext>
{
    PerformanceImplicitGemm GetPerformanceConfig(const ConvolutionContext& ctx) const;
    bool IsValidPerformanceConfig(const ConvolutionContext& ctx,
                                  const PerformanceImplicitGemm& c) const;
    bool IsApplicable(const ConvolutionContext& ctx) const;
    ConvSolution GetSolution(const ConvolutionContext& ctx,
                             const PerformanceImplicitGemm& config,
                             bool disableConfigOverrideFromEnv = false) const;

    PerformanceImplicitGemm Search(const ConvolutionContext&) const;
    int RunAndMeasureSolution(const miopen::Handle& profile_h,
                              ConstData_t bot_buf,
                              ConstData_t top_buf,
                              Data_t wei_buf,
                              ConstData_t bias_buf,
                              const ConvolutionContext& ctx,
                              const ConvSolution& solution,
                              float& elapsed_time) const;
};

struct ConvHipImplicitGemmBwdDataV1R1 : SolverBase<ConvolutionContext>
{
    static std::tuple<int, int, int> CalculateGemmSize(const ConvolutionContext& ctx);
    bool IsApplicable(const ConvolutionContext& ctx) const;
    PerformanceImplicitGemmBwdDataV1R1 GetPerformanceConfig(const ConvolutionContext& ctx) const;
    bool IsValidPerformanceConfig(const ConvolutionContext& ctx,
                                  const PerformanceImplicitGemmBwdDataV1R1& config) const;
    PerformanceImplicitGemmBwdDataV1R1 Search(const ConvolutionContext&) const;
    int RunAndMeasureSolution(const miopen::Handle& profile_h,
                              ConstData_t bot_buf,
                              Data_t top_buf,
                              ConstData_t wei_buf,
                              ConstData_t bias_buf,
                              const ConvolutionContext& ctx,
                              const ConvSolution& solution,
                              float& elapsed_time) const;
    ConvSolution GetSolution(const ConvolutionContext& ctx,
                             const PerformanceImplicitGemmBwdDataV1R1& config,
                             bool disableConfigOverrideFromEnv = false) const;
    size_t GetWorkspaceSize(const ConvolutionContext& ctx) const;
};

struct ConvHipImplicitGemmBwdDataV4R1 : SolverBase<ConvolutionContext>
{
    static int CalculateNumberOfGemm(const ConvolutionContext& ctx);
    static std::tuple<int, int, int> CalculateGemmSize(const ConvolutionContext& ctx, int gemm_id);
    bool IsApplicable(const ConvolutionContext& ctx) const;
    PerformanceImplicitGemmBwdDataV4R1 GetPerformanceConfig(const ConvolutionContext& ctx) const;
    bool IsValidPerformanceConfig(const ConvolutionContext& ctx,
                                  const PerformanceImplicitGemmBwdDataV4R1& config) const;
    PerformanceImplicitGemmBwdDataV4R1 Search(const ConvolutionContext&) const;
    int RunAndMeasureSolution(const miopen::Handle& profile_h,
                              ConstData_t bot_buf,
                              Data_t top_buf,
                              ConstData_t wei_buf,
                              ConstData_t bias_buf,
                              const ConvolutionContext& ctx,
                              const ConvSolution& solution,
                              float& elapsed_time) const;
    ConvSolution GetSolution(const ConvolutionContext& ctx,
                             const PerformanceImplicitGemmBwdDataV4R1& config,
                             bool disableConfigOverrideFromEnv = false) const;
};

struct ConvHipImplicitGemmBwdDataV4R1Xdlops : SolverBase<ConvolutionContext>
{
    static int CalculateNumberOfGemm(const ConvolutionContext& ctx);
    static std::tuple<int, int, int> CalculateGemmSize(const ConvolutionContext& ctx, int gemm_id);
    PerformanceImplicitGemmBwdDataV4R1Xdlops
    GetPerformanceConfig(const ConvolutionContext& ctx) const;
    bool IsValidPerformanceConfig(const ConvolutionContext& ctx,
                                  const PerformanceImplicitGemmBwdDataV4R1Xdlops& c) const;
    bool IsApplicable(const ConvolutionContext& ctx) const;
    ConvSolution GetSolution(const ConvolutionContext& ctx,
                             const PerformanceImplicitGemmBwdDataV4R1Xdlops& config,
                             bool disableConfigOverrideFromEnv = false) const;
    PerformanceImplicitGemmBwdDataV4R1Xdlops Search(const ConvolutionContext&) const;
    int RunAndMeasureSolution(const miopen::Handle& profile_h,
                              ConstData_t bot_buf,
                              Data_t top_buf,
                              ConstData_t wei_buf,
                              ConstData_t bias_buf,
                              const ConvolutionContext& ctx,
                              const ConvSolution& solution,
                              float& elapsed_time) const;
};

struct ConvHipImplicitGemmBwdDataV1R1Xdlops : SolverBase<ConvolutionContext>
{
    PerformanceImplicitGemmXdlops GetPerformanceConfig(const ConvolutionContext& ctx) const;
    bool IsValidPerformanceConfig(const ConvolutionContext& ctx,
                                  const PerformanceImplicitGemmXdlops& c) const;
    bool IsApplicable(const ConvolutionContext& ctx) const;
    size_t GetWorkspaceSize(const ConvolutionContext& ctx) const;
    ConvSolution GetSolution(const ConvolutionContext& ctx,
                             const PerformanceImplicitGemmXdlops& config,
                             bool disableConfigOverrideFromEnv = false) const;
    PerformanceImplicitGemmXdlops Search(const ConvolutionContext&) const;
    int RunAndMeasureSolution(const miopen::Handle& profile_h,
                              ConstData_t bot_buf,
                              Data_t top_buf,
                              ConstData_t wei_buf,
                              ConstData_t bias_buf,
                              const ConvolutionContext& ctx,
                              const ConvSolution& solution,
                              float& elapsed_time) const;
};

/// Holds common member functions for the Solvers which share the same
/// "legacy exhaustive search" machinery.
struct ConvOclDirectFwdLegacyExhaustiveSearch : SolverBase<ConvolutionContext>
{
    LegacyPerformanceConfig GetPerformanceConfig(const ConvolutionContext&) const;
    LegacyPerformanceConfig Search(const ConvolutionContext&) const;

    private:
    template <typename Tgpu>
    LegacyPerformanceConfig SearchImpl(const ConvolutionContext&) const;
};

struct ConvOclDirectFwd : ConvOclDirectFwdLegacyExhaustiveSearch
{
    bool IsApplicable(const ConvolutionContext& params) const;

    ConvSolution GetSolution(const ConvolutionContext& params,
                             const LegacyPerformanceConfig& searched_params) const;
    bool IsValidPerformanceConfig(const ConvolutionContext&, const LegacyPerformanceConfig&) const;

    protected:
    bool IsApplicableBase(const ConvolutionContext& params) const;
};

struct ConvOclDirectFwdFused : ConvOclDirectFwd
{
    ConvSolution GetSolution(const ConvolutionContext& params,
                             const LegacyPerformanceConfig& searched_params) const;
};

struct ConvOclDirectFwd1x1 : ConvOclDirectFwdLegacyExhaustiveSearch
{
    bool IsApplicable(const ConvolutionContext& params) const;
    ConvSolution GetSolution(const ConvolutionContext& params,
                             const LegacyPerformanceConfig& searched_params) const;
    bool IsValidPerformanceConfig(const ConvolutionContext&, const LegacyPerformanceConfig&) const
    {
        return true;
    }
};

struct ConvBinWinograd3x3U : SolverBase<ConvolutionContext>
{
    bool IsApplicable(const ConvolutionContext& params) const;
    ConvSolution GetSolution(const ConvolutionContext& params) const;
};

struct ConvBinWinogradRxS : SolverBase<ConvolutionContext>
{
    bool IsApplicable(const ConvolutionContext& params) const;
    ConvSolution GetSolution(const ConvolutionContext& params) const;
};

struct ConvBinWinogradRxSf3x2 : SolverBase<ConvolutionContext>
{
    bool IsApplicable(const ConvolutionContext& params) const;
    ConvSolution GetSolution(const ConvolutionContext& params) const;
};

struct PerformanceConfigConvBinWinogradRxSf2x3
    : Serializable<PerformanceConfigConvBinWinogradRxSf2x3>
{
    int n_groups;
    PerformanceConfigConvBinWinogradRxSf2x3(int n_groups_);
    PerformanceConfigConvBinWinogradRxSf2x3() : PerformanceConfigConvBinWinogradRxSf2x3(-1) {}
    PerformanceConfigConvBinWinogradRxSf2x3(bool) : PerformanceConfigConvBinWinogradRxSf2x3(1) {}

    template <class Self, class F>
    static void Visit(Self&& self, F f)
    {
        f(self.n_groups, "n_groups");
    }
    int GetNGroups() const { return n_groups; }

    void EuristicInit(const ConvolutionContext& config);
    bool IsValidValue() const;
    bool SetNextValue();
    bool IsValid(const ConvolutionContext& config) const;
    bool operator==(const PerformanceConfigConvBinWinogradRxSf2x3& other) const;
    std::string ToString() const;
};

struct ConvBinWinogradRxSf2x3 : SolverBase<ConvolutionContext>
{
    PerformanceConfigConvBinWinogradRxSf2x3 GetPerformanceConfig(const ConvolutionContext&) const;
    bool IsValidPerformanceConfig(const ConvolutionContext&,
                                  const PerformanceConfigConvBinWinogradRxSf2x3&) const;
    PerformanceConfigConvBinWinogradRxSf2x3 Search(const ConvolutionContext&) const;

    bool IsApplicable(const ConvolutionContext& params) const;
    ConvSolution GetSolution(const ConvolutionContext& params,
                             const PerformanceConfigConvBinWinogradRxSf2x3& config,
                             bool disableConfigOverrideFromEnv = false) const;
    static size_t GetNGroups(const size_t group_conv, const size_t grid_group_size)
    {
        assert(group_conv != 0);
        return grid_group_size / group_conv;
    }

    template <typename B, typename T, typename TW>
    int RunAndMeasureSolution(const miopen::Handle& profile_h,
                              B bot_ocl_buf,
                              T top_ocl_buf,
                              TW wei_ocl_buf,
                              ConstData_t bias_ocl_buf,
                              const ConvolutionContext& config,
                              const ConvSolution& solution,
                              float& elapsed_time) const;
};

struct ConvBinWinogradRxSFused : SolverBase<ConvolutionContext>
{
    bool IsApplicable(const ConvolutionContext& params) const;
    ConvSolution GetSolution(const ConvolutionContext& params) const;
};

template <int WinoDataH, int WinoFilterH, int WinoDataW = WinoDataH, int WinoFilterW = WinoFilterH>
struct ConvWinograd3x3MultipassWrW : SolverBase<ConvolutionContext>
{
    bool IsApplicable(const ConvolutionContext& params) const;
    size_t GetWorkspaceSize(const ConvolutionContext& params) const;
    ConvSolution GetSolution(const ConvolutionContext& params) const;

    // kernel_file_name for solver identification
    static std::string GetSolverFileNames(int id)
    {
        static const std::string names[3] = {"xform_data.s", "xform_filter.s", "xform_out.s"};
        return names[id];
    }
    static std::string GetSolverKernelNames(int id)
    {
        static const std::string name_suffix =
            '_' + std::to_string(WinoDataH) + '_' + std::to_string(WinoDataW) + '_' +
            std::to_string(WinoFilterH) + '_' + std::to_string(WinoFilterW);
        static const std::string names[3] = {"miopenGcnAsmWinogradXformData" + name_suffix,
                                             "miopenGcnAsmWinogradXformFilter" + name_suffix,
                                             "miopenGcnAsmWinogradXformOut" + name_suffix};

        return names[id];
    }
    static int GetGroupCountMult() { return 4; }

    static int GetSolverWinoXformHWSize(const miopen::ConvolutionContext& ctx, int id)
    {
        if(id == 0)
            return WinoDataH + (WinoFilterH - 1) * (WinoDataH == 7 ? 2 : ctx.kernel_stride_h);
        else
            return WinoDataW + (WinoFilterW - 1) * (WinoDataW == 7 ? 2 : ctx.kernel_stride_w);
    }
};

extern template struct ConvWinograd3x3MultipassWrW<3, 2>;
extern template struct ConvWinograd3x3MultipassWrW<3, 3>;
extern template struct ConvWinograd3x3MultipassWrW<3, 4>;
extern template struct ConvWinograd3x3MultipassWrW<3, 5>;
extern template struct ConvWinograd3x3MultipassWrW<3, 6>;
extern template struct ConvWinograd3x3MultipassWrW<7, 2>;
extern template struct ConvWinograd3x3MultipassWrW<7, 3>;
extern template struct ConvWinograd3x3MultipassWrW<1, 1, 7, 2>;
extern template struct ConvWinograd3x3MultipassWrW<1, 1, 7, 3>;
extern template struct ConvWinograd3x3MultipassWrW<7, 2, 1, 1>;
extern template struct ConvWinograd3x3MultipassWrW<7, 3, 1, 1>;
extern template struct ConvWinograd3x3MultipassWrW<5, 3>;
extern template struct ConvWinograd3x3MultipassWrW<5, 4>;

struct PerformanceConfigAsmDirect3x3WrW : Serializable<PerformanceConfigAsmDirect3x3WrW>
{
    int limit_wave_cnt;   // [0..9]
    int reverse_inout;    // [0..1], 1 is allowed for stride=1x1 only.
    int chunk_size;       // {16,8}, Smaller values increase register pressure.
    int k_per_wave;       // {1,2,4,8} && ((chunk_size * k_per_wave) <= 64).
                          // Higher values increase register pressure.
    int pipe_lines_depth; // [1..16] && (pipe_lines_depth <= img_h).
                          // Higher values increase register pressure.
    int n_per_group;      // [1..8] && (n_per_group <= batch_size).

    PerformanceConfigAsmDirect3x3WrW(int lwc, int rio, int csz, int kpw, int pld, int npg);
    PerformanceConfigAsmDirect3x3WrW() : PerformanceConfigAsmDirect3x3WrW(-1, -1, -1, -1, -1, -1) {}
    PerformanceConfigAsmDirect3x3WrW(bool) : PerformanceConfigAsmDirect3x3WrW(0, 0, 8, 1, 1, 1) {}

    template <class Self, class F>
    static void Visit(Self&& self, F f)
    {
        f(self.limit_wave_cnt, "limit_wave_cnt");
        f(self.reverse_inout, "reverse_inout");
        f(self.chunk_size, "chunk_size");
        f(self.k_per_wave, "k_per_wave");
        f(self.pipe_lines_depth, "pipe_lines_depth");
        f(self.n_per_group, "n_per_group");
    }

    // clang-format off
    int GetLimitWaveCnt() const { return limit_wave_cnt; }
    int GetReverseInout() const { return reverse_inout; }
    int GetChunkSize() const { return chunk_size; }
    int GetKPerWave() const { return k_per_wave; }
    int GetPipeLinesDepth() const { return pipe_lines_depth; }
    int GetNPerGroup() const { return n_per_group; }
    int GetCPerWave() const { assert(chunk_size); return 64 / chunk_size; } // clang-format on

    void EuristicInit(const ConvolutionContext& config);
    bool IsValidValue() const;
    bool SetNextValue();
    bool IsValid(const ConvolutionContext& config) const;
    bool operator==(const PerformanceConfigAsmDirect3x3WrW& other) const;
    std::string ToString() const;
};

struct ConvAsmBwdWrW3x3 : SolverBase<ConvolutionContext>
{
    PerformanceConfigAsmDirect3x3WrW GetPerformanceConfig(const ConvolutionContext&) const;
    bool IsValidPerformanceConfig(const ConvolutionContext&,
                                  const PerformanceConfigAsmDirect3x3WrW&) const;
    PerformanceConfigAsmDirect3x3WrW Search(const ConvolutionContext&) const;
    bool IsApplicable(const ConvolutionContext& params) const;
    ConvSolution GetSolution(const ConvolutionContext& params,
                             const PerformanceConfigAsmDirect3x3WrW& config,
                             bool disableConfigOverrideFromEnv = false) const;
    template <typename B, typename T>
    int RunAndMeasureSolution(const miopen::Handle& profile_h,
                              B bot_ocl_buf,
                              T top_ocl_buf,
                              Data_t wei_ocl_buf,
                              ConstData_t bias_ocl_buf,
                              const ConvolutionContext& params,
                              const ConvSolution& solution,
                              float& elapsed_time) const;
};

struct PerformanceConfigConvAsmBwdWrW1x1 : Serializable<PerformanceConfigConvAsmBwdWrW1x1>
{

    int chunk_size;    // {1,2,4,8,16}
    int c_per_gpr;     // {1,2,4,8,16}
    int c_mult;        // {1,2,4,8,16}
    int k_per_gpr;     // {1,2,4,8,16}
    int k_mult;        // {1,2,4,8,16}
    int n_per_gpr;     // {1,2,4}
    int n_part_cnt;    // [1..8]
    int read_size;     // [1..4]
    int short_store;   // {0,1}
    int data_prefetch; // [0..4]
    bool use_spare_set;

    /// The following conditions must be met.
    ///
    /// Shader design-related constraints:
    /// - (A) (chunk_size * c_per_gpr) == 16
    /// - (B) k_per_gpr <= c_per_gpr
    /// - (C) (c_mult > 1 || k_mult > 1)
    ///         ? ((fwd_C % (c_per_gpr * c_mult) == 0) && (fwd_K % (k_per_gpr * k_mult) == 0))
    ///         : (true)
    ///
    /// Resource-related constraints:
    /// - (D) c_mult * k_mult * k_per_gpr + 9 + (c_mult + k_mult) * read_size * pipe_depth <= 256
    ///
    /// Where:
    /// - fwd_C := Num input channels for forward convolution (-c).
    ///   For backward, this is actually n_outputs.
    /// - fwd_K := Num output channels for forward convolution (-k).
    ///   For backward, this is actually n_inputs.

    PerformanceConfigConvAsmBwdWrW1x1(int chunk_size_,
                                      int c_per_gpr_,
                                      int c_mult_,
                                      int k_per_gpr_,
                                      int k_mult_,
                                      int n_per_gpr_,
                                      int n_part_cnt_,
                                      int read_size_,
                                      int short_store_,
                                      int data_prefetch_,
                                      bool);
    PerformanceConfigConvAsmBwdWrW1x1()
        : PerformanceConfigConvAsmBwdWrW1x1(-1, -1, -1, -1, -1, -1, -1, -1, -1, -1, false)
    {
    }
    PerformanceConfigConvAsmBwdWrW1x1(bool spare)
        : PerformanceConfigConvAsmBwdWrW1x1(1, 1, 1, 1, 1, 1, 1, 1, 1, 1, spare)
    {
    }

    template <class Self, class F>
    static void Visit(Self&& self, F f)
    {
        f(self.chunk_size, "chunk_size");
        f(self.c_per_gpr, "c_per_gpr");
        f(self.c_mult, "c_mult");
        f(self.k_per_gpr, "k_per_gpr");
        f(self.k_mult, "k_mult");
        f(self.n_per_gpr, "n_per_gpr");
        f(self.n_part_cnt, "n_part_cnt");
        f(self.read_size, "read_size");
        f(self.short_store, "short_store");
        f(self.data_prefetch, "data_prefetch");
    }

    // clang-format off
    int GetChunkSize() const { return chunk_size; }
    int GetCPerGpr() const { return c_per_gpr; }
    int GetCMult() const { return c_mult; }
    int GetKPerGpr() const { return k_per_gpr; }
    int GetKMult() const { return k_mult; }
    int GetNPerGpr() const { return n_per_gpr; }
    int GetNPartCnt() const { return n_part_cnt; }
    int GetHWPerGpr() const {   assert(c_per_gpr); assert(n_per_gpr); assert(chunk_size);
                                return wave_size / (c_per_gpr * n_per_gpr * chunk_size); } // "hw" stands for "height-and-width".
    int GetReadSize() const { return read_size; }
    int GetShortStore() const {return short_store; }
    int GetDataPrefetch() const { return data_prefetch; }
    // clang-format on

    void EuristicInit(const ConvolutionContext& config);
    bool IsValidValue() const;
    bool SetNextValue();
    bool IsValid(const ConvolutionContext& config) const;
    bool operator==(const PerformanceConfigConvAsmBwdWrW1x1& other) const;
    std::string ToString() const;
};

struct ConvAsmBwdWrW1x1 : SolverBase<ConvolutionContext>
{
    PerformanceConfigConvAsmBwdWrW1x1 GetPerformanceConfig(const ConvolutionContext&) const;
    bool IsValidPerformanceConfig(const ConvolutionContext&,
                                  const PerformanceConfigConvAsmBwdWrW1x1&) const;
    PerformanceConfigConvAsmBwdWrW1x1 Search(const ConvolutionContext&) const;
    bool IsApplicable(const ConvolutionContext& params) const;
    size_t GetWorkspaceSize(const ConvolutionContext& params) const;
    ConvSolution GetSolution(const ConvolutionContext& params,
                             const PerformanceConfigConvAsmBwdWrW1x1& config,
                             bool disableConfigOverrideFromEnv = false) const;
    int RunAndMeasureSolution(const miopen::Handle& profile_h,
                              ConstData_t bot_ocl_buf,
                              ConstData_t top_ocl_buf,
                              Data_t wei_ocl_buf,
                              ConstData_t bias_ocl_buf,
                              const ConvolutionContext& params,
                              const ConvSolution& solution,
                              float& elapsed_time) const;
};

/// N_BATCH_LOOPS - {1,2,4,8,16} Num batches processed in single workitem.
///     Required workspace size depends on it. However there is a restriction in the internal
///     Solver API that this shouldn't be so. Therefore the family of Solvers created.
///     Each Solver in the family has constant value of this parameter.
template <int N_BATCH_LOOPS>
struct PerformanceConfigConvOclBwdWrw2
    : Serializable<PerformanceConfigConvOclBwdWrw2<N_BATCH_LOOPS>>
{
    // Num waves involved a workgroup.
    int n_waves = -1; // {1,2,4,8}
    // Num values to read in a workitem (read_unit).
    int read_size = -1; // [6..12]
    // Num of output channels (top/bottom layer in forward/backward direction)
    // that share the same input channel in single workgroup.
    // Also represents number of output channels in single tile.
    int n_out_channels_per_tile = -1; // {1,2,4,8}
    // How many tiles of output channels are processed in a single workgroup?
    // n_out_channels_in_lcl * n_out_channels_tiles = total number of
    // output channels processed in single workgroup.
    int n_out_channels_tiles = -1; // {1,2,4,8}
    // Num of output rows processed in a single iteration of loop in a workitem
    // (N_ALIGNED_OUT_SCAN_BLK).
    int n_out_rows_in_lcl = -1; // [2..11]

    PerformanceConfigConvOclBwdWrw2(int nw, int rs, int nocpt, int noct, int noril)
        : n_waves(nw),
          read_size(rs),
          n_out_channels_per_tile(nocpt),
          n_out_channels_tiles(noct),
          n_out_rows_in_lcl(noril)
    {
    }
    PerformanceConfigConvOclBwdWrw2() {}
    PerformanceConfigConvOclBwdWrw2(bool) : PerformanceConfigConvOclBwdWrw2(1, 6, 1, 1, 2) {}
    // spare_set is not used in this solver.

    template <class Self, class F>
    static void Visit(Self&& self, F f)
    {
        f(self.n_waves, "n_waves");
        f(self.read_size, "read_size");
        f(self.n_out_channels_per_tile, "n_out_channels_per_tile");
        f(self.n_out_channels_tiles, "n_out_channels_tiles");
        f(self.n_out_rows_in_lcl, "n_out_rows_in_lcl");
    }

    // clang-format off
    int GetNumWaves() const { return n_waves; }
    int GetReadSize() const { return read_size; }
    int GetNumOutChannelsPerTile() const { return n_out_channels_per_tile; }
    int GetNumOutChannelTiles() const { return n_out_channels_tiles; }
    int GetNumOutRowsPerIterPerWork() const { return n_out_rows_in_lcl; } // clang-format on

    void EuristicInit(const ConvolutionContext& params);
    bool IsValidValue() const;
    bool SetNextValue();
    bool IsValid(const ConvolutionContext& params) const;
    bool operator==(const PerformanceConfigConvOclBwdWrw2<N_BATCH_LOOPS>& other) const;
    std::string ToString() const;
};

template <int N_BATCH_LOOPS>
struct ConvOclBwdWrW2 : SolverBase<ConvolutionContext>
{
    PerformanceConfigConvOclBwdWrw2<N_BATCH_LOOPS>
    GetPerformanceConfig(const ConvolutionContext&) const;
    bool IsValidPerformanceConfig(const ConvolutionContext&,
                                  const PerformanceConfigConvOclBwdWrw2<N_BATCH_LOOPS>&) const;
    PerformanceConfigConvOclBwdWrw2<N_BATCH_LOOPS> Search(const ConvolutionContext&) const;
    bool IsApplicable(const ConvolutionContext& params) const;
    size_t GetWorkspaceSize(const ConvolutionContext& params) const;
    ConvSolution GetSolution(const ConvolutionContext& params,
                             const PerformanceConfigConvOclBwdWrw2<N_BATCH_LOOPS>& config,
                             bool disableConfigOverrideFromEnv = false) const;
    int RunAndMeasureSolution(const miopen::Handle& profile_h,
                              ConstData_t bot_ocl_buf,
                              ConstData_t top_ocl_buf,
                              Data_t wei_ocl_buf,
                              ConstData_t bias_ocl_buf,
                              const ConvolutionContext& context,
                              const ConvSolution& solution,
                              float& elapsed_time) const;

    protected:
    bool IsApplicableBase(const ConvolutionContext& params) const;

    private:
    template <typename Tgpu>
    int RunAndMeasureSolutionImpl(const miopen::Handle& profile_h,
                                  ConstData_t bot_ocl_buf,
                                  ConstData_t top_ocl_buf,
                                  Data_t wei_ocl_buf,
                                  ConstData_t bias_ocl_buf,
                                  const ConvolutionContext& context,
                                  const ConvSolution& solution,
                                  float& elapsed_time) const;
};

extern template struct ConvOclBwdWrW2<1>;
extern template struct ConvOclBwdWrW2<2>;
extern template struct ConvOclBwdWrW2<4>;
extern template struct ConvOclBwdWrW2<8>;
extern template struct ConvOclBwdWrW2<16>;

/// A separate solver from ConvOclBwdWrW2 to disable auto-tuning for certain configs.
/// Basically, this is *hack* for non-group 3x3 and 1x1 cases.
/// It is assumed that Solutions provided by the ConvOclBwdWrW2 solver
/// would never beat 3x3 and 1x1 assembly WrW kernels, even after tuning.
struct ConvOclBwdWrW2NonTunable : ConvOclBwdWrW2<1>
{
    bool IsApplicable(const ConvolutionContext& params) const;
    ConvSolution GetSolution(const ConvolutionContext& params) const;

    private:
    // This function dervied from ConvOclBwdWrW2 is declared private
    // so that this solver is not marked searchable/tunable.
    template <int N_BATCH_LOOPS>
    ConvSolution GetSolution(const ConvolutionContext& params,
                             const PerformanceConfigConvOclBwdWrw2<N_BATCH_LOOPS>& config,
                             bool disableConfigOverrideFromEnv = false) const;
};

struct ConvOclBwdWrW53 : SolverBase<ConvolutionContext>
{
    bool IsApplicable(const ConvolutionContext& params) const;
    size_t GetWorkspaceSize(const ConvolutionContext& params) const;
    ConvSolution GetSolution(const ConvolutionContext& params) const;
};

struct ConvOclBwdWrW1x1 : SolverBase<ConvolutionContext>
{
    bool IsApplicable(const ConvolutionContext& params) const;
    ConvSolution GetSolution(const ConvolutionContext& params) const;
    size_t GetWorkspaceSize(const ConvolutionContext& params) const;
};

#if MIOPEN_USE_SCGEMM
template <SCGemmOpType T>
struct PerformanceConfigSCGemmFwd : Serializable<PerformanceConfigSCGemmFwd<T>>
{
    int routine = -1; //[0..6]

    PerformanceConfigSCGemmFwd();
    PerformanceConfigSCGemmFwd(bool);

    template <class Self, class F>
    static void Visit(Self&& self, F f)
    {
        f(self.routine, "routine");
    }

    void EuristicInit(const ConvolutionContext& config);
    bool IsValidValue() const;
    bool SetNextValue();
    bool IsValid(const ConvolutionContext& config) const;
    bool operator==(const PerformanceConfigSCGemmFwd& other) const;
    std::string ToString() const;
};

struct ConvSCGemmFGemm : SolverBase<ConvolutionContext>
{
    PerformanceConfigSCGemmFwd<SCGemmOpFGemm> GetPerformanceConfig(const ConvolutionContext&) const;
    bool IsValidPerformanceConfig(const ConvolutionContext&,
                                  const PerformanceConfigSCGemmFwd<SCGemmOpFGemm>&) const;
    PerformanceConfigSCGemmFwd<SCGemmOpFGemm> Search(const ConvolutionContext&) const;
    bool IsApplicable(const ConvolutionContext& params) const;
    ConvSolution GetSolution(const ConvolutionContext& params,
                             const PerformanceConfigSCGemmFwd<SCGemmOpFGemm>& config,
                             bool disableConfigOverrideFromEnv = false) const;
    template <typename B, typename TopT>
    int RunAndMeasureSolution(const miopen::Handle& profile_h,
                              B bot_ocl_buf,
                              TopT top_ocl_buf,
                              ConstData_t wei_ocl_buf,
                              ConstData_t bias_ocl_buf,
                              const ConvolutionContext& params,
                              const ConvSolution& solution,
                              float& elapsed_time) const;
    size_t GetWorkspaceSize(const ConvolutionContext& params) const;
};

extern template struct PerformanceConfigSCGemmFwd<SCGemmOpFGemm>;
#endif

/// Partial implementation.
struct gemm : SolverBase<ConvolutionContext>
{
    bool IsApplicable(const ConvolutionContext& /*params*/) const { return false; };
    ConvSolution GetSolution(const ConvolutionContext&) const
    {
        return ConvSolution{miopenStatusNotInitialized};
    }
};

struct AnySolver;

} // namespace solver
} // namespace miopen

struct mlo_construct_direct2D_fusion : mlo_construct_base
{
    mlo_construct_direct2D_fusion(miopen::conv::Direction dir, bool do_bias = false)
        : mlo_construct_base(dir, do_bias)
    {
    }
    mlo_construct_direct2D_fusion(const miopen::TensorDescriptor& in,
                                  const miopen::TensorDescriptor& weights,
                                  const miopen::TensorDescriptor& out,
                                  const miopen::ConvolutionDescriptor& conv,
                                  miopen::conv::Direction dir,
                                  bool do_bias = false)
        : mlo_construct_base(in, weights, out, conv, dir, do_bias)
    {
    }

    inline void mloCopyTo(miopen::ConvolutionContext& params) const /// TODO: get rid of this
    {
        params = _search_params;
    }
    miopen::solver::ConvSolution
    FindSolution(const std::vector<miopen::solver::AnySolver>& solvers);
};

#endif // GUARD_MIOPEN_SOLVER_HPP_<|MERGE_RESOLUTION|>--- conflicted
+++ resolved
@@ -914,11 +914,7 @@
     bool IsValidPerformanceConfig(const ConvolutionContext& ctx,
                                   const PerformanceImplicitGemmV4R4WrW& config) const;
     PerformanceImplicitGemmV4R4WrW Search(const ConvolutionContext&) const;
-<<<<<<< HEAD
-    int RunAndMeasureSolution(miopen::Handle& profile_h,
-=======
-    int RunAndMeasureSolution(const miopen::Handle& profile_h,
->>>>>>> ee286775
+    int RunAndMeasureSolution(const miopen::Handle& profile_h,
                               ConstData_t bot_buf,
                               ConstData_t top_buf,
                               Data_t wei_buf,
