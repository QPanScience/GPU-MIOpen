/*******************************************************************************
*
* MIT License
*
* Copyright (c) 2017 Advanced Micro Devices, Inc.
*
* Permission is hereby granted, free of charge, to any person obtaining a copy
* of this software and associated documentation files (the "Software"), to deal
* in the Software without restriction, including without limitation the rights
* to use, copy, modify, merge, publish, distribute, sublicense, and/or sell
* copies of the Software, and to permit persons to whom the Software is
* furnished to do so, subject to the following conditions:
*
* The above copyright notice and this permission notice shall be included in all
* copies or substantial portions of the Software.
*
* THE SOFTWARE IS PROVIDED "AS IS", WITHOUT WARRANTY OF ANY KIND, EXPRESS OR
* IMPLIED, INCLUDING BUT NOT LIMITED TO THE WARRANTIES OF MERCHANTABILITY,
* FITNESS FOR A PARTICULAR PURPOSE AND NONINFRINGEMENT. IN NO EVENT SHALL THE
* AUTHORS OR COPYRIGHT HOLDERS BE LIABLE FOR ANY CLAIM, DAMAGES OR OTHER
* LIABILITY, WHETHER IN AN ACTION OF CONTRACT, TORT OR OTHERWISE, ARISING FROM,
* OUT OF OR IN CONNECTION WITH THE SOFTWARE OR THE USE OR OTHER DEALINGS IN THE
* SOFTWARE.
*
*******************************************************************************/

#ifndef GUARD_MIOPEN_SOLVER_HPP_
#define GUARD_MIOPEN_SOLVER_HPP_

#include <miopen/config.h>

#include <miopen/conv_solution.hpp>
#include <miopen/logger.hpp>
#include <miopen/mlo_internal.hpp>
#include <miopen/legacy_exhaustive_search.hpp>
#include <miopen/type_name.hpp>
#include <miopen/miopen.h>
#include <miopen/buffer_info.hpp>
#include <miopen/scgemm_param.hpp>

#include <memory>
#include <string>
#include <vector>
#include <ostream>
#include <algorithm>

namespace miopen {

namespace solver {
/// \todo Move wave_size into abstraction wich represent GPU information
const int wave_size = 64;
template <class Solver>
std::string ComputeSolverDbId(Solver)
{
    const auto& const_name = get_type_name<Solver>();
    auto idx               = const_name.find_last_of(':');
    auto name              = const_name.substr(idx + 1);
    std::replace(name.begin(), name.end(), ',', '-');
    name.erase(std::remove(name.begin(), name.end(), ' '), name.end());

    return name;
}

// This will retrieve the id of the solver to write to the database. By
// default it uses the class name. If the class is renamed, this function can
// overriden to keep the name to avoid DB corruption.
template <class Solver>
const std::string& SolverDbId(Solver solver)
{
    static const auto result = ComputeSolverDbId(solver);
    return result;
}

/// Base class for problem solvers.
///
/// Solvers are to be instantiated as const objects and shall not have any variable
/// internal state. Any non-const state information, if required, to be stored in the
/// solver-specific context objects.
///
/// There could be multiple solvers of the same algorithm for a problem config.
/// For example, ConvAsm3x3U and ConvOclDirectFwd3x3
/// are able to solve overlapping sets of 3x3 Direct convolution problems.
template <class Context>
struct SolverBase
{

    /// Initializes performance config to the default values.
    /// The function may involve some euristic to guess the best solution
    /// configuration. It is assumed that the function takes constant time
    /// to finish and does not run kernels to measure performance etc.
    /// The function shall always return valid config.
    /// Only implemented by SearchableSolvers
    /// PerformanceConfig GetPerformanceConfig(const ConvolutionContext&) const;

    /// Should return false if performance config is wrong for a problem.
    /// Main use is validation of values read from the perf db.
    /// Only implemented by SearchableSolvers
    /// bool IsValidPerformanceConfig(const Context&, const PerformanceConfig&) const
    /// {
    ///     return true; // Do not check by default.
    /// }

    /// Returns true if solution can work on given SW/HW platform (runtime/device)
    /// and provides correct result for the problem config.
    ///
    /// Every SolverBase which IsApplicable() for some problem config must be able to
    /// GetPerformanceConfig() so that GetSolution() would return valid
    /// solution for a problem (i.e. convolution). In other words, if a Solution
    /// says "I'm suitable" for a problem, it agrees to solve that problem correctly.
    bool IsApplicable(const Context&) const { return false; }

    // Returns the workspace size required by the solver for a given ConvolutionContext
    size_t GetWorkspaceSize(const Context&) const { return 0; };

    /// Takes problem config, optimization parameters and other info
    /// and computes information required to build and run the kernel(s).
    /// ConvSolution GetSolution(const ConvolutionContext& params) const;

    /// Searchable solvers provide a GetSolution that takes a Context and PerformanceConfig
    /// ConvSolution GetSolution(const ConvolutionContext& params,
    ///                          const PerformanceConfig& config) const;

    /// Temporary solver-specific method until we have generic means for running solutions.
    /// int RunAndMeasureSolution(const miopen::Handle& profile_h,
    ///                          Data_t bot_ocl_buf,
    ///                          Data_t top_ocl_buf,
    ///                          Data_t wei_ocl_buf,
    ///                          Data_t bias_ocl_buf,
    ///                          const ConvolutionContext& params,
    ///                          const ConvSolution& solution,
    ///                          float& elapsed_time) const;
};

struct PerformanceConfigConvAsm3x3U : Serializable<PerformanceConfigConvAsm3x3U>
{
    int limit_wave_cnt;        // [0..9]
    int filters_per_wave;      // [1..8]
    int output_lines_per_wave; // [1..8]

    PerformanceConfigConvAsm3x3U(int lwc, int fpw, int olpw);
    PerformanceConfigConvAsm3x3U() : PerformanceConfigConvAsm3x3U(-1, -1, -1) {}
    PerformanceConfigConvAsm3x3U(bool) : PerformanceConfigConvAsm3x3U(0, 1, 1) {}

    template <class Self, class F>
    static void Visit(Self&& self, F f)
    {
        f(self.limit_wave_cnt, "limit_wave_cnt");
        f(self.filters_per_wave, "filters_per_wave");
        f(self.output_lines_per_wave, "output_lines_per_wave");
    }

    void EuristicInit(const ConvolutionContext& config);
    bool IsValidValue() const;
    bool SetNextValue();
    bool IsValid(const ConvolutionContext& config) const;
    bool operator==(const PerformanceConfigConvAsm3x3U& other) const;
    std::string ToString() const;
};

struct ConvAsm3x3U : SolverBase<ConvolutionContext>
{
    bool IsApplicable(const ConvolutionContext& params) const;
    PerformanceConfigConvAsm3x3U GetPerformanceConfig(const ConvolutionContext&) const;
    bool IsValidPerformanceConfig(const ConvolutionContext&,
                                  const PerformanceConfigConvAsm3x3U&) const;
    PerformanceConfigConvAsm3x3U Search(const ConvolutionContext&) const;
    ConvSolution GetSolution(const ConvolutionContext& params,
                             const PerformanceConfigConvAsm3x3U& config,
                             bool disableConfigOverrideFromEnv = false) const;
    template <typename B, typename T>
    int RunAndMeasureSolution(const miopen::Handle& profile_h,
                              B bot_ocl_buf,
                              T top_ocl_buf,
                              ConstData_t wei_ocl_buf,
                              ConstData_t bias_ocl_buf,
                              const ConvolutionContext& params,
                              const ConvSolution& solution,
                              float& elapsed_time) const;
};

struct PerformanceConfigConvAsm1x1U : Serializable<PerformanceConfigConvAsm1x1U>
{
    // ----------------- // Full set          Optimized       Spare
    // ----------------------------------------------------------------------------
    int read_size;        // [1..4]            <same>          <same>
    int k_mult;           // 1,[4,8,12..32]    2^n[8..32]      1,4
    int chunks_per_wave;  // [1..16]           [1..8]          <same>
    int chunk_size;       // 2^n[1..64]        2^n[16..64]     1,4
    int n_mult;           // [1..8]            [1..4]          <same>
    int c_mult;           // 2^n[1..32]        2^n[1..4]       <same>
    int waves_c_in_group; // [1..8]            [1..4]          <same>
    int waves_k_in_group; // 1,[2,4,8]         1,[2,4,8]       <same>
    bool use_spare_set;

    PerformanceConfigConvAsm1x1U(int, int, int, int, int, int, int, int, bool);
    PerformanceConfigConvAsm1x1U()
        : PerformanceConfigConvAsm1x1U(-1, -1, -1, -1, -1, -1, -1, -1, false)
    {
    }
    PerformanceConfigConvAsm1x1U(bool spare);

    template <class Self, class F>
    static void Visit(Self&& self, F f)
    {
        f(self.read_size, "read_size");
        f(self.k_mult, "k_mult");
        f(self.chunks_per_wave, "chunks_per_wave");
        f(self.chunk_size, "chunk_size");
        f(self.n_mult, "n_mult");
        f(self.c_mult, "c_mult");
        f(self.waves_c_in_group, "waves_c_in_group");
        f(self.waves_k_in_group, "waves_k_in_group");
    }

    // clang-format off
    int GetReadSize() const { return read_size; }
    int GetKMult() const { return k_mult; }
    int GetChunksPerWave() const { return chunks_per_wave; }
    int GetChunkSize() const { return chunk_size; }
    int GetNMult() const { return n_mult; }
    int GetCMult() const { return c_mult; }
    int GetWavesCInGroup() const { return waves_c_in_group; }
    int GetWavesKInGroup() const { return waves_k_in_group; }
    int GetNPerGpr() const { assert(chunk_size); return 64 / chunk_size; }
    // clang-format on

    void EuristicInit(const ConvolutionContext& config);
    bool IsValidValue() const;
    bool SetNextValue();
    bool IsValid(const ConvolutionContext& config) const;
    bool operator==(const PerformanceConfigConvAsm1x1U& other) const;
    std::string ToString() const;
};

struct ConvAsm1x1U : SolverBase<ConvolutionContext>
{
    PerformanceConfigConvAsm1x1U GetPerformanceConfig(const ConvolutionContext&) const;
    bool IsValidPerformanceConfig(const ConvolutionContext&,
                                  const PerformanceConfigConvAsm1x1U&) const;
    PerformanceConfigConvAsm1x1U Search(const ConvolutionContext&) const;
    bool IsApplicable(const ConvolutionContext& params) const;
    size_t GetWorkspaceSize(const ConvolutionContext& params) const;
    ConvSolution GetSolution(const ConvolutionContext& params,
                             const PerformanceConfigConvAsm1x1U& config,
                             bool disableConfigOverrideFromEnv = false) const;
    template <typename B, typename T>
    int RunAndMeasureSolution(const miopen::Handle& profile_h,
                              B bot_ocl_buf,
                              T top_ocl_buf,
                              ConstData_t wei_ocl_buf,
                              ConstData_t bias_ocl_buf,
                              const ConvolutionContext& params,
                              const ConvSolution& solution,
                              float& elapsed_time) const;
};

struct PerformanceConfigConvBiasActivAsm1x1U : PerformanceConfigConvAsm1x1U
{
    PerformanceConfigConvBiasActivAsm1x1U(bool spare) : PerformanceConfigConvAsm1x1U(spare) {}
    PerformanceConfigConvBiasActivAsm1x1U()
        : PerformanceConfigConvAsm1x1U(-1, -1, -1, -1, -1, -1, -1, -1, false)
    {
    }
    bool IsValid(const ConvolutionContext& config) const;
    bool operator==(const PerformanceConfigConvBiasActivAsm1x1U& other) const;
};

struct ConvBiasActivAsm1x1U : ConvAsm1x1U
{
    PerformanceConfigConvBiasActivAsm1x1U GetPerformanceConfig(const ConvolutionContext&) const;
    template <typename B, typename T>
    int RunAndMeasureSolution(const miopen::Handle& profile_h,
                              B bot_ocl_buf,
                              T top_ocl_buf,
                              ConstData_t wei_ocl_buf,
                              ConstData_t bias_ocl_buf,
                              const ConvolutionContext& params,
                              const ConvSolution& solution,
                              float& elapsed_time) const;

    PerformanceConfigConvBiasActivAsm1x1U Search(const ConvolutionContext&) const;
};

struct PerformanceConfigConvAsm1x1UV2 : Serializable<PerformanceConfigConvAsm1x1UV2>
{
    // ----------------- // Full set          Optimized       Spare
    // ----------------------------------------------------------------------------
    int chunk_size;       // 2^n[1..64]        2^n[16..64]     <same>
    int dwords_per_ld;    // [1..4]            1,2,3           <same>
    int k_mult;           // [1..32]           8,16            1,2,3,4
    int c_mult;           // [1..32]           2^n[1..4]       <same>
    int n_mult;           // [1..32]           1,2             <same>
    int w_mult;           // [1..32]           1,2             <same>
    int h_mult;           // [1..32]           1,2             <same>
    int h_per_chunk;      // 2^n[1..64]        [2,4,8]         <same>
    int waves_k_in_group; // [1..8]            2,4             <same>
    int waves_c_in_group; // [1..8]            1,2             <same>
    bool use_spare_set;

    PerformanceConfigConvAsm1x1UV2(int, int, int, int, int, int, int, int, int, int, bool);
    PerformanceConfigConvAsm1x1UV2()
        : PerformanceConfigConvAsm1x1UV2(-1, -1, -1, -1, -1, -1, -1, -1, -1, -1, false)
    {
    }
    PerformanceConfigConvAsm1x1UV2(bool spare);

    template <class Self, class F>
    static void Visit(Self&& self, F f)
    {
        f(self.chunk_size, "chunk_size");
        f(self.dwords_per_ld, "dwords_per_ld");
        f(self.k_mult, "k_mult");
        f(self.c_mult, "c_mult");
        f(self.n_mult, "n_mult");
        f(self.w_mult, "w_mult");
        f(self.h_mult, "h_mult");
        f(self.h_per_chunk, "h_per_chunk");
        f(self.waves_k_in_group, "waves_k_in_group");
        f(self.waves_c_in_group, "waves_c_in_group");
    }

    // clang-format off
    int GetChunkSize() const { return chunk_size; }
    int GetDwordsPerLd() const { return dwords_per_ld; }
    int GetCMult() const { return c_mult; }
    int GetKMult() const { return k_mult; }
    int GetNMult() const { return n_mult; }
    int GetWMult() const { return w_mult; }
    int GetHMult() const { return h_mult; }
    int GetHPerChunk() const { return h_per_chunk; }
    int GetWavesCInGroup() const { return waves_c_in_group; }
    int GetWavesKInGroup() const { return waves_k_in_group; }
    int GetNPerGpr() const { assert(chunk_size); return 64 / chunk_size; }
    // clang-format on

    void EuristicInit(const ConvolutionContext& config);
    bool IsValidValue() const;
    bool SetNextValue();
    bool IsValid(const ConvolutionContext& config) const;
    bool operator==(const PerformanceConfigConvAsm1x1UV2& other) const;
    std::string ToString() const;
};

struct ConvAsm1x1UV2 : SolverBase<ConvolutionContext>
{
    PerformanceConfigConvAsm1x1UV2 GetPerformanceConfig(const ConvolutionContext&) const;
    bool IsValidPerformanceConfig(const ConvolutionContext&,
                                  const PerformanceConfigConvAsm1x1UV2&) const;
    PerformanceConfigConvAsm1x1UV2 Search(const ConvolutionContext&) const;
    bool IsApplicable(const ConvolutionContext& params) const;
    ConvSolution GetSolution(const ConvolutionContext& params,
                             const PerformanceConfigConvAsm1x1UV2& config,
                             bool disableConfigOverrideFromEnv = false) const;
    template <typename B, typename T>
    int RunAndMeasureSolution(const miopen::Handle& profile_h,
                              B bot_ocl_buf,
                              T top_ocl_buf,
                              ConstData_t wei_ocl_buf,
                              ConstData_t bias_ocl_buf,
                              const ConvolutionContext& params,
                              const ConvSolution& solution,
                              float& elapsed_time) const;
};

struct ConvAsm5x10u2v2f1 : SolverBase<ConvolutionContext>
{
    bool IsApplicable(const ConvolutionContext& params) const;
    ConvSolution GetSolution(const ConvolutionContext& params) const;
};

struct ConvAsm5x10u2v2b1 : SolverBase<ConvolutionContext>
{
    bool IsApplicable(const ConvolutionContext& params) const;
    ConvSolution GetSolution(const ConvolutionContext& params) const;
};

struct ConvAsm7x7c3h224w224k64u2v2p3q3f1 : SolverBase<ConvolutionContext>
{
    bool IsApplicable(const ConvolutionContext& params) const;
    ConvSolution GetSolution(const ConvolutionContext& params) const;
};

struct ConvOclDirectFwd11x11 : SolverBase<ConvolutionContext>
{
    bool IsApplicable(const ConvolutionContext& params) const;
    ConvSolution GetSolution(const ConvolutionContext& params) const;
};

struct ConvOclDirectFwdGen : SolverBase<ConvolutionContext>
{
    bool IsApplicable(const ConvolutionContext& params) const;
    ConvSolution GetSolution(const ConvolutionContext& params) const;
};

struct ConvOclDirectFwd3x3 : SolverBase<ConvolutionContext>
{
    bool IsApplicable(const ConvolutionContext& params) const;
    ConvSolution GetSolution(const ConvolutionContext& params) const;
};

struct PerformanceImplicitGemm : Serializable<PerformanceImplicitGemm>
{
    int BPerBlock; // 2^n[8..16]
    int KPerBlock; // 2^n[32..128]
    int EPerBlock; // 2^n[4..16]

    int GemmNRepeat; // == 2

    int GemmMPerThreadSubC; // 2^n[2..4]
    int GemmNPerThreadSubC; // 2^n[2..4]

    int GemmMLevel0Cluster; // 2^n[1..4]
    int GemmNLevel0Cluster; // 2^n[1..4]
    int GemmMLevel1Cluster; // 2^n[1..4]
    int GemmNLevel1Cluster; // 2^n[1..4]

    int InBlockCopyClusterLengths_E;  // 2^n[4..16]
    int InBlockCopyClusterLengths_B;  // 2^n[8..16]
    int InBlockCopyClusterLengths_N1; // 2^n[1..2]
    int InBlockCopyClusterLengths_N2; // 2^n[1..4]

    int WeiBlockCopyClusterLengths_E; // 2^n[1..4]
    int WeiBlockCopyClusterLengths_K; // 2^n[16..128]

    bool use_spare_set;

    PerformanceImplicitGemm(
        int, int, int, int, int, int, int, int, int, int, int, int, int, int, int, int, bool);

    PerformanceImplicitGemm()
        : PerformanceImplicitGemm(
              -1, -1, -1, -1, -1, -1, -1, -1, -1, -1, -1, -1, -1, -1, -1, -1, false)
    {
    }

    PerformanceImplicitGemm(bool spare);

    template <class Self, class F>
    static void Visit(Self&& self, F f)
    {
        f(self.BPerBlock, "BPerBlock");
        f(self.KPerBlock, "KPerBlock");
        f(self.EPerBlock, "EPerBlock");
        f(self.GemmNRepeat, "GemmNRepeat");
        f(self.GemmMPerThreadSubC, "GemmMPerThreadSubC");
        f(self.GemmNPerThreadSubC, "GemmNPerThreadSubC");
        f(self.GemmMLevel0Cluster, "GemmMLevel0Cluster");
        f(self.GemmNLevel0Cluster, "GemmNLevel0Cluster");
        f(self.GemmMLevel1Cluster, "GemmMLevel1Cluster");
        f(self.GemmNLevel1Cluster, "GemmNLevel1Cluster");
        f(self.InBlockCopyClusterLengths_E, "InBlockCopyClusterLengths_E");
        f(self.InBlockCopyClusterLengths_N1, "InBlockCopyClusterLengths_N1");
        f(self.InBlockCopyClusterLengths_B, "InBlockCopyClusterLengths_B");
        f(self.InBlockCopyClusterLengths_N2, "InBlockCopyClusterLengths_N2");
        f(self.WeiBlockCopyClusterLengths_E, "WeiBlockCopyClusterLengths_E");
        f(self.WeiBlockCopyClusterLengths_K, "WeiBlockCopyClusterLengths_K");
    }

    void EuristicInit(const ConvolutionContext& config);
    bool IsValidValue() const;
    bool SetNextValue();
    bool IsValid(const ConvolutionContext& ctx) const;
    bool operator==(const PerformanceImplicitGemm& other) const;
    std::string ToString() const;
};

struct PerformanceImplicitGemmV4R1 : public PerformanceImplicitGemm
{
    PerformanceImplicitGemmV4R1(int a,
                                int b,
                                int c,
                                int d,
                                int e,
                                int f,
                                int g,
                                int h,
                                int i,
                                int j,
                                int k,
                                int l,
                                int m,
                                int n,
                                int o,
                                int p,
                                bool q)
        : PerformanceImplicitGemm(a, b, c, d, e, f, g, h, i, j, k, l, m, n, o, p, q)
    {
    }

    PerformanceImplicitGemmV4R1()
        : PerformanceImplicitGemmV4R1(
              -1, -1, -1, -1, -1, -1, -1, -1, -1, -1, -1, -1, -1, -1, -1, -1, false)
    {
    }

    PerformanceImplicitGemmV4R1(bool spare) : PerformanceImplicitGemm(spare) {}

    bool IsValid(const ConvolutionContext& ctx) const;
};

struct PerformanceImplicitGemmV4R4Fwd : Serializable<PerformanceImplicitGemmV4R4Fwd>
{
    int BlockSize;

    int GemmMPerBlock;
    int GemmNPerBlock;
    int GemmKPerBlock;

    int GemmMPerThread;
    int GemmNPerThread;

    bool use_spare_set;

    PerformanceImplicitGemmV4R4Fwd(int, int, int, int, int, int, bool);

    PerformanceImplicitGemmV4R4Fwd(int a, int b, int c, int d, int e, int f)
        : PerformanceImplicitGemmV4R4Fwd(a, b, c, d, e, f, false)
    {
    }

    PerformanceImplicitGemmV4R4Fwd() : PerformanceImplicitGemmV4R4Fwd(-1, -1, -1, -1, -1, -1, false)
    {
    }

    PerformanceImplicitGemmV4R4Fwd(bool spare);

    bool operator==(const PerformanceImplicitGemmV4R4Fwd& other) const;

    template <class Self, class F>
    static void Visit(Self&& self, F f)
    {
        f(self.BlockSize, "BlockSize");
        f(self.GemmMPerBlock, "GemmMPerBlock");
        f(self.GemmNPerBlock, "GemmNPerBlock");
        f(self.GemmKPerBlock, "GemmKPerBlock");
        f(self.GemmMPerThread, "GemmMPerThread");
        f(self.GemmNPerThread, "GemmNPerThread");
    }

    std::tuple<int, bool> CalculateGridSize(const ConvolutionContext& ctx) const;
    std::tuple<int, int, int, int, bool>
    CalculateBlockGemmPerformanceParameters(const ConvolutionContext& ctx) const;
    std::tuple<int, int, int, int, bool>
    CalculateGemmABlockCopyPerformanceParameters(const ConvolutionContext& ctx) const;
    std::tuple<int, int, int, int, bool>
    CalculateGemmBBlockCopyPerformanceParameters(const ConvolutionContext& ctx) const;
    std::tuple<int, bool>
    CalculateGemmCThreadCopyPerformanceParameters(const ConvolutionContext& ctx) const;
    std::tuple<std::size_t, bool> CalculateLdsNumberOfByte(const ConvolutionContext& ctx) const;
    bool IsValidValue() const;
    bool IsValid(const ConvolutionContext& ctx) const;
    void EuristicInit(const ConvolutionContext& ctx);
    bool SetNextValue();
    std::string ToString() const;
};

struct PerformanceImplicitGemmV4R4WrW : Serializable<PerformanceImplicitGemmV4R4WrW>
{
    int BlockSize;

    int GemmMPerBlock;
    int GemmNPerBlock;
    int GemmKPerBlock;

    int GemmMPerThread;
    int GemmNPerThread;

    bool use_spare_set;

    PerformanceImplicitGemmV4R4WrW(int, int, int, int, int, int, bool);

    PerformanceImplicitGemmV4R4WrW(int a, int b, int c, int d, int e, int f)
        : PerformanceImplicitGemmV4R4WrW(a, b, c, d, e, f, false)
    {
    }

    PerformanceImplicitGemmV4R4WrW() : PerformanceImplicitGemmV4R4WrW(-1, -1, -1, -1, -1, -1, false)
    {
    }

    PerformanceImplicitGemmV4R4WrW(bool spare);

    bool operator==(const PerformanceImplicitGemmV4R4WrW& other) const;

    template <class Self, class F>
    static void Visit(Self&& self, F f)
    {
        f(self.BlockSize, "BlockSize");
        f(self.GemmMPerBlock, "GemmMPerBlock");
        f(self.GemmNPerBlock, "GemmNPerBlock");
        f(self.GemmKPerBlock, "GemmKPerBlock");
        f(self.GemmMPerThread, "GemmMPerThread");
        f(self.GemmNPerThread, "GemmNPerThread");
    }

    std::tuple<int, bool> CalculateGridSize(const ConvolutionContext& ctx) const;
    std::tuple<int, int, int, int, bool>
    CalculateBlockGemmPerformanceParameters(const ConvolutionContext& ctx) const;
    std::tuple<int, int, int, int, bool>
    CalculateGemmABlockCopyPerformanceParameters(const ConvolutionContext& ctx) const;
    std::tuple<int, int, int, int, bool>
    CalculateGemmBBlockCopyPerformanceParameters(const ConvolutionContext& ctx) const;
    std::tuple<int, bool>
    CalculateGemmCThreadCopyPerformanceParameters(const ConvolutionContext& ctx) const;
    std::tuple<std::size_t, bool> CalculateLdsNumberOfByte(const ConvolutionContext& ctx) const;
    bool IsValidValue() const;
    bool IsValid(const ConvolutionContext& ctx) const;
    void EuristicInit(const ConvolutionContext& ctx);
    bool SetNextValue();
    std::string ToString() const;
};

struct PerformanceImplicitGemmBwdDataV1R1 : Serializable<PerformanceImplicitGemmBwdDataV1R1>
{
    int BlockSize;

    int GemmMPerBlock;
    int GemmNPerBlock;
    int GemmKPerBlock;

    int GemmMPerThread;
    int GemmNPerThread;

    bool use_spare_set;

    PerformanceImplicitGemmBwdDataV1R1(int, int, int, int, int, int, bool);

    PerformanceImplicitGemmBwdDataV1R1()
        : PerformanceImplicitGemmBwdDataV1R1(-1, -1, -1, -1, -1, -1, false)
    {
    }

    PerformanceImplicitGemmBwdDataV1R1(int a, int b, int c, int d, int e, int f)
        : PerformanceImplicitGemmBwdDataV1R1(a, b, c, d, e, f, false)
    {
    }

    PerformanceImplicitGemmBwdDataV1R1(bool spare);

    bool operator==(const PerformanceImplicitGemmBwdDataV1R1& other) const;

    template <class Self, class F>
    static void Visit(Self&& self, F f)
    {
        f(self.BlockSize, "BlockSize");
        f(self.GemmMPerBlock, "GemmMPerBlock");
        f(self.GemmNPerBlock, "GemmNPerBlock");
        f(self.GemmKPerBlock, "GemmKPerBlock");
        f(self.GemmMPerThread, "GemmMPerThread");
        f(self.GemmNPerThread, "GemmNPerThread");
    }

    std::tuple<int, bool> CalculateGridSize(const ConvolutionContext& ctx) const;
    std::tuple<int, int, int, int, bool>
    CalculateBlockGemmPerformanceParameters(const ConvolutionContext& ctx) const;
    std::tuple<int, int, int, int, bool>
    CalculateGemmABlockCopyPerformanceParameters(const ConvolutionContext& ctx) const;
    std::tuple<int, int, int, int, bool>
    CalculateGemmBBlockCopyPerformanceParameters(const ConvolutionContext& ctx) const;
    std::tuple<int, bool>
    CalculateGemmCThreadCopyPerformanceParameters(const ConvolutionContext& ctx) const;
    std::tuple<std::size_t, bool> CalculateLdsNumberOfByte(const ConvolutionContext& ctx) const;
    bool IsValidValue() const;
    bool IsValid(const ConvolutionContext& ctx) const;
    void EuristicInit(const ConvolutionContext& ctx);
    bool SetNextValue();
    std::string ToString() const;
};

struct PerformanceImplicitGemmBwdDataV4R1 : Serializable<PerformanceImplicitGemmBwdDataV4R1>
{
    int BlockSize;

    int GemmMPerBlock;
    int GemmNPerBlock;
    int GemmKPerBlock;

    int GemmMPerThread;
    int GemmNPerThread;

    bool use_spare_set;

    PerformanceImplicitGemmBwdDataV4R1(int, int, int, int, int, int, bool);

    PerformanceImplicitGemmBwdDataV4R1()
        : PerformanceImplicitGemmBwdDataV4R1(-1, -1, -1, -1, -1, -1, false)
    {
    }

    PerformanceImplicitGemmBwdDataV4R1(int a, int b, int c, int d, int e, int f)
        : PerformanceImplicitGemmBwdDataV4R1(a, b, c, d, e, f, false)
    {
    }

    PerformanceImplicitGemmBwdDataV4R1(bool spare);

    bool operator==(const PerformanceImplicitGemmBwdDataV4R1& other) const;

    template <class Self, class F>
    static void Visit(Self&& self, F f)
    {
        f(self.BlockSize, "BlockSize");
        f(self.GemmMPerBlock, "GemmMPerBlock");
        f(self.GemmNPerBlock, "GemmNPerBlock");
        f(self.GemmKPerBlock, "GemmKPerBlock");
        f(self.GemmMPerThread, "GemmMPerThread");
        f(self.GemmNPerThread, "GemmNPerThread");
    }

    std::tuple<int, bool> CalculateGridSize(const ConvolutionContext& ctx) const;
    std::tuple<int, int, int, int, bool>
    CalculateBlockGemmPerformanceParameters(const ConvolutionContext& ctx) const;
    std::tuple<int, int, int, int, bool>
    CalculateGemmABlockCopyPerformanceParameters(const ConvolutionContext& ctx) const;
    std::tuple<int, int, int, int, bool>
    CalculateGemmBBlockCopyPerformanceParameters(const ConvolutionContext& ctx) const;
    std::tuple<int, bool>
    CalculateGemmCThreadCopyPerformanceParameters(const ConvolutionContext& ctx) const;
    std::tuple<std::size_t, bool> CalculateLdsNumberOfByte(const ConvolutionContext& ctx) const;
    bool IsValidValue() const;
    bool IsValid(const ConvolutionContext& ctx) const;
    void EuristicInit(const ConvolutionContext& ctx);
    bool SetNextValue();
    std::string ToString() const;
};

struct PerformanceImplicitGemmBwdDataV4R1Xdlops
    : Serializable<PerformanceImplicitGemmBwdDataV4R1Xdlops>
{
    int GemmNPerBlock; // 2^n[8..16]
    int GemmMPerBlock; // 2^n[32..128]
    int GemmKPerBlock; // 2^n[4..16]

    int GemmKPACKSize; // 2^[1..4]

    int GemmMPerWave;
    int GemmNPerWave;

    bool use_spare_set;

    PerformanceImplicitGemmBwdDataV4R1Xdlops(int, int, int, int, int, int, bool);

    PerformanceImplicitGemmBwdDataV4R1Xdlops()
        : PerformanceImplicitGemmBwdDataV4R1Xdlops(-1, -1, -1, -1, -1, -1, false)
    {
    }

    PerformanceImplicitGemmBwdDataV4R1Xdlops(int a, int b, int c, int d, int e, int f)
        : PerformanceImplicitGemmBwdDataV4R1Xdlops(a, b, c, d, e, f, false)
    {
    }

    PerformanceImplicitGemmBwdDataV4R1Xdlops(bool spare);

    bool operator==(const PerformanceImplicitGemmBwdDataV4R1Xdlops& other) const;

    template <class Self, class F>
    static void Visit(Self&& self, F f)
    {
        f(self.GemmNPerBlock, "GemmNPerBlock");
        f(self.GemmMPerBlock, "GemmMPerBlock");
        f(self.GemmKPerBlock, "GemmKPerBlock");
        f(self.GemmKPACKSize, "GemmKPACKSize");
        f(self.GemmMPerWave, "GemmMPerWave");
        f(self.GemmNPerWave, "GemmNPerWave");
    }

    std::tuple<int, bool> CalculateGridSize(const ConvolutionContext& ctx) const;
    std::tuple<std::size_t, bool> CalculateLdsNumberOfByte(const ConvolutionContext& ctx) const;
    std::tuple<int, int, int, int, bool>
    CalculateGemmABlockCopyPerformanceParameters(const ConvolutionContext& ctx) const;
    std::tuple<int, int, int, int, bool>
    CalculateGemmBBlockCopyPerformanceParameters(const ConvolutionContext& ctx) const;
    bool IsValidValue() const;
    bool IsValid(const ConvolutionContext& ctx) const;
    void EuristicInit(const ConvolutionContext& ctx);
    bool SetNextValue();
    std::string ToString() const;
};

struct ConvHipImplicitGemmV4R1Fwd : SolverBase<ConvolutionContext>
{
    PerformanceImplicitGemmV4R1 GetPerformanceConfig(const ConvolutionContext& ctx) const;
    bool IsValidPerformanceConfig(const ConvolutionContext& ctx,
                                  const PerformanceImplicitGemmV4R1& c) const;

    bool IsApplicable(const ConvolutionContext& ctx) const;
    ConvSolution GetSolution(const ConvolutionContext& ctx,
                             const PerformanceImplicitGemmV4R1& config,
                             bool disableConfigOverrideFromEnv = false) const;

    PerformanceImplicitGemmV4R1 Search(const ConvolutionContext&) const;
    int RunAndMeasureSolution(const miopen::Handle& profile_h,
                              ConstData_t bot_buf,
                              Data_t top_buf,
                              ConstData_t wei_buf,
                              ConstData_t bias_buf,
                              const ConvolutionContext& ctx,
                              const ConvSolution& solution,
                              float& elapsed_time) const;
};

struct ConvHipImplicitGemmV4R4Fwd : SolverBase<ConvolutionContext>
{
    static std::tuple<int, int, int> CalculateGemmSize(const ConvolutionContext& ctx);
    bool IsApplicable(const ConvolutionContext& ctx) const;
    PerformanceImplicitGemmV4R4Fwd GetPerformanceConfig(const ConvolutionContext& ctx) const;
    bool IsValidPerformanceConfig(const ConvolutionContext& ctx,
                                  const PerformanceImplicitGemmV4R4Fwd& config) const;
    PerformanceImplicitGemmV4R4Fwd Search(const ConvolutionContext&) const;
    int RunAndMeasureSolution(const miopen::Handle& profile_h,
                              ConstData_t bot_buf,
                              Data_t top_buf,
                              ConstData_t wei_buf,
                              ConstData_t bias_buf,
                              const ConvolutionContext& ctx,
                              const ConvSolution& solution,
                              float& elapsed_time) const;
    ConvSolution GetSolution(const ConvolutionContext& ctx,
                             const PerformanceImplicitGemmV4R4Fwd& config,
                             bool disableConfigOverrideFromEnv = false) const;
};
struct PerformanceImplicitGemmV4R4GenXdlopsFwdFp32
    : Serializable<PerformanceImplicitGemmV4R4GenXdlopsFwdFp32>
{
    int GemmMPerBlock; // 2^n[32..128]
    int GemmNPerBlock; // 2^n[8..16]
    int GemmKPerBlock; // 2^n[4..16]

    int GemmMPerWave; // [4, 16, 32, 64]
    int GemmNPerWave; // [4, 16, 32, 64]

    bool use_spare_set;

    PerformanceImplicitGemmV4R4GenXdlopsFwdFp32(int, int, int, int, int, bool);

    PerformanceImplicitGemmV4R4GenXdlopsFwdFp32()
        : PerformanceImplicitGemmV4R4GenXdlopsFwdFp32(-1, -1, -1, -1, -1, false)
    {
    }

    PerformanceImplicitGemmV4R4GenXdlopsFwdFp32(bool spare);

    template <class Self, class F>
    static void Visit(Self&& self, F f)
    {
        f(self.GemmMPerBlock, "GemmMPerBlock");
        f(self.GemmNPerBlock, "GemmNPerBlock");
        f(self.GemmKPerBlock, "GemmKPerBlock");
        f(self.GemmMPerWave, "GemmMPerWave");
        f(self.GemmNPerWave, "GemmNPerWave");
    }

    void EuristicInit(const ConvolutionContext& ctx);
    bool IsValidValue() const;
    bool SetNextValue();
    bool IsValid(const ConvolutionContext& ctx) const;
    bool operator==(const PerformanceImplicitGemmV4R4GenXdlopsFwdFp32& other) const;
    std::string ToString() const;

    std::tuple<int, int, int, int, bool>
    CalculateGemmABlockCopyPerformanceParameters(const ConvolutionContext& ctx) const;
    std::tuple<int, int, int, int, bool>
    CalculateGemmBBlockCopyPerformanceParameters(const ConvolutionContext& ctx) const;
    std::tuple<std::size_t, bool> CalculateLdsNumberOfByte(const ConvolutionContext& ctx) const;
};

struct ConvHipImplicitGemmV4R4GenXdlopsFwdFp32 : SolverBase<ConvolutionContext>
{
    PerformanceImplicitGemmV4R4GenXdlopsFwdFp32
    GetPerformanceConfig(const ConvolutionContext& ctx) const;
    bool IsValidPerformanceConfig(const ConvolutionContext& ctx,
                                  const PerformanceImplicitGemmV4R4GenXdlopsFwdFp32& c) const;
    bool IsApplicable(const ConvolutionContext& ctx) const;
    ConvSolution GetSolution(const ConvolutionContext& ctx,
                             const PerformanceImplicitGemmV4R4GenXdlopsFwdFp32& config,
                             bool disableConfigOverrideFromEnv = false) const;

    PerformanceImplicitGemmV4R4GenXdlopsFwdFp32 Search(const ConvolutionContext&) const;
    int RunAndMeasureSolution(const miopen::Handle& profile_h,
                              ConstData_t bot_buf,
                              Data_t top_buf,
                              ConstData_t wei_buf,
                              ConstData_t bias_buf,
                              const ConvolutionContext& ctx,
                              const ConvSolution& solution,
                              float& elapsed_time) const;
};

struct ConvHipImplicitGemmV4R4WrW : SolverBase<ConvolutionContext>
{
    static std::tuple<int, int, int> CalculateGemmSize(const ConvolutionContext& ctx);
    bool IsApplicable(const ConvolutionContext& ctx) const;
    PerformanceImplicitGemmV4R4WrW GetPerformanceConfig(const ConvolutionContext& ctx) const;
    bool IsValidPerformanceConfig(const ConvolutionContext& ctx,
                                  const PerformanceImplicitGemmV4R4WrW& config) const;
    PerformanceImplicitGemmV4R4WrW Search(const ConvolutionContext&) const;
    int RunAndMeasureSolution(const miopen::Handle& profile_h,
                              ConstData_t bot_buf,
                              ConstData_t top_buf,
                              Data_t wei_buf,
                              ConstData_t bias_buf,
                              const ConvolutionContext& ctx,
                              const ConvSolution& solution,
                              float& elapsed_time) const;
    ConvSolution GetSolution(const ConvolutionContext& ctx,
                             const PerformanceImplicitGemmV4R4WrW& config,
                             bool disableConfigOverrideFromEnv = false) const;
};

struct PerformanceImplicitGemmXdlops : Serializable<PerformanceImplicitGemmXdlops>
{
    int BPerBlock; // 2^n[8..16]
    int KPerBlock; // 2^n[32..128]
    int EPerBlock; // 2^n[4..16]
    int EBlocks;   // 2*n[1..64]
    int EPACKSize; // 2*n[1..4] // 1 - fp32; 2,4 - bfp16; 4 - fp16

    int GemmMPerWave;
    int GemmNPerWave;

    int InBlockCopyClusterLengths_E; // 2^n[4..16]
    int InBlockCopyClusterLengths_B; // 2^n[8..16]

    int WeiBlockCopyClusterLengths_E; // 2^n[1..4]
    int WeiBlockCopyClusterLengths_K; // 2^n[16..128]

    bool use_spare_set;

    PerformanceImplicitGemmXdlops(int, int, int, int, int, int, int, int, int, int, int, bool);

    PerformanceImplicitGemmXdlops()
        : PerformanceImplicitGemmXdlops(-1, -1, -1, -1, -1, -1, -1, -1, -1, -1, -1, false)
    {
    }

    PerformanceImplicitGemmXdlops(bool spare);

    template <class Self, class F>
    static void Visit(Self&& self, F f)
    {
        f(self.BPerBlock, "BPerBlock");
        f(self.KPerBlock, "KPerBlock");
        f(self.EPerBlock, "EPerBlock");
        f(self.EBlocks, "EBlocks");
        f(self.EPACKSize, "EPACKSize");
        f(self.GemmMPerWave, "GemmMPerWave");
        f(self.GemmNPerWave, "GemmNPerWave");
        f(self.InBlockCopyClusterLengths_E, "InBlockCopyClusterLengths_E");
        f(self.InBlockCopyClusterLengths_B, "InBlockCopyClusterLengths_B");
        f(self.WeiBlockCopyClusterLengths_E, "WeiBlockCopyClusterLengths_E");
        f(self.WeiBlockCopyClusterLengths_K, "WeiBlockCopyClusterLengths_K");
    }

    void EuristicInit(const ConvolutionContext& ctx);
    bool IsValidValue() const;
    bool SetNextValue();
    bool IsValid(const ConvolutionContext& ctx) const;
    bool operator==(const PerformanceImplicitGemmXdlops& other) const;
    std::string ToString() const;
};

<<<<<<< HEAD
=======
struct PerformanceImplicitGemmForwardV4R4Xdlops
    : Serializable<PerformanceImplicitGemmForwardV4R4Xdlops>
{
    int GemmMPerBlock;
    int GemmNPerBlock;
    int GemmKPerBlock;
    int GemmMPerWave;
    int GemmNPerWave;
    int GemmKPack;
    bool GemmAThreadCopyMoreGemmK;
    bool GemmBThreadCopyMoreGemmKPack;

    PerformanceImplicitGemmForwardV4R4Xdlops(int, int, int, int, int, int, bool, bool);
    PerformanceImplicitGemmForwardV4R4Xdlops();
    PerformanceImplicitGemmForwardV4R4Xdlops(bool) : PerformanceImplicitGemmForwardV4R4Xdlops() {}

    template <class Self, class F>
    static void Visit(Self&& self, F f)
    {
        f(self.GemmMPerBlock, "GemmMPerBlock");
        f(self.GemmNPerBlock, "GemmNPerBlock");
        f(self.GemmKPerBlock, "GemmKPerBlock");
        f(self.GemmMPerWave, "GemmMPerWave");
        f(self.GemmNPerWave, "GemmNPerWave");
        f(self.GemmKPack, "GemmKPack");
        f(self.GemmAThreadCopyMoreGemmK, "GemmAThreadCopyMoreGemmK");
        f(self.GemmBThreadCopyMoreGemmKPack, "GemmBThreadCopyMoreGemmKPack");
    }

    bool operator==(const PerformanceImplicitGemmForwardV4R4Xdlops& other) const;
    std::string ToString() const;

    void EuristicInit(const ConvolutionContext& ctx);
    bool SetNextValue();
    bool IsValidValue() const;
    bool IsValid(const ConvolutionContext& ctx) const;
    bool IsReallyValid(const ConvolutionContext& ctx) const;
    bool IsFastToBeUsedForTuning(const ConvolutionContext& ctx) const;

    std::tuple<int, bool> CalculateBlockSize() const;
    std::tuple<int, bool> CalculateGridSize(const ConvolutionContext& ctx) const;
    std::tuple<int, int, int, int, int, bool>
    CalculateGemmABlockCopyPerformanceParameters(const ConvolutionContext& ctx) const;
    std::tuple<int, int, int, int, int, bool>
    CalculateGemmBBlockCopyPerformanceParameters(const ConvolutionContext& ctx) const;
    std::tuple<std::size_t, bool> CalculateLdsNumberOfByte(const ConvolutionContext& ctx) const;
};

struct ConvHipImplicitGemmV4R4FwdXdlops : SolverBase<ConvolutionContext>
{
    PerformanceImplicitGemmXdlops GetPerformanceConfig(const ConvolutionContext& ctx) const;
    bool IsValidPerformanceConfig(const ConvolutionContext& ctx,
                                  const PerformanceImplicitGemmXdlops& c) const;
    bool IsApplicable(const ConvolutionContext& ctx) const;
    ConvSolution GetSolution(const ConvolutionContext& ctx,
                             const PerformanceImplicitGemmXdlops& config,
                             bool disableConfigOverrideFromEnv = false) const;

    PerformanceImplicitGemmXdlops Search(const ConvolutionContext&) const;
    int RunAndMeasureSolution(const miopen::Handle& profile_h,
                              ConstData_t bot_buf,
                              Data_t top_buf,
                              ConstData_t wei_buf,
                              ConstData_t bias_buf,
                              const ConvolutionContext& ctx,
                              const ConvSolution& solution,
                              float& elapsed_time) const;
};

struct ConvHipImplicitGemmV4R4Xdlops_1x1 : SolverBase<ConvolutionContext>
{
    PerformanceImplicitGemmXdlops GetPerformanceConfig(const ConvolutionContext& ctx) const;
    bool IsValidPerformanceConfig(const ConvolutionContext& ctx,
                                  const PerformanceImplicitGemmXdlops& c) const;
    bool IsApplicable(const ConvolutionContext& ctx) const;
    ConvSolution GetSolution(const ConvolutionContext& ctx,
                             const PerformanceImplicitGemmXdlops& config,
                             bool disableConfigOverrideFromEnv = false) const;

    PerformanceImplicitGemmXdlops Search(const ConvolutionContext&) const;
    int RunAndMeasureSolution(const miopen::Handle& profile_h,
                              ConstData_t bot_buf,
                              Data_t top_buf,
                              ConstData_t wei_buf,
                              ConstData_t bias_buf,
                              const ConvolutionContext& ctx,
                              const ConvSolution& solution,
                              float& elapsed_time) const;
};

struct ConvHipImplicitGemmV4R4WrWXdlops : SolverBase<ConvolutionContext>
{
    PerformanceImplicitGemmXdlops GetPerformanceConfig(const ConvolutionContext& ctx) const;
    bool IsValidPerformanceConfig(const ConvolutionContext& ctx,
                                  const PerformanceImplicitGemmXdlops& c) const;
    bool IsApplicable(const ConvolutionContext& ctx) const;
    ConvSolution GetSolution(const ConvolutionContext& ctx,
                             const PerformanceImplicitGemmXdlops& config,
                             bool disableConfigOverrideFromEnv = false) const;

    PerformanceImplicitGemmXdlops Search(const ConvolutionContext&) const;
    int RunAndMeasureSolution(const miopen::Handle& profile_h,
                              ConstData_t bot_buf,
                              ConstData_t top_buf,
                              Data_t wei_buf,
                              ConstData_t bias_buf,
                              const ConvolutionContext& ctx,
                              const ConvSolution& solution,
                              float& elapsed_time) const;
};

>>>>>>> d5925f6e
struct ConvHipImplicitGemmV4R4GenFwdXdlops : SolverBase<ConvolutionContext>
{
    PerformanceImplicitGemmXdlops GetPerformanceConfig(const ConvolutionContext& ctx) const;
    bool IsValidPerformanceConfig(const ConvolutionContext& ctx,
                                  const PerformanceImplicitGemmXdlops& c) const;
    bool IsApplicable(const ConvolutionContext& ctx) const;
    ConvSolution GetSolution(const ConvolutionContext& ctx,
                             const PerformanceImplicitGemmXdlops& config,
                             bool disableConfigOverrideFromEnv = false) const;

    PerformanceImplicitGemmXdlops Search(const ConvolutionContext&) const;
    int RunAndMeasureSolution(const miopen::Handle& profile_h,
                              ConstData_t bot_buf,
                              Data_t top_buf,
                              ConstData_t wei_buf,
                              ConstData_t bias_buf,
                              const ConvolutionContext& ctx,
                              const ConvSolution& solution,
                              float& elapsed_time) const;
};

struct ConvHipImplicitGemmForwardV4R4Xdlops : SolverBase<ConvolutionContext>
{
    static std::tuple<int, int, int, int> CalculateGemmSize(const ConvolutionContext& ctx);
    PerformanceImplicitGemmForwardV4R4Xdlops
    GetPerformanceConfig(const ConvolutionContext& ctx) const;
    bool IsValidPerformanceConfig(const ConvolutionContext& ctx,
                                  const PerformanceImplicitGemmForwardV4R4Xdlops& c) const;
    bool IsApplicable(const ConvolutionContext& ctx) const;
    ConvSolution GetSolution(const ConvolutionContext& ctx,
                             const PerformanceImplicitGemmForwardV4R4Xdlops& config,
                             bool disableConfigOverrideFromEnv = false) const;

    PerformanceImplicitGemmForwardV4R4Xdlops Search(const ConvolutionContext&) const;
    int RunAndMeasureSolution(const miopen::Handle& profile_h,
                              ConstData_t bot_buf,
                              Data_t top_buf,
                              ConstData_t wei_buf,
                              ConstData_t bias_buf,
                              const ConvolutionContext& ctx,
                              const ConvSolution& solution,
                              float& elapsed_time) const;
};

struct PerformanceImplicitGemmV4R4GenXdlopsWrWFp32
    : Serializable<PerformanceImplicitGemmV4R4GenXdlopsWrWFp32>
{
    int GemmMPerBlock; // 2^n[32..128]
    int GemmNPerBlock; // 2^n[8..16]
    int GemmKPerBlock; // 2^n[4..16]
    int GemmKBlocks;   // 2^n[1..64]

    int GemmMPerWave; // [4, 16, 32, 64]
    int GemmNPerWave; // [4, 16, 32, 64]

    bool use_spare_set;

    PerformanceImplicitGemmV4R4GenXdlopsWrWFp32(int, int, int, int, int, int, bool);

    PerformanceImplicitGemmV4R4GenXdlopsWrWFp32()
        : PerformanceImplicitGemmV4R4GenXdlopsWrWFp32(-1, -1, -1, -1, -1, -1, false)
    {
    }

    PerformanceImplicitGemmV4R4GenXdlopsWrWFp32(bool spare);

    template <class Self, class F>
    static void Visit(Self&& self, F f)
    {
        f(self.GemmMPerBlock, "GemmMPerBlock");
        f(self.GemmNPerBlock, "GemmNPerBlock");
        f(self.GemmKPerBlock, "GemmKPerBlock");
        f(self.GemmKBlocks, "GemmKBlocks");
        f(self.GemmMPerWave, "GemmMPerWave");
        f(self.GemmNPerWave, "GemmNPerWave");
    }

    void EuristicInit(const ConvolutionContext& ctx);
    bool IsValidValue() const;
    bool SetNextValue();
    bool IsValid(const ConvolutionContext& ctx) const;
    bool operator==(const PerformanceImplicitGemmV4R4GenXdlopsWrWFp32& other) const;
    std::string ToString() const;

    std::tuple<int, int, int, int, bool>
    CalculateGemmABlockCopyPerformanceParameters(const ConvolutionContext& ctx) const;
    std::tuple<int, int, int, int, bool>
    CalculateGemmBBlockCopyPerformanceParameters(const ConvolutionContext& ctx) const;
    std::tuple<std::size_t, bool> CalculateLdsNumberOfByte(const ConvolutionContext& ctx) const;
};

struct ConvHipImplicitGemmV4R4GenXdlopsWrWFp32 : SolverBase<ConvolutionContext>
{
    PerformanceImplicitGemmV4R4GenXdlopsWrWFp32
    GetPerformanceConfig(const ConvolutionContext& ctx) const;
    bool IsValidPerformanceConfig(const ConvolutionContext& ctx,
                                  const PerformanceImplicitGemmV4R4GenXdlopsWrWFp32& c) const;
    bool IsApplicable(const ConvolutionContext& ctx) const;
    ConvSolution GetSolution(const ConvolutionContext& ctx,
                             const PerformanceImplicitGemmV4R4GenXdlopsWrWFp32& config,
                             bool disableConfigOverrideFromEnv = false) const;

    PerformanceImplicitGemmV4R4GenXdlopsWrWFp32 Search(const ConvolutionContext&) const;
    int RunAndMeasureSolution(const miopen::Handle& profile_h,
                              ConstData_t bot_buf,
                              ConstData_t top_buf,
                              Data_t wei_buf,
                              ConstData_t bias_buf,
                              const ConvolutionContext& ctx,
                              const ConvSolution& solution,
                              float& elapsed_time) const;
};

struct ConvHipImplicitGemmV4R4GenWrWXdlops : SolverBase<ConvolutionContext>
{
    PerformanceImplicitGemmXdlops GetPerformanceConfig(const ConvolutionContext& ctx) const;
    bool IsValidPerformanceConfig(const ConvolutionContext& ctx,
                                  const PerformanceImplicitGemmXdlops& c) const;
    bool IsApplicable(const ConvolutionContext& ctx) const;
    size_t GetWorkspaceSize(const ConvolutionContext& ctx) const;
    ConvSolution GetSolution(const ConvolutionContext& ctx,
                             const PerformanceImplicitGemmXdlops& config,
                             bool disableConfigOverrideFromEnv = false) const;

    PerformanceImplicitGemmXdlops Search(const ConvolutionContext&) const;
    int RunAndMeasureSolution(const miopen::Handle& profile_h,
                              ConstData_t bot_buf,
                              ConstData_t top_buf,
                              Data_t wei_buf,
                              ConstData_t bias_buf,
                              const ConvolutionContext& ctx,
                              const ConvSolution& solution,
                              float& elapsed_time) const;
};
struct ConvHipImplicitGemmV4R1WrW : SolverBase<ConvolutionContext>
{
    PerformanceImplicitGemmV4R1 GetPerformanceConfig(const ConvolutionContext& ctx) const;
    bool IsValidPerformanceConfig(const ConvolutionContext& ctx,
                                  const PerformanceImplicitGemmV4R1& c) const;
    bool IsApplicable(const ConvolutionContext& ctx) const;
    ConvSolution GetSolution(const ConvolutionContext& ctx,
                             const PerformanceImplicitGemmV4R1& config,
                             bool disableConfigOverrideFromEnv = false) const;

    PerformanceImplicitGemmV4R1 Search(const ConvolutionContext&) const;
    int RunAndMeasureSolution(const miopen::Handle& profile_h,
                              ConstData_t bot_buf,
                              ConstData_t top_buf,
                              Data_t wei_buf,
                              ConstData_t bias_buf,
                              const ConvolutionContext& ctx,
                              const ConvSolution& solution,
                              float& elapsed_time) const;
};

struct ConvHipImplicitGemmBwdDataV1R1 : SolverBase<ConvolutionContext>
{
    static std::tuple<int, int, int> CalculateGemmSize(const ConvolutionContext& ctx);
    bool IsApplicable(const ConvolutionContext& ctx) const;
    PerformanceImplicitGemmBwdDataV1R1 GetPerformanceConfig(const ConvolutionContext& ctx) const;
    bool IsValidPerformanceConfig(const ConvolutionContext& ctx,
                                  const PerformanceImplicitGemmBwdDataV1R1& config) const;
    PerformanceImplicitGemmBwdDataV1R1 Search(const ConvolutionContext&) const;
    int RunAndMeasureSolution(const miopen::Handle& profile_h,
                              ConstData_t bot_buf,
                              Data_t top_buf,
                              ConstData_t wei_buf,
                              ConstData_t bias_buf,
                              const ConvolutionContext& ctx,
                              const ConvSolution& solution,
                              float& elapsed_time) const;
    ConvSolution GetSolution(const ConvolutionContext& ctx,
                             const PerformanceImplicitGemmBwdDataV1R1& config,
                             bool disableConfigOverrideFromEnv = false) const;
    size_t GetWorkspaceSize(const ConvolutionContext& ctx) const;
};

struct ConvHipImplicitGemmBwdDataV4R1 : SolverBase<ConvolutionContext>
{
    static int CalculateNumberOfGemm(const ConvolutionContext& ctx);
    static std::tuple<int, int, int> CalculateGemmSize(const ConvolutionContext& ctx, int gemm_id);
    bool IsApplicable(const ConvolutionContext& ctx) const;
    PerformanceImplicitGemmBwdDataV4R1 GetPerformanceConfig(const ConvolutionContext& ctx) const;
    bool IsValidPerformanceConfig(const ConvolutionContext& ctx,
                                  const PerformanceImplicitGemmBwdDataV4R1& config) const;
    PerformanceImplicitGemmBwdDataV4R1 Search(const ConvolutionContext&) const;
    int RunAndMeasureSolution(const miopen::Handle& profile_h,
                              ConstData_t bot_buf,
                              Data_t top_buf,
                              ConstData_t wei_buf,
                              ConstData_t bias_buf,
                              const ConvolutionContext& ctx,
                              const ConvSolution& solution,
                              float& elapsed_time) const;
    ConvSolution GetSolution(const ConvolutionContext& ctx,
                             const PerformanceImplicitGemmBwdDataV4R1& config,
                             bool disableConfigOverrideFromEnv = false) const;
};

struct ConvHipImplicitGemmBwdDataV4R1Xdlops : SolverBase<ConvolutionContext>
{
    static int CalculateNumberOfGemm(const ConvolutionContext& ctx);
    static std::tuple<int, int, int> CalculateGemmSize(const ConvolutionContext& ctx, int gemm_id);
    PerformanceImplicitGemmBwdDataV4R1Xdlops
    GetPerformanceConfig(const ConvolutionContext& ctx) const;
    bool IsValidPerformanceConfig(const ConvolutionContext& ctx,
                                  const PerformanceImplicitGemmBwdDataV4R1Xdlops& c) const;
    bool IsApplicable(const ConvolutionContext& ctx) const;
    ConvSolution GetSolution(const ConvolutionContext& ctx,
                             const PerformanceImplicitGemmBwdDataV4R1Xdlops& config,
                             bool disableConfigOverrideFromEnv = false) const;
    PerformanceImplicitGemmBwdDataV4R1Xdlops Search(const ConvolutionContext&) const;
    int RunAndMeasureSolution(const miopen::Handle& profile_h,
                              ConstData_t bot_buf,
                              Data_t top_buf,
                              ConstData_t wei_buf,
                              ConstData_t bias_buf,
                              const ConvolutionContext& ctx,
                              const ConvSolution& solution,
                              float& elapsed_time) const;
};

struct ConvHipImplicitGemmBwdDataV1R1Xdlops : SolverBase<ConvolutionContext>
{
    PerformanceImplicitGemmXdlops GetPerformanceConfig(const ConvolutionContext& ctx) const;
    bool IsValidPerformanceConfig(const ConvolutionContext& ctx,
                                  const PerformanceImplicitGemmXdlops& c) const;
    bool IsApplicable(const ConvolutionContext& ctx) const;
    size_t GetWorkspaceSize(const ConvolutionContext& ctx) const;
    ConvSolution GetSolution(const ConvolutionContext& ctx,
                             const PerformanceImplicitGemmXdlops& config,
                             bool disableConfigOverrideFromEnv = false) const;
    PerformanceImplicitGemmXdlops Search(const ConvolutionContext&) const;
    int RunAndMeasureSolution(const miopen::Handle& profile_h,
                              ConstData_t bot_buf,
                              Data_t top_buf,
                              ConstData_t wei_buf,
                              ConstData_t bias_buf,
                              const ConvolutionContext& ctx,
                              const ConvSolution& solution,
                              float& elapsed_time) const;
};

struct PerformanceImplicitGemmV4R1Dynamic : Serializable<PerformanceImplicitGemmV4R1Dynamic>
{
    int BPerBlock;
    int KPerBlock;
    int EPerBlock;

    int GemmNRepeat;

    int GemmMPerThreadSubC;
    int GemmNPerThreadSubC;

    int GemmMLevel0Cluster;
    int GemmNLevel0Cluster;
    int GemmMLevel1Cluster;
    int GemmNLevel1Cluster;

    int InBlockCopyClusterLengths_E;
    int InBlockCopyClusterLengths_N1;
    int InBlockCopyClusterLengths_B;
    int InBlockCopyClusterLengths_N2;

    int WeiBlockCopyClusterLengths_E;
    int WeiBlockCopyClusterLengths_K;

    int PreGeneratedKernelIndex;

    PerformanceImplicitGemmV4R1Dynamic(
        int, int, int, int, int, int, int, int, int, int, int, int, int, int, int, int);

    PerformanceImplicitGemmV4R1Dynamic(bool);

    PerformanceImplicitGemmV4R1Dynamic()
        : PerformanceImplicitGemmV4R1Dynamic(
              -1, -1, -1, -1, -1, -1, -1, -1, -1, -1, -1, -1, -1, -1, -1, -1)
    {
    }

    template <class Self, class F>
    static void Visit(Self&& self, F f)
    {
        f(self.BPerBlock, "BPerBlock");
        f(self.KPerBlock, "KPerBlock");
        f(self.EPerBlock, "EPerBlock");
        f(self.GemmNRepeat, "GemmNRepeat");
        f(self.GemmMPerThreadSubC, "GemmMPerThreadSubC");
        f(self.GemmNPerThreadSubC, "GemmNPerThreadSubC");
        f(self.GemmMLevel0Cluster, "GemmMLevel0Cluster");
        f(self.GemmNLevel0Cluster, "GemmNLevel0Cluster");
        f(self.GemmMLevel1Cluster, "GemmMLevel1Cluster");
        f(self.GemmNLevel1Cluster, "GemmNLevel1Cluster");
        f(self.InBlockCopyClusterLengths_E, "InBlockCopyClusterLengths_E");
        f(self.InBlockCopyClusterLengths_N1, "InBlockCopyClusterLengths_N1");
        f(self.InBlockCopyClusterLengths_B, "InBlockCopyClusterLengths_B");
        f(self.InBlockCopyClusterLengths_N2, "InBlockCopyClusterLengths_N2");
        f(self.WeiBlockCopyClusterLengths_E, "WeiBlockCopyClusterLengths_E");
        f(self.WeiBlockCopyClusterLengths_K, "WeiBlockCopyClusterLengths_K");
    }

    void EuristicInit(const ConvolutionContext& config);
    bool IsValidValue() const;
    bool SetNextValue();
    bool IsValid(const ConvolutionContext& ctx) const;
    bool operator==(const PerformanceImplicitGemmV4R1Dynamic& other) const;
    std::string ToString() const;
    void Copy(const PerformanceImplicitGemmV4R1Dynamic& other);
};

struct ConvAsmImplicitGemmV4R1DynamicFwd : SolverBase<ConvolutionContext>
{
    PerformanceImplicitGemmV4R1Dynamic GetPerformanceConfig(const ConvolutionContext& ctx) const;
    bool IsValidPerformanceConfig(const ConvolutionContext& ctx,
                                  const PerformanceImplicitGemmV4R1Dynamic& c) const;

    bool IsApplicable(const ConvolutionContext& ctx) const;
    ConvSolution GetSolution(const ConvolutionContext& ctx,
                             const PerformanceImplicitGemmV4R1Dynamic& config,
                             bool disableConfigOverrideFromEnv = false) const;

    PerformanceImplicitGemmV4R1Dynamic Search(const ConvolutionContext&) const;
    int RunAndMeasureSolution(miopen::Handle& profile_h,
                              ConstData_t bot_buf,
                              Data_t top_buf,
                              ConstData_t wei_buf,
                              ConstData_t bias_buf,
                              const ConvolutionContext& ctx,
                              const ConvSolution& solution,
                              float& elapsed_time) const;
};

struct ConvAsmImplicitGemmV4R1DynamicFwd_1x1 : SolverBase<ConvolutionContext>
{
    PerformanceImplicitGemmV4R1Dynamic GetPerformanceConfig(const ConvolutionContext& ctx) const;
    bool IsValidPerformanceConfig(const ConvolutionContext& ctx,
                                  const PerformanceImplicitGemmV4R1Dynamic& c) const;

    bool IsApplicable(const ConvolutionContext& ctx) const;
    ConvSolution GetSolution(const ConvolutionContext& ctx,
                             const PerformanceImplicitGemmV4R1Dynamic& config,
                             bool disableConfigOverrideFromEnv = false) const;

    PerformanceImplicitGemmV4R1Dynamic Search(const ConvolutionContext&) const;
    int RunAndMeasureSolution(miopen::Handle& profile_h,
                              ConstData_t bot_buf,
                              Data_t top_buf,
                              ConstData_t wei_buf,
                              ConstData_t bias_buf,
                              const ConvolutionContext& ctx,
                              const ConvSolution& solution,
                              float& elapsed_time) const;
};

/// Holds common member functions for the Solvers which share the same
/// "legacy exhaustive search" machinery.
struct ConvOclDirectFwdLegacyExhaustiveSearch : SolverBase<ConvolutionContext>
{
    LegacyPerformanceConfig GetPerformanceConfig(const ConvolutionContext&) const;
    LegacyPerformanceConfig Search(const ConvolutionContext&) const;

    private:
    template <typename Tgpu>
    LegacyPerformanceConfig SearchImpl(const ConvolutionContext&) const;
};

struct ConvOclDirectFwd : ConvOclDirectFwdLegacyExhaustiveSearch
{
    bool IsApplicable(const ConvolutionContext& params) const;

    ConvSolution GetSolution(const ConvolutionContext& params,
                             const LegacyPerformanceConfig& searched_params) const;
    bool IsValidPerformanceConfig(const ConvolutionContext&, const LegacyPerformanceConfig&) const;

    protected:
    bool IsApplicableBase(const ConvolutionContext& params) const;
};

struct ConvOclDirectFwdFused : ConvOclDirectFwd
{
    ConvSolution GetSolution(const ConvolutionContext& params,
                             const LegacyPerformanceConfig& searched_params) const;
};

struct ConvOclDirectFwd1x1 : ConvOclDirectFwdLegacyExhaustiveSearch
{
    bool IsApplicable(const ConvolutionContext& params) const;
    ConvSolution GetSolution(const ConvolutionContext& params,
                             const LegacyPerformanceConfig& searched_params) const;
    bool IsValidPerformanceConfig(const ConvolutionContext&, const LegacyPerformanceConfig&) const
    {
        return true;
    }
};

struct ConvBinWinograd3x3U : SolverBase<ConvolutionContext>
{
    bool IsApplicable(const ConvolutionContext& params) const;
    ConvSolution GetSolution(const ConvolutionContext& params) const;
};

struct ConvBinWinogradRxS : SolverBase<ConvolutionContext>
{
    bool IsApplicable(const ConvolutionContext& params) const;
    ConvSolution GetSolution(const ConvolutionContext& params) const;
};

struct ConvBinWinogradRxSf3x2 : SolverBase<ConvolutionContext>
{
    bool IsApplicable(const ConvolutionContext& params) const;
    ConvSolution GetSolution(const ConvolutionContext& params) const;
};

struct PerformanceConfigConvBinWinogradRxSf2x3
    : Serializable<PerformanceConfigConvBinWinogradRxSf2x3>
{
    int n_groups;
    PerformanceConfigConvBinWinogradRxSf2x3(int n_groups_);
    PerformanceConfigConvBinWinogradRxSf2x3() : PerformanceConfigConvBinWinogradRxSf2x3(-1) {}
    PerformanceConfigConvBinWinogradRxSf2x3(bool) : PerformanceConfigConvBinWinogradRxSf2x3(1) {}

    template <class Self, class F>
    static void Visit(Self&& self, F f)
    {
        f(self.n_groups, "n_groups");
    }
    int GetNGroups() const { return n_groups; }

    void EuristicInit(const ConvolutionContext& config);
    bool IsValidValue() const;
    bool SetNextValue();
    bool IsValid(const ConvolutionContext& config) const;
    bool operator==(const PerformanceConfigConvBinWinogradRxSf2x3& other) const;
    std::string ToString() const;
};

struct ConvBinWinogradRxSf2x3 : SolverBase<ConvolutionContext>
{
    PerformanceConfigConvBinWinogradRxSf2x3 GetPerformanceConfig(const ConvolutionContext&) const;
    bool IsValidPerformanceConfig(const ConvolutionContext&,
                                  const PerformanceConfigConvBinWinogradRxSf2x3&) const;
    PerformanceConfigConvBinWinogradRxSf2x3 Search(const ConvolutionContext&) const;

    bool IsApplicable(const ConvolutionContext& params) const;
    ConvSolution GetSolution(const ConvolutionContext& params,
                             const PerformanceConfigConvBinWinogradRxSf2x3& config,
                             bool disableConfigOverrideFromEnv = false) const;
    static size_t GetNGroups(const size_t group_conv, const size_t grid_group_size)
    {
        assert(group_conv != 0);
        return grid_group_size / group_conv;
    }

    template <typename B, typename T, typename TW>
    int RunAndMeasureSolution(const miopen::Handle& profile_h,
                              B bot_ocl_buf,
                              T top_ocl_buf,
                              TW wei_ocl_buf,
                              ConstData_t bias_ocl_buf,
                              const ConvolutionContext& config,
                              const ConvSolution& solution,
                              float& elapsed_time) const;
};

struct ConvBinWinogradRxSFused : SolverBase<ConvolutionContext>
{
    bool IsApplicable(const ConvolutionContext& params) const;
    ConvSolution GetSolution(const ConvolutionContext& params) const;
};

template <int WinoDataH, int WinoFilterH, int WinoDataW = WinoDataH, int WinoFilterW = WinoFilterH>
struct ConvWinograd3x3MultipassWrW : SolverBase<ConvolutionContext>
{
    bool IsApplicable(const ConvolutionContext& params) const;
    size_t GetWorkspaceSize(const ConvolutionContext& params) const;
    ConvSolution GetSolution(const ConvolutionContext& params) const;

    // kernel_file_name for solver identification
    static std::string GetSolverFileNames(int id)
    {
        static const std::string names[3] = {"xform_data.s", "xform_filter.s", "xform_out.s"};
        return names[id];
    }
    static std::string GetSolverKernelNames(int id)
    {
        static const std::string name_suffix =
            '_' + std::to_string(WinoDataH) + '_' + std::to_string(WinoDataW) + '_' +
            std::to_string(WinoFilterH) + '_' + std::to_string(WinoFilterW);
        static const std::string names[3] = {"miopenGcnAsmWinogradXformData" + name_suffix,
                                             "miopenGcnAsmWinogradXformFilter" + name_suffix,
                                             "miopenGcnAsmWinogradXformOut" + name_suffix};

        return names[id];
    }
    static int GetGroupCountMult() { return 4; }

    static int GetSolverWinoXformHWSize(const miopen::ConvolutionContext& ctx, int id)
    {
        if(id == 0)
            return WinoDataH + (WinoFilterH - 1) * (WinoDataH == 7 ? 2 : ctx.kernel_stride_h);
        else
            return WinoDataW + (WinoFilterW - 1) * (WinoDataW == 7 ? 2 : ctx.kernel_stride_w);
    }
};

extern template struct ConvWinograd3x3MultipassWrW<3, 2>;
extern template struct ConvWinograd3x3MultipassWrW<3, 3>;
extern template struct ConvWinograd3x3MultipassWrW<3, 4>;
extern template struct ConvWinograd3x3MultipassWrW<3, 5>;
extern template struct ConvWinograd3x3MultipassWrW<3, 6>;
extern template struct ConvWinograd3x3MultipassWrW<7, 2>;
extern template struct ConvWinograd3x3MultipassWrW<7, 3>;
extern template struct ConvWinograd3x3MultipassWrW<1, 1, 7, 2>;
extern template struct ConvWinograd3x3MultipassWrW<1, 1, 7, 3>;
extern template struct ConvWinograd3x3MultipassWrW<7, 2, 1, 1>;
extern template struct ConvWinograd3x3MultipassWrW<7, 3, 1, 1>;
extern template struct ConvWinograd3x3MultipassWrW<5, 3>;
extern template struct ConvWinograd3x3MultipassWrW<5, 4>;

struct PerformanceConfigAsmDirect3x3WrW : Serializable<PerformanceConfigAsmDirect3x3WrW>
{
    int limit_wave_cnt;   // [0..9]
    int reverse_inout;    // [0..1], 1 is allowed for stride=1x1 only.
    int chunk_size;       // {16,8}, Smaller values increase register pressure.
    int k_per_wave;       // {1,2,4,8} && ((chunk_size * k_per_wave) <= 64).
                          // Higher values increase register pressure.
    int pipe_lines_depth; // [1..16] && (pipe_lines_depth <= img_h).
                          // Higher values increase register pressure.
    int n_per_group;      // [1..8] && (n_per_group <= batch_size).

    PerformanceConfigAsmDirect3x3WrW(int lwc, int rio, int csz, int kpw, int pld, int npg);
    PerformanceConfigAsmDirect3x3WrW() : PerformanceConfigAsmDirect3x3WrW(-1, -1, -1, -1, -1, -1) {}
    PerformanceConfigAsmDirect3x3WrW(bool) : PerformanceConfigAsmDirect3x3WrW(0, 0, 8, 1, 1, 1) {}

    template <class Self, class F>
    static void Visit(Self&& self, F f)
    {
        f(self.limit_wave_cnt, "limit_wave_cnt");
        f(self.reverse_inout, "reverse_inout");
        f(self.chunk_size, "chunk_size");
        f(self.k_per_wave, "k_per_wave");
        f(self.pipe_lines_depth, "pipe_lines_depth");
        f(self.n_per_group, "n_per_group");
    }

    // clang-format off
    int GetLimitWaveCnt() const { return limit_wave_cnt; }
    int GetReverseInout() const { return reverse_inout; }
    int GetChunkSize() const { return chunk_size; }
    int GetKPerWave() const { return k_per_wave; }
    int GetPipeLinesDepth() const { return pipe_lines_depth; }
    int GetNPerGroup() const { return n_per_group; }
    int GetCPerWave() const { assert(chunk_size); return 64 / chunk_size; } // clang-format on

    void EuristicInit(const ConvolutionContext& config);
    bool IsValidValue() const;
    bool SetNextValue();
    bool IsValid(const ConvolutionContext& config) const;
    bool operator==(const PerformanceConfigAsmDirect3x3WrW& other) const;
    std::string ToString() const;
};

struct ConvAsmBwdWrW3x3 : SolverBase<ConvolutionContext>
{
    PerformanceConfigAsmDirect3x3WrW GetPerformanceConfig(const ConvolutionContext&) const;
    bool IsValidPerformanceConfig(const ConvolutionContext&,
                                  const PerformanceConfigAsmDirect3x3WrW&) const;
    PerformanceConfigAsmDirect3x3WrW Search(const ConvolutionContext&) const;
    bool IsApplicable(const ConvolutionContext& params) const;
    ConvSolution GetSolution(const ConvolutionContext& params,
                             const PerformanceConfigAsmDirect3x3WrW& config,
                             bool disableConfigOverrideFromEnv = false) const;
    template <typename B, typename T>
    int RunAndMeasureSolution(const miopen::Handle& profile_h,
                              B bot_ocl_buf,
                              T top_ocl_buf,
                              Data_t wei_ocl_buf,
                              ConstData_t bias_ocl_buf,
                              const ConvolutionContext& params,
                              const ConvSolution& solution,
                              float& elapsed_time) const;
};

struct PerformanceConfigConvAsmBwdWrW1x1 : Serializable<PerformanceConfigConvAsmBwdWrW1x1>
{

    int chunk_size;    // {1,2,4,8,16}
    int c_per_gpr;     // {1,2,4,8,16}
    int c_mult;        // {1,2,4,8,16}
    int k_per_gpr;     // {1,2,4,8,16}
    int k_mult;        // {1,2,4,8,16}
    int n_per_gpr;     // {1,2,4}
    int n_part_cnt;    // [1..8]
    int read_size;     // [1..4]
    int short_store;   // {0,1}
    int data_prefetch; // [0..4]
    bool use_spare_set;

    /// The following conditions must be met.
    ///
    /// Shader design-related constraints:
    /// - (A) (chunk_size * c_per_gpr) == 16
    /// - (B) k_per_gpr <= c_per_gpr
    /// - (C) (c_mult > 1 || k_mult > 1)
    ///         ? ((fwd_C % (c_per_gpr * c_mult) == 0) && (fwd_K % (k_per_gpr * k_mult) == 0))
    ///         : (true)
    ///
    /// Resource-related constraints:
    /// - (D) c_mult * k_mult * k_per_gpr + 9 + (c_mult + k_mult) * read_size * pipe_depth <= 256
    ///
    /// Where:
    /// - fwd_C := Num input channels for forward convolution (-c).
    ///   For backward, this is actually n_outputs.
    /// - fwd_K := Num output channels for forward convolution (-k).
    ///   For backward, this is actually n_inputs.

    PerformanceConfigConvAsmBwdWrW1x1(int chunk_size_,
                                      int c_per_gpr_,
                                      int c_mult_,
                                      int k_per_gpr_,
                                      int k_mult_,
                                      int n_per_gpr_,
                                      int n_part_cnt_,
                                      int read_size_,
                                      int short_store_,
                                      int data_prefetch_,
                                      bool);
    PerformanceConfigConvAsmBwdWrW1x1()
        : PerformanceConfigConvAsmBwdWrW1x1(-1, -1, -1, -1, -1, -1, -1, -1, -1, -1, false)
    {
    }
    PerformanceConfigConvAsmBwdWrW1x1(bool spare)
        : PerformanceConfigConvAsmBwdWrW1x1(1, 1, 1, 1, 1, 1, 1, 1, 1, 1, spare)
    {
    }

    template <class Self, class F>
    static void Visit(Self&& self, F f)
    {
        f(self.chunk_size, "chunk_size");
        f(self.c_per_gpr, "c_per_gpr");
        f(self.c_mult, "c_mult");
        f(self.k_per_gpr, "k_per_gpr");
        f(self.k_mult, "k_mult");
        f(self.n_per_gpr, "n_per_gpr");
        f(self.n_part_cnt, "n_part_cnt");
        f(self.read_size, "read_size");
        f(self.short_store, "short_store");
        f(self.data_prefetch, "data_prefetch");
    }

    // clang-format off
    int GetChunkSize() const { return chunk_size; }
    int GetCPerGpr() const { return c_per_gpr; }
    int GetCMult() const { return c_mult; }
    int GetKPerGpr() const { return k_per_gpr; }
    int GetKMult() const { return k_mult; }
    int GetNPerGpr() const { return n_per_gpr; }
    int GetNPartCnt() const { return n_part_cnt; }
    int GetHWPerGpr() const {   assert(c_per_gpr); assert(n_per_gpr); assert(chunk_size);
                                return wave_size / (c_per_gpr * n_per_gpr * chunk_size); } // "hw" stands for "height-and-width".
    int GetReadSize() const { return read_size; }
    int GetShortStore() const {return short_store; }
    int GetDataPrefetch() const { return data_prefetch; }
    // clang-format on

    void EuristicInit(const ConvolutionContext& config);
    bool IsValidValue() const;
    bool SetNextValue();
    bool IsValid(const ConvolutionContext& config) const;
    bool operator==(const PerformanceConfigConvAsmBwdWrW1x1& other) const;
    std::string ToString() const;
};

struct ConvAsmBwdWrW1x1 : SolverBase<ConvolutionContext>
{
    PerformanceConfigConvAsmBwdWrW1x1 GetPerformanceConfig(const ConvolutionContext&) const;
    bool IsValidPerformanceConfig(const ConvolutionContext&,
                                  const PerformanceConfigConvAsmBwdWrW1x1&) const;
    PerformanceConfigConvAsmBwdWrW1x1 Search(const ConvolutionContext&) const;
    bool IsApplicable(const ConvolutionContext& params) const;
    size_t GetWorkspaceSize(const ConvolutionContext& params) const;
    ConvSolution GetSolution(const ConvolutionContext& params,
                             const PerformanceConfigConvAsmBwdWrW1x1& config,
                             bool disableConfigOverrideFromEnv = false) const;
    int RunAndMeasureSolution(const miopen::Handle& profile_h,
                              ConstData_t bot_ocl_buf,
                              ConstData_t top_ocl_buf,
                              Data_t wei_ocl_buf,
                              ConstData_t bias_ocl_buf,
                              const ConvolutionContext& params,
                              const ConvSolution& solution,
                              float& elapsed_time) const;
};

/// N_BATCH_LOOPS - {1,2,4,8,16} Num batches processed in single workitem.
///     Required workspace size depends on it. However there is a restriction in the internal
///     Solver API that this shouldn't be so. Therefore the family of Solvers created.
///     Each Solver in the family has constant value of this parameter.
template <int N_BATCH_LOOPS>
struct PerformanceConfigConvOclBwdWrw2
    : Serializable<PerformanceConfigConvOclBwdWrw2<N_BATCH_LOOPS>>
{
    // Num waves involved a workgroup.
    int n_waves = -1; // {1,2,4,8}
    // Num values to read in a workitem (read_unit).
    int read_size = -1; // [6..12]
    // Num of output channels (top/bottom layer in forward/backward direction)
    // that share the same input channel in single workgroup.
    // Also represents number of output channels in single tile.
    int n_out_channels_per_tile = -1; // {1,2,4,8}
    // How many tiles of output channels are processed in a single workgroup?
    // n_out_channels_in_lcl * n_out_channels_tiles = total number of
    // output channels processed in single workgroup.
    int n_out_channels_tiles = -1; // {1,2,4,8}
    // Num of output rows processed in a single iteration of loop in a workitem
    // (N_ALIGNED_OUT_SCAN_BLK).
    int n_out_rows_in_lcl = -1; // [2..11]

    PerformanceConfigConvOclBwdWrw2(int nw, int rs, int nocpt, int noct, int noril)
        : n_waves(nw),
          read_size(rs),
          n_out_channels_per_tile(nocpt),
          n_out_channels_tiles(noct),
          n_out_rows_in_lcl(noril)
    {
    }
    PerformanceConfigConvOclBwdWrw2() {}
    PerformanceConfigConvOclBwdWrw2(bool) : PerformanceConfigConvOclBwdWrw2(1, 6, 1, 1, 2) {}
    // spare_set is not used in this solver.

    template <class Self, class F>
    static void Visit(Self&& self, F f)
    {
        f(self.n_waves, "n_waves");
        f(self.read_size, "read_size");
        f(self.n_out_channels_per_tile, "n_out_channels_per_tile");
        f(self.n_out_channels_tiles, "n_out_channels_tiles");
        f(self.n_out_rows_in_lcl, "n_out_rows_in_lcl");
    }

    // clang-format off
    int GetNumWaves() const { return n_waves; }
    int GetReadSize() const { return read_size; }
    int GetNumOutChannelsPerTile() const { return n_out_channels_per_tile; }
    int GetNumOutChannelTiles() const { return n_out_channels_tiles; }
    int GetNumOutRowsPerIterPerWork() const { return n_out_rows_in_lcl; } // clang-format on

    void EuristicInit(const ConvolutionContext& params);
    bool IsValidValue() const;
    bool SetNextValue();
    bool IsValid(const ConvolutionContext& params) const;
    bool operator==(const PerformanceConfigConvOclBwdWrw2<N_BATCH_LOOPS>& other) const;
    std::string ToString() const;
};

template <int N_BATCH_LOOPS>
struct ConvOclBwdWrW2 : SolverBase<ConvolutionContext>
{
    PerformanceConfigConvOclBwdWrw2<N_BATCH_LOOPS>
    GetPerformanceConfig(const ConvolutionContext&) const;
    bool IsValidPerformanceConfig(const ConvolutionContext&,
                                  const PerformanceConfigConvOclBwdWrw2<N_BATCH_LOOPS>&) const;
    PerformanceConfigConvOclBwdWrw2<N_BATCH_LOOPS> Search(const ConvolutionContext&) const;
    bool IsApplicable(const ConvolutionContext& params) const;
    size_t GetWorkspaceSize(const ConvolutionContext& params) const;
    ConvSolution GetSolution(const ConvolutionContext& params,
                             const PerformanceConfigConvOclBwdWrw2<N_BATCH_LOOPS>& config,
                             bool disableConfigOverrideFromEnv = false) const;
    int RunAndMeasureSolution(const miopen::Handle& profile_h,
                              ConstData_t bot_ocl_buf,
                              ConstData_t top_ocl_buf,
                              Data_t wei_ocl_buf,
                              ConstData_t bias_ocl_buf,
                              const ConvolutionContext& context,
                              const ConvSolution& solution,
                              float& elapsed_time) const;

    protected:
    bool IsApplicableBase(const ConvolutionContext& params) const;

    private:
    template <typename Tgpu>
    int RunAndMeasureSolutionImpl(const miopen::Handle& profile_h,
                                  ConstData_t bot_ocl_buf,
                                  ConstData_t top_ocl_buf,
                                  Data_t wei_ocl_buf,
                                  ConstData_t bias_ocl_buf,
                                  const ConvolutionContext& context,
                                  const ConvSolution& solution,
                                  float& elapsed_time) const;
};

extern template struct ConvOclBwdWrW2<1>;
extern template struct ConvOclBwdWrW2<2>;
extern template struct ConvOclBwdWrW2<4>;
extern template struct ConvOclBwdWrW2<8>;
extern template struct ConvOclBwdWrW2<16>;

/// A separate solver from ConvOclBwdWrW2 to disable auto-tuning for certain configs.
/// Basically, this is *hack* for non-group 3x3 and 1x1 cases.
/// It is assumed that Solutions provided by the ConvOclBwdWrW2 solver
/// would never beat 3x3 and 1x1 assembly WrW kernels, even after tuning.
struct ConvOclBwdWrW2NonTunable : ConvOclBwdWrW2<1>
{
    bool IsApplicable(const ConvolutionContext& params) const;
    ConvSolution GetSolution(const ConvolutionContext& params) const;

    private:
    // This function dervied from ConvOclBwdWrW2 is declared private
    // so that this solver is not marked searchable/tunable.
    template <int N_BATCH_LOOPS>
    ConvSolution GetSolution(const ConvolutionContext& params,
                             const PerformanceConfigConvOclBwdWrw2<N_BATCH_LOOPS>& config,
                             bool disableConfigOverrideFromEnv = false) const;
};

struct ConvOclBwdWrW53 : SolverBase<ConvolutionContext>
{
    bool IsApplicable(const ConvolutionContext& params) const;
    size_t GetWorkspaceSize(const ConvolutionContext& params) const;
    ConvSolution GetSolution(const ConvolutionContext& params) const;
};

struct ConvOclBwdWrW1x1 : SolverBase<ConvolutionContext>
{
    bool IsApplicable(const ConvolutionContext& params) const;
    ConvSolution GetSolution(const ConvolutionContext& params) const;
    size_t GetWorkspaceSize(const ConvolutionContext& params) const;
};

#if MIOPEN_USE_SCGEMM
template <SCGemmOpType T>
struct PerformanceConfigSCGemmFwd : Serializable<PerformanceConfigSCGemmFwd<T>>
{
    int routine = -1; //[0..6]

    PerformanceConfigSCGemmFwd();
    PerformanceConfigSCGemmFwd(bool);

    template <class Self, class F>
    static void Visit(Self&& self, F f)
    {
        f(self.routine, "routine");
    }

    void EuristicInit(const ConvolutionContext& config);
    bool IsValidValue() const;
    bool SetNextValue();
    bool IsValid(const ConvolutionContext& config) const;
    bool operator==(const PerformanceConfigSCGemmFwd& other) const;
    std::string ToString() const;
};

struct ConvSCGemmFGemm : SolverBase<ConvolutionContext>
{
    PerformanceConfigSCGemmFwd<SCGemmOpFGemm> GetPerformanceConfig(const ConvolutionContext&) const;
    bool IsValidPerformanceConfig(const ConvolutionContext&,
                                  const PerformanceConfigSCGemmFwd<SCGemmOpFGemm>&) const;
    PerformanceConfigSCGemmFwd<SCGemmOpFGemm> Search(const ConvolutionContext&) const;
    bool IsApplicable(const ConvolutionContext& params) const;
    ConvSolution GetSolution(const ConvolutionContext& params,
                             const PerformanceConfigSCGemmFwd<SCGemmOpFGemm>& config,
                             bool disableConfigOverrideFromEnv = false) const;
    template <typename B, typename TopT>
    int RunAndMeasureSolution(const miopen::Handle& profile_h,
                              B bot_ocl_buf,
                              TopT top_ocl_buf,
                              ConstData_t wei_ocl_buf,
                              ConstData_t bias_ocl_buf,
                              const ConvolutionContext& params,
                              const ConvSolution& solution,
                              float& elapsed_time) const;
    size_t GetWorkspaceSize(const ConvolutionContext& params) const;
};

extern template struct PerformanceConfigSCGemmFwd<SCGemmOpFGemm>;
#endif

/// Partial implementation.
struct gemm : SolverBase<ConvolutionContext>
{
    bool IsApplicable(const ConvolutionContext& /*params*/) const { return false; };
    ConvSolution GetSolution(const ConvolutionContext&) const
    {
        return ConvSolution{miopenStatusNotInitialized};
    }
};

struct AnySolver;

} // namespace solver
} // namespace miopen

struct mlo_construct_direct2D_fusion : mlo_construct_base
{
    mlo_construct_direct2D_fusion(miopen::conv::Direction dir, bool do_bias = false)
        : mlo_construct_base(dir, do_bias)
    {
    }
    mlo_construct_direct2D_fusion(const miopen::TensorDescriptor& in,
                                  const miopen::TensorDescriptor& weights,
                                  const miopen::TensorDescriptor& out,
                                  const miopen::ConvolutionDescriptor& conv,
                                  miopen::conv::Direction dir,
                                  bool do_bias = false)
        : mlo_construct_base(in, weights, out, conv, dir, do_bias)
    {
    }

    inline void mloCopyTo(miopen::ConvolutionContext& params) const /// TODO: get rid of this
    {
        params = _search_params;
    }
    miopen::solver::ConvSolution
    FindSolution(const std::vector<miopen::solver::AnySolver>& solvers);
};

#endif // GUARD_MIOPEN_SOLVER_HPP_<|MERGE_RESOLUTION|>--- conflicted
+++ resolved
@@ -960,8 +960,6 @@
     std::string ToString() const;
 };
 
-<<<<<<< HEAD
-=======
 struct PerformanceImplicitGemmForwardV4R4Xdlops
     : Serializable<PerformanceImplicitGemmForwardV4R4Xdlops>
 {
@@ -1073,7 +1071,6 @@
                               float& elapsed_time) const;
 };
 
->>>>>>> d5925f6e
 struct ConvHipImplicitGemmV4R4GenFwdXdlops : SolverBase<ConvolutionContext>
 {
     PerformanceImplicitGemmXdlops GetPerformanceConfig(const ConvolutionContext& ctx) const;
