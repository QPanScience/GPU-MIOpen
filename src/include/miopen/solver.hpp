--- conflicted
+++ resolved
@@ -1267,102 +1267,18 @@
     ConvSolution GetSolution(const ConvolutionContext&) const;
 };
 
-struct TunableImplicitGemmGTCDynamic_t
-{
-    std::string direction;
-    std::string precision;
-    int nxb;
-    int nxe;
-
-    int gemm_m_per_block;
-    int gemm_n_per_block;
-    int gemm_k_per_block;
-
-    int wave_tile_m;
-    int wave_tile_n;
-    int wave_step_m;
-    int wave_step_n;
-    int wave_repeat_m;
-    int wave_repeat_n;
-
-    int tensor_a_thread_lengths[4];
-    int tensor_a_cluster_lengths[4];
-    int tensor_b_thread_lengths[4];
-    int tensor_b_cluster_lengths[4];
-    int gemm_k_global_split;
-
-    int GetBlockSize()
-    {
-        const auto WaveSize = 64;
-        auto block_size     = (gemm_m_per_block / (wave_tile_m * wave_step_m * wave_repeat_m)) *
-                          (gemm_n_per_block / (wave_tile_n * wave_step_n * wave_repeat_n)) *
-                          WaveSize;
-        return block_size;
-    }
-
-    std::string GetKernelName()
-    {
-<<<<<<< HEAD
-        std::string kernel_name = std::string("igemm_");
-        kernel_name += direction + std::string("_gtcx_nchw_") + precision;
-        kernel_name += "_bx" + std::to_string(nxb) + "_ex" + std::to_string(nxe) + "_bt" +
-                       std::to_string(gemm_m_per_block) + "x" + std::to_string(gemm_n_per_block) +
-                       "x" + std::to_string(gemm_k_per_block) + "_wt" +
-                       std::to_string(wave_tile_m) + "x" + std::to_string(wave_tile_n) + "_ws" +
-                       std::to_string(wave_step_m) + "x" + std::to_string(wave_step_n) + "_wr" +
-                       std::to_string(wave_repeat_m) + "x" + std::to_string(wave_repeat_n) + "_ta" +
-                       std::to_string(tensor_a_thread_lengths[0]) + "x" +
-                       std::to_string(tensor_a_thread_lengths[1]) + "x" +
-                       std::to_string(tensor_a_thread_lengths[2]) + "x" +
-                       std::to_string(tensor_a_thread_lengths[3]) + "_" +
-                       std::to_string(tensor_a_cluster_lengths[0]) + "x" +
-                       std::to_string(tensor_a_cluster_lengths[1]) + "x" +
-                       std::to_string(tensor_a_cluster_lengths[2]) + "x" +
-                       std::to_string(tensor_a_cluster_lengths[3]) + "_tb" +
-                       std::to_string(tensor_b_thread_lengths[0]) + "x" +
-                       std::to_string(tensor_b_thread_lengths[1]) + "x" +
-                       std::to_string(tensor_b_thread_lengths[2]) + "x" +
-                       std::to_string(tensor_b_thread_lengths[3]) + "_" +
-                       std::to_string(tensor_b_cluster_lengths[0]) + "x" +
-                       std::to_string(tensor_b_cluster_lengths[1]) + "x" +
-                       std::to_string(tensor_b_cluster_lengths[2]) + "x" +
-                       std::to_string(tensor_b_cluster_lengths[3]);
-
-        return kernel_name;
-    }
-};
-
 struct ConvAsmImplicitGemmGTCDynamicFwdXdlops : SolverBase<ConvolutionContext>
-=======
-        std::ostringstream kernel_name;
-        kernel_name << "igemm_" << direction << "_gtcx_nchw_" << precision << "_bx" << nxb << "_ex"
-                    << nxe << "_bt" << gemm_m_per_block << "x" << gemm_n_per_block << "x"
-                    << gemm_k_per_block << "_wt" << wave_tile_m << "x" << wave_tile_n << "_ws"
-                    << wave_step_m << "x" << wave_step_n << "_wr" << wave_repeat_m << "x"
-                    << wave_repeat_n << "_ta" << tensor_a_thread_lengths[0] << "x"
-                    << tensor_a_thread_lengths[1] << "x" << tensor_a_thread_lengths[2] << "x"
-                    << tensor_a_thread_lengths[3] << "_" << tensor_a_cluster_lengths[0] << "x"
-                    << tensor_a_cluster_lengths[1] << "x" << tensor_a_cluster_lengths[2] << "x"
-                    << tensor_a_cluster_lengths[3] << "_tb" << tensor_b_thread_lengths[0] << "x"
-                    << tensor_b_thread_lengths[1] << "x" << tensor_b_thread_lengths[2] << "x"
-                    << tensor_b_thread_lengths[3] << "_" << tensor_b_cluster_lengths[0] << "x"
-                    << tensor_b_cluster_lengths[1] << "x" << tensor_b_cluster_lengths[2] << "x"
-                    << tensor_b_cluster_lengths[3];
-        if(gemm_k_global_split != 0)
-            kernel_name << "_gkgs";
-
-        return kernel_name.str();
-    }
-};
-
-struct ConvAsmImplicitGemmGTCDynamicBwdXdlops : SolverBase<ConvolutionContext>
->>>>>>> 001a9f82
 {
     bool IsApplicable(const ConvolutionContext& ctx) const;
     bool IsDynamic() const { return true; }
     ConvSolution GetSolution(const ConvolutionContext& ctx) const;
 };
-
+struct ConvAsmImplicitGemmGTCDynamicBwdXdlops : SolverBase<ConvolutionContext>
+{
+    bool IsApplicable(const ConvolutionContext& ctx) const;
+    bool IsDynamic() const { return true; }
+    ConvSolution GetSolution(const ConvolutionContext& ctx) const;
+};
 /// Holds common member functions for the Solvers which share the same
 /// "legacy exhaustive search" machinery.
 struct ConvOclDirectFwdLegacyExhaustiveSearch : SolverBase<ConvolutionContext>
