/*******************************************************************************
*
* MIT License
*
* Copyright (c) 2017 Advanced Micro Devices, Inc.
*
* Permission is hereby granted, free of charge, to any person obtaining a copy
* of this software and associated documentation files (the "Software"), to deal
* in the Software without restriction, including without limitation the rights
* to use, copy, modify, merge, publish, distribute, sublicense, and/or sell
* copies of the Software, and to permit persons to whom the Software is
* furnished to do so, subject to the following conditions:
*
* The above copyright notice and this permission notice shall be included in all
* copies or substantial portions of the Software.
*
* THE SOFTWARE IS PROVIDED "AS IS", WITHOUT WARRANTY OF ANY KIND, EXPRESS OR
* IMPLIED, INCLUDING BUT NOT LIMITED TO THE WARRANTIES OF MERCHANTABILITY,
* FITNESS FOR A PARTICULAR PURPOSE AND NONINFRINGEMENT. IN NO EVENT SHALL THE
* AUTHORS OR COPYRIGHT HOLDERS BE LIABLE FOR ANY CLAIM, DAMAGES OR OTHER
* LIABILITY, WHETHER IN AN ACTION OF CONTRACT, TORT OR OTHERWISE, ARISING FROM,
* OUT OF OR IN CONNECTION WITH THE SOFTWARE OR THE USE OR OTHER DEALINGS IN THE
* SOFTWARE.
*
*******************************************************************************/

#ifndef GUARD_MIOPEN_SOLVER_HPP_
#define GUARD_MIOPEN_SOLVER_HPP_

#include <miopen/config.h>

#include <miopen/conv_solution.hpp>
#include <miopen/logger.hpp>
#include <miopen/mlo_internal.hpp>
#include <miopen/legacy_exhaustive_search.hpp>
#include <miopen/type_name.hpp>
#include <miopen/miopen.h>
#include <miopen/buffer_info.hpp>
#include <miopen/scgemm_param.hpp>

#include <memory>
#include <string>
#include <vector>
#include <ostream>
#include <algorithm>

namespace miopen {

namespace solver {
/// \todo Move wave_size into abstraction wich represent GPU information
const int wave_size = 64;
template <class Solver>
std::string ComputeSolverDbId(Solver)
{
    const auto& const_name = get_type_name<Solver>();
    auto idx               = const_name.find_last_of(':');
    auto name              = const_name.substr(idx + 1);
    std::replace(name.begin(), name.end(), ',', '-');
    name.erase(std::remove(name.begin(), name.end(), ' '), name.end());

    return name;
}

// This will retrieve the id of the solver to write to the database. By
// default it uses the class name. If the class is renamed, this function can
// overriden to keep the name to avoid DB corruption.
template <class Solver>
const std::string& SolverDbId(Solver solver)
{
    static const auto result = ComputeSolverDbId(solver);
    return result;
}

/// Base class for problem solvers.
///
/// Solvers are to be instantiated as const objects and shall not have any variable
/// internal state. Any non-const state information, if required, to be stored in the
/// solver-specific context objects.
///
/// There could be multiple solvers of the same algorithm for a problem config.
/// For example, ConvAsm3x3U and ConvOclDirectFwd3x3
/// are able to solve overlapping sets of 3x3 Direct convolution problems.
template <class Context>
struct SolverBase
{

    /// Initializes performance config to the default values.
    /// The function may involve some euristic to guess the best solution
    /// configuration. It is assumed that the function takes constant time
    /// to finish and does not run kernels to measure performance etc.
    /// The function shall always return valid config.
    /// Only implemented by SearchableSolvers
    /// PerformanceConfig GetPerformanceConfig(const ConvolutionContext&) const;

    /// Should return false if performance config is wrong for a problem.
    /// Main use is validation of values read from the perf db.
    /// Only implemented by SearchableSolvers
    /// bool IsValidPerformanceConfig(const Context&, const PerformanceConfig&) const
    /// {
    ///     return true; // Do not check by default.
    /// }

    /// Returns true if solution can work on given SW/HW platform (runtime/device)
    /// and provides correct result for the problem config.
    ///
    /// Every SolverBase which IsApplicable() for some problem config must be able to
    /// GetPerformanceConfig() so that GetSolution() would return valid
    /// solution for a problem (i.e. convolution). In other words, if a Solution
    /// says "I'm suitable" for a problem, it agrees to solve that problem correctly.
    bool IsApplicable(const Context&) const { return false; }

    // Returns the workspace size required by the solver for a given ConvolutionContext
    size_t GetWorkspaceSize(const Context&) const { return 0; };

    /// Takes problem config, optimization parameters and other info
    /// and computes information required to build and run the kernel(s).
    /// ConvSolution GetSolution(const ConvolutionContext& params) const;

    /// Searchable solvers provide a GetSolution that takes a Context and PerformanceConfig
    /// ConvSolution GetSolution(const ConvolutionContext& params,
    ///                          const PerformanceConfig& config) const;

    /// Temporary solver-specific method until we have generic means for running solutions.
    /// int RunAndMeasureSolution(const miopen::Handle& profile_h,
    ///                          Data_t bot_ocl_buf,
    ///                          Data_t top_ocl_buf,
    ///                          Data_t wei_ocl_buf,
    ///                          Data_t bias_ocl_buf,
    ///                          const ConvolutionContext& params,
    ///                          const ConvSolution& solution,
    ///                          float& elapsed_time) const;
};

struct PerformanceConfigConvAsm3x3U : Serializable<PerformanceConfigConvAsm3x3U>
{
    int limit_wave_cnt;        // [0..9]
    int filters_per_wave;      // [1..8]
    int output_lines_per_wave; // [1..8]

    PerformanceConfigConvAsm3x3U(int lwc, int fpw, int olpw);
    PerformanceConfigConvAsm3x3U() : PerformanceConfigConvAsm3x3U(-1, -1, -1) {}
    PerformanceConfigConvAsm3x3U(bool) : PerformanceConfigConvAsm3x3U(0, 1, 1) {}

    template <class Self, class F>
    static void Visit(Self&& self, F f)
    {
        f(self.limit_wave_cnt, "limit_wave_cnt");
        f(self.filters_per_wave, "filters_per_wave");
        f(self.output_lines_per_wave, "output_lines_per_wave");
    }

    void EuristicInit(const ConvolutionContext& config);
    bool IsValidValue() const;
    bool SetNextValue();
    bool IsValid(const ConvolutionContext& config) const;
    bool operator==(const PerformanceConfigConvAsm3x3U& other) const;
    std::string ToString() const;
};

struct ConvAsm3x3U : SolverBase<ConvolutionContext>
{
    bool IsApplicable(const ConvolutionContext& params) const;
    PerformanceConfigConvAsm3x3U GetPerformanceConfig(const ConvolutionContext&) const;
    bool IsValidPerformanceConfig(const ConvolutionContext&,
                                  const PerformanceConfigConvAsm3x3U&) const;
    PerformanceConfigConvAsm3x3U Search(const ConvolutionContext&) const;
    ConvSolution GetSolution(const ConvolutionContext& params,
                             const PerformanceConfigConvAsm3x3U& config,
                             bool disableConfigOverrideFromEnv = false) const;
    template <typename B, typename T>
    int RunAndMeasureSolution(const miopen::Handle& profile_h,
                              B bot_ocl_buf,
                              T top_ocl_buf,
                              ConstData_t wei_ocl_buf,
                              ConstData_t bias_ocl_buf,
                              const ConvolutionContext& params,
                              const ConvSolution& solution,
                              float& elapsed_time) const;
};

struct PerformanceConfigConvAsm1x1U : Serializable<PerformanceConfigConvAsm1x1U>
{
    // ----------------- // Full set          Optimized       Spare
    // ----------------------------------------------------------------------------
    int read_size;        // [1..4]            <same>          <same>
    int k_mult;           // 1,[4,8,12..32]    2^n[8..32]      1,4
    int chunks_per_wave;  // [1..16]           [1..8]          <same>
    int chunk_size;       // 2^n[1..64]        2^n[16..64]     1,4
    int n_mult;           // [1..8]            [1..4]          <same>
    int c_mult;           // 2^n[1..32]        2^n[1..4]       <same>
    int waves_c_in_group; // [1..8]            [1..4]          <same>
    int waves_k_in_group; // 1,[2,4,8]         1,[2,4,8]       <same>
    bool use_spare_set;

    PerformanceConfigConvAsm1x1U(int, int, int, int, int, int, int, int, bool);
    PerformanceConfigConvAsm1x1U()
        : PerformanceConfigConvAsm1x1U(-1, -1, -1, -1, -1, -1, -1, -1, false)
    {
    }
    PerformanceConfigConvAsm1x1U(bool spare);

    template <class Self, class F>
    static void Visit(Self&& self, F f)
    {
        f(self.read_size, "read_size");
        f(self.k_mult, "k_mult");
        f(self.chunks_per_wave, "chunks_per_wave");
        f(self.chunk_size, "chunk_size");
        f(self.n_mult, "n_mult");
        f(self.c_mult, "c_mult");
        f(self.waves_c_in_group, "waves_c_in_group");
        f(self.waves_k_in_group, "waves_k_in_group");
    }

    // clang-format off
    int GetReadSize() const { return read_size; }
    int GetKMult() const { return k_mult; }
    int GetChunksPerWave() const { return chunks_per_wave; }
    int GetChunkSize() const { return chunk_size; }
    int GetNMult() const { return n_mult; }
    int GetCMult() const { return c_mult; }
    int GetWavesCInGroup() const { return waves_c_in_group; }
    int GetWavesKInGroup() const { return waves_k_in_group; }
    int GetNPerGpr() const { assert(chunk_size); return 64 / chunk_size; }
    // clang-format on

    void EuristicInit(const ConvolutionContext& config);
    bool IsValidValue() const;
    bool SetNextValue();
    bool IsValid(const ConvolutionContext& config) const;
    bool operator==(const PerformanceConfigConvAsm1x1U& other) const;
    std::string ToString() const;
};

struct ConvAsm1x1U : SolverBase<ConvolutionContext>
{
    PerformanceConfigConvAsm1x1U GetPerformanceConfig(const ConvolutionContext&) const;
    bool IsValidPerformanceConfig(const ConvolutionContext&,
                                  const PerformanceConfigConvAsm1x1U&) const;
    PerformanceConfigConvAsm1x1U Search(const ConvolutionContext&) const;
    bool IsApplicable(const ConvolutionContext& params) const;
    size_t GetWorkspaceSize(const ConvolutionContext& params) const;
    ConvSolution GetSolution(const ConvolutionContext& params,
                             const PerformanceConfigConvAsm1x1U& config,
                             bool disableConfigOverrideFromEnv = false) const;
    template <typename B, typename T>
    int RunAndMeasureSolution(const miopen::Handle& profile_h,
                              B bot_ocl_buf,
                              T top_ocl_buf,
                              ConstData_t wei_ocl_buf,
                              ConstData_t bias_ocl_buf,
                              const ConvolutionContext& params,
                              const ConvSolution& solution,
                              float& elapsed_time) const;
};

struct PerformanceConfigConvBiasActivAsm1x1U : PerformanceConfigConvAsm1x1U
{
    PerformanceConfigConvBiasActivAsm1x1U(bool spare) : PerformanceConfigConvAsm1x1U(spare) {}
    PerformanceConfigConvBiasActivAsm1x1U()
        : PerformanceConfigConvAsm1x1U(-1, -1, -1, -1, -1, -1, -1, -1, false)
    {
    }
    bool IsValid(const ConvolutionContext& config) const;
    bool operator==(const PerformanceConfigConvBiasActivAsm1x1U& other) const;
};

struct ConvBiasActivAsm1x1U : ConvAsm1x1U
{
    PerformanceConfigConvBiasActivAsm1x1U GetPerformanceConfig(const ConvolutionContext&) const;
    template <typename B, typename T>
    int RunAndMeasureSolution(const miopen::Handle& profile_h,
                              B bot_ocl_buf,
                              T top_ocl_buf,
                              ConstData_t wei_ocl_buf,
                              ConstData_t bias_ocl_buf,
                              const ConvolutionContext& params,
                              const ConvSolution& solution,
                              float& elapsed_time) const;

    PerformanceConfigConvBiasActivAsm1x1U Search(const ConvolutionContext&) const;
};

struct PerformanceConfigConvAsm1x1UV2 : Serializable<PerformanceConfigConvAsm1x1UV2>
{
    // ----------------- // Full set          Optimized       Spare
    // ----------------------------------------------------------------------------
    int chunk_size;       // 2^n[1..64]        2^n[16..64]     <same>
    int dwords_per_ld;    // [1..4]            1,2,3           <same>
    int k_mult;           // [1..32]           8,16            1,2,3,4
    int c_mult;           // [1..32]           2^n[1..4]       <same>
    int n_mult;           // [1..32]           1,2             <same>
    int w_mult;           // [1..32]           1,2             <same>
    int h_mult;           // [1..32]           1,2             <same>
    int h_per_chunk;      // 2^n[1..64]        [2,4,8]         <same>
    int waves_k_in_group; // [1..8]            2,4             <same>
    int waves_c_in_group; // [1..8]            1,2             <same>
    bool use_spare_set;

    PerformanceConfigConvAsm1x1UV2(int, int, int, int, int, int, int, int, int, int, bool);
    PerformanceConfigConvAsm1x1UV2()
        : PerformanceConfigConvAsm1x1UV2(-1, -1, -1, -1, -1, -1, -1, -1, -1, -1, false)
    {
    }
    PerformanceConfigConvAsm1x1UV2(bool spare);

    template <class Self, class F>
    static void Visit(Self&& self, F f)
    {
        f(self.chunk_size, "chunk_size");
        f(self.dwords_per_ld, "dwords_per_ld");
        f(self.k_mult, "k_mult");
        f(self.c_mult, "c_mult");
        f(self.n_mult, "n_mult");
        f(self.w_mult, "w_mult");
        f(self.h_mult, "h_mult");
        f(self.h_per_chunk, "h_per_chunk");
        f(self.waves_k_in_group, "waves_k_in_group");
        f(self.waves_c_in_group, "waves_c_in_group");
    }

    // clang-format off
    int GetChunkSize() const { return chunk_size; }
    int GetDwordsPerLd() const { return dwords_per_ld; }
    int GetCMult() const { return c_mult; }
    int GetKMult() const { return k_mult; }
    int GetNMult() const { return n_mult; }
    int GetWMult() const { return w_mult; }
    int GetHMult() const { return h_mult; }
    int GetHPerChunk() const { return h_per_chunk; }
    int GetWavesCInGroup() const { return waves_c_in_group; }
    int GetWavesKInGroup() const { return waves_k_in_group; }
    int GetNPerGpr() const { assert(chunk_size); return 64 / chunk_size; }
    // clang-format on

    void EuristicInit(const ConvolutionContext& config);
    bool IsValidValue() const;
    bool SetNextValue();
    bool IsValid(const ConvolutionContext& config) const;
    bool operator==(const PerformanceConfigConvAsm1x1UV2& other) const;
    std::string ToString() const;
};

struct ConvAsm1x1UV2 : SolverBase<ConvolutionContext>
{
    PerformanceConfigConvAsm1x1UV2 GetPerformanceConfig(const ConvolutionContext&) const;
    bool IsValidPerformanceConfig(const ConvolutionContext&,
                                  const PerformanceConfigConvAsm1x1UV2&) const;
    PerformanceConfigConvAsm1x1UV2 Search(const ConvolutionContext&) const;
    bool IsApplicable(const ConvolutionContext& params) const;
    ConvSolution GetSolution(const ConvolutionContext& params,
                             const PerformanceConfigConvAsm1x1UV2& config,
                             bool disableConfigOverrideFromEnv = false) const;
    template <typename B, typename T>
    int RunAndMeasureSolution(const miopen::Handle& profile_h,
                              B bot_ocl_buf,
                              T top_ocl_buf,
                              ConstData_t wei_ocl_buf,
                              ConstData_t bias_ocl_buf,
                              const ConvolutionContext& params,
                              const ConvSolution& solution,
                              float& elapsed_time) const;
};

struct ConvAsm5x10u2v2f1 : SolverBase<ConvolutionContext>
{
    bool IsApplicable(const ConvolutionContext& params) const;
    ConvSolution GetSolution(const ConvolutionContext& params) const;
};

struct ConvAsm5x10u2v2b1 : SolverBase<ConvolutionContext>
{
    bool IsApplicable(const ConvolutionContext& params) const;
    ConvSolution GetSolution(const ConvolutionContext& params) const;
};

struct ConvAsm7x7c3h224w224k64u2v2p3q3f1 : SolverBase<ConvolutionContext>
{
    bool IsApplicable(const ConvolutionContext& params) const;
    ConvSolution GetSolution(const ConvolutionContext& params) const;
};

struct ConvOclDirectFwd11x11 : SolverBase<ConvolutionContext>
{
    bool IsApplicable(const ConvolutionContext& params) const;
    ConvSolution GetSolution(const ConvolutionContext& params) const;
};

struct ConvOclDirectFwdGen : SolverBase<ConvolutionContext>
{
    bool IsApplicable(const ConvolutionContext& params) const;
    ConvSolution GetSolution(const ConvolutionContext& params) const;
};

struct ConvOclDirectFwd3x3 : SolverBase<ConvolutionContext>
{
    bool IsApplicable(const ConvolutionContext& params) const;
    ConvSolution GetSolution(const ConvolutionContext& params) const;
};

struct PerformanceImplicitGemm : Serializable<PerformanceImplicitGemm>
{
    int BPerBlock; // 2^n[8..16]
    int KPerBlock; // 2^n[32..128]
    int EPerBlock; // 2^n[4..16]

    int GemmNRepeat; // == 2

    int GemmMPerThreadSubC; // 2^n[2..4]
    int GemmNPerThreadSubC; // 2^n[2..4]

    int GemmMLevel0Cluster; // 2^n[1..4]
    int GemmNLevel0Cluster; // 2^n[1..4]
    int GemmMLevel1Cluster; // 2^n[1..4]
    int GemmNLevel1Cluster; // 2^n[1..4]

    int InBlockCopyClusterLengths_E;  // 2^n[4..16]
    int InBlockCopyClusterLengths_B;  // 2^n[8..16]
    int InBlockCopyClusterLengths_N1; // 2^n[1..2]
    int InBlockCopyClusterLengths_N2; // 2^n[1..4]

    int WeiBlockCopyClusterLengths_E; // 2^n[1..4]
    int WeiBlockCopyClusterLengths_K; // 2^n[16..128]

    bool use_spare_set;

    PerformanceImplicitGemm(
        int, int, int, int, int, int, int, int, int, int, int, int, int, int, int, int, bool);

    PerformanceImplicitGemm()
        : PerformanceImplicitGemm(
              -1, -1, -1, -1, -1, -1, -1, -1, -1, -1, -1, -1, -1, -1, -1, -1, false)
    {
    }

    PerformanceImplicitGemm(bool spare);

    template <class Self, class F>
    static void Visit(Self&& self, F f)
    {
        f(self.BPerBlock, "BPerBlock");
        f(self.KPerBlock, "KPerBlock");
        f(self.EPerBlock, "EPerBlock");
        f(self.GemmNRepeat, "GemmNRepeat");
        f(self.GemmMPerThreadSubC, "GemmMPerThreadSubC");
        f(self.GemmNPerThreadSubC, "GemmNPerThreadSubC");
        f(self.GemmMLevel0Cluster, "GemmMLevel0Cluster");
        f(self.GemmNLevel0Cluster, "GemmNLevel0Cluster");
        f(self.GemmMLevel1Cluster, "GemmMLevel1Cluster");
        f(self.GemmNLevel1Cluster, "GemmNLevel1Cluster");
        f(self.InBlockCopyClusterLengths_E, "InBlockCopyClusterLengths_E");
        f(self.InBlockCopyClusterLengths_N1, "InBlockCopyClusterLengths_N1");
        f(self.InBlockCopyClusterLengths_B, "InBlockCopyClusterLengths_B");
        f(self.InBlockCopyClusterLengths_N2, "InBlockCopyClusterLengths_N2");
        f(self.WeiBlockCopyClusterLengths_E, "WeiBlockCopyClusterLengths_E");
        f(self.WeiBlockCopyClusterLengths_K, "WeiBlockCopyClusterLengths_K");
    }

    void EuristicInit(const ConvolutionContext& config);
    bool IsValidValue() const;
    bool SetNextValue();
    bool IsValid(const ConvolutionContext& ctx) const;
    bool operator==(const PerformanceImplicitGemm& other) const;
    std::string ToString() const;
};

struct PerformanceImplicitGemmV4R1 : public PerformanceImplicitGemm
{
    PerformanceImplicitGemmV4R1(int a,
                                int b,
                                int c,
                                int d,
                                int e,
                                int f,
                                int g,
                                int h,
                                int i,
                                int j,
                                int k,
                                int l,
                                int m,
                                int n,
                                int o,
                                int p,
                                bool q)
        : PerformanceImplicitGemm(a, b, c, d, e, f, g, h, i, j, k, l, m, n, o, p, q)
    {
    }

    PerformanceImplicitGemmV4R1()
        : PerformanceImplicitGemmV4R1(
              -1, -1, -1, -1, -1, -1, -1, -1, -1, -1, -1, -1, -1, -1, -1, -1, false)
    {
    }

    PerformanceImplicitGemmV4R1(bool spare) : PerformanceImplicitGemm(spare) {}

    bool IsValid(const ConvolutionContext& ctx) const;
};

struct PerformanceImplicitGemmV4R4Fwd : Serializable<PerformanceImplicitGemmV4R4Fwd>
{
    int BlockSize;

    int GemmMPerBlock;
    int GemmNPerBlock;
    int GemmKPerBlock;

    int GemmMPerThread;
    int GemmNPerThread;

    bool use_spare_set;

    PerformanceImplicitGemmV4R4Fwd(int, int, int, int, int, int, bool);

    PerformanceImplicitGemmV4R4Fwd(int a, int b, int c, int d, int e, int f)
        : PerformanceImplicitGemmV4R4Fwd(a, b, c, d, e, f, false)
    {
    }

    PerformanceImplicitGemmV4R4Fwd() : PerformanceImplicitGemmV4R4Fwd(-1, -1, -1, -1, -1, -1, false)
    {
    }

    PerformanceImplicitGemmV4R4Fwd(bool spare);

    bool operator==(const PerformanceImplicitGemmV4R4Fwd& other) const;

    template <class Self, class F>
    static void Visit(Self&& self, F f)
    {
        f(self.BlockSize, "BlockSize");
        f(self.GemmMPerBlock, "GemmMPerBlock");
        f(self.GemmNPerBlock, "GemmNPerBlock");
        f(self.GemmKPerBlock, "GemmKPerBlock");
        f(self.GemmMPerThread, "GemmMPerThread");
        f(self.GemmNPerThread, "GemmNPerThread");
    }

    std::tuple<int, bool> CalculateGridSize(const ConvolutionContext& ctx) const;
    std::tuple<int, int, int, int, bool>
    CalculateBlockGemmPerformanceParameters(const ConvolutionContext& ctx) const;
    std::tuple<int, int, int, int, bool>
    CalculateGemmABlockCopyPerformanceParameters(const ConvolutionContext& ctx) const;
    std::tuple<int, int, int, int, bool>
    CalculateGemmBBlockCopyPerformanceParameters(const ConvolutionContext& ctx) const;
    std::tuple<int, bool>
    CalculateGemmCThreadCopyPerformanceParameters(const ConvolutionContext& ctx) const;
    std::tuple<std::size_t, bool> CalculateLdsNumberOfByte(const ConvolutionContext& ctx) const;
    bool IsValidValue() const;
    bool IsValid(const ConvolutionContext& ctx) const;
    void EuristicInit(const ConvolutionContext& ctx);
    bool SetNextValue();
    std::string ToString() const;
};

struct PerformanceImplicitGemmV4R4WrW : Serializable<PerformanceImplicitGemmV4R4WrW>
{
    int BlockSize;

    int GemmMPerBlock;
    int GemmNPerBlock;
    int GemmKPerBlock;

    int GemmMPerThread;
    int GemmNPerThread;

    bool use_spare_set;

    PerformanceImplicitGemmV4R4WrW(int, int, int, int, int, int, bool);

    PerformanceImplicitGemmV4R4WrW(int a, int b, int c, int d, int e, int f)
        : PerformanceImplicitGemmV4R4WrW(a, b, c, d, e, f, false)
    {
    }

    PerformanceImplicitGemmV4R4WrW() : PerformanceImplicitGemmV4R4WrW(-1, -1, -1, -1, -1, -1, false)
    {
    }

    PerformanceImplicitGemmV4R4WrW(bool spare);

    bool operator==(const PerformanceImplicitGemmV4R4WrW& other) const;

    template <class Self, class F>
    static void Visit(Self&& self, F f)
    {
        f(self.BlockSize, "BlockSize");
        f(self.GemmMPerBlock, "GemmMPerBlock");
        f(self.GemmNPerBlock, "GemmNPerBlock");
        f(self.GemmKPerBlock, "GemmKPerBlock");
        f(self.GemmMPerThread, "GemmMPerThread");
        f(self.GemmNPerThread, "GemmNPerThread");
    }

    std::tuple<int, bool> CalculateGridSize(const ConvolutionContext& ctx) const;
    std::tuple<int, int, int, int, bool>
    CalculateBlockGemmPerformanceParameters(const ConvolutionContext& ctx) const;
    std::tuple<int, int, int, int, bool>
    CalculateGemmABlockCopyPerformanceParameters(const ConvolutionContext& ctx) const;
    std::tuple<int, int, int, int, bool>
    CalculateGemmBBlockCopyPerformanceParameters(const ConvolutionContext& ctx) const;
    std::tuple<int, bool>
    CalculateGemmCThreadCopyPerformanceParameters(const ConvolutionContext& ctx) const;
    std::tuple<std::size_t, bool> CalculateLdsNumberOfByte(const ConvolutionContext& ctx) const;
    bool IsValidValue() const;
    bool IsValid(const ConvolutionContext& ctx) const;
    void EuristicInit(const ConvolutionContext& ctx);
    bool SetNextValue();
    std::string ToString() const;
};

struct PerformanceImplicitGemmBwdDataV1R1 : Serializable<PerformanceImplicitGemmBwdDataV1R1>
{
    int BlockSize;

    int GemmMPerBlock;
    int GemmNPerBlock;
    int GemmKPerBlock;

    int GemmMPerThread;
    int GemmNPerThread;

    bool use_spare_set;

    PerformanceImplicitGemmBwdDataV1R1(int, int, int, int, int, int, bool);

    PerformanceImplicitGemmBwdDataV1R1()
        : PerformanceImplicitGemmBwdDataV1R1(-1, -1, -1, -1, -1, -1, false)
    {
    }

    PerformanceImplicitGemmBwdDataV1R1(int a, int b, int c, int d, int e, int f)
        : PerformanceImplicitGemmBwdDataV1R1(a, b, c, d, e, f, false)
    {
    }

    PerformanceImplicitGemmBwdDataV1R1(bool spare);

    bool operator==(const PerformanceImplicitGemmBwdDataV1R1& other) const;

    template <class Self, class F>
    static void Visit(Self&& self, F f)
    {
        f(self.BlockSize, "BlockSize");
        f(self.GemmMPerBlock, "GemmMPerBlock");
        f(self.GemmNPerBlock, "GemmNPerBlock");
        f(self.GemmKPerBlock, "GemmKPerBlock");
        f(self.GemmMPerThread, "GemmMPerThread");
        f(self.GemmNPerThread, "GemmNPerThread");
    }

    std::tuple<int, bool> CalculateGridSize(const ConvolutionContext& ctx) const;
    std::tuple<int, int, int, int, bool>
    CalculateBlockGemmPerformanceParameters(const ConvolutionContext& ctx) const;
    std::tuple<int, int, int, int, bool>
    CalculateGemmABlockCopyPerformanceParameters(const ConvolutionContext& ctx) const;
    std::tuple<int, int, int, int, bool>
    CalculateGemmBBlockCopyPerformanceParameters(const ConvolutionContext& ctx) const;
    std::tuple<int, bool>
    CalculateGemmCThreadCopyPerformanceParameters(const ConvolutionContext& ctx) const;
    std::tuple<std::size_t, bool> CalculateLdsNumberOfByte(const ConvolutionContext& ctx) const;
    bool IsValidValue() const;
    bool IsValid(const ConvolutionContext& ctx) const;
    void EuristicInit(const ConvolutionContext& ctx);
    bool SetNextValue();
    std::string ToString() const;
};

struct PerformanceImplicitGemmBwdDataV4R1 : Serializable<PerformanceImplicitGemmBwdDataV4R1>
{
    int BlockSize;

    int GemmMPerBlock;
    int GemmNPerBlock;
    int GemmKPerBlock;

    int GemmMPerThread;
    int GemmNPerThread;

    bool use_spare_set;

    PerformanceImplicitGemmBwdDataV4R1(int, int, int, int, int, int, bool);

    PerformanceImplicitGemmBwdDataV4R1()
        : PerformanceImplicitGemmBwdDataV4R1(-1, -1, -1, -1, -1, -1, false)
    {
    }

    PerformanceImplicitGemmBwdDataV4R1(int a, int b, int c, int d, int e, int f)
        : PerformanceImplicitGemmBwdDataV4R1(a, b, c, d, e, f, false)
    {
    }

    PerformanceImplicitGemmBwdDataV4R1(bool spare);

    bool operator==(const PerformanceImplicitGemmBwdDataV4R1& other) const;

    template <class Self, class F>
    static void Visit(Self&& self, F f)
    {
        f(self.BlockSize, "BlockSize");
        f(self.GemmMPerBlock, "GemmMPerBlock");
        f(self.GemmNPerBlock, "GemmNPerBlock");
        f(self.GemmKPerBlock, "GemmKPerBlock");
        f(self.GemmMPerThread, "GemmMPerThread");
        f(self.GemmNPerThread, "GemmNPerThread");
    }

    std::tuple<int, bool> CalculateGridSize(const ConvolutionContext& ctx) const;
    std::tuple<int, int, int, int, bool>
    CalculateBlockGemmPerformanceParameters(const ConvolutionContext& ctx) const;
    std::tuple<int, int, int, int, bool>
    CalculateGemmABlockCopyPerformanceParameters(const ConvolutionContext& ctx) const;
    std::tuple<int, int, int, int, bool>
    CalculateGemmBBlockCopyPerformanceParameters(const ConvolutionContext& ctx) const;
    std::tuple<int, bool>
    CalculateGemmCThreadCopyPerformanceParameters(const ConvolutionContext& ctx) const;
    std::tuple<std::size_t, bool> CalculateLdsNumberOfByte(const ConvolutionContext& ctx) const;
    bool IsValidValue() const;
    bool IsValid(const ConvolutionContext& ctx) const;
    void EuristicInit(const ConvolutionContext& ctx);
    bool SetNextValue();
    std::string ToString() const;
};

struct PerformanceImplicitGemmBwdDataV4R1Xdlops
    : Serializable<PerformanceImplicitGemmBwdDataV4R1Xdlops>
{
    int GemmNPerBlock; // 2^n[8..16]
    int GemmMPerBlock; // 2^n[32..128]
    int GemmKPerBlock; // 2^n[4..16]

    int GemmKPACKSize; // 2^[1..4]

    int GemmMPerWave;
    int GemmNPerWave;

    bool use_spare_set;

    PerformanceImplicitGemmBwdDataV4R1Xdlops(int, int, int, int, int, int, bool);

    PerformanceImplicitGemmBwdDataV4R1Xdlops()
        : PerformanceImplicitGemmBwdDataV4R1Xdlops(-1, -1, -1, -1, -1, -1, false)
    {
    }

    PerformanceImplicitGemmBwdDataV4R1Xdlops(int a, int b, int c, int d, int e, int f)
        : PerformanceImplicitGemmBwdDataV4R1Xdlops(a, b, c, d, e, f, false)
    {
    }

    PerformanceImplicitGemmBwdDataV4R1Xdlops(bool spare);

    bool operator==(const PerformanceImplicitGemmBwdDataV4R1Xdlops& other) const;

    template <class Self, class F>
    static void Visit(Self&& self, F f)
    {
        f(self.GemmNPerBlock, "GemmNPerBlock");
        f(self.GemmMPerBlock, "GemmMPerBlock");
        f(self.GemmKPerBlock, "GemmKPerBlock");
        f(self.GemmKPACKSize, "GemmKPACKSize");
        f(self.GemmMPerWave, "GemmMPerWave");
        f(self.GemmNPerWave, "GemmNPerWave");
    }

    std::tuple<int, bool> CalculateGridSize(const ConvolutionContext& ctx) const;
    std::tuple<std::size_t, bool> CalculateLdsNumberOfByte(const ConvolutionContext& ctx) const;
    std::tuple<int, int, int, int, bool>
    CalculateGemmABlockCopyPerformanceParameters(const ConvolutionContext& ctx) const;
    std::tuple<int, int, int, int, bool>
    CalculateGemmBBlockCopyPerformanceParameters(const ConvolutionContext& ctx) const;
    bool IsValidValue() const;
    bool IsValid(const ConvolutionContext& ctx) const;
    void EuristicInit(const ConvolutionContext& ctx);
    bool SetNextValue();
    std::string ToString() const;
};

struct ConvHipImplicitGemmV4R1Fwd : SolverBase<ConvolutionContext>
{
    PerformanceImplicitGemmV4R1 GetPerformanceConfig(const ConvolutionContext& ctx) const;
    bool IsValidPerformanceConfig(const ConvolutionContext& ctx,
                                  const PerformanceImplicitGemmV4R1& c) const;

    bool IsApplicable(const ConvolutionContext& ctx) const;
    ConvSolution GetSolution(const ConvolutionContext& ctx,
                             const PerformanceImplicitGemmV4R1& config,
                             bool disableConfigOverrideFromEnv = false) const;

    PerformanceImplicitGemmV4R1 Search(const ConvolutionContext&) const;
    int RunAndMeasureSolution(const miopen::Handle& profile_h,
                              ConstData_t bot_buf,
                              Data_t top_buf,
                              ConstData_t wei_buf,
                              ConstData_t bias_buf,
                              const ConvolutionContext& ctx,
                              const ConvSolution& solution,
                              float& elapsed_time) const;
};

struct ConvHipImplicitGemmV4R4Fwd : SolverBase<ConvolutionContext>
{
    static std::tuple<int, int, int> CalculateGemmSize(const ConvolutionContext& ctx);
    bool IsApplicable(const ConvolutionContext& ctx) const;
    PerformanceImplicitGemmV4R4Fwd GetPerformanceConfig(const ConvolutionContext& ctx) const;
    bool IsValidPerformanceConfig(const ConvolutionContext& ctx,
                                  const PerformanceImplicitGemmV4R4Fwd& config) const;
    PerformanceImplicitGemmV4R4Fwd Search(const ConvolutionContext&) const;
    int RunAndMeasureSolution(const miopen::Handle& profile_h,
                              ConstData_t bot_buf,
                              Data_t top_buf,
                              ConstData_t wei_buf,
                              ConstData_t bias_buf,
                              const ConvolutionContext& ctx,
                              const ConvSolution& solution,
                              float& elapsed_time) const;
    ConvSolution GetSolution(const ConvolutionContext& ctx,
                             const PerformanceImplicitGemmV4R4Fwd& config,
                             bool disableConfigOverrideFromEnv = false) const;
};

struct ConvHipImplicitGemmV4Fwd : SolverBase<ConvolutionContext>
{
    PerformanceImplicitGemm GetPerformanceConfig(const ConvolutionContext& ctx) const;
    bool IsValidPerformanceConfig(const ConvolutionContext& ctx,
                                  const PerformanceImplicitGemm& c) const;
    bool IsApplicable(const ConvolutionContext& ctx) const;
    ConvSolution GetSolution(const ConvolutionContext& ctx,
                             const PerformanceImplicitGemm& config,
                             bool disableConfigOverrideFromEnv = false) const;

    PerformanceImplicitGemm Search(const ConvolutionContext&) const;
    int RunAndMeasureSolution(const miopen::Handle& profile_h,
                              ConstData_t bot_buf,
                              Data_t top_buf,
                              ConstData_t wei_buf,
                              ConstData_t bias_buf,
                              const ConvolutionContext& ctx,
                              const ConvSolution& solution,
                              float& elapsed_time) const;
};

struct PerformanceImplicitGemmV4R4GenXdlopsFwdFp32
    : Serializable<PerformanceImplicitGemmV4R4GenXdlopsFwdFp32>
{
    int GemmMPerBlock; // 2^n[32..128]
    int GemmNPerBlock; // 2^n[8..16]
    int GemmKPerBlock; // 2^n[4..16]

    int GemmMPerWave; // [4, 16, 32, 64]
    int GemmNPerWave; // [4, 16, 32, 64]

    bool use_spare_set;

    PerformanceImplicitGemmV4R4GenXdlopsFwdFp32(int, int, int, int, int, bool);

    PerformanceImplicitGemmV4R4GenXdlopsFwdFp32()
        : PerformanceImplicitGemmV4R4GenXdlopsFwdFp32(-1, -1, -1, -1, -1, false)
    {
    }

    PerformanceImplicitGemmV4R4GenXdlopsFwdFp32(bool spare);

    template <class Self, class F>
    static void Visit(Self&& self, F f)
    {
        f(self.GemmMPerBlock, "GemmMPerBlock");
        f(self.GemmNPerBlock, "GemmNPerBlock");
        f(self.GemmKPerBlock, "GemmKPerBlock");
        f(self.GemmMPerWave, "GemmMPerWave");
        f(self.GemmNPerWave, "GemmNPerWave");
    }

    void EuristicInit(const ConvolutionContext& ctx);
    bool IsValidValue() const;
    bool SetNextValue();
    bool IsValid(const ConvolutionContext& ctx) const;
    bool operator==(const PerformanceImplicitGemmV4R4GenXdlopsFwdFp32& other) const;
    std::string ToString() const;

    std::tuple<int, int, int, int, bool>
    CalculateGemmABlockCopyPerformanceParameters(const ConvolutionContext& ctx) const;
    std::tuple<int, int, int, int, bool>
    CalculateGemmBBlockCopyPerformanceParameters(const ConvolutionContext& ctx) const;
    std::tuple<std::size_t, bool> CalculateLdsNumberOfByte(const ConvolutionContext& ctx) const;
};

struct ConvHipImplicitGemmV4R4GenXdlopsFwdFp32 : SolverBase<ConvolutionContext>
{
    PerformanceImplicitGemmV4R4GenXdlopsFwdFp32
    GetPerformanceConfig(const ConvolutionContext& ctx) const;
    bool IsValidPerformanceConfig(const ConvolutionContext& ctx,
                                  const PerformanceImplicitGemmV4R4GenXdlopsFwdFp32& c) const;
    bool IsApplicable(const ConvolutionContext& ctx) const;
    ConvSolution GetSolution(const ConvolutionContext& ctx,
                             const PerformanceImplicitGemmV4R4GenXdlopsFwdFp32& config,
                             bool disableConfigOverrideFromEnv = false) const;

    PerformanceImplicitGemmV4R4GenXdlopsFwdFp32 Search(const ConvolutionContext&) const;
    int RunAndMeasureSolution(const miopen::Handle& profile_h,
                              ConstData_t bot_buf,
                              Data_t top_buf,
                              ConstData_t wei_buf,
                              ConstData_t bias_buf,
                              const ConvolutionContext& ctx,
                              const ConvSolution& solution,
                              float& elapsed_time) const;
};

struct ConvHipImplicitGemmV4R4WrW : SolverBase<ConvolutionContext>
{
    static std::tuple<int, int, int> CalculateGemmSize(const ConvolutionContext& ctx);
    bool IsApplicable(const ConvolutionContext& ctx) const;
    PerformanceImplicitGemmV4R4WrW GetPerformanceConfig(const ConvolutionContext& ctx) const;
    bool IsValidPerformanceConfig(const ConvolutionContext& ctx,
                                  const PerformanceImplicitGemmV4R4WrW& config) const;
    PerformanceImplicitGemmV4R4WrW Search(const ConvolutionContext&) const;
    int RunAndMeasureSolution(const miopen::Handle& profile_h,
                              ConstData_t bot_buf,
                              ConstData_t top_buf,
                              Data_t wei_buf,
                              ConstData_t bias_buf,
                              const ConvolutionContext& ctx,
                              const ConvSolution& solution,
                              float& elapsed_time) const;
    ConvSolution GetSolution(const ConvolutionContext& ctx,
                             const PerformanceImplicitGemmV4R4WrW& config,
                             bool disableConfigOverrideFromEnv = false) const;
};

struct PerformanceImplicitGemmXdlops : Serializable<PerformanceImplicitGemmXdlops>
{
    int BPerBlock; // 2^n[8..16]
    int KPerBlock; // 2^n[32..128]
    int EPerBlock; // 2^n[4..16]
    int EBlocks;   // 2*n[1..64]
    int EPACKSize; // 2*n[1..4] // 1 - fp32; 2,4 - bfp16; 4 - fp16

    int GemmMPerWave;
    int GemmNPerWave;

    int InBlockCopyClusterLengths_E; // 2^n[4..16]
    int InBlockCopyClusterLengths_B; // 2^n[8..16]

    int WeiBlockCopyClusterLengths_E; // 2^n[1..4]
    int WeiBlockCopyClusterLengths_K; // 2^n[16..128]

    bool use_spare_set;

    PerformanceImplicitGemmXdlops(int, int, int, int, int, int, int, int, int, int, int, bool);

    PerformanceImplicitGemmXdlops()
        : PerformanceImplicitGemmXdlops(-1, -1, -1, -1, -1, -1, -1, -1, -1, -1, -1, false)
    {
    }

    PerformanceImplicitGemmXdlops(bool spare);

    template <class Self, class F>
    static void Visit(Self&& self, F f)
    {
        f(self.BPerBlock, "BPerBlock");
        f(self.KPerBlock, "KPerBlock");
        f(self.EPerBlock, "EPerBlock");
        f(self.EBlocks, "EBlocks");
        f(self.EPACKSize, "EPACKSize");
        f(self.GemmMPerWave, "GemmMPerWave");
        f(self.GemmNPerWave, "GemmNPerWave");
        f(self.InBlockCopyClusterLengths_E, "InBlockCopyClusterLengths_E");
        f(self.InBlockCopyClusterLengths_B, "InBlockCopyClusterLengths_B");
        f(self.WeiBlockCopyClusterLengths_E, "WeiBlockCopyClusterLengths_E");
        f(self.WeiBlockCopyClusterLengths_K, "WeiBlockCopyClusterLengths_K");
    }

    void EuristicInit(const ConvolutionContext& ctx);
    bool IsValidValue() const;
    bool SetNextValue();
    bool IsValid(const ConvolutionContext& ctx) const;
    bool operator==(const PerformanceImplicitGemmXdlops& other) const;
    std::string ToString() const;
};

struct PerformanceImplicitGemmForwardV4R4Xdlops
    : Serializable<PerformanceImplicitGemmForwardV4R4Xdlops>
{
    int GemmMPerBlock;
    int GemmNPerBlock;
    int GemmKPerBlock;
    int GemmMPerWave;
    int GemmNPerWave;
<<<<<<< HEAD
    int GemmG;       // 2*n[1..64]
    int GemmKPack;   // 2*n[1..8]
    int NumSegments; // 2*n[1..4]
    bool GemmAThreadCopyMoreGemmK;
    bool GemmBThreadCopyMoreGemmKPack;

    bool use_spare_set;

    PerformanceImplicitGemmForwardV4R4Xdlops(
        int, int, int, int, int, int, int, int, bool, bool, bool);

    PerformanceImplicitGemmForwardV4R4Xdlops(
        int a, int b, int c, int d, int e, int f, int g, int h, bool i, bool j)
        : PerformanceImplicitGemmForwardV4R4Xdlops(a, b, c, d, e, f, g, h, i, j, false)
    {
    }

    PerformanceImplicitGemmForwardV4R4Xdlops()
        : PerformanceImplicitGemmForwardV4R4Xdlops(
              -1, -1, -1, -1, -1, -1, -1, -1, false, false, false)
    {
    }

    PerformanceImplicitGemmForwardV4R4Xdlops(bool spare);
=======
    int GemmKPack;
    bool GemmAThreadCopyMoreGemmK;
    bool GemmBThreadCopyMoreGemmKPack;

    PerformanceImplicitGemmForwardV4R4Xdlops(int, int, int, int, int, int, bool, bool);
    PerformanceImplicitGemmForwardV4R4Xdlops();
    PerformanceImplicitGemmForwardV4R4Xdlops(bool) : PerformanceImplicitGemmForwardV4R4Xdlops() {}
>>>>>>> 324c69da

    template <class Self, class F>
    static void Visit(Self&& self, F f)
    {
        f(self.GemmMPerBlock, "GemmMPerBlock");
        f(self.GemmNPerBlock, "GemmNPerBlock");
        f(self.GemmKPerBlock, "GemmKPerBlock");
        f(self.GemmMPerWave, "GemmMPerWave");
        f(self.GemmNPerWave, "GemmNPerWave");
        f(self.GemmKPack, "GemmKPack");
        f(self.NumSegments, "NumSegments");
        f(self.GemmAThreadCopyMoreGemmK, "GemmAThreadCopyMoreGemmK");
        f(self.GemmBThreadCopyMoreGemmKPack, "GemmBThreadCopyMoreGemmKPack");
    }

    bool operator==(const PerformanceImplicitGemmForwardV4R4Xdlops& other) const;
    std::string ToString() const;

    void EuristicInit(const ConvolutionContext& ctx);
    bool SetNextValue();
    bool IsValidValue() const;
    bool IsValid(const ConvolutionContext& ctx) const;
    bool IsReallyValid(const ConvolutionContext& ctx) const;
    bool IsFastToBeUsedForTuning(const ConvolutionContext& ctx) const;

    std::tuple<int, bool> CalculateBlockSize() const;
    std::tuple<int, bool> CalculateGridSize(const ConvolutionContext& ctx) const;
    std::tuple<int, int, int, int, int, bool>
    CalculateGemmABlockCopyPerformanceParameters(const ConvolutionContext& ctx) const;
    std::tuple<int, int, int, int, int, bool>
    CalculateGemmBBlockCopyPerformanceParameters(const ConvolutionContext& ctx) const;
    std::tuple<std::size_t, bool> CalculateLdsNumberOfByte(const ConvolutionContext& ctx) const;
    std::tuple<int, int, int, bool>
    CalculateGemmABlockCopyThreadSegmentLengths(const ConvolutionContext& ctx) const;
    std::tuple<int, int, int, bool>
    CalculateGemmBBlockCopyThreadSegmentLengths(const ConvolutionContext& ctx) const;
};

struct ConvHipImplicitGemmV4R4FwdXdlops : SolverBase<ConvolutionContext>
{
    PerformanceImplicitGemmXdlops GetPerformanceConfig(const ConvolutionContext& ctx) const;
    bool IsValidPerformanceConfig(const ConvolutionContext& ctx,
                                  const PerformanceImplicitGemmXdlops& c) const;
    bool IsApplicable(const ConvolutionContext& ctx) const;
    ConvSolution GetSolution(const ConvolutionContext& ctx,
                             const PerformanceImplicitGemmXdlops& config,
                             bool disableConfigOverrideFromEnv = false) const;

    PerformanceImplicitGemmXdlops Search(const ConvolutionContext&) const;
    int RunAndMeasureSolution(const miopen::Handle& profile_h,
                              ConstData_t bot_buf,
                              Data_t top_buf,
                              ConstData_t wei_buf,
                              ConstData_t bias_buf,
                              const ConvolutionContext& ctx,
                              const ConvSolution& solution,
                              float& elapsed_time) const;
};

struct ConvHipImplicitGemmV4R4Xdlops_1x1 : SolverBase<ConvolutionContext>
{
    PerformanceImplicitGemmXdlops GetPerformanceConfig(const ConvolutionContext& ctx) const;
    bool IsValidPerformanceConfig(const ConvolutionContext& ctx,
                                  const PerformanceImplicitGemmXdlops& c) const;
    bool IsApplicable(const ConvolutionContext& ctx) const;
    ConvSolution GetSolution(const ConvolutionContext& ctx,
                             const PerformanceImplicitGemmXdlops& config,
                             bool disableConfigOverrideFromEnv = false) const;

    PerformanceImplicitGemmXdlops Search(const ConvolutionContext&) const;
    int RunAndMeasureSolution(const miopen::Handle& profile_h,
                              ConstData_t bot_buf,
                              Data_t top_buf,
                              ConstData_t wei_buf,
                              ConstData_t bias_buf,
                              const ConvolutionContext& ctx,
                              const ConvSolution& solution,
                              float& elapsed_time) const;
};

struct ConvHipImplicitGemmV4R4WrWXdlops : SolverBase<ConvolutionContext>
{
    PerformanceImplicitGemmXdlops GetPerformanceConfig(const ConvolutionContext& ctx) const;
    bool IsValidPerformanceConfig(const ConvolutionContext& ctx,
                                  const PerformanceImplicitGemmXdlops& c) const;
    bool IsApplicable(const ConvolutionContext& ctx) const;
    ConvSolution GetSolution(const ConvolutionContext& ctx,
                             const PerformanceImplicitGemmXdlops& config,
                             bool disableConfigOverrideFromEnv = false) const;

    PerformanceImplicitGemmXdlops Search(const ConvolutionContext&) const;
    int RunAndMeasureSolution(const miopen::Handle& profile_h,
                              ConstData_t bot_buf,
                              ConstData_t top_buf,
                              Data_t wei_buf,
                              ConstData_t bias_buf,
                              const ConvolutionContext& ctx,
                              const ConvSolution& solution,
                              float& elapsed_time) const;
};

struct ConvHipImplicitGemmV4R4GenFwdXdlops : SolverBase<ConvolutionContext>
{
    PerformanceImplicitGemmXdlops GetPerformanceConfig(const ConvolutionContext& ctx) const;
    bool IsValidPerformanceConfig(const ConvolutionContext& ctx,
                                  const PerformanceImplicitGemmXdlops& c) const;
    bool IsApplicable(const ConvolutionContext& ctx) const;
    ConvSolution GetSolution(const ConvolutionContext& ctx,
                             const PerformanceImplicitGemmXdlops& config,
                             bool disableConfigOverrideFromEnv = false) const;

    PerformanceImplicitGemmXdlops Search(const ConvolutionContext&) const;
    int RunAndMeasureSolution(const miopen::Handle& profile_h,
                              ConstData_t bot_buf,
                              Data_t top_buf,
                              ConstData_t wei_buf,
                              ConstData_t bias_buf,
                              const ConvolutionContext& ctx,
                              const ConvSolution& solution,
                              float& elapsed_time) const;
};

struct ConvHipImplicitGemmForwardV4R4Xdlops : SolverBase<ConvolutionContext>
{
    static std::tuple<int, int, int, int> CalculateGemmSize(const ConvolutionContext& ctx);
    PerformanceImplicitGemmForwardV4R4Xdlops
    GetPerformanceConfig(const ConvolutionContext& ctx) const;
    bool IsValidPerformanceConfig(const ConvolutionContext& ctx,
                                  const PerformanceImplicitGemmForwardV4R4Xdlops& c) const;
    bool IsApplicable(const ConvolutionContext& ctx) const;
    ConvSolution GetSolution(const ConvolutionContext& ctx,
                             const PerformanceImplicitGemmForwardV4R4Xdlops& config,
                             bool disableConfigOverrideFromEnv = false) const;

    PerformanceImplicitGemmForwardV4R4Xdlops Search(const ConvolutionContext&) const;
    int RunAndMeasureSolution(miopen::Handle& profile_h,
                              ConstData_t bot_buf,
                              Data_t top_buf,
                              ConstData_t wei_buf,
                              ConstData_t bias_buf,
                              const ConvolutionContext& ctx,
                              const ConvSolution& solution,
                              float& elapsed_time) const;
};

struct PerformanceImplicitGemmV4R4GenXdlopsWrWFp32
    : Serializable<PerformanceImplicitGemmV4R4GenXdlopsWrWFp32>
{
    int GemmMPerBlock; // 2^n[32..128]
    int GemmNPerBlock; // 2^n[8..16]
    int GemmKPerBlock; // 2^n[4..16]
    int GemmKBlocks;   // 2^n[1..64]

    int GemmMPerWave; // [4, 16, 32, 64]
    int GemmNPerWave; // [4, 16, 32, 64]

    bool use_spare_set;

    PerformanceImplicitGemmV4R4GenXdlopsWrWFp32(int, int, int, int, int, int, bool);

    PerformanceImplicitGemmV4R4GenXdlopsWrWFp32()
        : PerformanceImplicitGemmV4R4GenXdlopsWrWFp32(-1, -1, -1, -1, -1, -1, false)
    {
    }

    PerformanceImplicitGemmV4R4GenXdlopsWrWFp32(bool spare);

    template <class Self, class F>
    static void Visit(Self&& self, F f)
    {
        f(self.GemmMPerBlock, "GemmMPerBlock");
        f(self.GemmNPerBlock, "GemmNPerBlock");
        f(self.GemmKPerBlock, "GemmKPerBlock");
        f(self.GemmKBlocks, "GemmKBlocks");
        f(self.GemmMPerWave, "GemmMPerWave");
        f(self.GemmNPerWave, "GemmNPerWave");
    }

    void EuristicInit(const ConvolutionContext& ctx);
    bool IsValidValue() const;
    bool SetNextValue();
    bool IsValid(const ConvolutionContext& ctx) const;
    bool operator==(const PerformanceImplicitGemmV4R4GenXdlopsWrWFp32& other) const;
    std::string ToString() const;

    std::tuple<int, int, int, int, bool>
    CalculateGemmABlockCopyPerformanceParameters(const ConvolutionContext& ctx) const;
    std::tuple<int, int, int, int, bool>
    CalculateGemmBBlockCopyPerformanceParameters(const ConvolutionContext& ctx) const;
    std::tuple<std::size_t, bool> CalculateLdsNumberOfByte(const ConvolutionContext& ctx) const;
};

struct ConvHipImplicitGemmV4R4GenXdlopsWrWFp32 : SolverBase<ConvolutionContext>
{
    PerformanceImplicitGemmV4R4GenXdlopsWrWFp32
    GetPerformanceConfig(const ConvolutionContext& ctx) const;
    bool IsValidPerformanceConfig(const ConvolutionContext& ctx,
                                  const PerformanceImplicitGemmV4R4GenXdlopsWrWFp32& c) const;
    bool IsApplicable(const ConvolutionContext& ctx) const;
    ConvSolution GetSolution(const ConvolutionContext& ctx,
                             const PerformanceImplicitGemmV4R4GenXdlopsWrWFp32& config,
                             bool disableConfigOverrideFromEnv = false) const;

    PerformanceImplicitGemmV4R4GenXdlopsWrWFp32 Search(const ConvolutionContext&) const;
    int RunAndMeasureSolution(const miopen::Handle& profile_h,
                              ConstData_t bot_buf,
                              ConstData_t top_buf,
                              Data_t wei_buf,
                              ConstData_t bias_buf,
                              const ConvolutionContext& ctx,
                              const ConvSolution& solution,
                              float& elapsed_time) const;
};

struct ConvHipImplicitGemmV4R4GenWrWXdlops : SolverBase<ConvolutionContext>
{
    PerformanceImplicitGemmXdlops GetPerformanceConfig(const ConvolutionContext& ctx) const;
    bool IsValidPerformanceConfig(const ConvolutionContext& ctx,
                                  const PerformanceImplicitGemmXdlops& c) const;
    bool IsApplicable(const ConvolutionContext& ctx) const;
    size_t GetWorkspaceSize(const ConvolutionContext& ctx) const;
    ConvSolution GetSolution(const ConvolutionContext& ctx,
                             const PerformanceImplicitGemmXdlops& config,
                             bool disableConfigOverrideFromEnv = false) const;

    PerformanceImplicitGemmXdlops Search(const ConvolutionContext&) const;
    int RunAndMeasureSolution(const miopen::Handle& profile_h,
                              ConstData_t bot_buf,
                              ConstData_t top_buf,
                              Data_t wei_buf,
                              ConstData_t bias_buf,
                              const ConvolutionContext& ctx,
                              const ConvSolution& solution,
                              float& elapsed_time) const;
};

struct ConvHipImplicitGemmV4_1x1 : SolverBase<ConvolutionContext>
{
    PerformanceImplicitGemm GetPerformanceConfig(const ConvolutionContext& ctx) const;
    bool IsValidPerformanceConfig(const ConvolutionContext& ctx,
                                  const PerformanceImplicitGemm& c) const;
    bool IsApplicable(const ConvolutionContext& ctx) const;
    ConvSolution GetSolution(const ConvolutionContext& ctx,
                             const PerformanceImplicitGemm& config,
                             bool disableConfigOverrideFromEnv = false) const;

    PerformanceImplicitGemm Search(const ConvolutionContext&) const;
    int RunAndMeasureSolution(const miopen::Handle& profile_h,
                              ConstData_t bot_buf,
                              Data_t top_buf,
                              ConstData_t wei_buf,
                              ConstData_t bias_buf,
                              const ConvolutionContext& ctx,
                              const ConvSolution& solution,
                              float& elapsed_time) const;
};

struct ConvHipImplicitGemmV4R1WrW : SolverBase<ConvolutionContext>
{
    PerformanceImplicitGemmV4R1 GetPerformanceConfig(const ConvolutionContext& ctx) const;
    bool IsValidPerformanceConfig(const ConvolutionContext& ctx,
                                  const PerformanceImplicitGemmV4R1& c) const;
    bool IsApplicable(const ConvolutionContext& ctx) const;
    ConvSolution GetSolution(const ConvolutionContext& ctx,
                             const PerformanceImplicitGemmV4R1& config,
                             bool disableConfigOverrideFromEnv = false) const;

    PerformanceImplicitGemmV4R1 Search(const ConvolutionContext&) const;
    int RunAndMeasureSolution(const miopen::Handle& profile_h,
                              ConstData_t bot_buf,
                              ConstData_t top_buf,
                              Data_t wei_buf,
                              ConstData_t bias_buf,
                              const ConvolutionContext& ctx,
                              const ConvSolution& solution,
                              float& elapsed_time) const;
};

struct ConvHipImplicitGemmV4WrW : SolverBase<ConvolutionContext>
{
    PerformanceImplicitGemm GetPerformanceConfig(const ConvolutionContext& ctx) const;
    bool IsValidPerformanceConfig(const ConvolutionContext& ctx,
                                  const PerformanceImplicitGemm& c) const;
    bool IsApplicable(const ConvolutionContext& ctx) const;
    ConvSolution GetSolution(const ConvolutionContext& ctx,
                             const PerformanceImplicitGemm& config,
                             bool disableConfigOverrideFromEnv = false) const;

    PerformanceImplicitGemm Search(const ConvolutionContext&) const;
    int RunAndMeasureSolution(const miopen::Handle& profile_h,
                              ConstData_t bot_buf,
                              ConstData_t top_buf,
                              Data_t wei_buf,
                              ConstData_t bias_buf,
                              const ConvolutionContext& ctx,
                              const ConvSolution& solution,
                              float& elapsed_time) const;
};

struct ConvHipImplicitGemmBwdDataV1R1 : SolverBase<ConvolutionContext>
{
    static std::tuple<int, int, int> CalculateGemmSize(const ConvolutionContext& ctx);
    bool IsApplicable(const ConvolutionContext& ctx) const;
    PerformanceImplicitGemmBwdDataV1R1 GetPerformanceConfig(const ConvolutionContext& ctx) const;
    bool IsValidPerformanceConfig(const ConvolutionContext& ctx,
                                  const PerformanceImplicitGemmBwdDataV1R1& config) const;
    PerformanceImplicitGemmBwdDataV1R1 Search(const ConvolutionContext&) const;
    int RunAndMeasureSolution(const miopen::Handle& profile_h,
                              ConstData_t bot_buf,
                              Data_t top_buf,
                              ConstData_t wei_buf,
                              ConstData_t bias_buf,
                              const ConvolutionContext& ctx,
                              const ConvSolution& solution,
                              float& elapsed_time) const;
    ConvSolution GetSolution(const ConvolutionContext& ctx,
                             const PerformanceImplicitGemmBwdDataV1R1& config,
                             bool disableConfigOverrideFromEnv = false) const;
    size_t GetWorkspaceSize(const ConvolutionContext& ctx) const;
};

struct ConvHipImplicitGemmBwdDataV4R1 : SolverBase<ConvolutionContext>
{
    static int CalculateNumberOfGemm(const ConvolutionContext& ctx);
    static std::tuple<int, int, int> CalculateGemmSize(const ConvolutionContext& ctx, int gemm_id);
    bool IsApplicable(const ConvolutionContext& ctx) const;
    PerformanceImplicitGemmBwdDataV4R1 GetPerformanceConfig(const ConvolutionContext& ctx) const;
    bool IsValidPerformanceConfig(const ConvolutionContext& ctx,
                                  const PerformanceImplicitGemmBwdDataV4R1& config) const;
    PerformanceImplicitGemmBwdDataV4R1 Search(const ConvolutionContext&) const;
    int RunAndMeasureSolution(const miopen::Handle& profile_h,
                              ConstData_t bot_buf,
                              Data_t top_buf,
                              ConstData_t wei_buf,
                              ConstData_t bias_buf,
                              const ConvolutionContext& ctx,
                              const ConvSolution& solution,
                              float& elapsed_time) const;
    ConvSolution GetSolution(const ConvolutionContext& ctx,
                             const PerformanceImplicitGemmBwdDataV4R1& config,
                             bool disableConfigOverrideFromEnv = false) const;
};

struct ConvHipImplicitGemmBwdDataV4R1Xdlops : SolverBase<ConvolutionContext>
{
    static int CalculateNumberOfGemm(const ConvolutionContext& ctx);
    static std::tuple<int, int, int> CalculateGemmSize(const ConvolutionContext& ctx, int gemm_id);
    PerformanceImplicitGemmBwdDataV4R1Xdlops
    GetPerformanceConfig(const ConvolutionContext& ctx) const;
    bool IsValidPerformanceConfig(const ConvolutionContext& ctx,
                                  const PerformanceImplicitGemmBwdDataV4R1Xdlops& c) const;
    bool IsApplicable(const ConvolutionContext& ctx) const;
    ConvSolution GetSolution(const ConvolutionContext& ctx,
                             const PerformanceImplicitGemmBwdDataV4R1Xdlops& config,
                             bool disableConfigOverrideFromEnv = false) const;
    PerformanceImplicitGemmBwdDataV4R1Xdlops Search(const ConvolutionContext&) const;
    int RunAndMeasureSolution(const miopen::Handle& profile_h,
                              ConstData_t bot_buf,
                              Data_t top_buf,
                              ConstData_t wei_buf,
                              ConstData_t bias_buf,
                              const ConvolutionContext& ctx,
                              const ConvSolution& solution,
                              float& elapsed_time) const;
};

struct ConvHipImplicitGemmBwdDataV1R1Xdlops : SolverBase<ConvolutionContext>
{
    PerformanceImplicitGemmXdlops GetPerformanceConfig(const ConvolutionContext& ctx) const;
    bool IsValidPerformanceConfig(const ConvolutionContext& ctx,
                                  const PerformanceImplicitGemmXdlops& c) const;
    bool IsApplicable(const ConvolutionContext& ctx) const;
    size_t GetWorkspaceSize(const ConvolutionContext& ctx) const;
    ConvSolution GetSolution(const ConvolutionContext& ctx,
                             const PerformanceImplicitGemmXdlops& config,
                             bool disableConfigOverrideFromEnv = false) const;
    PerformanceImplicitGemmXdlops Search(const ConvolutionContext&) const;
    int RunAndMeasureSolution(const miopen::Handle& profile_h,
                              ConstData_t bot_buf,
                              Data_t top_buf,
                              ConstData_t wei_buf,
                              ConstData_t bias_buf,
                              const ConvolutionContext& ctx,
                              const ConvSolution& solution,
                              float& elapsed_time) const;
};

struct PerformanceImplicitGemmV4R1Dynamic : Serializable<PerformanceImplicitGemmV4R1Dynamic>
{
    int BPerBlock;
    int KPerBlock;
    int EPerBlock;

    int GemmNRepeat;

    int GemmMPerThreadSubC;
    int GemmNPerThreadSubC;

    int GemmMLevel0Cluster;
    int GemmNLevel0Cluster;
    int GemmMLevel1Cluster;
    int GemmNLevel1Cluster;

    int InBlockCopyClusterLengths_E;
    int InBlockCopyClusterLengths_N1;
    int InBlockCopyClusterLengths_B;
    int InBlockCopyClusterLengths_N2;

    int WeiBlockCopyClusterLengths_E;
    int WeiBlockCopyClusterLengths_K;

    int PreGeneratedKernelIndex;

    PerformanceImplicitGemmV4R1Dynamic(
        int, int, int, int, int, int, int, int, int, int, int, int, int, int, int, int);

    PerformanceImplicitGemmV4R1Dynamic(bool);

    PerformanceImplicitGemmV4R1Dynamic()
        : PerformanceImplicitGemmV4R1Dynamic(
              -1, -1, -1, -1, -1, -1, -1, -1, -1, -1, -1, -1, -1, -1, -1, -1)
    {
    }

    template <class Self, class F>
    static void Visit(Self&& self, F f)
    {
        f(self.BPerBlock, "BPerBlock");
        f(self.KPerBlock, "KPerBlock");
        f(self.EPerBlock, "EPerBlock");
        f(self.GemmNRepeat, "GemmNRepeat");
        f(self.GemmMPerThreadSubC, "GemmMPerThreadSubC");
        f(self.GemmNPerThreadSubC, "GemmNPerThreadSubC");
        f(self.GemmMLevel0Cluster, "GemmMLevel0Cluster");
        f(self.GemmNLevel0Cluster, "GemmNLevel0Cluster");
        f(self.GemmMLevel1Cluster, "GemmMLevel1Cluster");
        f(self.GemmNLevel1Cluster, "GemmNLevel1Cluster");
        f(self.InBlockCopyClusterLengths_E, "InBlockCopyClusterLengths_E");
        f(self.InBlockCopyClusterLengths_N1, "InBlockCopyClusterLengths_N1");
        f(self.InBlockCopyClusterLengths_B, "InBlockCopyClusterLengths_B");
        f(self.InBlockCopyClusterLengths_N2, "InBlockCopyClusterLengths_N2");
        f(self.WeiBlockCopyClusterLengths_E, "WeiBlockCopyClusterLengths_E");
        f(self.WeiBlockCopyClusterLengths_K, "WeiBlockCopyClusterLengths_K");
    }

    void EuristicInit(const ConvolutionContext& config);
    bool IsValidValue() const;
    bool SetNextValue();
    bool IsValid(const ConvolutionContext& ctx) const;
    bool operator==(const PerformanceImplicitGemmV4R1Dynamic& other) const;
    std::string ToString() const;
    void Copy(const PerformanceImplicitGemmV4R1Dynamic& other);
};

struct ConvAsmImplicitGemmV4R1DynamicFwd : SolverBase<ConvolutionContext>
{
    PerformanceImplicitGemmV4R1Dynamic GetPerformanceConfig(const ConvolutionContext& ctx) const;
    bool IsValidPerformanceConfig(const ConvolutionContext& ctx,
                                  const PerformanceImplicitGemmV4R1Dynamic& c) const;

    bool IsApplicable(const ConvolutionContext& ctx) const;
    ConvSolution GetSolution(const ConvolutionContext& ctx,
                             const PerformanceImplicitGemmV4R1Dynamic& config,
                             bool disableConfigOverrideFromEnv = false) const;

    PerformanceImplicitGemmV4R1Dynamic Search(const ConvolutionContext&) const;
    int RunAndMeasureSolution(miopen::Handle& profile_h,
                              ConstData_t bot_buf,
                              Data_t top_buf,
                              ConstData_t wei_buf,
                              ConstData_t bias_buf,
                              const ConvolutionContext& ctx,
                              const ConvSolution& solution,
                              float& elapsed_time) const;
};

struct ConvAsmImplicitGemmV4R1DynamicFwd_1x1 : SolverBase<ConvolutionContext>
{
    PerformanceImplicitGemmV4R1Dynamic GetPerformanceConfig(const ConvolutionContext& ctx) const;
    bool IsValidPerformanceConfig(const ConvolutionContext& ctx,
                                  const PerformanceImplicitGemmV4R1Dynamic& c) const;

    bool IsApplicable(const ConvolutionContext& ctx) const;
    ConvSolution GetSolution(const ConvolutionContext& ctx,
                             const PerformanceImplicitGemmV4R1Dynamic& config,
                             bool disableConfigOverrideFromEnv = false) const;

    PerformanceImplicitGemmV4R1Dynamic Search(const ConvolutionContext&) const;
    int RunAndMeasureSolution(miopen::Handle& profile_h,
                              ConstData_t bot_buf,
                              Data_t top_buf,
                              ConstData_t wei_buf,
                              ConstData_t bias_buf,
                              const ConvolutionContext& ctx,
                              const ConvSolution& solution,
                              float& elapsed_time) const;
};

/// Holds common member functions for the Solvers which share the same
/// "legacy exhaustive search" machinery.
struct ConvOclDirectFwdLegacyExhaustiveSearch : SolverBase<ConvolutionContext>
{
    LegacyPerformanceConfig GetPerformanceConfig(const ConvolutionContext&) const;
    LegacyPerformanceConfig Search(const ConvolutionContext&) const;

    private:
    template <typename Tgpu>
    LegacyPerformanceConfig SearchImpl(const ConvolutionContext&) const;
};

struct ConvOclDirectFwd : ConvOclDirectFwdLegacyExhaustiveSearch
{
    bool IsApplicable(const ConvolutionContext& params) const;

    ConvSolution GetSolution(const ConvolutionContext& params,
                             const LegacyPerformanceConfig& searched_params) const;
    bool IsValidPerformanceConfig(const ConvolutionContext&, const LegacyPerformanceConfig&) const;

    protected:
    bool IsApplicableBase(const ConvolutionContext& params) const;
};

struct ConvOclDirectFwdFused : ConvOclDirectFwd
{
    ConvSolution GetSolution(const ConvolutionContext& params,
                             const LegacyPerformanceConfig& searched_params) const;
};

struct ConvOclDirectFwd1x1 : ConvOclDirectFwdLegacyExhaustiveSearch
{
    bool IsApplicable(const ConvolutionContext& params) const;
    ConvSolution GetSolution(const ConvolutionContext& params,
                             const LegacyPerformanceConfig& searched_params) const;
    bool IsValidPerformanceConfig(const ConvolutionContext&, const LegacyPerformanceConfig&) const
    {
        return true;
    }
};

struct ConvBinWinograd3x3U : SolverBase<ConvolutionContext>
{
    bool IsApplicable(const ConvolutionContext& params) const;
    ConvSolution GetSolution(const ConvolutionContext& params) const;
};

struct ConvBinWinogradRxS : SolverBase<ConvolutionContext>
{
    bool IsApplicable(const ConvolutionContext& params) const;
    ConvSolution GetSolution(const ConvolutionContext& params) const;
};

struct ConvBinWinogradRxSf3x2 : SolverBase<ConvolutionContext>
{
    bool IsApplicable(const ConvolutionContext& params) const;
    ConvSolution GetSolution(const ConvolutionContext& params) const;
};

struct PerformanceConfigConvBinWinogradRxSf2x3
    : Serializable<PerformanceConfigConvBinWinogradRxSf2x3>
{
    int n_groups;
    PerformanceConfigConvBinWinogradRxSf2x3(int n_groups_);
    PerformanceConfigConvBinWinogradRxSf2x3() : PerformanceConfigConvBinWinogradRxSf2x3(-1) {}
    PerformanceConfigConvBinWinogradRxSf2x3(bool) : PerformanceConfigConvBinWinogradRxSf2x3(1) {}

    template <class Self, class F>
    static void Visit(Self&& self, F f)
    {
        f(self.n_groups, "n_groups");
    }
    int GetNGroups() const { return n_groups; }

    void EuristicInit(const ConvolutionContext& config);
    bool IsValidValue() const;
    bool SetNextValue();
    bool IsValid(const ConvolutionContext& config) const;
    bool operator==(const PerformanceConfigConvBinWinogradRxSf2x3& other) const;
    std::string ToString() const;
};

struct ConvBinWinogradRxSf2x3 : SolverBase<ConvolutionContext>
{
    PerformanceConfigConvBinWinogradRxSf2x3 GetPerformanceConfig(const ConvolutionContext&) const;
    bool IsValidPerformanceConfig(const ConvolutionContext&,
                                  const PerformanceConfigConvBinWinogradRxSf2x3&) const;
    PerformanceConfigConvBinWinogradRxSf2x3 Search(const ConvolutionContext&) const;

    bool IsApplicable(const ConvolutionContext& params) const;
    ConvSolution GetSolution(const ConvolutionContext& params,
                             const PerformanceConfigConvBinWinogradRxSf2x3& config,
                             bool disableConfigOverrideFromEnv = false) const;
    static size_t GetNGroups(const size_t group_conv, const size_t grid_group_size)
    {
        assert(group_conv != 0);
        return grid_group_size / group_conv;
    }

    template <typename B, typename T, typename TW>
    int RunAndMeasureSolution(const miopen::Handle& profile_h,
                              B bot_ocl_buf,
                              T top_ocl_buf,
                              TW wei_ocl_buf,
                              ConstData_t bias_ocl_buf,
                              const ConvolutionContext& config,
                              const ConvSolution& solution,
                              float& elapsed_time) const;
};

struct ConvBinWinogradRxSFused : SolverBase<ConvolutionContext>
{
    bool IsApplicable(const ConvolutionContext& params) const;
    ConvSolution GetSolution(const ConvolutionContext& params) const;
};

template <int WinoDataH, int WinoFilterH, int WinoDataW = WinoDataH, int WinoFilterW = WinoFilterH>
struct ConvWinograd3x3MultipassWrW : SolverBase<ConvolutionContext>
{
    bool IsApplicable(const ConvolutionContext& params) const;
    size_t GetWorkspaceSize(const ConvolutionContext& params) const;
    ConvSolution GetSolution(const ConvolutionContext& params) const;

    // kernel_file_name for solver identification
    static std::string GetSolverFileNames(int id)
    {
        static const std::string names[3] = {"xform_data.s", "xform_filter.s", "xform_out.s"};
        return names[id];
    }
    static std::string GetSolverKernelNames(int id)
    {
        static const std::string name_suffix =
            '_' + std::to_string(WinoDataH) + '_' + std::to_string(WinoDataW) + '_' +
            std::to_string(WinoFilterH) + '_' + std::to_string(WinoFilterW);
        static const std::string names[3] = {"miopenGcnAsmWinogradXformData" + name_suffix,
                                             "miopenGcnAsmWinogradXformFilter" + name_suffix,
                                             "miopenGcnAsmWinogradXformOut" + name_suffix};

        return names[id];
    }
    static int GetGroupCountMult() { return 4; }

    static int GetSolverWinoXformHWSize(const miopen::ConvolutionContext& ctx, int id)
    {
        if(id == 0)
            return WinoDataH + (WinoFilterH - 1) * (WinoDataH == 7 ? 2 : ctx.kernel_stride_h);
        else
            return WinoDataW + (WinoFilterW - 1) * (WinoDataW == 7 ? 2 : ctx.kernel_stride_w);
    }
};

extern template struct ConvWinograd3x3MultipassWrW<3, 2>;
extern template struct ConvWinograd3x3MultipassWrW<3, 3>;
extern template struct ConvWinograd3x3MultipassWrW<3, 4>;
extern template struct ConvWinograd3x3MultipassWrW<3, 5>;
extern template struct ConvWinograd3x3MultipassWrW<3, 6>;
extern template struct ConvWinograd3x3MultipassWrW<7, 2>;
extern template struct ConvWinograd3x3MultipassWrW<7, 3>;
extern template struct ConvWinograd3x3MultipassWrW<1, 1, 7, 2>;
extern template struct ConvWinograd3x3MultipassWrW<1, 1, 7, 3>;
extern template struct ConvWinograd3x3MultipassWrW<7, 2, 1, 1>;
extern template struct ConvWinograd3x3MultipassWrW<7, 3, 1, 1>;
extern template struct ConvWinograd3x3MultipassWrW<5, 3>;
extern template struct ConvWinograd3x3MultipassWrW<5, 4>;

struct PerformanceConfigAsmDirect3x3WrW : Serializable<PerformanceConfigAsmDirect3x3WrW>
{
    int limit_wave_cnt;   // [0..9]
    int reverse_inout;    // [0..1], 1 is allowed for stride=1x1 only.
    int chunk_size;       // {16,8}, Smaller values increase register pressure.
    int k_per_wave;       // {1,2,4,8} && ((chunk_size * k_per_wave) <= 64).
                          // Higher values increase register pressure.
    int pipe_lines_depth; // [1..16] && (pipe_lines_depth <= img_h).
                          // Higher values increase register pressure.
    int n_per_group;      // [1..8] && (n_per_group <= batch_size).

    PerformanceConfigAsmDirect3x3WrW(int lwc, int rio, int csz, int kpw, int pld, int npg);
    PerformanceConfigAsmDirect3x3WrW() : PerformanceConfigAsmDirect3x3WrW(-1, -1, -1, -1, -1, -1) {}
    PerformanceConfigAsmDirect3x3WrW(bool) : PerformanceConfigAsmDirect3x3WrW(0, 0, 8, 1, 1, 1) {}

    template <class Self, class F>
    static void Visit(Self&& self, F f)
    {
        f(self.limit_wave_cnt, "limit_wave_cnt");
        f(self.reverse_inout, "reverse_inout");
        f(self.chunk_size, "chunk_size");
        f(self.k_per_wave, "k_per_wave");
        f(self.pipe_lines_depth, "pipe_lines_depth");
        f(self.n_per_group, "n_per_group");
    }

    // clang-format off
    int GetLimitWaveCnt() const { return limit_wave_cnt; }
    int GetReverseInout() const { return reverse_inout; }
    int GetChunkSize() const { return chunk_size; }
    int GetKPerWave() const { return k_per_wave; }
    int GetPipeLinesDepth() const { return pipe_lines_depth; }
    int GetNPerGroup() const { return n_per_group; }
    int GetCPerWave() const { assert(chunk_size); return 64 / chunk_size; } // clang-format on

    void EuristicInit(const ConvolutionContext& config);
    bool IsValidValue() const;
    bool SetNextValue();
    bool IsValid(const ConvolutionContext& config) const;
    bool operator==(const PerformanceConfigAsmDirect3x3WrW& other) const;
    std::string ToString() const;
};

struct ConvAsmBwdWrW3x3 : SolverBase<ConvolutionContext>
{
    PerformanceConfigAsmDirect3x3WrW GetPerformanceConfig(const ConvolutionContext&) const;
    bool IsValidPerformanceConfig(const ConvolutionContext&,
                                  const PerformanceConfigAsmDirect3x3WrW&) const;
    PerformanceConfigAsmDirect3x3WrW Search(const ConvolutionContext&) const;
    bool IsApplicable(const ConvolutionContext& params) const;
    ConvSolution GetSolution(const ConvolutionContext& params,
                             const PerformanceConfigAsmDirect3x3WrW& config,
                             bool disableConfigOverrideFromEnv = false) const;
    template <typename B, typename T>
    int RunAndMeasureSolution(const miopen::Handle& profile_h,
                              B bot_ocl_buf,
                              T top_ocl_buf,
                              Data_t wei_ocl_buf,
                              ConstData_t bias_ocl_buf,
                              const ConvolutionContext& params,
                              const ConvSolution& solution,
                              float& elapsed_time) const;
};

struct PerformanceConfigConvAsmBwdWrW1x1 : Serializable<PerformanceConfigConvAsmBwdWrW1x1>
{

    int chunk_size;    // {1,2,4,8,16}
    int c_per_gpr;     // {1,2,4,8,16}
    int c_mult;        // {1,2,4,8,16}
    int k_per_gpr;     // {1,2,4,8,16}
    int k_mult;        // {1,2,4,8,16}
    int n_per_gpr;     // {1,2,4}
    int n_part_cnt;    // [1..8]
    int read_size;     // [1..4]
    int short_store;   // {0,1}
    int data_prefetch; // [0..4]
    bool use_spare_set;

    /// The following conditions must be met.
    ///
    /// Shader design-related constraints:
    /// - (A) (chunk_size * c_per_gpr) == 16
    /// - (B) k_per_gpr <= c_per_gpr
    /// - (C) (c_mult > 1 || k_mult > 1)
    ///         ? ((fwd_C % (c_per_gpr * c_mult) == 0) && (fwd_K % (k_per_gpr * k_mult) == 0))
    ///         : (true)
    ///
    /// Resource-related constraints:
    /// - (D) c_mult * k_mult * k_per_gpr + 9 + (c_mult + k_mult) * read_size * pipe_depth <= 256
    ///
    /// Where:
    /// - fwd_C := Num input channels for forward convolution (-c).
    ///   For backward, this is actually n_outputs.
    /// - fwd_K := Num output channels for forward convolution (-k).
    ///   For backward, this is actually n_inputs.

    PerformanceConfigConvAsmBwdWrW1x1(int chunk_size_,
                                      int c_per_gpr_,
                                      int c_mult_,
                                      int k_per_gpr_,
                                      int k_mult_,
                                      int n_per_gpr_,
                                      int n_part_cnt_,
                                      int read_size_,
                                      int short_store_,
                                      int data_prefetch_,
                                      bool);
    PerformanceConfigConvAsmBwdWrW1x1()
        : PerformanceConfigConvAsmBwdWrW1x1(-1, -1, -1, -1, -1, -1, -1, -1, -1, -1, false)
    {
    }
    PerformanceConfigConvAsmBwdWrW1x1(bool spare)
        : PerformanceConfigConvAsmBwdWrW1x1(1, 1, 1, 1, 1, 1, 1, 1, 1, 1, spare)
    {
    }

    template <class Self, class F>
    static void Visit(Self&& self, F f)
    {
        f(self.chunk_size, "chunk_size");
        f(self.c_per_gpr, "c_per_gpr");
        f(self.c_mult, "c_mult");
        f(self.k_per_gpr, "k_per_gpr");
        f(self.k_mult, "k_mult");
        f(self.n_per_gpr, "n_per_gpr");
        f(self.n_part_cnt, "n_part_cnt");
        f(self.read_size, "read_size");
        f(self.short_store, "short_store");
        f(self.data_prefetch, "data_prefetch");
    }

    // clang-format off
    int GetChunkSize() const { return chunk_size; }
    int GetCPerGpr() const { return c_per_gpr; }
    int GetCMult() const { return c_mult; }
    int GetKPerGpr() const { return k_per_gpr; }
    int GetKMult() const { return k_mult; }
    int GetNPerGpr() const { return n_per_gpr; }
    int GetNPartCnt() const { return n_part_cnt; }
    int GetHWPerGpr() const {   assert(c_per_gpr); assert(n_per_gpr); assert(chunk_size);
                                return wave_size / (c_per_gpr * n_per_gpr * chunk_size); } // "hw" stands for "height-and-width".
    int GetReadSize() const { return read_size; }
    int GetShortStore() const {return short_store; }
    int GetDataPrefetch() const { return data_prefetch; }
    // clang-format on

    void EuristicInit(const ConvolutionContext& config);
    bool IsValidValue() const;
    bool SetNextValue();
    bool IsValid(const ConvolutionContext& config) const;
    bool operator==(const PerformanceConfigConvAsmBwdWrW1x1& other) const;
    std::string ToString() const;
};

struct ConvAsmBwdWrW1x1 : SolverBase<ConvolutionContext>
{
    PerformanceConfigConvAsmBwdWrW1x1 GetPerformanceConfig(const ConvolutionContext&) const;
    bool IsValidPerformanceConfig(const ConvolutionContext&,
                                  const PerformanceConfigConvAsmBwdWrW1x1&) const;
    PerformanceConfigConvAsmBwdWrW1x1 Search(const ConvolutionContext&) const;
    bool IsApplicable(const ConvolutionContext& params) const;
    size_t GetWorkspaceSize(const ConvolutionContext& params) const;
    ConvSolution GetSolution(const ConvolutionContext& params,
                             const PerformanceConfigConvAsmBwdWrW1x1& config,
                             bool disableConfigOverrideFromEnv = false) const;
    int RunAndMeasureSolution(const miopen::Handle& profile_h,
                              ConstData_t bot_ocl_buf,
                              ConstData_t top_ocl_buf,
                              Data_t wei_ocl_buf,
                              ConstData_t bias_ocl_buf,
                              const ConvolutionContext& params,
                              const ConvSolution& solution,
                              float& elapsed_time) const;
};

/// N_BATCH_LOOPS - {1,2,4,8,16} Num batches processed in single workitem.
///     Required workspace size depends on it. However there is a restriction in the internal
///     Solver API that this shouldn't be so. Therefore the family of Solvers created.
///     Each Solver in the family has constant value of this parameter.
template <int N_BATCH_LOOPS>
struct PerformanceConfigConvOclBwdWrw2
    : Serializable<PerformanceConfigConvOclBwdWrw2<N_BATCH_LOOPS>>
{
    // Num waves involved a workgroup.
    int n_waves = -1; // {1,2,4,8}
    // Num values to read in a workitem (read_unit).
    int read_size = -1; // [6..12]
    // Num of output channels (top/bottom layer in forward/backward direction)
    // that share the same input channel in single workgroup.
    // Also represents number of output channels in single tile.
    int n_out_channels_per_tile = -1; // {1,2,4,8}
    // How many tiles of output channels are processed in a single workgroup?
    // n_out_channels_in_lcl * n_out_channels_tiles = total number of
    // output channels processed in single workgroup.
    int n_out_channels_tiles = -1; // {1,2,4,8}
    // Num of output rows processed in a single iteration of loop in a workitem
    // (N_ALIGNED_OUT_SCAN_BLK).
    int n_out_rows_in_lcl = -1; // [2..11]

    PerformanceConfigConvOclBwdWrw2(int nw, int rs, int nocpt, int noct, int noril)
        : n_waves(nw),
          read_size(rs),
          n_out_channels_per_tile(nocpt),
          n_out_channels_tiles(noct),
          n_out_rows_in_lcl(noril)
    {
    }
    PerformanceConfigConvOclBwdWrw2() {}
    PerformanceConfigConvOclBwdWrw2(bool) : PerformanceConfigConvOclBwdWrw2(1, 6, 1, 1, 2) {}
    // spare_set is not used in this solver.

    template <class Self, class F>
    static void Visit(Self&& self, F f)
    {
        f(self.n_waves, "n_waves");
        f(self.read_size, "read_size");
        f(self.n_out_channels_per_tile, "n_out_channels_per_tile");
        f(self.n_out_channels_tiles, "n_out_channels_tiles");
        f(self.n_out_rows_in_lcl, "n_out_rows_in_lcl");
    }

    // clang-format off
    int GetNumWaves() const { return n_waves; }
    int GetReadSize() const { return read_size; }
    int GetNumOutChannelsPerTile() const { return n_out_channels_per_tile; }
    int GetNumOutChannelTiles() const { return n_out_channels_tiles; }
    int GetNumOutRowsPerIterPerWork() const { return n_out_rows_in_lcl; } // clang-format on

    void EuristicInit(const ConvolutionContext& params);
    bool IsValidValue() const;
    bool SetNextValue();
    bool IsValid(const ConvolutionContext& params) const;
    bool operator==(const PerformanceConfigConvOclBwdWrw2<N_BATCH_LOOPS>& other) const;
    std::string ToString() const;
};

template <int N_BATCH_LOOPS>
struct ConvOclBwdWrW2 : SolverBase<ConvolutionContext>
{
    PerformanceConfigConvOclBwdWrw2<N_BATCH_LOOPS>
    GetPerformanceConfig(const ConvolutionContext&) const;
    bool IsValidPerformanceConfig(const ConvolutionContext&,
                                  const PerformanceConfigConvOclBwdWrw2<N_BATCH_LOOPS>&) const;
    PerformanceConfigConvOclBwdWrw2<N_BATCH_LOOPS> Search(const ConvolutionContext&) const;
    bool IsApplicable(const ConvolutionContext& params) const;
    size_t GetWorkspaceSize(const ConvolutionContext& params) const;
    ConvSolution GetSolution(const ConvolutionContext& params,
                             const PerformanceConfigConvOclBwdWrw2<N_BATCH_LOOPS>& config,
                             bool disableConfigOverrideFromEnv = false) const;
    int RunAndMeasureSolution(const miopen::Handle& profile_h,
                              ConstData_t bot_ocl_buf,
                              ConstData_t top_ocl_buf,
                              Data_t wei_ocl_buf,
                              ConstData_t bias_ocl_buf,
                              const ConvolutionContext& context,
                              const ConvSolution& solution,
                              float& elapsed_time) const;

    protected:
    bool IsApplicableBase(const ConvolutionContext& params) const;

    private:
    template <typename Tgpu>
    int RunAndMeasureSolutionImpl(const miopen::Handle& profile_h,
                                  ConstData_t bot_ocl_buf,
                                  ConstData_t top_ocl_buf,
                                  Data_t wei_ocl_buf,
                                  ConstData_t bias_ocl_buf,
                                  const ConvolutionContext& context,
                                  const ConvSolution& solution,
                                  float& elapsed_time) const;
};

extern template struct ConvOclBwdWrW2<1>;
extern template struct ConvOclBwdWrW2<2>;
extern template struct ConvOclBwdWrW2<4>;
extern template struct ConvOclBwdWrW2<8>;
extern template struct ConvOclBwdWrW2<16>;

/// A separate solver from ConvOclBwdWrW2 to disable auto-tuning for certain configs.
/// Basically, this is *hack* for non-group 3x3 and 1x1 cases.
/// It is assumed that Solutions provided by the ConvOclBwdWrW2 solver
/// would never beat 3x3 and 1x1 assembly WrW kernels, even after tuning.
struct ConvOclBwdWrW2NonTunable : ConvOclBwdWrW2<1>
{
    bool IsApplicable(const ConvolutionContext& params) const;
    ConvSolution GetSolution(const ConvolutionContext& params) const;

    private:
    // This function dervied from ConvOclBwdWrW2 is declared private
    // so that this solver is not marked searchable/tunable.
    template <int N_BATCH_LOOPS>
    ConvSolution GetSolution(const ConvolutionContext& params,
                             const PerformanceConfigConvOclBwdWrw2<N_BATCH_LOOPS>& config,
                             bool disableConfigOverrideFromEnv = false) const;
};

struct ConvOclBwdWrW53 : SolverBase<ConvolutionContext>
{
    bool IsApplicable(const ConvolutionContext& params) const;
    size_t GetWorkspaceSize(const ConvolutionContext& params) const;
    ConvSolution GetSolution(const ConvolutionContext& params) const;
};

struct ConvOclBwdWrW1x1 : SolverBase<ConvolutionContext>
{
    bool IsApplicable(const ConvolutionContext& params) const;
    ConvSolution GetSolution(const ConvolutionContext& params) const;
    size_t GetWorkspaceSize(const ConvolutionContext& params) const;
};

#if MIOPEN_USE_SCGEMM
template <SCGemmOpType T>
struct PerformanceConfigSCGemmFwd : Serializable<PerformanceConfigSCGemmFwd<T>>
{
    int routine = -1; //[0..6]

    PerformanceConfigSCGemmFwd();
    PerformanceConfigSCGemmFwd(bool);

    template <class Self, class F>
    static void Visit(Self&& self, F f)
    {
        f(self.routine, "routine");
    }

    void EuristicInit(const ConvolutionContext& config);
    bool IsValidValue() const;
    bool SetNextValue();
    bool IsValid(const ConvolutionContext& config) const;
    bool operator==(const PerformanceConfigSCGemmFwd& other) const;
    std::string ToString() const;
};

struct ConvSCGemmFGemm : SolverBase<ConvolutionContext>
{
    PerformanceConfigSCGemmFwd<SCGemmOpFGemm> GetPerformanceConfig(const ConvolutionContext&) const;
    bool IsValidPerformanceConfig(const ConvolutionContext&,
                                  const PerformanceConfigSCGemmFwd<SCGemmOpFGemm>&) const;
    PerformanceConfigSCGemmFwd<SCGemmOpFGemm> Search(const ConvolutionContext&) const;
    bool IsApplicable(const ConvolutionContext& params) const;
    ConvSolution GetSolution(const ConvolutionContext& params,
                             const PerformanceConfigSCGemmFwd<SCGemmOpFGemm>& config,
                             bool disableConfigOverrideFromEnv = false) const;
    template <typename B, typename TopT>
    int RunAndMeasureSolution(const miopen::Handle& profile_h,
                              B bot_ocl_buf,
                              TopT top_ocl_buf,
                              ConstData_t wei_ocl_buf,
                              ConstData_t bias_ocl_buf,
                              const ConvolutionContext& params,
                              const ConvSolution& solution,
                              float& elapsed_time) const;
    size_t GetWorkspaceSize(const ConvolutionContext& params) const;
};

extern template struct PerformanceConfigSCGemmFwd<SCGemmOpFGemm>;
#endif

/// Partial implementation.
struct gemm : SolverBase<ConvolutionContext>
{
    bool IsApplicable(const ConvolutionContext& /*params*/) const { return false; };
    ConvSolution GetSolution(const ConvolutionContext&) const
    {
        return ConvSolution{miopenStatusNotInitialized};
    }
};

struct AnySolver;

} // namespace solver
} // namespace miopen

struct mlo_construct_direct2D_fusion : mlo_construct_base
{
    mlo_construct_direct2D_fusion(miopen::conv::Direction dir, bool do_bias = false)
        : mlo_construct_base(dir, do_bias)
    {
    }
    mlo_construct_direct2D_fusion(const miopen::TensorDescriptor& in,
                                  const miopen::TensorDescriptor& weights,
                                  const miopen::TensorDescriptor& out,
                                  const miopen::ConvolutionDescriptor& conv,
                                  miopen::conv::Direction dir,
                                  bool do_bias = false)
        : mlo_construct_base(in, weights, out, conv, dir, do_bias)
    {
    }

    inline void mloCopyTo(miopen::ConvolutionContext& params) const /// TODO: get rid of this
    {
        params = _search_params;
    }
    miopen::solver::ConvSolution
    FindSolution(const std::vector<miopen::solver::AnySolver>& solvers);
};

#endif // GUARD_MIOPEN_SOLVER_HPP_<|MERGE_RESOLUTION|>--- conflicted
+++ resolved
@@ -990,8 +990,6 @@
     int GemmKPerBlock;
     int GemmMPerWave;
     int GemmNPerWave;
-<<<<<<< HEAD
-    int GemmG;       // 2*n[1..64]
     int GemmKPack;   // 2*n[1..8]
     int NumSegments; // 2*n[1..4]
     bool GemmAThreadCopyMoreGemmK;
@@ -999,31 +997,9 @@
 
     bool use_spare_set;
 
-    PerformanceImplicitGemmForwardV4R4Xdlops(
-        int, int, int, int, int, int, int, int, bool, bool, bool);
-
-    PerformanceImplicitGemmForwardV4R4Xdlops(
-        int a, int b, int c, int d, int e, int f, int g, int h, bool i, bool j)
-        : PerformanceImplicitGemmForwardV4R4Xdlops(a, b, c, d, e, f, g, h, i, j, false)
-    {
-    }
-
-    PerformanceImplicitGemmForwardV4R4Xdlops()
-        : PerformanceImplicitGemmForwardV4R4Xdlops(
-              -1, -1, -1, -1, -1, -1, -1, -1, false, false, false)
-    {
-    }
-
-    PerformanceImplicitGemmForwardV4R4Xdlops(bool spare);
-=======
-    int GemmKPack;
-    bool GemmAThreadCopyMoreGemmK;
-    bool GemmBThreadCopyMoreGemmKPack;
-
-    PerformanceImplicitGemmForwardV4R4Xdlops(int, int, int, int, int, int, bool, bool);
+    PerformanceImplicitGemmForwardV4R4Xdlops(int, int, int, int, int, int, int, bool, bool);
     PerformanceImplicitGemmForwardV4R4Xdlops();
     PerformanceImplicitGemmForwardV4R4Xdlops(bool) : PerformanceImplicitGemmForwardV4R4Xdlops() {}
->>>>>>> 324c69da
 
     template <class Self, class F>
     static void Visit(Self&& self, F f)
