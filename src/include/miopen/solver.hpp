/*******************************************************************************
*
* MIT License
*
* Copyright (c) 2017 Advanced Micro Devices, Inc.
*
* Permission is hereby granted, free of charge, to any person obtaining a copy
* of this software and associated documentation files (the "Software"), to deal
* in the Software without restriction, including without limitation the rights
* to use, copy, modify, merge, publish, distribute, sublicense, and/or sell
* copies of the Software, and to permit persons to whom the Software is
* furnished to do so, subject to the following conditions:
*
* The above copyright notice and this permission notice shall be included in all
* copies or substantial portions of the Software.
*
* THE SOFTWARE IS PROVIDED "AS IS", WITHOUT WARRANTY OF ANY KIND, EXPRESS OR
* IMPLIED, INCLUDING BUT NOT LIMITED TO THE WARRANTIES OF MERCHANTABILITY,
* FITNESS FOR A PARTICULAR PURPOSE AND NONINFRINGEMENT. IN NO EVENT SHALL THE
* AUTHORS OR COPYRIGHT HOLDERS BE LIABLE FOR ANY CLAIM, DAMAGES OR OTHER
* LIABILITY, WHETHER IN AN ACTION OF CONTRACT, TORT OR OTHERWISE, ARISING FROM,
* OUT OF OR IN CONNECTION WITH THE SOFTWARE OR THE USE OR OTHER DEALINGS IN THE
* SOFTWARE.
*
*******************************************************************************/

#ifndef GUARD_MIOPEN_SOLVER_HPP_
#define GUARD_MIOPEN_SOLVER_HPP_

#include <miopen/config.h>

#include <miopen/conv_solution.hpp>
#include <miopen/logger.hpp>
#include <miopen/mlo_internal.hpp>
#include <miopen/legacy_exhaustive_search.hpp>
#include <miopen/type_name.hpp>
#include <miopen/miopen.h>
#include <miopen/buffer_info.hpp>
#include <miopen/scgemm_param.hpp>

#include <memory>
#include <string>
#include <vector>
#include <ostream>
#include <algorithm>

namespace miopen {

namespace solver {
/// \todo Move wave_size into abstraction wich represent GPU information
const int wave_size = 64;
template <class Solver>
std::string ComputeSolverDbId(Solver)
{
    const auto& const_name = get_type_name<Solver>();
    auto idx               = const_name.find_last_of(':');
    auto name              = const_name.substr(idx + 1);
    std::replace(name.begin(), name.end(), ',', '-');
    name.erase(std::remove(name.begin(), name.end(), ' '), name.end());

    return name;
}

// This will retrieve the id of the solver to write to the database. By
// default it uses the class name. If the class is renamed, this function can
// overriden to keep the name to avoid DB corruption.
template <class Solver>
const std::string& SolverDbId(Solver solver)
{
    static const auto result = ComputeSolverDbId(solver);
    return result;
}

/// Base class for problem solvers.
///
/// Solvers are to be instantiated as const objects and shall not have any variable
/// internal state. Any non-const state information, if required, to be stored in the
/// solver-specific context objects.
///
/// There could be multiple solvers of the same algorithm for a problem config.
/// For example, ConvAsm3x3U and ConvOclDirectFwd3x3
/// are able to solve overlapping sets of 3x3 Direct convolution problems.
template <class Context>
struct SolverBase
{

    /// Initializes performance config to the default values.
    /// The function may involve some euristic to guess the best solution
    /// configuration. It is assumed that the function takes constant time
    /// to finish and does not run kernels to measure performance etc.
    /// The function shall always return valid config.
    /// Only implemented by SearchableSolvers
    /// PerformanceConfig GetPerformanceConfig(const ConvolutionContext&) const;

    /// Should return false if performance config is wrong for a problem.
    /// Main use is validation of values read from the perf db.
    /// Only implemented by SearchableSolvers
    /// bool IsValidPerformanceConfig(const Context&, const PerformanceConfig&) const
    /// {
    ///     return true; // Do not check by default.
    /// }

    /// Returns true if solution can work on given SW/HW platform (runtime/device)
    /// and provides correct result for the problem config.
    ///
    /// Every SolverBase which IsApplicable() for some problem config must be able to
    /// GetPerformanceConfig() so that GetSolution() would return valid
    /// solution for a problem (i.e. convolution). In other words, if a Solution
    /// says "I'm suitable" for a problem, it agrees to solve that problem correctly.
    bool IsApplicable(const Context&) const { return false; }

<<<<<<< HEAD
    /// Legacy euristic method which shall return false when a solution
    /// is known to be slower than some another solution for the same problem config.
    /// Intended to be used for performance optimization.
    /// Warning: Non-trivial implementations introduce implicit dependencies between solutions.
    bool IsFast(const Context&) const { return true; }
=======
>>>>>>> 14410f7c
    // Returns the workspace size required by the solver for a given ConvolutionContext
    size_t GetWorkspaceSize(const Context&) const { return 0; };

    /// Takes problem config, optimization parameters and other info
    /// and computes information required to build and run the kernel(s).
    /// ConvSolution GetSolution(const ConvolutionContext& params) const;

    /// Searchable solvers provide a GetSolution that takes a Context and PerformanceConfig
    /// ConvSolution GetSolution(const ConvolutionContext& params,
    ///                          const PerformanceConfig& config) const;

    /// Temporary solver-specific method until we have generic means for running solutions.
    /// int RunAndMeasureSolution(miopen::Handle& profile_h,
    ///                          Data_t bot_ocl_buf,
    ///                          Data_t top_ocl_buf,
    ///                          Data_t wei_ocl_buf,
    ///                          Data_t bias_ocl_buf,
    ///                          const ConvolutionContext& params,
    ///                          const ConvSolution& solution,
    ///                          float& elapsed_time) const;
};

struct PerformanceConfigConvAsm3x3U : Serializable<PerformanceConfigConvAsm3x3U>
{
    int limit_wave_cnt;        // [0..9]
    int filters_per_wave;      // [1..8]
    int output_lines_per_wave; // [1..8]

    PerformanceConfigConvAsm3x3U(int lwc, int fpw, int olpw);
    PerformanceConfigConvAsm3x3U() : PerformanceConfigConvAsm3x3U(-1, -1, -1) {}
    PerformanceConfigConvAsm3x3U(bool) : PerformanceConfigConvAsm3x3U(0, 1, 1) {}

    template <class Self, class F>
    static void Visit(Self&& self, F f)
    {
        f(self.limit_wave_cnt, "limit_wave_cnt");
        f(self.filters_per_wave, "filters_per_wave");
        f(self.output_lines_per_wave, "output_lines_per_wave");
    }

    void EuristicInit(const ConvolutionContext& config);
    bool IsValidValue() const;
    bool SetNextValue();
    bool IsValid(const ConvolutionContext& config) const;
    bool operator==(const PerformanceConfigConvAsm3x3U& other) const;
    std::string ToString() const;
};

struct ConvAsm3x3U : SolverBase<ConvolutionContext>
{
    bool IsApplicable(const ConvolutionContext& params) const;
    PerformanceConfigConvAsm3x3U GetPerformanceConfig(const ConvolutionContext&) const;
    bool IsValidPerformanceConfig(const ConvolutionContext&,
                                  const PerformanceConfigConvAsm3x3U&) const;
    PerformanceConfigConvAsm3x3U Search(const ConvolutionContext&) const;
    ConvSolution GetSolution(const ConvolutionContext& params,
                             const PerformanceConfigConvAsm3x3U& config,
                             bool disableConfigOverrideFromEnv = false) const;
    template <typename B, typename T>
    int RunAndMeasureSolution(miopen::Handle& profile_h,
                              B bot_ocl_buf,
                              T top_ocl_buf,
                              ConstData_t wei_ocl_buf,
                              ConstData_t bias_ocl_buf,
                              const ConvolutionContext& params,
                              const ConvSolution& solution,
                              float& elapsed_time) const;
};

struct PerformanceConfigConvAsm1x1U : Serializable<PerformanceConfigConvAsm1x1U>
{
    // ----------------- // Full set          Optimized       Spare
    // ----------------------------------------------------------------------------
    int read_size;        // [1..4]            <same>          <same>
    int k_mult;           // 1,[4,8,12..32]    2^n[8..32]      1,4
    int chunks_per_wave;  // [1..16]           [1..8]          <same>
    int chunk_size;       // 2^n[1..64]        2^n[16..64]     1,4
    int n_mult;           // [1..8]            [1..4]          <same>
    int c_mult;           // 2^n[1..32]        2^n[1..4]       <same>
    int waves_c_in_group; // [1..8]            [1..4]          <same>
    int waves_k_in_group; // 1,[2,4,8]         1,[2,4,8]       <same>
    bool use_spare_set;

    PerformanceConfigConvAsm1x1U(int, int, int, int, int, int, int, int, bool);
    PerformanceConfigConvAsm1x1U()
        : PerformanceConfigConvAsm1x1U(-1, -1, -1, -1, -1, -1, -1, -1, false)
    {
    }
    PerformanceConfigConvAsm1x1U(bool spare);

    template <class Self, class F>
    static void Visit(Self&& self, F f)
    {
        f(self.read_size, "read_size");
        f(self.k_mult, "k_mult");
        f(self.chunks_per_wave, "chunks_per_wave");
        f(self.chunk_size, "chunk_size");
        f(self.n_mult, "n_mult");
        f(self.c_mult, "c_mult");
        f(self.waves_c_in_group, "waves_c_in_group");
        f(self.waves_k_in_group, "waves_k_in_group");
    }

    // clang-format off
    int GetReadSize() const { return read_size; }
    int GetKMult() const { return k_mult; }
    int GetChunksPerWave() const { return chunks_per_wave; }
    int GetChunkSize() const { return chunk_size; }
    int GetNMult() const { return n_mult; }
    int GetCMult() const { return c_mult; }
    int GetWavesCInGroup() const { return waves_c_in_group; }
    int GetWavesKInGroup() const { return waves_k_in_group; }
    int GetNPerGpr() const { assert(chunk_size); return 64 / chunk_size; }
    // clang-format on

    void EuristicInit(const ConvolutionContext& config);
    bool IsValidValue() const;
    bool SetNextValue();
    bool IsValid(const ConvolutionContext& config) const;
    bool operator==(const PerformanceConfigConvAsm1x1U& other) const;
    std::string ToString() const;
};

struct ConvAsm1x1U : SolverBase<ConvolutionContext>
{
    PerformanceConfigConvAsm1x1U GetPerformanceConfig(const ConvolutionContext&) const;
    bool IsValidPerformanceConfig(const ConvolutionContext&,
                                  const PerformanceConfigConvAsm1x1U&) const;
    PerformanceConfigConvAsm1x1U Search(const ConvolutionContext&) const;
    bool IsApplicable(const ConvolutionContext& params) const;
<<<<<<< HEAD
    bool IsFast(const ConvolutionContext& params) const;
=======
>>>>>>> 14410f7c
    size_t GetWorkspaceSize(const ConvolutionContext& params) const;
    ConvSolution GetSolution(const ConvolutionContext& params,
                             const PerformanceConfigConvAsm1x1U& config,
                             bool disableConfigOverrideFromEnv = false) const;
    template <typename B, typename T>
    int RunAndMeasureSolution(miopen::Handle& profile_h,
                              B bot_ocl_buf,
                              T top_ocl_buf,
                              ConstData_t wei_ocl_buf,
                              ConstData_t bias_ocl_buf,
                              const ConvolutionContext& params,
                              const ConvSolution& solution,
                              float& elapsed_time) const;
};

struct PerformanceConfigConvBiasActivAsm1x1U : PerformanceConfigConvAsm1x1U
{
    PerformanceConfigConvBiasActivAsm1x1U(bool spare) : PerformanceConfigConvAsm1x1U(spare) {}
    PerformanceConfigConvBiasActivAsm1x1U()
        : PerformanceConfigConvAsm1x1U(-1, -1, -1, -1, -1, -1, -1, -1, false)
    {
    }
    bool IsValid(const ConvolutionContext& config) const;
    bool operator==(const PerformanceConfigConvBiasActivAsm1x1U& other) const;
};

struct ConvBiasActivAsm1x1U : ConvAsm1x1U
{
    PerformanceConfigConvBiasActivAsm1x1U GetPerformanceConfig(const ConvolutionContext&) const;
    template <typename B, typename T>
    int RunAndMeasureSolution(miopen::Handle& profile_h,
                              B bot_ocl_buf,
                              T top_ocl_buf,
                              ConstData_t wei_ocl_buf,
                              ConstData_t bias_ocl_buf,
                              const ConvolutionContext& params,
                              const ConvSolution& solution,
                              float& elapsed_time) const;

    PerformanceConfigConvBiasActivAsm1x1U Search(const ConvolutionContext&) const;
};

struct PerformanceConfigConvAsm1x1UV2 : Serializable<PerformanceConfigConvAsm1x1UV2>
{
    // ----------------- // Full set          Optimized       Spare
    // ----------------------------------------------------------------------------
    int chunk_size;       // 2^n[1..64]        2^n[16..64]     <same>
    int dwords_per_ld;    // [1..4]            1,2,3           <same>
    int k_mult;           // [1..32]           8,16            1,2,3,4
    int c_mult;           // [1..32]           2^n[1..4]       <same>
    int n_mult;           // [1..32]           1,2             <same>
    int w_mult;           // [1..32]           1,2             <same>
    int h_mult;           // [1..32]           1,2             <same>
    int h_per_chunk;      // 2^n[1..64]        [2,4,8]         <same>
    int waves_k_in_group; // [1..8]            2,4             <same>
    int waves_c_in_group; // [1..8]            1,2             <same>
    bool use_spare_set;

    PerformanceConfigConvAsm1x1UV2(int, int, int, int, int, int, int, int, int, int, bool);
    PerformanceConfigConvAsm1x1UV2()
        : PerformanceConfigConvAsm1x1UV2(-1, -1, -1, -1, -1, -1, -1, -1, -1, -1, false)
    {
    }
    PerformanceConfigConvAsm1x1UV2(bool spare);

    template <class Self, class F>
    static void Visit(Self&& self, F f)
    {
        f(self.chunk_size, "chunk_size");
        f(self.dwords_per_ld, "dwords_per_ld");
        f(self.k_mult, "k_mult");
        f(self.c_mult, "c_mult");
        f(self.n_mult, "n_mult");
        f(self.w_mult, "w_mult");
        f(self.h_mult, "h_mult");
        f(self.h_per_chunk, "h_per_chunk");
        f(self.waves_k_in_group, "waves_k_in_group");
        f(self.waves_c_in_group, "waves_c_in_group");
    }

    // clang-format off
    int GetChunkSize() const { return chunk_size; }
    int GetDwordsPerLd() const { return dwords_per_ld; }
    int GetCMult() const { return c_mult; }
    int GetKMult() const { return k_mult; }
    int GetNMult() const { return n_mult; }
    int GetWMult() const { return w_mult; }
    int GetHMult() const { return h_mult; }
    int GetHPerChunk() const { return h_per_chunk; }
    int GetWavesCInGroup() const { return waves_c_in_group; }
    int GetWavesKInGroup() const { return waves_k_in_group; }
    int GetNPerGpr() const { assert(chunk_size); return 64 / chunk_size; }
    // clang-format on

    void EuristicInit(const ConvolutionContext& config);
    bool IsValidValue() const;
    bool SetNextValue();
    bool IsValid(const ConvolutionContext& config) const;
    bool operator==(const PerformanceConfigConvAsm1x1UV2& other) const;
    std::string ToString() const;
};

struct ConvAsm1x1UV2 : SolverBase<ConvolutionContext>
{
    PerformanceConfigConvAsm1x1UV2 GetPerformanceConfig(const ConvolutionContext&) const;
    bool IsValidPerformanceConfig(const ConvolutionContext&,
                                  const PerformanceConfigConvAsm1x1UV2&) const;
    PerformanceConfigConvAsm1x1UV2 Search(const ConvolutionContext&) const;
    bool IsApplicable(const ConvolutionContext& params) const;
    ConvSolution GetSolution(const ConvolutionContext& params,
                             const PerformanceConfigConvAsm1x1UV2& config,
                             bool disableConfigOverrideFromEnv = false) const;
    template <typename B, typename T>
    int RunAndMeasureSolution(miopen::Handle& profile_h,
                              B bot_ocl_buf,
                              T top_ocl_buf,
                              ConstData_t wei_ocl_buf,
                              ConstData_t bias_ocl_buf,
                              const ConvolutionContext& params,
                              const ConvSolution& solution,
                              float& elapsed_time) const;
};

struct ConvAsm5x10u2v2f1 : SolverBase<ConvolutionContext>
{
    bool IsApplicable(const ConvolutionContext& params) const;
    ConvSolution GetSolution(const ConvolutionContext& params) const;
};

struct ConvAsm5x10u2v2b1 : SolverBase<ConvolutionContext>
{
    bool IsApplicable(const ConvolutionContext& params) const;
    ConvSolution GetSolution(const ConvolutionContext& params) const;
};

struct ConvAsm7x7c3h224w224k64u2v2p3q3f1 : SolverBase<ConvolutionContext>
{
    bool IsApplicable(const ConvolutionContext& params) const;
    ConvSolution GetSolution(const ConvolutionContext& params) const;
};

struct ConvOclDirectFwd11x11 : SolverBase<ConvolutionContext>
{
    bool IsApplicable(const ConvolutionContext& params) const;
    ConvSolution GetSolution(const ConvolutionContext& params) const;
};

struct ConvOclDirectFwdGen : SolverBase<ConvolutionContext>
{
    bool IsApplicable(const ConvolutionContext& params) const;
    ConvSolution GetSolution(const ConvolutionContext& params) const;
};

struct ConvOclDirectFwd3x3 : SolverBase<ConvolutionContext>
{
    bool IsApplicable(const ConvolutionContext& params) const;
    ConvSolution GetSolution(const ConvolutionContext& params) const;
};

struct PerformanceImplicitGemm : Serializable<PerformanceImplicitGemm>
{
    int BPerBlock; // 2^n[8..16]
    int KPerBlock; // 2^n[32..128]
    int EPerBlock; // 2^n[4..16]

    int GemmNRepeat; // == 2

    int GemmMPerThreadSubC; // 2^n[2..4]
    int GemmNPerThreadSubC; // 2^n[2..4]

    int GemmMLevel0Cluster; // 2^n[1..4]
    int GemmNLevel0Cluster; // 2^n[1..4]
    int GemmMLevel1Cluster; // 2^n[1..4]
    int GemmNLevel1Cluster; // 2^n[1..4]

    int InBlockCopyClusterLengths_E;  // 2^n[4..16]
    int InBlockCopyClusterLengths_B;  // 2^n[8..16]
    int InBlockCopyClusterLengths_N1; // 2^n[1..2]
    int InBlockCopyClusterLengths_N2; // 2^n[1..4]

    int WeiBlockCopyClusterLengths_E; // 2^n[1..4]
    int WeiBlockCopyClusterLengths_K; // 2^n[16..128]

    bool use_spare_set;

    PerformanceImplicitGemm(
        int, int, int, int, int, int, int, int, int, int, int, int, int, int, int, int, bool);

    PerformanceImplicitGemm()
        : PerformanceImplicitGemm(
              -1, -1, -1, -1, -1, -1, -1, -1, -1, -1, -1, -1, -1, -1, -1, -1, false)
    {
    }

    PerformanceImplicitGemm(bool spare);

    template <class Self, class F>
    static void Visit(Self&& self, F f)
    {
        f(self.BPerBlock, "BPerBlock");
        f(self.KPerBlock, "KPerBlock");
        f(self.EPerBlock, "EPerBlock");
        f(self.GemmNRepeat, "GemmNRepeat");
        f(self.GemmMPerThreadSubC, "GemmMPerThreadSubC");
        f(self.GemmNPerThreadSubC, "GemmNPerThreadSubC");
        f(self.GemmMLevel0Cluster, "GemmMLevel0Cluster");
        f(self.GemmNLevel0Cluster, "GemmNLevel0Cluster");
        f(self.GemmMLevel1Cluster, "GemmMLevel1Cluster");
        f(self.GemmNLevel1Cluster, "GemmNLevel1Cluster");
        f(self.InBlockCopyClusterLengths_E, "InBlockCopyClusterLengths_E");
        f(self.InBlockCopyClusterLengths_N1, "InBlockCopyClusterLengths_N1");
        f(self.InBlockCopyClusterLengths_B, "InBlockCopyClusterLengths_B");
        f(self.InBlockCopyClusterLengths_N2, "InBlockCopyClusterLengths_N2");
        f(self.WeiBlockCopyClusterLengths_E, "WeiBlockCopyClusterLengths_E");
        f(self.WeiBlockCopyClusterLengths_K, "WeiBlockCopyClusterLengths_K");
    }

    void EuristicInit(const ConvolutionContext& config);
    bool IsValidValue() const;
    bool SetNextValue();
    bool IsValid(const ConvolutionContext& ctx) const;
    bool operator==(const PerformanceImplicitGemm& other) const;
    std::string ToString() const;
};

struct ConvHipImplicitGemmV4R1Fwd : SolverBase<ConvolutionContext>
{
    bool IsApplicable(const ConvolutionContext& ctx) const;
    ConvSolution GetSolution(const ConvolutionContext& ctx) const;
};

struct ConvHipImplicitGemmV4Fwd : SolverBase<ConvolutionContext>
{
    PerformanceImplicitGemm GetPerformanceConfig(const ConvolutionContext& ctx) const;
    bool IsValidPerformanceConfig(const ConvolutionContext& ctx,
                                  const PerformanceImplicitGemm& c) const;
    bool IsApplicable(const ConvolutionContext& ctx) const;
    ConvSolution GetSolution(const ConvolutionContext& ctx,
                             const PerformanceImplicitGemm& config,
                             bool disableConfigOverrideFromEnv = false) const;

    PerformanceImplicitGemm Search(const ConvolutionContext&) const;
    int RunAndMeasureSolution(miopen::Handle& profile_h,
                              ConstData_t bot_buf,
                              Data_t top_buf,
                              ConstData_t wei_buf,
                              ConstData_t bias_buf,
                              const ConvolutionContext& ctx,
                              const ConvSolution& solution,
                              float& elapsed_time) const;
};

struct PerformanceImplicitGemmXdlops : Serializable<PerformanceImplicitGemmXdlops>
{
    int BPerBlock; // 2^n[8..16]
    int KPerBlock; // 2^n[32..128]
    int EPerBlock; // 2^n[4..16]

    int GemmMPerWave;
    int GemmNPerWave;

    int InBlockCopyClusterLengths_E; // 2^n[4..16]
    int InBlockCopyClusterLengths_B; // 2^n[8..16]

    int WeiBlockCopyClusterLengths_E; // 2^n[1..4]
    int WeiBlockCopyClusterLengths_K; // 2^n[16..128]

    bool use_spare_set;

    PerformanceImplicitGemmXdlops(int, int, int, int, int, int, int, int, int, bool);

    PerformanceImplicitGemmXdlops()
        : PerformanceImplicitGemmXdlops(-1, -1, -1, -1, -1, -1, -1, -1, -1, false)
    {
    }

    PerformanceImplicitGemmXdlops(bool spare);

    template <class Self, class F>
    static void Visit(Self&& self, F f)
    {
        f(self.BPerBlock, "BPerBlock");
        f(self.KPerBlock, "KPerBlock");
        f(self.EPerBlock, "EPerBlock");
        f(self.GemmMPerWave, "GemmMPerWave");
        f(self.GemmNPerWave, "GemmNPerWave");
        f(self.InBlockCopyClusterLengths_E, "InBlockCopyClusterLengths_E");
        f(self.InBlockCopyClusterLengths_B, "InBlockCopyClusterLengths_B");
        f(self.WeiBlockCopyClusterLengths_E, "WeiBlockCopyClusterLengths_E");
        f(self.WeiBlockCopyClusterLengths_K, "WeiBlockCopyClusterLengths_K");
    }

    void EuristicInit(const ConvolutionContext& ctx);
    bool IsValidValue() const;
    bool SetNextValue();
    bool IsValid(const ConvolutionContext& ctx) const;
    bool operator==(const PerformanceImplicitGemmXdlops& other) const;
    std::string ToString() const;
};

struct ConvHipImplicitGemmV4R4FwdXdlops : SolverBase<ConvolutionContext>
{
    PerformanceImplicitGemmXdlops GetPerformanceConfig(const ConvolutionContext& ctx) const;
    bool IsValidPerformanceConfig(const ConvolutionContext& ctx,
                                  const PerformanceImplicitGemmXdlops& c) const;
    bool IsApplicable(const ConvolutionContext& ctx) const;
    ConvSolution GetSolution(const ConvolutionContext& ctx,
                             const PerformanceImplicitGemmXdlops& config,
                             bool disableConfigOverrideFromEnv = false) const;

    PerformanceImplicitGemmXdlops Search(const ConvolutionContext&) const;
    int RunAndMeasureSolution(miopen::Handle& profile_h,
                              ConstData_t bot_buf,
                              Data_t top_buf,
                              ConstData_t wei_buf,
                              ConstData_t bias_buf,
                              const ConvolutionContext& ctx,
                              const ConvSolution& solution,
                              float& elapsed_time) const;
};

struct ConvHipImplicitGemmV4R4Xdlops_1x1 : SolverBase<ConvolutionContext>
{
    PerformanceImplicitGemmXdlops GetPerformanceConfig(const ConvolutionContext& ctx) const;
    bool IsValidPerformanceConfig(const ConvolutionContext& ctx,
                                  const PerformanceImplicitGemmXdlops& c) const;
    bool IsApplicable(const ConvolutionContext& ctx) const;
    ConvSolution GetSolution(const ConvolutionContext& ctx,
                             const PerformanceImplicitGemmXdlops& config,
                             bool disableConfigOverrideFromEnv = false) const;

    PerformanceImplicitGemmXdlops Search(const ConvolutionContext&) const;
    int RunAndMeasureSolution(miopen::Handle& profile_h,
                              ConstData_t bot_buf,
                              Data_t top_buf,
                              ConstData_t wei_buf,
                              ConstData_t bias_buf,
                              const ConvolutionContext& ctx,
                              const ConvSolution& solution,
                              float& elapsed_time) const;
};

struct ConvHipImplicitGemmV4R4WrWXdlops : SolverBase<ConvolutionContext>
{
    PerformanceImplicitGemmXdlops GetPerformanceConfig(const ConvolutionContext& ctx) const;
    bool IsValidPerformanceConfig(const ConvolutionContext& ctx,
                                  const PerformanceImplicitGemmXdlops& c) const;
    bool IsApplicable(const ConvolutionContext& ctx) const;
    ConvSolution GetSolution(const ConvolutionContext& ctx,
                             const PerformanceImplicitGemmXdlops& config,
                             bool disableConfigOverrideFromEnv = false) const;

    PerformanceImplicitGemmXdlops Search(const ConvolutionContext&) const;
    int RunAndMeasureSolution(miopen::Handle& profile_h,
                              ConstData_t bot_buf,
                              Data_t top_buf,
                              ConstData_t wei_buf,
                              ConstData_t bias_buf,
                              const ConvolutionContext& ctx,
                              const ConvSolution& solution,
                              float& elapsed_time) const;
};

struct ConvHipImplicitGemmV4_1x1 : SolverBase<ConvolutionContext>
{
    PerformanceImplicitGemm GetPerformanceConfig(const ConvolutionContext& ctx) const;
    bool IsValidPerformanceConfig(const ConvolutionContext& ctx,
                                  const PerformanceImplicitGemm& c) const;
    bool IsApplicable(const ConvolutionContext& ctx) const;
    ConvSolution GetSolution(const ConvolutionContext& ctx,
                             const PerformanceImplicitGemm& config,
                             bool disableConfigOverrideFromEnv = false) const;

    PerformanceImplicitGemm Search(const ConvolutionContext&) const;
    int RunAndMeasureSolution(miopen::Handle& profile_h,
                              ConstData_t bot_buf,
                              Data_t top_buf,
                              ConstData_t wei_buf,
                              ConstData_t bias_buf,
                              const ConvolutionContext& ctx,
                              const ConvSolution& solution,
                              float& elapsed_time) const;
};

struct ConvHipImplicitGemmV4R1WrW : SolverBase<ConvolutionContext>
{
    bool IsApplicable(const ConvolutionContext& ctx) const;
    ConvSolution GetSolution(const ConvolutionContext& ctx) const;
};

struct ConvHipImplicitGemmV4WrW : SolverBase<ConvolutionContext>
{
    PerformanceImplicitGemm GetPerformanceConfig(const ConvolutionContext& ctx) const;
    bool IsValidPerformanceConfig(const ConvolutionContext& ctx,
                                  const PerformanceImplicitGemm& c) const;
    bool IsApplicable(const ConvolutionContext& ctx) const;
    ConvSolution GetSolution(const ConvolutionContext& ctx,
                             const PerformanceImplicitGemm& config,
                             bool disableConfigOverrideFromEnv = false) const;

    PerformanceImplicitGemm Search(const ConvolutionContext&) const;
    int RunAndMeasureSolution(miopen::Handle& profile_h,
                              ConstData_t bot_buf,
                              Data_t top_buf,
                              ConstData_t wei_buf,
                              ConstData_t bias_buf,
                              const ConvolutionContext& ctx,
                              const ConvSolution& solution,
                              float& elapsed_time) const;
};

/// Holds common member functions for the Solvers which share the same
/// "legacy exhaustive search" machinery.
struct ConvOclDirectFwdLegacyExhaustiveSearch : SolverBase<ConvolutionContext>
{
    LegacyPerformanceConfig GetPerformanceConfig(const ConvolutionContext&) const;
    LegacyPerformanceConfig Search(const ConvolutionContext&) const;

    private:
    template <typename Tgpu>
    LegacyPerformanceConfig SearchImpl(const ConvolutionContext&) const;
};

struct ConvOclDirectFwd : ConvOclDirectFwdLegacyExhaustiveSearch
{
    bool IsApplicable(const ConvolutionContext& params) const;

    ConvSolution GetSolution(const ConvolutionContext& params,
                             const LegacyPerformanceConfig& searched_params) const;
    bool IsValidPerformanceConfig(const ConvolutionContext&, const LegacyPerformanceConfig&) const;

    protected:
    bool IsApplicableBase(const ConvolutionContext& params) const;
};

struct ConvOclDirectFwdFused : ConvOclDirectFwd
{
    ConvSolution GetSolution(const ConvolutionContext& params,
                             const LegacyPerformanceConfig& searched_params) const;
};

struct ConvOclDirectFwd1x1 : ConvOclDirectFwdLegacyExhaustiveSearch
{
    bool IsApplicable(const ConvolutionContext& params) const;
    ConvSolution GetSolution(const ConvolutionContext& params,
                             const LegacyPerformanceConfig& searched_params) const;
    bool IsValidPerformanceConfig(const ConvolutionContext&, const LegacyPerformanceConfig&) const
    {
        return true;
    }
};

struct ConvBinWinograd3x3U : SolverBase<ConvolutionContext>
{
    bool IsApplicable(const ConvolutionContext& params) const;
    ConvSolution GetSolution(const ConvolutionContext& params) const;
};

struct ConvBinWinogradRxS : SolverBase<ConvolutionContext>
{
    bool IsApplicable(const ConvolutionContext& params) const;
    ConvSolution GetSolution(const ConvolutionContext& params) const;
};

struct ConvBinWinogradRxSf3x2 : SolverBase<ConvolutionContext>
{
    bool IsApplicable(const ConvolutionContext& params) const;
    ConvSolution GetSolution(const ConvolutionContext& params) const;
};

struct ConvBinWinogradRxSFused : SolverBase<ConvolutionContext>
{
    bool IsApplicable(const ConvolutionContext& params) const;
    ConvSolution GetSolution(const ConvolutionContext& params) const;
};

<<<<<<< HEAD
template <int WinoDataW, int WinoFilterW>
=======
template <int WinoDataH, int WinoFilterH, int WinoDataW = WinoDataH, int WinoFilterW = WinoFilterH>
>>>>>>> 14410f7c
struct ConvWinograd3x3MultipassWrW : SolverBase<ConvolutionContext>
{
    bool IsApplicable(const ConvolutionContext& params) const;
    size_t GetWorkspaceSize(const ConvolutionContext& params) const;
    ConvSolution GetSolution(const ConvolutionContext& params) const;

    // kernel_file_name for solver identification
    static std::string GetSolverFileNames(int id)
    {
        static const std::string names[3] = {"xform_data.s", "xform_filter.s", "xform_out.s"};
        return names[id];
    }
    static std::string GetSolverKernelNames(int id)
    {
        static const std::string name_suffix =
<<<<<<< HEAD
            '_' + std::to_string(WinoDataW) + '_' + std::to_string(WinoDataW) + '_' +
            std::to_string(WinoFilterW) + '_' + std::to_string(WinoFilterW);
        static const std::string names[3] = {"gcnAsmWinogradXformData" + name_suffix,
                                             "gcnAsmWinogradXformFilter" + name_suffix,
                                             "gcnAsmWinogradXformOut" + name_suffix};
=======
            '_' + std::to_string(WinoDataH) + '_' + std::to_string(WinoDataW) + '_' +
            std::to_string(WinoFilterH) + '_' + std::to_string(WinoFilterW);
        static const std::string names[3] = {"miopenGcnAsmWinogradXformData" + name_suffix,
                                             "miopenGcnAsmWinogradXformFilter" + name_suffix,
                                             "miopenGcnAsmWinogradXformOut" + name_suffix};
>>>>>>> 14410f7c

        return names[id];
    }
    static int GetGroupCountMult() { return 4; }

    static int GetSolverWinoXformHWSize(const miopen::ConvolutionContext& ctx, int id)
    {
        if(id == 0)
            return WinoDataH + (WinoFilterH - 1) * (WinoDataH == 7 ? 2 : ctx.kernel_stride_h);
        else
            return WinoDataW + (WinoFilterW - 1) * (WinoDataW == 7 ? 2 : ctx.kernel_stride_w);
    }
};

extern template struct ConvWinograd3x3MultipassWrW<3, 2>;
extern template struct ConvWinograd3x3MultipassWrW<3, 3>;
extern template struct ConvWinograd3x3MultipassWrW<3, 4>;
extern template struct ConvWinograd3x3MultipassWrW<3, 5>;
extern template struct ConvWinograd3x3MultipassWrW<3, 6>;
<<<<<<< HEAD
=======
extern template struct ConvWinograd3x3MultipassWrW<7, 2>;
extern template struct ConvWinograd3x3MultipassWrW<7, 3>;
extern template struct ConvWinograd3x3MultipassWrW<1, 1, 7, 2>;
extern template struct ConvWinograd3x3MultipassWrW<1, 1, 7, 3>;
extern template struct ConvWinograd3x3MultipassWrW<7, 2, 1, 1>;
extern template struct ConvWinograd3x3MultipassWrW<7, 3, 1, 1>;
extern template struct ConvWinograd3x3MultipassWrW<5, 3>;
extern template struct ConvWinograd3x3MultipassWrW<5, 4>;
>>>>>>> 14410f7c

struct PerformanceConfigAsmDirect3x3WrW : Serializable<PerformanceConfigAsmDirect3x3WrW>
{
    int limit_wave_cnt;   // [0..9]
    int reverse_inout;    // [0..1], 1 is allowed for stride=1x1 only.
    int chunk_size;       // {16,8}, Smaller values increase register pressure.
    int k_per_wave;       // {1,2,4,8} && ((chunk_size * k_per_wave) <= 64).
                          // Higher values increase register pressure.
    int pipe_lines_depth; // [1..16] && (pipe_lines_depth <= img_h).
                          // Higher values increase register pressure.
    int n_per_group;      // [1..8] && (n_per_group <= batch_size).

    PerformanceConfigAsmDirect3x3WrW(int lwc, int rio, int csz, int kpw, int pld, int npg);
    PerformanceConfigAsmDirect3x3WrW() : PerformanceConfigAsmDirect3x3WrW(-1, -1, -1, -1, -1, -1) {}
    PerformanceConfigAsmDirect3x3WrW(bool) : PerformanceConfigAsmDirect3x3WrW(0, 0, 8, 1, 1, 1) {}

    template <class Self, class F>
    static void Visit(Self&& self, F f)
    {
        f(self.limit_wave_cnt, "limit_wave_cnt");
        f(self.reverse_inout, "reverse_inout");
        f(self.chunk_size, "chunk_size");
        f(self.k_per_wave, "k_per_wave");
        f(self.pipe_lines_depth, "pipe_lines_depth");
        f(self.n_per_group, "n_per_group");
    }

    // clang-format off
    int GetLimitWaveCnt() const { return limit_wave_cnt; }
    int GetReverseInout() const { return reverse_inout; }
    int GetChunkSize() const { return chunk_size; }
    int GetKPerWave() const { return k_per_wave; }
    int GetPipeLinesDepth() const { return pipe_lines_depth; }
    int GetNPerGroup() const { return n_per_group; }
    int GetCPerWave() const { assert(chunk_size); return 64 / chunk_size; } // clang-format on

    void EuristicInit(const ConvolutionContext& config);
    bool IsValidValue() const;
    bool SetNextValue();
    bool IsValid(const ConvolutionContext& config) const;
    bool operator==(const PerformanceConfigAsmDirect3x3WrW& other) const;
    std::string ToString() const;
};

struct ConvAsmBwdWrW3x3 : SolverBase<ConvolutionContext>
{
    PerformanceConfigAsmDirect3x3WrW GetPerformanceConfig(const ConvolutionContext&) const;
    bool IsValidPerformanceConfig(const ConvolutionContext&,
                                  const PerformanceConfigAsmDirect3x3WrW&) const;
    PerformanceConfigAsmDirect3x3WrW Search(const ConvolutionContext&) const;
    bool IsApplicable(const ConvolutionContext& params) const;
    ConvSolution GetSolution(const ConvolutionContext& params,
                             const PerformanceConfigAsmDirect3x3WrW& config,
                             bool disableConfigOverrideFromEnv = false) const;
    template <typename B, typename T>
    int RunAndMeasureSolution(miopen::Handle& profile_h,
                              B bot_ocl_buf,
                              T top_ocl_buf,
                              Data_t wei_ocl_buf,
                              ConstData_t bias_ocl_buf,
                              const ConvolutionContext& params,
                              const ConvSolution& solution,
                              float& elapsed_time) const;
};

struct PerformanceConfigConvAsmBwdWrW1x1 : Serializable<PerformanceConfigConvAsmBwdWrW1x1>
{

    int chunk_size;    // {1,2,4,8,16}
    int c_per_gpr;     // {1,2,4,8,16}
    int c_mult;        // {1,2,4,8,16}
    int k_per_gpr;     // {1,2,4,8,16}
    int k_mult;        // {1,2,4,8,16}
    int n_per_gpr;     // {1,2,4}
    int n_part_cnt;    // [1..8]
    int read_size;     // [1..4]
    int short_store;   // {0,1}
    int data_prefetch; // [0..4]
    bool use_spare_set;

    /// The following conditions must be met.
    ///
    /// Shader design-related constraints:
    /// - (A) (chunk_size * c_per_gpr) == 16
    /// - (B) k_per_gpr <= c_per_gpr
    /// - (C) (c_mult > 1 || k_mult > 1)
    ///         ? ((fwd_C % (c_per_gpr * c_mult) == 0) && (fwd_K % (k_per_gpr * k_mult) == 0))
    ///         : (true)
    ///
    /// Resource-related constraints:
    /// - (D) c_mult * k_mult * k_per_gpr + 9 + (c_mult + k_mult) * read_size * pipe_depth <= 256
    ///
    /// Where:
    /// - fwd_C := Num input channels for forward convolution (-c).
    ///   For backward, this is actually n_outputs.
    /// - fwd_K := Num output channels for forward convolution (-k).
    ///   For backward, this is actually n_inputs.

    PerformanceConfigConvAsmBwdWrW1x1(int chunk_size_,
                                      int c_per_gpr_,
                                      int c_mult_,
                                      int k_per_gpr_,
                                      int k_mult_,
                                      int n_per_gpr_,
                                      int n_part_cnt_,
                                      int read_size_,
                                      int short_store_,
                                      int data_prefetch_,
                                      bool);
    PerformanceConfigConvAsmBwdWrW1x1()
        : PerformanceConfigConvAsmBwdWrW1x1(-1, -1, -1, -1, -1, -1, -1, -1, -1, -1, false)
    {
    }
    PerformanceConfigConvAsmBwdWrW1x1(bool spare)
        : PerformanceConfigConvAsmBwdWrW1x1(1, 1, 1, 1, 1, 1, 1, 1, 1, 1, spare)
    {
    }

    template <class Self, class F>
    static void Visit(Self&& self, F f)
    {
        f(self.chunk_size, "chunk_size");
        f(self.c_per_gpr, "c_per_gpr");
        f(self.c_mult, "c_mult");
        f(self.k_per_gpr, "k_per_gpr");
        f(self.k_mult, "k_mult");
        f(self.n_per_gpr, "n_per_gpr");
        f(self.n_part_cnt, "n_part_cnt");
        f(self.read_size, "read_size");
        f(self.short_store, "short_store");
        f(self.data_prefetch, "data_prefetch");
    }

    // clang-format off
    int GetChunkSize() const { return chunk_size; }
    int GetCPerGpr() const { return c_per_gpr; }
    int GetCMult() const { return c_mult; }
    int GetKPerGpr() const { return k_per_gpr; }
    int GetKMult() const { return k_mult; }
    int GetNPerGpr() const { return n_per_gpr; }
    int GetNPartCnt() const { return n_part_cnt; }
    int GetHWPerGpr() const {   assert(c_per_gpr); assert(n_per_gpr); assert(chunk_size);
                                return wave_size / (c_per_gpr * n_per_gpr * chunk_size); } // "hw" stands for "height-and-width".
    int GetReadSize() const { return read_size; }
    int GetShortStore() const {return short_store; }
    int GetDataPrefetch() const { return data_prefetch; }
    // clang-format on

    void EuristicInit(const ConvolutionContext& config);
    bool IsValidValue() const;
    bool SetNextValue();
    bool IsValid(const ConvolutionContext& config) const;
    bool operator==(const PerformanceConfigConvAsmBwdWrW1x1& other) const;
    std::string ToString() const;
};

struct ConvAsmBwdWrW1x1 : SolverBase<ConvolutionContext>
{
    PerformanceConfigConvAsmBwdWrW1x1 GetPerformanceConfig(const ConvolutionContext&) const;
    bool IsValidPerformanceConfig(const ConvolutionContext&,
                                  const PerformanceConfigConvAsmBwdWrW1x1&) const;
    PerformanceConfigConvAsmBwdWrW1x1 Search(const ConvolutionContext&) const;
    bool IsApplicable(const ConvolutionContext& params) const;
<<<<<<< HEAD
    bool IsFast(const ConvolutionContext& params) const;
=======
>>>>>>> 14410f7c
    size_t GetWorkspaceSize(const ConvolutionContext& params) const;
    ConvSolution GetSolution(const ConvolutionContext& params,
                             const PerformanceConfigConvAsmBwdWrW1x1& config,
                             bool disableConfigOverrideFromEnv = false) const;
    int RunAndMeasureSolution(miopen::Handle& profile_h,
                              ConstData_t bot_ocl_buf,
                              ConstData_t top_ocl_buf,
                              Data_t wei_ocl_buf,
                              ConstData_t bias_ocl_buf,
                              const ConvolutionContext& params,
                              const ConvSolution& solution,
                              float& elapsed_time) const;
};

/// N_BATCH_LOOPS - {1,2,4,8,16} Num batches processed in single workitem.
///     Required workspace size depends on it. However there is a restriction in the internal
///     Solver API that this shouldn't be so. Therefore the family of Solvers created.
///     Each Solver in the family has constant value of this parameter.
template <int N_BATCH_LOOPS>
struct PerformanceConfigConvOclBwdWrw2
    : Serializable<PerformanceConfigConvOclBwdWrw2<N_BATCH_LOOPS>>
{
    // Num waves involved a workgroup.
    int n_waves = -1; // {1,2,4,8}
    // Num values to read in a workitem (read_unit).
    int read_size = -1; // [6..12]
    // Num of output channels (top/bottom layer in forward/backward direction)
    // that share the same input channel in single workgroup.
    // Also represents number of output channels in single tile.
    int n_out_channels_per_tile = -1; // {1,2,4,8}
    // How many tiles of output channels are processed in a single workgroup?
    // n_out_channels_in_lcl * n_out_channels_tiles = total number of
    // output channels processed in single workgroup.
    int n_out_channels_tiles = -1; // {1,2,4,8}
    // Num of output rows processed in a single iteration of loop in a workitem
    // (N_ALIGNED_OUT_SCAN_BLK).
    int n_out_rows_in_lcl = -1; // [2..11]

    PerformanceConfigConvOclBwdWrw2(int nw, int rs, int nocpt, int noct, int noril)
        : n_waves(nw),
          read_size(rs),
          n_out_channels_per_tile(nocpt),
          n_out_channels_tiles(noct),
          n_out_rows_in_lcl(noril)
    {
    }
    PerformanceConfigConvOclBwdWrw2() {}
    PerformanceConfigConvOclBwdWrw2(bool) : PerformanceConfigConvOclBwdWrw2(1, 6, 1, 1, 2) {}
    // spare_set is not used in this solver.

    template <class Self, class F>
    static void Visit(Self&& self, F f)
    {
        f(self.n_waves, "n_waves");
        f(self.read_size, "read_size");
        f(self.n_out_channels_per_tile, "n_out_channels_per_tile");
        f(self.n_out_channels_tiles, "n_out_channels_tiles");
        f(self.n_out_rows_in_lcl, "n_out_rows_in_lcl");
    }

    // clang-format off
    int GetNumWaves() const { return n_waves; }
    int GetReadSize() const { return read_size; }
    int GetNumOutChannelsPerTile() const { return n_out_channels_per_tile; }
    int GetNumOutChannelTiles() const { return n_out_channels_tiles; }
    int GetNumOutRowsPerIterPerWork() const { return n_out_rows_in_lcl; } // clang-format on

    void EuristicInit(const ConvolutionContext& params);
    bool IsValidValue() const;
    bool SetNextValue();
    bool IsValid(const ConvolutionContext& params) const;
    bool operator==(const PerformanceConfigConvOclBwdWrw2<N_BATCH_LOOPS>& other) const;
    std::string ToString() const;
};

template <int N_BATCH_LOOPS>
struct ConvOclBwdWrW2 : SolverBase<ConvolutionContext>
{
    PerformanceConfigConvOclBwdWrw2<N_BATCH_LOOPS>
    GetPerformanceConfig(const ConvolutionContext&) const;
    bool IsValidPerformanceConfig(const ConvolutionContext&,
                                  const PerformanceConfigConvOclBwdWrw2<N_BATCH_LOOPS>&) const;
    PerformanceConfigConvOclBwdWrw2<N_BATCH_LOOPS> Search(const ConvolutionContext&) const;
    bool IsApplicable(const ConvolutionContext& params) const;
    size_t GetWorkspaceSize(const ConvolutionContext& params) const;
    ConvSolution GetSolution(const ConvolutionContext& params,
                             const PerformanceConfigConvOclBwdWrw2<N_BATCH_LOOPS>& config,
                             bool disableConfigOverrideFromEnv = false) const;
    int RunAndMeasureSolution(miopen::Handle& profile_h,
                              ConstData_t bot_ocl_buf,
                              ConstData_t top_ocl_buf,
                              Data_t wei_ocl_buf,
                              ConstData_t bias_ocl_buf,
                              const ConvolutionContext& context,
                              const ConvSolution& solution,
                              float& elapsed_time) const;

    protected:
    bool IsApplicableBase(const ConvolutionContext& params) const;

    private:
    template <typename Tgpu>
    int RunAndMeasureSolutionImpl(miopen::Handle& profile_h,
                                  ConstData_t bot_ocl_buf,
                                  ConstData_t top_ocl_buf,
                                  Data_t wei_ocl_buf,
                                  ConstData_t bias_ocl_buf,
                                  const ConvolutionContext& context,
                                  const ConvSolution& solution,
                                  float& elapsed_time) const;
};

extern template struct ConvOclBwdWrW2<1>;
extern template struct ConvOclBwdWrW2<2>;
extern template struct ConvOclBwdWrW2<4>;
extern template struct ConvOclBwdWrW2<8>;
extern template struct ConvOclBwdWrW2<16>;

/// A separate solver from ConvOclBwdWrW2 to disable auto-tuning for certain configs.
/// Basically, this is *hack* for non-group 3x3 and 1x1 cases.
/// It is assumed that Solutions provided by the ConvOclBwdWrW2 solver
/// would never beat 3x3 and 1x1 assembly WrW kernels, even after tuning.
struct ConvOclBwdWrW2NonTunable : ConvOclBwdWrW2<1>
{
    bool IsApplicable(const ConvolutionContext& params) const;
    ConvSolution GetSolution(const ConvolutionContext& params) const;

    private:
    // This function dervied from ConvOclBwdWrW2 is declared private
    // so that this solver is not marked searchable/tunable.
    template <int N_BATCH_LOOPS>
    ConvSolution GetSolution(const ConvolutionContext& params,
                             const PerformanceConfigConvOclBwdWrw2<N_BATCH_LOOPS>& config,
                             bool disableConfigOverrideFromEnv = false) const;
};

struct ConvOclBwdWrW53 : SolverBase<ConvolutionContext>
{
    bool IsApplicable(const ConvolutionContext& params) const;
    size_t GetWorkspaceSize(const ConvolutionContext& params) const;
    ConvSolution GetSolution(const ConvolutionContext& params) const;
};

struct ConvOclBwdWrW1x1 : SolverBase<ConvolutionContext>
{
    bool IsApplicable(const ConvolutionContext& params) const;
    ConvSolution GetSolution(const ConvolutionContext& params) const;
    size_t GetWorkspaceSize(const ConvolutionContext& params) const;
};

#if MIOPEN_USE_SCGEMM
template <SCGemmOpType T>
struct PerformanceConfigSCGemmFwd : Serializable<PerformanceConfigSCGemmFwd<T>>
{
    int routine = -1; //[0..6]

    PerformanceConfigSCGemmFwd();
    PerformanceConfigSCGemmFwd(bool);

    template <class Self, class F>
    static void Visit(Self&& self, F f)
    {
        f(self.routine, "routine");
    }

    void EuristicInit(const ConvolutionContext& config);
    bool IsValidValue() const;
    bool SetNextValue();
    bool IsValid(const ConvolutionContext& config) const;
    bool operator==(const PerformanceConfigSCGemmFwd& other) const;
    std::string ToString() const;
};

struct ConvSCGemmFGemm : SolverBase<ConvolutionContext>
{
    PerformanceConfigSCGemmFwd<SCGemmOpFGemm> GetPerformanceConfig(const ConvolutionContext&) const;
    bool IsValidPerformanceConfig(const ConvolutionContext&,
                                  const PerformanceConfigSCGemmFwd<SCGemmOpFGemm>&) const;
    PerformanceConfigSCGemmFwd<SCGemmOpFGemm> Search(const ConvolutionContext&) const;
    bool IsApplicable(const ConvolutionContext& params) const;
    ConvSolution GetSolution(const ConvolutionContext& params,
                             const PerformanceConfigSCGemmFwd<SCGemmOpFGemm>& config,
                             bool disableConfigOverrideFromEnv = false) const;
    template <typename B, typename TopT>
    int RunAndMeasureSolution(miopen::Handle& profile_h,
                              B bot_ocl_buf,
                              TopT top_ocl_buf,
                              ConstData_t wei_ocl_buf,
                              ConstData_t bias_ocl_buf,
                              const ConvolutionContext& params,
                              const ConvSolution& solution,
                              float& elapsed_time) const;
    size_t GetWorkspaceSize(const ConvolutionContext& params) const;
};

extern template struct PerformanceConfigSCGemmFwd<SCGemmOpFGemm>;
#endif

/// Partial implementation.
struct gemm : SolverBase<ConvolutionContext>
{
    bool IsApplicable(const ConvolutionContext& /*params*/) const { return false; };
    ConvSolution GetSolution(const ConvolutionContext&) const
    {
        return ConvSolution{miopenStatusNotInitialized};
    }
};

struct AnySolver;

} // namespace solver
} // namespace miopen

struct mlo_construct_direct2D_fusion : mlo_construct_base
{
    mlo_construct_direct2D_fusion(int dir, bool do_bias = false) : mlo_construct_base(dir, do_bias)
    {
    }
    mlo_construct_direct2D_fusion(const miopen::TensorDescriptor& in,
                                  const miopen::TensorDescriptor& weights,
                                  const miopen::TensorDescriptor& out,
                                  const miopen::ConvolutionDescriptor& conv,
                                  int dir,
                                  bool do_bias = false)
        : mlo_construct_base(in, weights, out, conv, dir, do_bias)
    {
    }

    inline void mloCopyTo(miopen::ConvolutionContext& params) const /// TODO: get rid of this
    {
        params = _search_params;
    }
    miopen::solver::ConvSolution
    FindSolution(const std::vector<miopen::solver::AnySolver>& solvers);
};

#endif // GUARD_MIOPEN_SOLVER_HPP_<|MERGE_RESOLUTION|>--- conflicted
+++ resolved
@@ -109,14 +109,6 @@
     /// says "I'm suitable" for a problem, it agrees to solve that problem correctly.
     bool IsApplicable(const Context&) const { return false; }
 
-<<<<<<< HEAD
-    /// Legacy euristic method which shall return false when a solution
-    /// is known to be slower than some another solution for the same problem config.
-    /// Intended to be used for performance optimization.
-    /// Warning: Non-trivial implementations introduce implicit dependencies between solutions.
-    bool IsFast(const Context&) const { return true; }
-=======
->>>>>>> 14410f7c
     // Returns the workspace size required by the solver for a given ConvolutionContext
     size_t GetWorkspaceSize(const Context&) const { return 0; };
 
@@ -247,10 +239,6 @@
                                   const PerformanceConfigConvAsm1x1U&) const;
     PerformanceConfigConvAsm1x1U Search(const ConvolutionContext&) const;
     bool IsApplicable(const ConvolutionContext& params) const;
-<<<<<<< HEAD
-    bool IsFast(const ConvolutionContext& params) const;
-=======
->>>>>>> 14410f7c
     size_t GetWorkspaceSize(const ConvolutionContext& params) const;
     ConvSolution GetSolution(const ConvolutionContext& params,
                              const PerformanceConfigConvAsm1x1U& config,
@@ -727,11 +715,7 @@
     ConvSolution GetSolution(const ConvolutionContext& params) const;
 };
 
-<<<<<<< HEAD
-template <int WinoDataW, int WinoFilterW>
-=======
 template <int WinoDataH, int WinoFilterH, int WinoDataW = WinoDataH, int WinoFilterW = WinoFilterH>
->>>>>>> 14410f7c
 struct ConvWinograd3x3MultipassWrW : SolverBase<ConvolutionContext>
 {
     bool IsApplicable(const ConvolutionContext& params) const;
@@ -747,19 +731,11 @@
     static std::string GetSolverKernelNames(int id)
     {
         static const std::string name_suffix =
-<<<<<<< HEAD
-            '_' + std::to_string(WinoDataW) + '_' + std::to_string(WinoDataW) + '_' +
-            std::to_string(WinoFilterW) + '_' + std::to_string(WinoFilterW);
-        static const std::string names[3] = {"gcnAsmWinogradXformData" + name_suffix,
-                                             "gcnAsmWinogradXformFilter" + name_suffix,
-                                             "gcnAsmWinogradXformOut" + name_suffix};
-=======
             '_' + std::to_string(WinoDataH) + '_' + std::to_string(WinoDataW) + '_' +
             std::to_string(WinoFilterH) + '_' + std::to_string(WinoFilterW);
         static const std::string names[3] = {"miopenGcnAsmWinogradXformData" + name_suffix,
                                              "miopenGcnAsmWinogradXformFilter" + name_suffix,
                                              "miopenGcnAsmWinogradXformOut" + name_suffix};
->>>>>>> 14410f7c
 
         return names[id];
     }
@@ -779,8 +755,6 @@
 extern template struct ConvWinograd3x3MultipassWrW<3, 4>;
 extern template struct ConvWinograd3x3MultipassWrW<3, 5>;
 extern template struct ConvWinograd3x3MultipassWrW<3, 6>;
-<<<<<<< HEAD
-=======
 extern template struct ConvWinograd3x3MultipassWrW<7, 2>;
 extern template struct ConvWinograd3x3MultipassWrW<7, 3>;
 extern template struct ConvWinograd3x3MultipassWrW<1, 1, 7, 2>;
@@ -789,7 +763,6 @@
 extern template struct ConvWinograd3x3MultipassWrW<7, 3, 1, 1>;
 extern template struct ConvWinograd3x3MultipassWrW<5, 3>;
 extern template struct ConvWinograd3x3MultipassWrW<5, 4>;
->>>>>>> 14410f7c
 
 struct PerformanceConfigAsmDirect3x3WrW : Serializable<PerformanceConfigAsmDirect3x3WrW>
 {
@@ -953,10 +926,6 @@
                                   const PerformanceConfigConvAsmBwdWrW1x1&) const;
     PerformanceConfigConvAsmBwdWrW1x1 Search(const ConvolutionContext&) const;
     bool IsApplicable(const ConvolutionContext& params) const;
-<<<<<<< HEAD
-    bool IsFast(const ConvolutionContext& params) const;
-=======
->>>>>>> 14410f7c
     size_t GetWorkspaceSize(const ConvolutionContext& params) const;
     ConvSolution GetSolution(const ConvolutionContext& params,
                              const PerformanceConfigConvAsmBwdWrW1x1& config,
