--- conflicted
+++ resolved
@@ -248,16 +248,13 @@
 {
     // Solution-specific
     std::string general_compile_options;
-<<<<<<< HEAD
     // Operation modes & environment
-    bool do_search        = false;
-    bool save_srch_req    = false;
-    bool use_asm_kernels  = false;
-    bool use_binaries     = true;
-    rocm_meta_version rmv = rocm_meta_version::Default;
-=======
+    bool do_search                         = false;
+    bool save_srch_req                     = false;
+    bool use_asm_kernels                   = false;
+    bool use_binaries                      = true;
+    rocm_meta_version rmv                  = rocm_meta_version::Default;
     bool workaround_disable_search_enforce = false;
->>>>>>> 6d59ef41
 
     inline Handle& GetStream() const { return *_stream; }
     inline void SetStream(Handle* stream) { _stream = stream; }
