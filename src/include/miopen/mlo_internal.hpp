/*******************************************************************************
 *
 * MIT License
 *
 * Copyright (c) 2017 Advanced Micro Devices, Inc.
 *
 * Permission is hereby granted, free of charge, to any person obtaining a copy
 * of this software and associated documentation files (the "Software"), to deal
 * in the Software without restriction, including without limitation the rights
 * to use, copy, modify, merge, publish, distribute, sublicense, and/or sell
 * copies of the Software, and to permit persons to whom the Software is
 * furnished to do so, subject to the following conditions:
 *
 * The above copyright notice and this permission notice shall be included in all
 * copies or substantial portions of the Software.
 *
 * THE SOFTWARE IS PROVIDED "AS IS", WITHOUT WARRANTY OF ANY KIND, EXPRESS OR
 * IMPLIED, INCLUDING BUT NOT LIMITED TO THE WARRANTIES OF MERCHANTABILITY,
 * FITNESS FOR A PARTICULAR PURPOSE AND NONINFRINGEMENT. IN NO EVENT SHALL THE
 * AUTHORS OR COPYRIGHT HOLDERS BE LIABLE FOR ANY CLAIM, DAMAGES OR OTHER
 * LIABILITY, WHETHER IN AN ACTION OF CONTRACT, TORT OR OTHERWISE, ARISING FROM,
 * OUT OF OR IN CONNECTION WITH THE SOFTWARE OR THE USE OR OTHER DEALINGS IN THE
 * SOFTWARE.
 *
 *******************************************************************************/
/**********************************************************************
Copyright (c)2017 Advanced Micro Devices, Inc. All rights reserved.

Redistribution and use in source and binary forms, with or without modification, are permitted
provided that the following conditions are met:

Redistributions of source code must retain the above copyright notice, this list of conditions and
the following disclaimer.
Redistributions in binary form must reproduce the above copyright notice, this list of conditions
and the following disclaimer in the documentation and/or
 other materials provided with the distribution.

THIS SOFTWARE IS PROVIDED BY THE COPYRIGHT HOLDERS AND CONTRIBUTORS "AS IS" AND ANY EXPRESS OR
IMPLIED WARRANTIES, INCLUDING, BUT NOT LIMITED TO, THE IMPLIED
 WARRANTIES OF MERCHANTABILITY AND FITNESS FOR A PARTICULAR PURPOSE ARE DISCLAIMED. IN NO EVENT
SHALL THE COPYRIGHT HOLDER OR CONTRIBUTORS BE LIABLE FOR ANY
 DIRECT, INDIRECT, INCIDENTAL, SPECIAL, EXEMPLARY, OR CONSEQUENTIAL DAMAGES (INCLUDING, BUT NOT
LIMITED TO, PROCUREMENT OF SUBSTITUTE GOODS OR SERVICES; LOSS
 OF USE, DATA, OR PROFITS; OR BUSINESS INTERRUPTION) HOWEVER CAUSED AND ON ANY THEORY OF LIABILITY,
WHETHER IN CONTRACT, STRICT LIABILITY, OR TORT (INCLUDING
 NEGLIGENCE OR OTHERWISE) ARISING IN ANY WAY OUT OF THE USE OF THIS SOFTWARE, EVEN IF ADVISED OF THE
POSSIBILITY OF SUCH DAMAGE.
********************************************************************/

#ifndef MLO_INTERNAL_H_
#define MLO_INTERNAL_H_

// Header Files
#ifndef NOMINMAX
#define NOMINMAX // stupid windows.h confused with min() macros in std namespace
#endif

#include <miopen/config.h>

#if MIOPEN_BACKEND_OPENCL
#include <miopen/oclkernel.hpp>
#include <miopen/clhelper.hpp>
#include <miopen/ocldeviceinfo.hpp>
#endif
#include <miopen/db_path.hpp>
#if MIOPEN_ENABLE_SQLITE
#include <miopen/sqlite_db.hpp>
#else
#include <miopen/db.hpp>
#endif
#include <miopen/conv/context.hpp>
#include <miopen/handle.hpp>
#include <miopen/problem_description.hpp>

#if MIOPEN_BACKEND_OPENCL
#ifdef __APPLE__
#include <OpenCL/opencl.h>
#else
#include <CL/cl.h>
#endif
#endif

#ifdef __APPLE__
#include <mach/mach_time.h> // for mach_absolute_time() and friends
#endif

#include <iomanip>
#include <cstdio>
#include <cstdlib>
#include <cassert>
#include <cmath>
#include <map>
#include <string>
#include <limits>
#include <algorithm> // std::find  and std::min std::maxx

#include <iostream>
#include <fstream>
#include <iomanip>
#include <sstream>
#include <string>
#include <ctime>
#include <cmath>
#include <ctime>
#include <cstdlib>
#include <cstdio>
#include <cstring>
#include <vector>
#include <numeric>
#include <cstdint>
#include <tuple>

using mlo_kernel_info = std::tuple<const std::string,
                                   const std::string,
                                   const std::string,
                                   const std::vector<size_t>,
                                   const std::vector<size_t>>;

inline int mloLg2(int v)
{
    auto ret = static_cast<int>(std::ceil(std::log(v) / std::log(2)));
    return (ret);
}

inline int AlignUp(int val, unsigned step)
{
    assert(val >= 0);
    return static_cast<int>(((static_cast<unsigned>(val) + step - 1) / step) * step);
}

namespace miopen {

struct TensorDescriptor;

template <class TInstalled, class TUser, bool merge_records>
class MultiFileDb;

class ReadonlyRamDb;
class PlainTextDb;

template <class TInnerDb>
class DbTimer;

struct AnyInvokeParams;

template <class TInstance>
class StaticContainer
{
    public:
    inline static TInstance& Instance()
    {
        static TInstance data{};
        return data;
    }
};

#if MIOPEN_ENABLE_SQLITE
using PerformanceDb = DbTimer<MultiFileDb<SQLitePerfDb, SQLitePerfDb, true>>;
#else
using PerformanceDb = DbTimer<MultiFileDb<PlainTextDb, PlainTextDb, true>>;
#endif
miopen::PerformanceDb GetDb(const miopen::ExecutionContext& ctx);

template <class TTo>
size_t setTopDescFromMLDesc(int spatial_dims, TTo& to, const TensorDescriptor& tensor)
{
    return SetDescFromMLDesc(spatial_dims, to, tensor, &TTo::setTopDescr);
}

template <class TTo>
size_t setBotDescFromMLDesc(int spatial_dims, TTo& to, const TensorDescriptor& tensor)
{
    return SetDescFromMLDesc(spatial_dims, to, tensor, &TTo::setBotDescr);
}

template <class TTo>
size_t setTopDfDescFromMLDesc(int spatial_dims, TTo& to, const TensorDescriptor& tensor)
{
    return SetDescFromMLDesc(spatial_dims, to, tensor, &TTo::setTopDfDescr);
}

template <class TTo>
size_t setBotDfDescFromMLDesc(int spatial_dims, TTo& to, const TensorDescriptor& tensor)
{
    return SetDescFromMLDesc(spatial_dims, to, tensor, &TTo::setBotDfDescr);
}

namespace solver {
struct ConvSolution;

} // namespace solver

} // namespace miopen

template <class T>
auto mloConstruct(T& x) -> decltype(x.mloConstruct(), void())
{
    x.setupFloats();
    x.mloConstruct();
}

template <class T>
auto FindFirstSolution(T& x) -> decltype(x.FindSolution())
{
    x.detectRocm();
    x.setupFloats();
    return x.FindSolution();
}

template <class T, class U>
auto FindFirstSolution(T& x, U& solvers, const miopen::AnyInvokeParams& invoke_ctx)
    -> decltype(x.FindSolution(solvers, invoke_ctx))
{
    x.detectRocm();
    x.setupFloats();
    return x.FindSolution(solvers, invoke_ctx);
}

template <class T>
auto FindAllSolutions(T& x) -> decltype(x.FindAllSolutions())
{
    x.detectRocm();
    x.setupFloats();
    return x.FindAllSolutions();
}

std::vector<miopen::solver::ConvSolution>
<<<<<<< HEAD
FindAllGemmSolutions(const miopen::ConvolutionContext& ctx);

std::vector<miopen::solver::ConvSolution>
FindAllDirectSolutions(const miopen::ConvolutionContext& ctx);
=======
FindAllDirectSolutions(const miopen::ConvolutionContext& ctx,
                       const miopen::AnyInvokeParams& invoke_ctx);
>>>>>>> 49f56c3a

std::vector<std::pair<std::string, size_t>>
AllDirectForwardBackwardDataWorkspaceSize(const miopen::ConvolutionContext& ctx);
std::vector<std::pair<std::string, size_t>>
AllDirectBwdWrW2DWorkspaceSize(const miopen::ConvolutionContext& ctx);

std::vector<miopen::solver::ConvSolution>
FindAllImplicitGemmSolutions(const miopen::ConvolutionContext& ctx,
                             const miopen::AnyInvokeParams& invoke_ctx);

std::vector<miopen::solver::ConvSolution>
FindAllWinogradSolutions(const miopen::ConvolutionContext& ctx,
                         const miopen::AnyInvokeParams& invoke_ctx);
miopen::solver::ConvSolution FindWinogradSolution(const miopen::ConvolutionContext& ctx,
                                                  const miopen::AnyInvokeParams& invoke_ctx);

std::vector<miopen::solver::ConvSolution>
FindWinogradWrWAllSolutions(const miopen::ConvolutionContext& ctx,
                            const miopen::AnyInvokeParams& invoke_ctx);

std::vector<miopen::solver::ConvSolution>
FindImplicitGemmWrWAllSolutions(const miopen::ConvolutionContext& ctx,
                                const miopen::AnyInvokeParams& invoke_ctx);

std::vector<miopen::solver::ConvSolution>
FindAllBwdWrW2DSolutions(const miopen::ConvolutionContext& ctx,
                         const miopen::AnyInvokeParams& invoke_ctx);

struct mlo_construct_base
{
    mlo_construct_base(miopen::conv::Direction dir, bool do_bias = false) : _search_params(dir)
    {
        _search_params.bias              = (do_bias) ? 1 : 0;
        _search_params.pad_w             = 1;
        _search_params.pad_h             = 1;
        _search_params.kernel_size_d     = 3;
        _search_params.kernel_size_w     = 3;
        _search_params.kernel_size_h     = 3;
        _search_params.kernel_stride_w   = 1;
        _search_params.kernel_stride_h   = 1;
        _search_params.kernel_dilation_w = 1;
        _search_params.kernel_dilation_h = 1;
        _search_params.bot_sz            = 0; // bytes
        _search_params.top_sz            = 0; // bytes
        _search_params.weights_sz        = 0; // bytes
        _search_params.bias_sz           = 0; // bytes
        _search_params.group_counts      = 1;
    }

    mlo_construct_base(const miopen::TensorDescriptor& in,
                       const miopen::TensorDescriptor& weights,
                       const miopen::TensorDescriptor& out,
                       const miopen::ConvolutionDescriptor& conv,
                       miopen::conv::Direction dir,
                       bool do_bias = false)
        : _search_params(in, weights, out, conv, dir, (do_bias) ? 1 : 0)
    {
    }

    void detectRocm() { _search_params.DetectRocm(); }
    void setupFloats() { _search_params.SetupFloats(); }

    miopen::PerformanceDb GetDb() const;

    /*
     * get common compiler options
     */
    inline const std::string& getGeneralCompOptions() const
    {
        return (_search_params.general_compile_options);
    }

    /*
     * return direction: true - forward, false - backward
     */
    inline bool isForwardDirection() const
    {
        if(!_search_params.direction.IsKnown())
            MIOPEN_THROW("!_search_params.direction.IsKnown()");
        return _search_params.direction.IsForward(); // convolutions: backward data OR wrw otherwise
    }

    /*
     * set library stream
     */
    inline void setStream(miopen::Handle* stream) { _search_params.SetStream(stream); }

    // MD: Hack to get the key outside of mlo_internal
    int mloBuildConf_Key(std::string& conf_key) const
    {
        return _search_params.mloBuildConf_Key(conf_key);
    }

    std::string db_path() const
    {
        return _db_path != nullptr ? _db_path : _search_params.GetPerfDbPath();
    }

    protected:
    miopen::ConvolutionContext _search_params;

    const char* _db_path = nullptr;
};

#define MLO_POOLING_OP_AVE 0
#define MLO_POOLING_OP_MAX 1
#define MLO_POOLING_OP_STC 2
#define MLO_POOLING_OP_AVE_INCLUSIVE 3

/// \todo Move this into respective Solution objects. --atamazov
struct mlo_construct_activ_lrn_pooling_common : mlo_construct_base
{
    std::string _comp_options;
    std::string _kernel_file;
    std::string _kernel_name;
    std::vector<size_t> _l_wk;
    std::vector<size_t> _g_wk;

    mlo_construct_activ_lrn_pooling_common(miopen::conv::Direction dir) : mlo_construct_base(dir) {}

    /*
     * returns kernel file name without location
     */
    inline std::string getKernelFile() const { return (_kernel_file); }
    /*
     * retuns kerner/shader name
     */
    inline std::string getKernelName() const { return (_kernel_name); }
    /*
     * return set of compile options
     */
    inline const std::string& getCompilerOptions() const { return (_comp_options); }
    /*
     *  return a local working configuration
     */
    inline const std::vector<size_t>& getLocalWkSize() const { return (_l_wk); }
    /*
     * return a global working configuration
     */
    inline const std::vector<size_t>& getGlobalWkSize() const { return (_g_wk); }

    int _grp_tile0      = 8; // total number ALUs per group
    int _grp_tile1      = 8; // total number ALUs per group
    int _out_pix_tile0  = 2; // # of generated pixels per output per wk-item  (ALU)
    int _out_pix_tile1  = 4; // # of generated pixels per output per wk-item  (ALU)
    size_t _workspce_sz = 0;

    /*
     * get workspace size
     */
    inline size_t getWorkSpaceSzBytes() const { return (_workspce_sz); }

    void setupFloats();

    inline void setBufs(const miopen::ConvolutionUserBuffers& bufs)
    {
        _search_params.SetBufs(bufs);
    }
    /*
     * set top tensor
     */
    void setTopDescr(const std::string& layout,
                     miopenDataType_t data_type,
                     int batch,
                     int channels,
                     int depth,
                     int height,
                     int width,
                     int batch_stride,
                     int channel_stride,
                     int stride,
                     int w_stride)
    {
        _search_params.setTopDescr(layout,
                                   data_type,
                                   batch,
                                   channels,
                                   depth,
                                   height,
                                   width,
                                   batch_stride,
                                   channel_stride,
                                   stride,
                                   w_stride);
    }

    /*
     *  set bot tensor
     */
    void setBotDescr(const std::string& layout,
                     miopenDataType_t data_type,
                     int batch,
                     int channels,
                     int depth,
                     int height,
                     int width,
                     int batch_stride,
                     int channel_stride,
                     int stride,
                     int w_stride)
    {
        _search_params.setBotDescr(layout,
                                   data_type,
                                   batch,
                                   channels,
                                   depth,
                                   height,
                                   width,
                                   batch_stride,
                                   channel_stride,
                                   stride,
                                   w_stride);
    }

    /*
     * set top df tensor
     */
    void setTopDfDescr(const std::string& layout,
                       miopenDataType_t data_type,
                       int batch,
                       int channels,
                       int depth,
                       int height,
                       int width,
                       int batch_stride,
                       int channel_stride,
                       int stride,
                       int w_stride)
    {
        _search_params.setTopDfDescr(layout,
                                     data_type,
                                     batch,
                                     channels,
                                     depth,
                                     height,
                                     width,
                                     batch_stride,
                                     channel_stride,
                                     stride,
                                     w_stride);

        int data_len = miopen::GetTypeSize(data_type);
        size_t size  = (layout == "NCHW")
                          ? batch * channels * depth * height * width * data_len
                          : batch * batch_stride * channel_stride * stride * w_stride * data_len;

        _out_df_width          = width;
        _out_df_height         = height;
        _out_df_batch_stride   = batch_stride;
        _out_df_channel_stride = channel_stride;
        _out_df_stride         = stride;
        _top_df_sz             = size;
        _out_df_layout         = layout;
        _out_df_data_type      = miopen::GetDataTypeName(data_type);
    }

    /*
     *  set bot df tensor
     */
    void setBotDfDescr(const std::string& layout,
                       miopenDataType_t data_type,
                       int batch,
                       int channels,
                       int depth,
                       int height,
                       int width,
                       int batch_stride,
                       int channel_stride,
                       int stride,
                       int w_stride)
    {
        _search_params.setBotDfDescr(layout,
                                     data_type,
                                     batch,
                                     channels,
                                     depth,
                                     height,
                                     width,
                                     batch_stride,
                                     channel_stride,
                                     stride,
                                     w_stride);

        int data_len = miopen::GetTypeSize(data_type);
        size_t size  = (layout == "NCHW")
                          ? batch * channels * depth * height * width * data_len
                          : batch * batch_stride * channel_stride * stride * w_stride * data_len;

        _in_df_width          = width;
        _in_df_height         = height;
        _in_df_batch_stride   = batch_stride;
        _in_df_channel_stride = channel_stride;
        _in_df_stride         = stride;
        _bot_df_sz            = size;
        _in_df_layout         = layout;
        _in_df_data_type      = miopen::GetDataTypeName(data_type);
    }

    size_t setTopDescFromMLDesc(const miopen::TensorDescriptor& tensor)
    {
        return miopen::setTopDescFromMLDesc(_search_params.spatial_dims, *this, tensor);
    }

    size_t setBotDescFromMLDesc(const miopen::TensorDescriptor& tensor)
    {
        return miopen::setBotDescFromMLDesc(_search_params.spatial_dims, *this, tensor);
    }

    size_t setTopDfDescFromMLDesc(const miopen::TensorDescriptor& tensor)
    {
        return miopen::setTopDfDescFromMLDesc(_search_params.spatial_dims, *this, tensor);
    }

    size_t setBotDfDescFromMLDesc(const miopen::TensorDescriptor& tensor)
    {
        return miopen::setBotDfDescFromMLDesc(_search_params.spatial_dims, *this, tensor);
    }

    /*
     *  indicate the need for backward pass
     */
    inline void doBackward(bool do_bwd) { _do_backward = do_bwd; }
    /*
     * need for backward pass?
     */
    inline bool doBackward() const { return (_do_backward); }

    protected:
    bool _do_backward = false;
    int _hw_wave_sz   = 0;

    // cl_queue
    std::size_t _bot_df_sz = 0; /// \todo Written but not read - remove?
    std::size_t _top_df_sz = 0; /// \todo Written but not read - remove?

    int _in_df_width          = 0;
    int _in_df_height         = 0;
    int _in_df_batch_stride   = 0;
    int _in_df_channel_stride = 0;
    int _in_df_stride         = 0;
    std::string _in_df_layout;
    std::string _in_df_data_type;

    int _out_df_width          = 0;
    int _out_df_height         = 0;
    int _out_df_batch_stride   = 0;
    int _out_df_channel_stride = 0;
    int _out_df_stride         = 0;
    std::string _out_df_layout;
    std::string _out_df_data_type;
};

struct mlo_construct_pooling2D : mlo_construct_activ_lrn_pooling_common
{
    mlo_construct_pooling2D(miopen::conv::Direction dir)
        : mlo_construct_activ_lrn_pooling_common(dir)
    {
        _pooling_method = MLO_POOLING_OP_MAX;
        _index_type     = miopenIndexUint8;
        _wsp_index      = miopenPoolingWorkspaceIndexMask;
        _NAN_option     = 0;
    }

    inline void
    setPoolingDescr(int pooling_method                          = MLO_POOLING_OP_MAX,
                    miopenIndexType_t index_type                = miopenIndexUint8,
                    miopenPoolingWorkspaceIndexMode_t wsp_index = miopenPoolingWorkspaceIndexMask,
                    int windowHeight                            = 3,
                    int windowWidth                             = 3,
                    int padding_h                               = 0,
                    int padding_w                               = 0,
                    int stride_h                                = 2,
                    int stride_w                                = 2,
                    int NAN_opt                                 = 0)
    {
        _pooling_method                = pooling_method;
        _index_type                    = index_type;
        _wsp_index                     = wsp_index;
        _search_params.pad_h           = padding_h;
        _search_params.pad_w           = padding_w;
        _search_params.kernel_size_h   = windowHeight;
        _search_params.kernel_size_w   = windowWidth;
        _search_params.kernel_stride_h = stride_h;
        _search_params.kernel_stride_w = stride_w;
        _NAN_option                    = NAN_opt;
    }

    inline void getPoolingDescr(int& /*pooling_method*/,
                                miopenIndexType_t& index_type,
                                miopenPoolingWorkspaceIndexMode_t& wsp_index,
                                int& windowHeight,
                                int& windowWidth,
                                int& padding_h,
                                int& padding_w,
                                int& stride_h,
                                int& stride_w,
                                int& NAN_opt) const
    {
        index_type   = _index_type;
        wsp_index    = _wsp_index;
        padding_h    = _search_params.pad_h;
        padding_w    = _search_params.pad_w;
        windowHeight = _search_params.kernel_size_h;
        windowWidth  = _search_params.kernel_size_w;
        stride_h     = _search_params.kernel_stride_h;
        stride_w     = _search_params.kernel_stride_w;
        NAN_opt      = _NAN_option;
    }

    inline int getPoolingMethod() const { return (_pooling_method); }
    int mloConstruct();

    protected:
    int _pooling_method;
    miopenIndexType_t _index_type;
    miopenPoolingWorkspaceIndexMode_t _wsp_index;
    int _NAN_option;
    int mloConstructFwd();
    int mloConstructBwd();
};

#define MLO_LRN_WITHIN_CHANNEL 0
#define MLO_LRN_ACROSS_CHANNELS 1

struct mlo_construct_norm : mlo_construct_activ_lrn_pooling_common
{
    mlo_construct_norm(miopen::conv::Direction dir) : mlo_construct_activ_lrn_pooling_common(dir) {}

    inline void setNormDescr(
        int norm_region, int norm_area, double normAlpha, double normBeta, double normK = 1.)
    {
        _norm_region = norm_region;
        _norm_area   = norm_area;
        _normAlpha   = normAlpha;
        _normBeta    = normBeta;
        _normK       = normK;
    }

    inline void getNormDescr(int& norm_region,
                             int& norm_area,
                             double& normAlpha,
                             double& normBeta,
                             double& normK,
                             double& alphaoverarea) const
    {
        norm_region   = _norm_region;
        norm_area     = _norm_area;
        normAlpha     = _normAlpha;
        normBeta      = _normBeta;
        normK         = _normK;
        alphaoverarea = (_norm_region == MLO_LRN_ACROSS_CHANNELS)
                            ? _normAlpha / _norm_area
                            : _normAlpha / (_norm_area * _norm_area);
    }

    void mloConstruct();

    protected:
    int mloConstructFwd();
    int mloConstructBwd();
    int _norm_region  = 0;
    int _norm_area    = 0;
    double _normAlpha = 0.0;
    double _normBeta  = 0.0;
    double _normK     = 0.0;
};

struct mlo_construct_neuron : mlo_construct_activ_lrn_pooling_common
{
    mlo_construct_neuron(miopen::conv::Direction dir) : mlo_construct_activ_lrn_pooling_common(dir)
    {
        _neuron_type = 0;
        _gamma       = 0;
        _beta        = 1;
        _alpha       = 0;
    }

    inline void setNeuronDescr(int neuron_type, double gamma, double beta, double alpha)
    {
        _neuron_type = neuron_type;
        _gamma       = gamma;
        _beta        = beta;
        _alpha       = alpha;
    }

    inline void getNeuronDescr(int& neuron_type, double& gamma, double& beta, double& alpha) const
    {
        neuron_type = _neuron_type;
        gamma       = _gamma;
        beta        = _beta;
        alpha       = _alpha;
    }

    void mloConstruct();

    protected:
    int mloConstructFwd();
    int mloConstructBwd();
    int _neuron_type;
    double _gamma;
    double _beta;
    double _alpha;
};
#endif<|MERGE_RESOLUTION|>--- conflicted
+++ resolved
@@ -225,15 +225,11 @@
 }
 
 std::vector<miopen::solver::ConvSolution>
-<<<<<<< HEAD
-FindAllGemmSolutions(const miopen::ConvolutionContext& ctx);
-
-std::vector<miopen::solver::ConvSolution>
-FindAllDirectSolutions(const miopen::ConvolutionContext& ctx);
-=======
+FindAllGemmSolutions(const miopen::ConvolutionContext& ctx,
+                     const miopen::AnyInvokeParams& invoke_ctx);
+
 FindAllDirectSolutions(const miopen::ConvolutionContext& ctx,
                        const miopen::AnyInvokeParams& invoke_ctx);
->>>>>>> 49f56c3a
 
 std::vector<std::pair<std::string, size_t>>
 AllDirectForwardBackwardDataWorkspaceSize(const miopen::ConvolutionContext& ctx);
