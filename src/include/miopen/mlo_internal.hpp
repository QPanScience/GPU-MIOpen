--- conflicted
+++ resolved
@@ -215,43 +215,12 @@
             << sep << (direction.IsForward() ? "F"
                      : direction.IsBackwardData() ? "B" : "W"); // clang-format on
     }
-<<<<<<< HEAD
-=======
-
-#if MIOPEN_PERFDB_CONV_LEGACY_SUPPORT
-    void LegacySerialize(std::ostream& stream) const
-    {
-        if(!direction.IsKnown())
-            MIOPEN_THROW("!direction.IsKnown()");
-        if(!(direction.IsForward() || direction.IsBackwardData()))
-        {
-            stream << "<NOT_SUPPORTED>";
-            return;
-        }
-        const auto sep = 'x';
-        // clang-format off
-        // 576x4x4x1x1x192x4x4x8xNCHWxFP32x1
-        stream << n_inputs
-            << sep << in_height
-            << sep << in_width
-            << sep << kernel_size1
-            << sep << kernel_size0
-            << sep << n_outputs
-            << sep << out_height
-            << sep << out_width
-            << sep << batch_sz
-            << sep << in_layout
-            << sep << in_data_type
-            << sep << (direction.IsForward() ? "1" : "0"); // clang-format on
-    }
-#endif
 
     friend std::ostream& operator<<(std::ostream& os, const ProblemDescription& obj)
     {
         obj.Serialize(os);
         return os;
     }
->>>>>>> 3f94bf19
 };
 
 /// A leftover of the legacy design, houses problem config,
