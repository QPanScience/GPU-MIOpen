/**********************************************************************
Copyright (c)2017 Advanced Micro Devices, Inc. All rights reserved.

Redistribution and use in source and binary forms, with or without modification, are permitted provided that the following conditions are met:

Redistributions of source code must retain the above copyright notice, this list of conditions and the following disclaimer.
Redistributions in binary form must reproduce the above copyright notice, this list of conditions and the following disclaimer in the documentation and/or
 other materials provided with the distribution.

THIS SOFTWARE IS PROVIDED BY THE COPYRIGHT HOLDERS AND CONTRIBUTORS "AS IS" AND ANY EXPRESS OR IMPLIED WARRANTIES, INCLUDING, BUT NOT LIMITED TO, THE IMPLIED
 WARRANTIES OF MERCHANTABILITY AND FITNESS FOR A PARTICULAR PURPOSE ARE DISCLAIMED. IN NO EVENT SHALL THE COPYRIGHT HOLDER OR CONTRIBUTORS BE LIABLE FOR ANY
 DIRECT, INDIRECT, INCIDENTAL, SPECIAL, EXEMPLARY, OR CONSEQUENTIAL DAMAGES (INCLUDING, BUT NOT LIMITED TO, PROCUREMENT OF SUBSTITUTE GOODS OR SERVICES; LOSS
 OF USE, DATA, OR PROFITS; OR BUSINESS INTERRUPTION) HOWEVER CAUSED AND ON ANY THEORY OF LIABILITY, WHETHER IN CONTRACT, STRICT LIABILITY, OR TORT (INCLUDING
 NEGLIGENCE OR OTHERWISE) ARISING IN ANY WAY OUT OF THE USE OF THIS SOFTWARE, EVEN IF ADVISED OF THE POSSIBILITY OF SUCH DAMAGE.
********************************************************************/


#ifndef MLO_INTERNAL_H_
#define MLO_INTERNAL_H_

//Header Files
#ifndef NOMINMAX
#define NOMINMAX // stupid windows.h confused with min() macros in std namespace
#endif



#define _USE_MATH_DEFINES
#if MLOPEN_BACKEND_OPENCL
#ifdef __APPLE__
 #include <OpenCL/opencl.h>
#else
 #include <CL/cl.h>
#endif
#endif

#ifdef __APPLE__
#include <mach/mach_time.h>  // for mach_absolute_time() and friends
#endif

#include <iomanip>
#include <cstdio>
#include <cstdlib>
#include <cassert>
#include <cmath>
#include <map>
#include <string>
#include <limits>
#include <algorithm>    // std::find  and std::min std::maxx

#include <iostream>
#include <fstream>
#include <iomanip>
#include <sstream>
#include <string>
#include <ctime>
#include <cmath>
#include <ctime>
#include <cstdlib>
#include <cstdio>
#include <cstring>
#include <vector>
#include <numeric>
#include <cstdint>
#include <tuple>


#ifdef WIN32
 #include <io.h>
 #include <windows.h>
 #include <BaseTsd.h>
 #include <direct.h>
 #define snprintf _snprintf
 #define vsnprintf _vsnprintf
 #define strcasecmp _stricmp
 #define strncasecmp _strnicmp
 //#ifndef getcwd
 // #define getcwd _getcwd
 //#endif
 typedef unsigned int uint;

 #ifndef getcwd
   #define getcwd _getcwd
#endif

#else  // !WIN32 so Linux and APPLE
 #include <climits>
 #include <unistd.h>
 #include <cstdbool>
 #include <sys/time.h>
 #include <sys/resource.h>
 using __int64 = long long;
 #ifndef fopen_s
   #define fopen_s(file, fileName, mode)                                          \
   ((*(file)) = fopen((fileName), (mode))) == NULL
 #endif

#endif

using mlo_kernel_info = std::tuple<const std::string, const std::string, const std::string, const std::vector<size_t>, const std::vector<size_t>>;

#if MLOPEN_BACKEND_OPENCL
#include <mlopen/oclkernel.hpp>
#include <mlopen/clhelper.hpp>
#include <mlopen/ocldeviceinfo.hpp>
#endif
#include <mlopen/tensor.hpp>

class mlo_construct_direct2D {
public:

	mlo_construct_direct2D(int dir, bool do_bias = false)
	{
		_direction = dir;
		_do_backward = false;

//#if !(defined(__APPLE__) || defined(__MACOSX))
	//	_gen_comp_options = std::string(" -cl-std=CL2.0 ");
//#endif
		_in_tile0 = (_in_width < 12) ? 8 : 16; //(_in_width < 12) ? 8 : (_in_width < 24 || (_in_width > 32 && _in_width < 48)) ? 16 : 32; // size of input data per ALU plane
		_in_tile1 = (_in_height < 12) ? 8 : 16; // (_in_height < 12) ? 8 : (_in_height < 24 || (_in_height > 32 && _in_height < 48)) ? 16 : 32; // size of input data per ALU plane

		_grp_tile0 = _in_tile0;
		_grp_tile1 = _in_tile1;

		_out_pix_tile0 = 2;  // size of ouptput tile per wk-item (ALU))
		_out_pix_tile1 = 4; //


		_n_out_pix_tiles = 2;  // # output pixel tiles per wk-item (ALU)
		_n_in_data_tiles = 4; // # of blocks of different inputs in LDS

		_n_stacks = 1; // # of diff stacks (part of batch).
		_bias = (do_bias) ? 1 : 0;
		_pad0 = 1;
		_pad1 = 1;
		_kernel_size0 = 3;
		_kernel_size1 = 3;
		_kernel_stride0 = 1;
		_kernel_stride1 = 1;
		_stream = nullptr;
		_bot_sz = 0; // bytes
		_top_sz = 0; // bytes
		_weights_sz = 0; // bytes
		_bias_sz = 0; // bytes

		_workspce_sz = 0;

		_small = true;
		_copy_input = false;
		_new_in_width = 0;
		_new_in_height = 0;
		_new_in_sz = 0;

	}

	virtual ~mlo_construct_direct2D()
	= default;
	/*
	* major interface
	* it has to be called only after
	* convolutional parmeters, input, output and weight tesnor have been set
	*
	* constructs compiler option
	*
	* selects kernel file and name
	* covers genrinc forward convolution:
	* arbitrary combination of kerenl sizes, strides
	*/

	virtual int mloConstruct();

	/*
	* makes a unique key that represent the current kernel c0onfiguration
	*/
	int mloMakeKernelHash(std::string & hash) const;


	/*
	* ontains major configuration parameres:
	* grp_tile1, grp_tile0 - group work size vertically and horizontally
	* in_tile1, in_tile0 - vertical and horizotal size of input data block processed by the group
	* out_pix_tile1, out_pix_tile0 - vertical and horizontal size of output tile process by a single wk-item
	* n_out_pix_tiles - number of output maps processed by a simgle wk-item. that's wk-item processes a stack of n_out_pix_tiles tiles out_pix_tile1 x out_pix_tile0.
	* n_in_data_tiles - number of different input maps kept in LDS per one batch (or stack).
	* n_stacks - number of batches processed by the group
	*/
	inline void getConfigParameters(
		int & grp_tile1,
		int & grp_tile0,
		int & in_tile1,
		int & in_tile0,
		int & out_pix_tile1,
		int & out_pix_tile0,
		int & n_out_pix_tiles,
		int & n_in_data_tiles,
		int & n_stacks
		) const
	{

		grp_tile0 = _grp_tile0;
		grp_tile1 = _grp_tile1;
		in_tile0 = _in_tile0;
		in_tile1 = _in_tile1;
		out_pix_tile0 = _out_pix_tile0;
		out_pix_tile1 = _out_pix_tile1;
		n_out_pix_tiles = _n_out_pix_tiles;
		n_in_data_tiles = _n_in_data_tiles;
		n_stacks = _n_stacks;
	}

	inline void setConfigParameters(
		int grp_tile1,
		int grp_tile0,
		int in_tile1,
		int in_tile0,
		int out_pix_tile1,
		int out_pix_tile0,
		int n_out_pix_tiles,
		int n_in_data_tiles,
		int n_stacks
		)
	{

		_grp_tile0 = grp_tile0;
		_grp_tile1 = grp_tile1;
		_in_tile0 = in_tile0;
		_in_tile1 = in_tile1;
		_out_pix_tile0 = out_pix_tile0;
		_out_pix_tile1 = out_pix_tile1;
		_n_out_pix_tiles = n_out_pix_tiles;
		_n_in_data_tiles = n_in_data_tiles;
		_n_stacks = n_stacks;
	}

	/*
	* returns parameter values that are compiled in legacy kernels for kernels using them as arguments.
	*/
	inline void getCompiledInParameters(int* N, int* C, int* H, int* W, int* K, int* n_groups)
	{
		assert(N && C && H && W && K && n_groups);

		*N = _batch_sz;
		*C = _n_inputs;
		*H = _in_height;
		*W = _in_width;
		*K = _n_outputs;
		*n_groups = _stream->GetMaxComputeUnits();
	}

	/*
	* returns kernel file name without location
	*/
	inline std::string getKernelFile() const
	{
		return(_kernel_file);
	}
	/*
	* retuns kerner/shader name
	*/
	inline std::string getKernelName() const
	{
		return(_kernel_name);
	}
	/*
	* return set of compile options
	*/

	inline const std::string & getCompilerOptions() const
	{
		return(_comp_options);
	}
	/*
	*  return a local working configuration
	*/
	inline const std::vector<size_t> & getLocalWkSize() const
	{
		return(_l_wk);
	}
	/*
	* return a global working configuration
	*/
	inline const std::vector<size_t> & getGlobalWkSize() const
	{
		return(_g_wk);
	}

	/*
	* get common compiler options
	*/
	inline const std::string & getGeneralCompOptions() const
	{
		return(_gen_comp_options);
	}

	/*
	* get info for all kernels of the layer
	* std::string _kernel_name;
	* std::string _kernel_file;
	* std::string _comp_options;
	* std::vector<size_t> _g_wk;
	* std::vector<size_t> _l_wk;
	*/

	inline const std::vector<mlo_kernel_info> & getKernelsInfo() const
	{
		return(_mlo_kernels_info);
	}


	/*
	* return direction: true - forward, false - backward
	*/
	inline bool isForwardDirection() const
	{
		return(_direction == 1);
	}

	/*
	* get workspace size
	*/
	inline size_t getWorkSpaceSzBytes() const
	{
		return(_workspce_sz);
	}
	/*
	*  is bias incuded
	*/

	inline bool doBias() const
	{
		return(_bias == 1);
	}

	/*
	* set a number of iteration for thwe wall clock performance meaturement
	*/

	inline void setTimerIter(int n_timer_iter)
	{
		_n_timer_iter = n_timer_iter;
	}
	
	/*
	* set library stream
	*/
	inline void setStream(mlopen::Handle * stream)
	{
		_stream = stream;
	}

	/*
	* set ocl Kernels path
	*/
	inline void setKernelPath(const std::string & kernel_path)
	{
		_kernel_path = kernel_path;
	}

	/*
	* set convolutional parameters
	*/
	inline void setConvDescr(
		int u_padding,
		int v_padding,
		int u_stride,
		int v_stride,
		int  /*u_upstride*/,
		int  /*v_upstride*/
		)
	{
		_pad1 = u_padding;
		_pad0 = v_padding;
		_kernel_stride0 = u_stride;
		_kernel_stride1 = v_stride;
	}

	/*
	* set weights tensor
	*/
	inline void setWeightsDescr(
		const std::string & layout,
		const std::string & data_type,
		int batch,
		int depth,
		int height,
		int width,
		int batch_stride,
		int channel_stride,
		int stride,
		int w_stride
		)
	{
		_kernel_size0 = width;
		_kernel_size1 = height;
		int data_len = (data_type == "FP32" ? 4 : 8);
		size_t size = (layout == "NCHW") ? batch  * depth*height*width * data_len : batch * batch_stride * channel_stride * stride * w_stride * data_len;
		_weights_sz = size;
	}


	/*
	* set output tensor
	*/
	inline void setOutputDescr(
							const std::string & layout,
							const std::string & data_type,
							int batch,
							int depth, 
							int height,
							int width,
							int batch_stride,
							int channel_stride,
							int stride,
							int w_stride
							)
	{
		_batch_sz = batch;
		int data_len = (data_type == "FP32" ? 4 : 8);
		size_t size = (layout == "NCHW") ? batch  * depth*height*width * data_len : batch * batch_stride * channel_stride * stride * w_stride * data_len;
		if (_direction)
		{

			_out_width = width;
			_out_height = height;
			_n_outputs = depth;
			_out_batch_stride = batch_stride;
			_out_channel_stride = channel_stride;
			_out_stride = stride;
			_top_sz = size;
			_out_layout = layout;
			_out_data_type = data_type;
		}
		else
		{
			_in_width = width;
			_in_height = height;
			_n_inputs = depth;
			_in_batch_stride = batch_stride;
			_in_channel_stride = channel_stride;
			_in_stride = stride;
			_bot_sz = size;
			_in_layout = layout;
			_in_data_type = data_type;
//			_tens_layout = layout;
//			_tens_data_format = data_type;

		}
	}

	/*
	*  set input tensor
	*/

	inline void setInputDescr(
							const std::string & layout,
							const std::string & data_type,
							int batch,
							int depth,
							int height,
							int width,
							int batch_stride,
							int channel_stride,
							int stride,
							int w_stride
							)
	{
		_batch_sz = batch;
		int data_len = (data_type == "FP32" ? 4 : 8);
		size_t size = (layout == "NCHW") ? batch  * depth*height*width * data_len : batch * batch_stride * channel_stride * stride * w_stride * data_len;
		if (_direction)
		{

			_in_width = width;
			_in_height = height;
			_n_inputs = depth;
			_in_batch_stride = batch_stride;
			_in_channel_stride = channel_stride;
			_in_stride = stride;
			_bot_sz = size;
			_in_layout = layout;
			_in_data_type = data_type;
//			_tens_layout = layout;
//			_tens_data_format = data_type;

		}
		else
		{
			_out_width = width;
			_out_height = height;
			_n_outputs = depth;
			_out_batch_stride = batch_stride;
			_out_channel_stride = channel_stride;
			_out_stride = stride;
			_top_sz = size;
			_out_layout = layout;
			_out_data_type = data_type;
		}

		_bias_sz = (_bias) ? _n_outputs * data_len : 0; 
	}


	/*
	* set top tensor
	*/
	void setTopDescr(
		const std::string & layout,
		const std::string & data_type,
		int batch,
		int depth,
		int height,
		int width,
		int batch_stride,
		int channel_stride,
		int stride,
		int w_stride
		)
	{
		_batch_sz = batch;
		int data_len = (data_type == "FP32" ? 4 : 8);
		size_t size = (layout == "NCHW") ? batch  * depth*height*width * data_len : batch * batch_stride * channel_stride * stride * w_stride * data_len;

			_out_width = width;
			_out_height = height;
			_n_outputs = depth;
			_out_batch_stride = batch_stride;
			_out_channel_stride = channel_stride;
			_out_stride = stride;
			_top_sz = size;
			_out_layout = layout;
			_out_data_type = data_type;
			_bias_sz = (_bias) ? _n_outputs * data_len : 0;

	}

	/*
	*  set bot tensor
	*/

	void setBotDescr(
		const std::string & layout,
		const std::string & data_type,
		int batch,
		int depth,
		int height,
		int width,
		int batch_stride,
		int channel_stride,
		int stride,
		int w_stride
		)
	{
		_batch_sz = batch;
		int data_len = (data_type == "FP32" ? 4 : 8);
		size_t size = (layout == "NCHW") ? batch  * depth*height*width * data_len : batch * batch_stride * channel_stride * stride * w_stride * data_len;

			_in_width = width;
			_in_height = height;
			_n_inputs = depth;
			_in_batch_stride = batch_stride;
			_in_channel_stride = channel_stride;
			_in_stride = stride;
			_bot_sz = size;
			_in_layout = layout;
			_in_data_type = data_type;
//			_tens_layout = layout;
//			_tens_data_format = data_type;

	}

	/*
	* set top df tensor
	*/
	void setTopDfDescr(
		const std::string & layout,
		const std::string & data_type,
		int batch,
		int depth,
		int height,
		int width,
		int batch_stride,
		int channel_stride,
		int stride,
		int w_stride
		)
	{
		_batch_sz = batch;
		int data_len = (data_type == "FP32" ? 4 : 8);
		size_t size = (layout == "NCHW") ? batch  * depth*height*width * data_len : batch * batch_stride * channel_stride * stride * w_stride * data_len;

		_out_df_width = width;
		_out_df_height = height;
		_n_outputs = depth;
		_out_df_batch_stride = batch_stride;
		_out_df_channel_stride = channel_stride;
		_out_df_stride = stride;
		_top_df_sz = size;
		_out_df_layout = layout;
		_out_df_data_type = data_type;

	}

	/*
	*  set bot df tensor
	*/

	void setBotDfDescr(
		const std::string & layout,
		const std::string & data_type,
		int batch,
		int depth,
		int height,
		int width,
		int batch_stride,
		int channel_stride,
		int stride,
		int w_stride
		)
	{
		_batch_sz = batch;
		int data_len = (data_type == "FP32" ? 4 : 8);
		size_t size = (layout == "NCHW") ? batch  * depth*height*width * data_len : batch * batch_stride * channel_stride * stride * w_stride * data_len;

		_in_df_width = width;
		_in_df_height = height;
		_n_inputs = depth;
		_in_df_batch_stride = batch_stride;
		_in_df_channel_stride = channel_stride;
		_in_df_stride = stride;
		_bot_df_sz = size;
		_in_df_layout = layout;
		_in_df_data_type = data_type;

	}

	/*
	*  indicate the need for backward pass
	*/
	inline void doBackward(bool do_bwd)
	{
		_do_backward = do_bwd;
	}
	/*
	* need for backward pass?
	*/
	inline bool doBackward() const
	{
		return(_do_backward);
	}


	/*
	*  allow the search for the best possible solution
	*/
	inline void doSearch(bool do_search)
	{
		_search = do_search;
	}
	/*
	* is search set?
	*/
	inline bool doSearch() const
	{
		return(_search);
	}

	/*
	* allow to save the missing configuraion in the search request file for an offline search
	*/
	inline void saveSearchRequest(bool save_req)
	{
		_save_srch_req = save_req;
	}
	/*
	* set common compiler options
	*/
	inline void setGeneralCompOptions(const std::string & options)
	{
		_gen_comp_options += options;
	}


	// MD: Hack to get the key outside of mlo_internal
	int mloBuildConf_Key(std::string & conf_key) const;

	inline bool doCopyInput() const
	{
		return(_copy_input);
	}

	// MD: Where is this being used?
	void getNewInputDescr(
		std::string & layout,
		std::string & data_type,
		int &batch,
		int &depth,
		int &height,
		int &width,
		int &batch_stride,
		int &channel_stride,
		int &stride,
		int &w_stride
		);
// TEMP
	int mloConstructSP2D();

	size_t setInputDescFromMLDesc(const mlopen::TensorDescriptor &input_tensor);
	size_t setOutputDescFromMLDesc(const mlopen::TensorDescriptor &output_tensor);
	size_t setWeightDescFromMLDesc(const mlopen::TensorDescriptor &weight_tensor);
protected:


	bool mloGetConfig();
	int mloSearchDirect2D();
	int mloConstructDirect2DFwd();

#if MLOPEN_BACKEND_OPENCL
	enum rocm_meta_version { V1, V2, V3 };

	bool mloIsAmdOpenclRocm(rocm_meta_version &rmv) const;
	bool mloExperimentalValidateAssemblerPath(const char* path) const;
#endif

	bool mloIsCorrectBinaryWinograd3x3Fwd() const;
	bool mloIsFastBinaryWinograd3x3Fwd() const;
	int  mloConstructBinaryWinograd3x3Fwd(rocm_meta_version rmv);

	bool mloIsCorrectAsmDirect3x3U() const;
	bool mloIsFastAsmDirect3x3U() const;
<<<<<<< HEAD
	int  mloConstructAsmDirect3x3U(rocm_meta_version rmv);
#endif
=======
	int  mloConstructAsmDirect3x3U(bool is_metadata_v10);
>>>>>>> dcff06c7


	bool mloIsCorrectAsmDirect5x10u2v2f1() const;
	bool mloIsFastAsmDirect5x10u2v2f1() const;
	int  mloConstructAsmDirect5x10u2v2f1(bool is_metadata_v10);

	int mloConstructDirect2DFwdC();
	int mloConstructDirect2D1x1();
	int mloConstructDirect2D3x3();
	int mloConstructDirect2DFwdGen();
	int mloConstructDirect2D_11x11();

	int mloConstructBwd()
	{
		return(0);
	}
	int mloConstructFwd()
	{
		return(0);
	}


	int mloSetConf(const std::string & conf_val);

//	int mloBuildConf_Key(std::string & conf_key) const;

	int mloSelectDefaultConfig(std::string & conf_val);
	int mloAddConfigReq(
		const std::string & conf_key
		) const;
	int mloRemoveConfigReq(
		const std::string & conf_key
		) const;
	int mloReadConfigDB(
		std::map<std::string, std::string> & conf_db
		) const;
	int mloWriteConfigDB(
		const std::map<std::string, std::string> & conf_db
		) const;
	int mloAddConfig(
		std::string & conf_key,
		std::string & conf_val
		) const;
	bool mloSearchConfigInDB(
		std::string & conf_key,
		std::string & conf_val
		) const;

	int mloMeasuredLoop(
		mlopen::Handle* profile_h,
		Data_t bot_ocl_buf,
		Data_t top_ocl_buf,
		Data_t wei_ocl_buf,
		Data_t bias_ocl_buf,
		double &processing_time
		);

protected:

	int _direction;
	int _pad0;
	int _pad1;
	int _kernel_size0;
	int _kernel_size1;
	int _kernel_stride0;
	int _kernel_stride1;
	int _n_outputs = 0;
	int _n_inputs = 0;
	int _batch_sz = 0;

	int _out_width = 0;
	int _out_height = 0;
	int _out_batch_stride = 0;
	int _out_channel_stride = 0;
	int _out_stride = 0;
	std::string _out_layout;
	std::string _out_data_type;

	int _in_width = 0;
	int _in_height = 0;
	int _in_batch_stride = 0;
	int _in_channel_stride = 0;
	int _in_stride = 0;
	std::string _in_layout;
	std::string _in_data_type;

	int _in_df_width = 0;
	int _in_df_height = 0;
	int _in_df_batch_stride = 0;
	int _in_df_channel_stride = 0;
	int _in_df_stride = 0;
	std::string _in_df_layout;
	std::string _in_df_data_type;


	int _out_df_width = 0;
	int _out_df_height = 0;
	int _out_df_batch_stride = 0;
	int _out_df_channel_stride = 0;
	int _out_df_stride = 0;
	std::string _out_df_layout;
	std::string _out_df_data_type;

// SP

	bool _small;
	bool _copy_input;
	int _new_in_height;
	int _new_in_width;
	int _new_in_batch_stride = 0;
	int _new_in_channel_stride = 0;
	int _new_in_stride = 0;
	size_t _new_in_sz;
	bool _do_backward;

	// FIX IT
//	int _weights_height;
//	int _weights_stride;
	std::string _weights_layout;
	std::string _weight_data_type;
	// 
//	std::string _tens_layout;
//	std::string _tens_data_format;

	int _in_tile0 = 0;     // size of in-tile in local memory
	int _in_tile1 = 0;     // size of in-tile in local memory
	int _grp_tile0 = 0;   // total number ALUs per group
	int _grp_tile1 = 0;   // total number ALUs per group
	int _out_pix_tile0 = 0; // # of generated pixels per output per wk-item  (ALU)
	int _out_pix_tile1 = 0; // # of generated pixels per output per wk-item  (ALU)
	int _n_out_pix_tiles = 0;  // # output pixel tiles per wk-item (ALU)
	int _n_in_data_tiles = 0; // # of blocks of different inputs in LDS
	int _n_stacks = 0; // # of diff stacks (part of batch).
	int _bias;     // bias calculated inside conv (forward)
	std::string _comp_options;
	std::string _kernel_file;
	std::string _kernel_name;
	std::vector<size_t> _l_wk;
	std::vector<size_t> _g_wk;

	// more than 1 kerenls per stage
	std::vector<mlo_kernel_info> _mlo_kernels_info;


	bool _gen = false; // genral case 
	int _n_timer_iter = 0;
	int _quiet = 0;
	bool _search = false;
	bool _save_srch_req = false;
	std::string _gen_comp_options;
	std::string _kernel_path;
	// local memory size per group
	size_t _dev_local_mem_sz = 0;
	// wave size
	int _hw_wave_sz = 0;
	// cl_queue
	mlopen::Handle * _stream;
	size_t _bot_sz; // bytes
	size_t _top_sz; // bytes
	size_t _bot_df_sz = 0; // bytes
	size_t _top_df_sz = 0; // bytes
	size_t _weights_sz; // bytes
	size_t _bias_sz; // bytes

	size_t _workspce_sz;

	unsigned int _n_groups{};
};


/*
* backward with regard to weights construction
*/

class mlo_construct_BwdWrW2D : public mlo_construct_direct2D
{
public:
	mlo_construct_BwdWrW2D(int dir, bool do_bias = false) : mlo_construct_direct2D(dir, do_bias)
	{
	}

	int mloConstruct() override;
protected:
	int mloConstruct2();
	int mloConstruct53();
	int mloConstruct1x1();
	int mloConstruct3x3();
};

/*
* winograd algorithm
*/

class mlo_construct_winograd : public mlo_construct_direct2D
{
public:
	mlo_construct_winograd(int dir, bool do_bias = false) : mlo_construct_direct2D(dir, do_bias)
	{
	}

	int mloConstruct() override;
};


#define MLO_POOLING_OP_AVE			0
#define MLO_POOLING_OP_MAX			1
#define MLO_POOLING_OP_STC			2

class mlo_construct_pooling2D : public mlo_construct_direct2D
{
public:
	mlo_construct_pooling2D(int dir) : mlo_construct_direct2D(dir)
	{
		_pooling_method = MLO_POOLING_OP_MAX;
		_NAN_option = 0;
	}

	inline void setPoolingDescr(
		int pooling_method = MLO_POOLING_OP_MAX,
		int windowHeight = 3,
		int windowWidth = 3,
		int padding_v = 0,
		int padding_h = 0,
		int stride_v = 2,
		int stride_h = 2,
		int NAN_opt = 0
		)
	{
		_pooling_method = pooling_method;
		_pad1 = padding_v;
		_pad0 = padding_h;
		_kernel_size1 = windowHeight;
		_kernel_size0 = windowWidth;
		_kernel_stride1 = stride_v;
		_kernel_stride0 = stride_h;
		_NAN_option = NAN_opt;

	}

	inline void getPoolingDescr(
		int &  /*pooling_method*/,
		int & windowHeight,
		int & windowWidth,
		int & padding_v,
		int & padding_h,
		int & stride_v,
		int & stride_h,
		int & NAN_opt
		) const
	{
		padding_v = _pad1;
		padding_h = _pad0;
		windowHeight= _kernel_size1;
		windowWidth = _kernel_size0;
		stride_v= _kernel_stride1;
		stride_h = _kernel_stride0;
		NAN_opt = _NAN_option;

	}

	inline int getPoolingMethod() const
	{
		return(_pooling_method);
	}
	int mloConstruct() override;

protected:
	int _pooling_method;
	int _NAN_option;
	int mloConstructFwd();
	int mloConstructBwd();

};




#define MLO_LRN_WITHIN_CHANNEL  0
#define MLO_LRN_ACROSS_CHANNELS 1


class mlo_construct_norm : public mlo_construct_direct2D
{
public:
	mlo_construct_norm(int dir) : mlo_construct_direct2D(dir)
	{
	}

	inline void setNormDescr(
		int norm_region,
		int norm_area,
		double normAlpha,
		double normBeta,
		double normK = 1.
		)
	{
		_norm_region = norm_region;
		_norm_area = norm_area;
		_normAlpha = normAlpha;
		_normBeta = normBeta;
		_normK = normK;

	}

	inline void getNormDescr(
		int & norm_region,
		int & norm_area,
		double & normAlpha,
		double & normBeta,
		double & normK,
		double & alphaoverarea
		) const	
	{
		norm_region = _norm_region;
		norm_area = _norm_area;
		normAlpha = _normAlpha;
		normBeta= _normBeta;
		normK = _normK;
		alphaoverarea = (_norm_region == MLO_LRN_ACROSS_CHANNELS) ? _normAlpha / _norm_area : _normAlpha / (_norm_area*_norm_area);
	}

	int mloConstruct() override;

protected:
	int mloConstructFwd();
	int mloConstructBwd();
	int _norm_region = 0;
	int _norm_area = 0;
	double _normAlpha = 0.0;
	double _normBeta = 0.0;
	double _normK = 0.0;

};

#define MLO_NEURON_PASTHRU		0  //x	
#define MLO_NEURON_LOGISTIC		MLO_NEURON_PASTHRU + 1		//	1 / (1 + e^-x)	//Sigmoid
#define MLO_NEURON_TANH			MLO_NEURON_LOGISTIC + 1	//	a * tanh( b * x)
#define MLO_NEURON_RELU			MLO_NEURON_TANH + 1		//	max(0, x)
#define MLO_NEURON_BRELU		MLO_NEURON_RELU + 1		//	min(a, max(0, x))
#define MLO_NEURON_SOFTRELU		MLO_NEURON_BRELU + 1		//	log(1 + e^x)   // bonomial normal log likelihood
#define MLO_NEURON_ABS			MLO_NEURON_SOFTRELU + 1	//	abs(x)
#define MLO_NEURON_SQUARE		MLO_NEURON_ABS + 1			//	x^2
#define MLO_NEURON_SQR			MLO_NEURON_SQUARE + 1		//	sqr(x)
#define MLO_NEURON_LINEAR		MLO_NEURON_SQR	+ 1			//	a + b * x
#define MLO_NEURON_POWER		MLO_NEURON_LINEAR + 1		// (a + b * x ) ^power
#define MLO_NEURON_TOTAL		MLO_NEURON_POWER + 1


class mlo_construct_neuron : public mlo_construct_direct2D
{
public:
	mlo_construct_neuron(int dir) : mlo_construct_direct2D(dir)
	{
		_neuron_type = 0;
		_power = 0;
		_scale = 1;
		_shift = 0;
	}

	inline void setNeuronDescr(
		int neuron_type,
		double power,
		double scale,
		double shift
	)
	{
		_neuron_type = neuron_type;
		_power = power;
		_scale = scale;
		_shift = shift;
	}

	inline void getNeuronDescr(
		int & neuron_type,
		double & power,
		double & scale,
		double & shift
		) const
	{
		neuron_type = _neuron_type;
		power = _power;
		scale = _scale;
		shift = _shift;
	}

	int mloConstruct() override;

protected:
	int mloConstructFwd();
	int mloConstructBwd();
	int _neuron_type;
	double _power;
	double _scale;
	double _shift;

};


#endif<|MERGE_RESOLUTION|>--- conflicted
+++ resolved
@@ -728,12 +728,7 @@
 
 	bool mloIsCorrectAsmDirect3x3U() const;
 	bool mloIsFastAsmDirect3x3U() const;
-<<<<<<< HEAD
 	int  mloConstructAsmDirect3x3U(rocm_meta_version rmv);
-#endif
-=======
-	int  mloConstructAsmDirect3x3U(bool is_metadata_v10);
->>>>>>> dcff06c7
 
 
 	bool mloIsCorrectAsmDirect5x10u2v2f1() const;
