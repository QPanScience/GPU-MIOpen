#ifndef GUARD_MLOPEN_TENSOR_HPP_
#define GUARD_MLOPEN_TENSOR_HPP_

#include <mlopen/handle.hpp>
#include <mlopen/object.hpp>
#include <mlopen.h>
#include <mlopen/common.hpp>
#include <vector>
<<<<<<< HEAD
#include <iostream>
=======
#include <cassert>
>>>>>>> 5f5223d1
// TODO(paul): remove this include later
#include <cstdio>

namespace mlopen {

template<class T>
auto tie4(T&& x) -> decltype(std::tie(x[0], x[1], x[2], x[3]))
{
	assert(x.size() == 4);
	return std::tie(x[0], x[1], x[2], x[3]);
}

template<class T>
auto tie2(T&& x) -> decltype(std::tie(x[0], x[1]))
{
	assert(x.size() == 2);
	return std::tie(x[0], x[1]);
}


struct TensorDescriptor : mlopenTensorDescriptor {
	TensorDescriptor();
	TensorDescriptor(mlopenDataType_t t, std::initializer_list<int> plens);
	TensorDescriptor(mlopenDataType_t t, std::initializer_list<int> plens, std::initializer_list<int> pstrides);
	TensorDescriptor(mlopenDataType_t t, const int* plens, int size);
	TensorDescriptor(mlopenDataType_t t, const int* plens, const int* pstrides, int size);

	void CalculateStrides();

	const std::vector<int>& GetLengths() const;
	const std::vector<int>& GetStrides() const;
	int GetSize() const;

	mlopenDataType_t GetType() const;

	int GetElementSize() const;

	int GetIndex(std::initializer_list<int> l) const;

	template<class... Ts>
	int GetIndex(Ts... is) const
	{
		return this->GetIndex({is...});
	}

	bool operator==(const TensorDescriptor& rhs) const;
	bool operator!=(const TensorDescriptor& rhs) const;

	std::string ToString() const;

	void SetTensor(Handle& handle,
			Data_t							dstTensor,
			const void						*valuePtr);

	void ScaleTensor(Handle& handle,
			Data_t							dstTensor,
			const void						*alpha);

	friend std::ostream& operator<< (std::ostream& stream, const TensorDescriptor& t);
private:
	std::vector<int> lens;
	std::vector<int> strides;

	mlopenDataType_t type;
};


}  // namespace mlopen

MLOPEN_DEFINE_OBJECT(mlopenTensorDescriptor, mlopen::TensorDescriptor)


#endif // GUARD_MLOPEN_TENSOR_HPP_<|MERGE_RESOLUTION|>--- conflicted
+++ resolved
@@ -6,11 +6,8 @@
 #include <mlopen.h>
 #include <mlopen/common.hpp>
 #include <vector>
-<<<<<<< HEAD
 #include <iostream>
-=======
 #include <cassert>
->>>>>>> 5f5223d1
 // TODO(paul): remove this include later
 #include <cstdio>
 
