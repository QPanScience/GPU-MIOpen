/* ************************************************************************
 * Copyright 2015 Vratis, Ltd.
 *
 * Licensed under the Apache License, Version 2.0 (the "License");
 * you may not use this file except in compliance with the License.
 * You may obtain a copy of the License at
 *
 * http://www.apache.org/licenses/LICENSE-2.0
 *
 * Unless required by applicable law or agreed to in writing, software
 * distributed under the License is distributed on an "AS IS" BASIS,
 * WITHOUT WARRANTIES OR CONDITIONS OF ANY KIND, either express or implied.
 * See the License for the specific language governing permissions and
 * limitations under the License.
 * ************************************************************************ */


#include <mlopen/kernel_cache.hpp>
#include <mlopen/errors.hpp>

#include <iostream>
#include <iterator>

namespace mlopen {

Kernel KernelCache::GetKernel(const std::string& algorithm,
										const std::string& network_config) {

	std::pair<std::string, std::string> key = std::make_pair(algorithm, network_config);
#ifndef NDEBUG
	std::cout << "key: " << key.first <<" "<< key.second<< std::endl;
#endif

	auto kernel_iterator = kernel_map.find(key);
	if (kernel_iterator != kernel_map.end())
	{
		return kernel_iterator->second;
	}
	else
	{
        MLOPEN_THROW("looking for default kernel (does not exist): " + algorithm + ", " + network_config);
	}
}

Kernel KernelCache::GetKernel(Handle &h,
										const std::string& algorithm,
										const std::string& network_config,
                                        const std::string& program_name,
                                        const std::string& kernel_name,
										const std::vector<size_t>& vld,
										const std::vector<size_t>& vgd,
                                        std::string params)
{

    if (params.length() > 0)
    {
        // Ensure only one space after the -cl-std.
        // >1 space can cause an Apple compiler bug. See clSPARSE issue #141.
        if (params.at(0) != ' ') { params = " " + params; }
    }

	std::pair<std::string, std::string> key = std::make_pair(algorithm, network_config);
#ifndef NDEBUG
    std::cout << "key: " << key.first << ',' << key.second << std::endl;
#endif

    Program program;

    auto program_it = program_map.find(std::make_pair(program_name, params));
    if (program_it != program_map.end())
    {
        program = program_it->second;
    }
    else
    {
<<<<<<< HEAD
		bool is_kernel_str = algorithm.find("GEMM") != std::string::npos;
        program = LoadProgram(GetContext(queue), GetDevice(queue), program_name, params, is_kernel_str);
		if(!params.empty()) program_map[std::make_pair(program_name, params)] = program;
=======
        program = h.LoadProgram(program_name, params);
		program_map[std::make_pair(program_name, params)] = program;
>>>>>>> 075bcc1e
    }
    Kernel kernel{program, kernel_name, vld, vgd};
    if (!network_config.empty() && !algorithm.empty()) { kernel_map[key] = kernel; }
    return kernel;
}

KernelCache::KernelCache()
{}

} // namespace mlopen<|MERGE_RESOLUTION|>--- conflicted
+++ resolved
@@ -73,14 +73,9 @@
     }
     else
     {
-<<<<<<< HEAD
 		bool is_kernel_str = algorithm.find("GEMM") != std::string::npos;
-        program = LoadProgram(GetContext(queue), GetDevice(queue), program_name, params, is_kernel_str);
+        program = h.LoadProgram(program_name, params, is_kernel_str);
 		if(!params.empty()) program_map[std::make_pair(program_name, params)] = program;
-=======
-        program = h.LoadProgram(program_name, params);
-		program_map[std::make_pair(program_name, params)] = program;
->>>>>>> 075bcc1e
     }
     Kernel kernel{program, kernel_name, vld, vgd};
     if (!network_config.empty() && !algorithm.empty()) { kernel_map[key] = kernel; }
