--- conflicted
+++ resolved
@@ -164,11 +164,8 @@
     include/miopen/conv_algo_name.hpp
     include/miopen/dropout.hpp
     include/miopen/readonlyramdb.hpp
-<<<<<<< HEAD
+    include/miopen/rnn_util.hpp
     include/miopen/ramdb.hpp
-=======
-    include/miopen/rnn_util.hpp
->>>>>>> 77d02b5a
     md_graph.cpp
     mdg_expr.cpp
     tensor.cpp
