--- conflicted
+++ resolved
@@ -114,7 +114,7 @@
     solver/conv_ocl_dir2Dfwd1x1.cpp
     )
 
-list(APPEND MIOpen_Source tmp_dir.cpp binary_cache.cpp md5.cpp)
+    list(APPEND MIOpen_Source tmp_dir.cpp binary_cache.cpp md5.cpp)
 
 if( MIOPEN_BACKEND MATCHES "OpenCL" OR MIOPEN_BACKEND STREQUAL "HIPOC" OR MIOPEN_BACKEND STREQUAL "HIP")
     set(MIOPEN_KERNELS
@@ -155,14 +155,6 @@
         kernels/conv7x7c3h224w224k64u2v2p3q3f1.s
         kernels/MIOpenTensorKernels.cl
         kernels/MIOpenTensorScaleKernel.cl
-<<<<<<< HEAD
-        kernels/conv_u1v1_l1j1_wheel_alpha_v9_0_14_gfx803.so
-        kernels/conv_u1v1_l2j2_wheel_alpha_v9_0_14_gfx803.so
-        kernels/conv_u2v2_l1j1_wheel_alpha_v9_0_14_gfx803.so
-        kernels/conv_u1v1_l1j1_wheel_alpha_v9_0_14_gfx900.so
-        kernels/conv_u1v1_l2j2_wheel_alpha_v9_0_14_gfx900.so
-        kernels/conv_u2v2_l1j1_wheel_alpha_v9_0_14_gfx900.so
-=======
         kernels/conv_u1v1_wheel_alpha_v8_4_4_gfx803_md10.so
         kernels/conv_u1v1_wheel_alpha_v8_4_4_gfx900_md10.so
         kernels/conv_u2v2_wheel_alpha_v8_4_4_gfx803_md10.so
@@ -171,8 +163,13 @@
         kernels/conv_u1v1_wheel_alpha_v8_4_4_gfx900.so
         kernels/conv_u2v2_wheel_alpha_v8_4_4_gfx803.so
         kernels/conv_u2v2_wheel_alpha_v8_4_4_gfx900.so
+        kernels/conv_u1v1_l1j1_wheel_alpha_v9_0_14_gfx803.so
+        kernels/conv_u1v1_l2j2_wheel_alpha_v9_0_14_gfx803.so
+        kernels/conv_u2v2_l1j1_wheel_alpha_v9_0_14_gfx803.so
+        kernels/conv_u1v1_l1j1_wheel_alpha_v9_0_14_gfx900.so
+        kernels/conv_u1v1_l2j2_wheel_alpha_v9_0_14_gfx900.so
+        kernels/conv_u2v2_l1j1_wheel_alpha_v9_0_14_gfx900.so
         kernels/conv_3x3_wheel_alpha_v7_0_3b_gfx900_md10.so
->>>>>>> 3f94bf19
         kernels/conv_3x3_wheel_alpha_v7_0_3b_gfx900.so
         kernels/conv_3x3_wheel_alpha_v3_0b_gfx803_md10.so
         kernels/conv_3x3_wheel_alpha_v3_0b_gfx803_m30.so
