--- conflicted
+++ resolved
@@ -233,11 +233,8 @@
     solver/conv_hip_implicit_gemm_v4r4_gen_xdlops_fwd_fp32.cpp
     solver/conv_hip_implicit_gemm_bwd_v1r1_xdlops_nchw_kcyx_nkhw.cpp
     solver/conv_asm_implicit_gemm_bwd_v4r1_dynamic.cpp
-<<<<<<< HEAD
     solver/conv_asm_implicit_gemm_gtc_fwd.cpp
-=======
     solver/conv_asm_implicit_gemm_gtc_bwd.cpp
->>>>>>> 001a9f82
     )
 
 list(APPEND MIOpen_Source tmp_dir.cpp binary_cache.cpp md5.cpp)
