################################################################################
#
# MIT License
#
# Copyright (c) 2017 Advanced Micro Devices, Inc.
#
# Permission is hereby granted, free of charge, to any person obtaining a copy
# of this software and associated documentation files (the "Software"), to deal
# in the Software without restriction, including without limitation the rights
# to use, copy, modify, merge, publish, distribute, sublicense, and/or sell
# copies of the Software, and to permit persons to whom the Software is
# furnished to do so, subject to the following conditions:
#
# The above copyright notice and this permission notice shall be included in all
# copies or substantial portions of the Software.
#
# THE SOFTWARE IS PROVIDED "AS IS", WITHOUT WARRANTY OF ANY KIND, EXPRESS OR
# IMPLIED, INCLUDING BUT NOT LIMITED TO THE WARRANTIES OF MERCHANTABILITY,
# FITNESS FOR A PARTICULAR PURPOSE AND NONINFRINGEMENT. IN NO EVENT SHALL THE
# AUTHORS OR COPYRIGHT HOLDERS BE LIABLE FOR ANY CLAIM, DAMAGES OR OTHER
# LIABILITY, WHETHER IN AN ACTION OF CONTRACT, TORT OR OTHERWISE, ARISING FROM,
# OUT OF OR IN CONNECTION WITH THE SOFTWARE OR THE USE OR OTHER DEALINGS IN THE
# SOFTWARE.
#
################################################################################

cmake_policy(SET CMP0057 NEW)

include (GenerateExportHeader)
add_subdirectory(sqlite)

# Truncation rounding or (default) rounding to nearest even (RNE) is enabled.
# This switch controls two related but different aspects of MIOpen behavior
# 1.  How host code performs conversions of float to bfloat16, important only
#     for testing.
# 2.  How BF16 kernels (which are kind of mixed-precision now and expected to
#     remain in the future)  perform final conversion (and rounding) of FP32
#     to BF16 results. This affects the main functionality of the library.
option( MIOPEN_USE_RNE_BFLOAT16 "Sets rounding scheme for bfloat16 type" ON )

configure_file("${PROJECT_SOURCE_DIR}/include/miopen/config.h.in" "${PROJECT_BINARY_DIR}/include/miopen/config.h")

# configure a header file to pass the CMake version settings to the source, and package the header files in the output archive
configure_file( "${PROJECT_SOURCE_DIR}/include/miopen/version.h.in" "${PROJECT_BINARY_DIR}/include/miopen/version.h" )

message( STATUS "MIOpen_VERSION= ${MIOpen_VERSION}" )
message( STATUS "CMAKE_BUILD_TYPE= ${CMAKE_BUILD_TYPE}" )

# This is incremented when the ABI to the library changes
set( MIOpen_SOVERSION 1.0 )


function(add_kernels KERNEL_FILES)
    set(INIT_KERNELS_LIST)
    foreach(KERNEL_FILE ${KERNEL_FILES})
        if("${CMAKE_VERSION}" VERSION_LESS 3.0)
            configure_file(${KERNEL_FILE} ${KERNEL_FILE}.delete)
        else()
            set_property(DIRECTORY APPEND PROPERTY CMAKE_CONFIGURE_DEPENDS ${KERNEL_FILE})
        endif()
        get_filename_component(BASE_NAME ${KERNEL_FILE} NAME_WE)
        string(TOUPPER "${BASE_NAME}" KEY_NAME)
        string(MAKE_C_IDENTIFIER "${KEY_NAME}" VAR_NAME)
        list(APPEND INIT_KERNELS_LIST "    { \"${KEY_NAME}\", std::string(reinterpret_cast<const char*>(${VAR_NAME}), ${VAR_NAME}_SIZE) }")
    endforeach()
    string(REPLACE ";" ",\n" INIT_KERNELS "${INIT_KERNELS_LIST}")
    configure_file(kernels/kernel.cpp.in ${PROJECT_BINARY_DIR}/kernel.cpp)
endfunction()

function(add_kernel_includes KERNEL_FILES)
    set(INIT_KERNELS_LIST)
    foreach(KERNEL_FILE ${KERNEL_FILES})
        if("${CMAKE_VERSION}" VERSION_LESS 3.0)
            configure_file(${KERNEL_FILE} ${KERNEL_FILE}.delete)
        else()
            set_property(DIRECTORY APPEND PROPERTY CMAKE_CONFIGURE_DEPENDS ${KERNEL_FILE})
        endif()
        get_filename_component(BASE_NAME ${KERNEL_FILE} NAME_WE)
        get_filename_component(FILE_NAME ${KERNEL_FILE} NAME)
        string(TOUPPER "${BASE_NAME}" KEY_NAME)
        string(MAKE_C_IDENTIFIER "${KEY_NAME}" VAR_NAME)
        list(APPEND INIT_KERNELS_LIST "    { \"${FILE_NAME}\", std::string(reinterpret_cast<const char*>(${VAR_NAME}), ${VAR_NAME}_SIZE) }")
    endforeach()
    string(REPLACE ";" ",\n" INIT_KERNELS "${INIT_KERNELS_LIST}")
    configure_file(kernels/kernel_includes.cpp.in ${PROJECT_BINARY_DIR}/kernel_includes.cpp)
endfunction()

set( MIOpen_Source
    buffer_info.cpp
    check_numerics.cpp
    convolution.cpp
    convolution_api.cpp
    convolution_fft.cpp
    db.cpp
    db_record.cpp
    expanduser.cpp
    find_controls.cpp
    fusion.cpp
    op_args.cpp
    operator.cpp
    fused_api.cpp
    load_file.cpp
    pooling_api.cpp
    kernel_warnings.cpp
    logger.cpp
    lock_file.cpp
    lrn_api.cpp
    activ_api.cpp
    handle_api.cpp
    softmax_api.cpp
    batch_norm.cpp
    batch_norm_api.cpp
    rnn.cpp
    rnn_api.cpp
    ctc.cpp
    ctc_api.cpp
    temp_file.cpp
    problem_description.cpp
    include/miopen/sequences.hpp
    kernel_build_params.cpp
    find_db.cpp
    conv_algo_name.cpp
    conv/problem_description.cpp
    dropout.cpp
    dropout_api.cpp
    readonlyramdb.cpp
    execution_context.cpp
<<<<<<< HEAD
    kern_db.cpp
    bz2.cpp
    #     sqlite/memvfs.cpp
=======
>>>>>>> 46a7bcbc
    include/miopen/buffer_info.hpp
    include/miopen/temp_file.hpp
    include/miopen/bfloat16.hpp
    include/miopen/db.hpp
    include/miopen/db_record.hpp
    include/miopen/lock_file.hpp
    include/miopen/find_controls.hpp
    include/miopen/batch_norm.hpp
    include/miopen/check_numerics.hpp
    include/miopen/common.hpp
    include/miopen/convolution.hpp
    include/miopen/convolution_fft.hpp
    include/miopen/errors.hpp
    include/miopen/invoker.hpp
    include/miopen/handle.hpp
    include/miopen/kernel_cache.hpp
    include/miopen/solver.hpp
    include/miopen/generic_search.hpp
    include/miopen/problem_description.hpp
    include/miopen/mlo_internal.hpp
    include/miopen/mlo_utils.hpp
    include/miopen/oclkernel.hpp
    include/miopen/tensor.hpp
    include/miopen/tensor_ops.hpp
    include/miopen/pooling.hpp
    include/miopen/lrn.hpp
    include/miopen/activ.hpp
    include/miopen/softmax.hpp
    include/miopen/rnn.hpp
    include/miopen/ctc.hpp
    include/miopen/md_graph.hpp
    include/miopen/fusion_ops.hpp
    include/miopen/fusion.hpp
    include/miopen/mdg_expr.hpp
    include/miopen/kernel_build_params.hpp
    include/miopen/algorithm.hpp
    include/miopen/finddb_kernel_cache_key.hpp
    include/miopen/exec_utils.hpp
    include/miopen/gcn_asm_utils.hpp
    include/miopen/hip_build_utils.hpp
    include/miopen/solver_id.hpp
    include/miopen/any_solver.hpp
    include/miopen/conv_solution.hpp
    include/miopen/conv_algo_name.hpp
    include/miopen/dropout.hpp
    include/miopen/readonlyramdb.hpp
    include/miopen/rnn_util.hpp
    include/miopen/bz2.hpp
    include/miopen/comgr.hpp
    md_graph.cpp
    mdg_expr.cpp
    conv/invokers/gcn_asm_1x1u.cpp
    conv/invokers/gcn_asm_1x1u_ss.cpp
    conv/invokers/gcn_asm_1x1u_us.cpp
    conv/invokers/gen_x_w_y_pad.cpp
    conv/invokers/ocl_wrw_rdc.cpp
    conv/invokers/impl_gemm.cpp
    conv/invokers/impl_gemm_dynamic.cpp
    invoker_cache.cpp
    tensor.cpp
    tensor_api.cpp
    solver.cpp
    solver/conv_asm_3x3u.cpp
    solver/conv_asm_1x1u.cpp
    solver/conv_asm_1x1u_stride2.cpp
    solver/conv_asm_1x1u_bias_activ.cpp
    solver/conv_asm_5x10u2v2f1.cpp
    solver/conv_asm_5x10u2v2b1.cpp
    solver/conv_asm_7x7c3h224w224k64u2v2p3q3f1.cpp
    solver/conv_asm_dir_BwdWrW3x3.cpp
    solver/conv_asm_dir_BwdWrW1x1.cpp
    solver/conv_multipass_wino3x3WrW.cpp
    solver/conv_bin_wino3x3U.cpp
    solver/conv_bin_winoRxS.cpp
    solver/conv_winoRxS_f3x2.cpp
    solver/conv_winoRxS_f2x3.cpp
    solver/conv_ocl_dir2D_bwdWrW_2.cpp
    solver/conv_ocl_dir2D_bwdWrW_53.cpp
    solver/conv_ocl_dir2D_bwdWrW_1x1.cpp
    solver/conv_ocl_dir2Dfwdgen.cpp
    solver/conv_ocl_dir2D11x11.cpp
    solver/conv_ocl_dir2D3x3.cpp
    solver/conv_ocl_dir2Dfwd_exhaustive_search.cpp
    solver/conv_ocl_dir2Dfwd.cpp
    solver/conv_ocl_dir2Dfwd1x1.cpp
    solver/conv_hip_implicit_gemm_v4r1.cpp
    solver/conv_hip_implicit_gemm_v4r4.cpp
    solver/conv_hip_implicit_gemm_wrw_weights_v4r4.cpp
    solver/conv_hip_implicit_gemm_v4r4_gen_xdlops.cpp
    solver/conv_hip_implicit_gemm_fwd_v4r4_xdlops.cpp
    solver/conv_hip_implicit_gemm_v4r4_gen_xdlops_wrw_fp32.cpp
    solver/conv_hip_implicit_gemm_xdlops_common.cpp
    solver/conv_hip_implicit_gemm_nonxdlops_common.cpp
    solver/conv_hip_implicit_gemm_bwd_data_v1r1.cpp
    solver/conv_hip_implicit_gemm_bwd_data_v4r1.cpp
    solver/conv_hip_implicit_gemm_bwd_data_v1r1_xdlops.cpp
    solver/conv_asm_implicit_gemm_v4r1_dynamic.cpp
    solver/conv_hip_implicit_gemm_bwd_data_v4r1_xdlops.cpp
    solver/conv_hip_implicit_gemm_v4r4_gen_xdlops_fwd_fp32.cpp
    )
# set_source_files_properties(sqlite/memvfs.cpp PROPERTIES COMPILE_FLAGS -Wno-everything)
list(APPEND MIOpen_Source tmp_dir.cpp binary_cache.cpp md5.cpp)
if(MIOPEN_ENABLE_SQLITE)
    list(APPEND MIOpen_Source sqlite_db.cpp include/miopen/sqlite_db.hpp )
endif()

if(MIOPEN_ENABLE_SQLITE AND MIOPEN_ENABLE_SQLITE_KERN_CACHE)
    list(APPEND MIOpen_Source kern_db.cpp bz2.cpp include/miopen/kern_db.hpp)
endif()

if( MIOPEN_BACKEND MATCHES "OpenCL" OR MIOPEN_BACKEND STREQUAL "HIPOC" OR MIOPEN_BACKEND STREQUAL "HIP")
    file(GLOB_RECURSE COMPOSABLE_KERNEL_INCLUDE "kernels/composable_kernel/include/*/*.hpp")
    file(GLOB_RECURSE COMPOSABLE_KERNEL_SOURCE "kernels/composable_kernel/src/*/*.cpp")
    file(GLOB_RECURSE COMPOSABLE_KERNEL_DYNAMIC_SOURCE "kernels/dynamic_igemm/*.s")

    set(MIOPEN_KERNEL_INCLUDES
        ${COMPOSABLE_KERNEL_INCLUDE}
        include/miopen/implicitgemm_params.hpp
        kernels/Conv_Winograd_v13_3_12_fp16dot_stride1.inc
        kernels/Conv_Winograd_v13_3_12_fp16dot_stride2_dec.inc
        kernels/Conv_Winograd_v13_3_12_fp16dot_stride2_dil.inc
        kernels/Conv_Winograd_v14_3_3_fp16dot_stride1.inc
        kernels/Conv_Winograd_v14_3_3_fp16dot_stride2_dec.inc
        kernels/Conv_Winograd_v14_3_3_fp16dot_stride2_dil.inc
        kernels/Conv_Winograd_v13_3_12_epilogue.inc
        kernels/Conv_Winograd_v13_3_12_prologue.inc
        kernels/Conv_Winograd_v16_5_0_epilogue.inc
        kernels/Conv_Winograd_v16_5_0_prologue.inc
        kernels/Conv_Winograd_v16_5_0_stride1.inc
        kernels/conv_3x3_wheel_alpha_v9_2_7.inc
        kernels/conv_3x3_wheel_alpha_v9_2_7_epilogue.inc
        kernels/conv_3x3_wheel_alpha_v9_2_7_prologue.inc
        kernels/conv_3x3_wheel_alpha_v9_2_7_stride_2_dec.inc
        kernels/conv_3x3_wheel_alpha_v3_0b_epilogue.inc
        kernels/conv_3x3_wheel_alpha_v3_0b_prologue.inc
        kernels/conv_3x3_wheel_alpha_v3_0b.inc
        kernels/conv_3x3_wheel_alpha_v7_0_3b_epilogue.inc
        kernels/conv_3x3_wheel_alpha_v7_0_3b_prologue.inc
        kernels/conv_3x3_wheel_alpha_v7_0_3b.inc
        kernels/conv_3x3_wheel_alpha_v9_0_15_epilogue.inc
        kernels/conv_3x3_wheel_alpha_v9_0_15_prologue.inc
        kernels/conv_3x3_wheel_alpha_v9_0_15_stride_2_dil.inc
        kernels/conv_3x3_wheel_alpha_v9_0_15_stride_2_dec.inc
        kernels/conv_3x3_wheel_alpha_v9_0_15.inc
        kernels/Conv_Winograd_v21_1_0_gfx9_fp16_dot2_edc_dilation2.inc
        kernels/Conv_Winograd_v21_1_0_gfx9_fp16_dot2_edc_stride1.inc
        kernels/Conv_Winograd_v21_1_0_gfx9_fp16_dot2_edc_stride2.inc
        kernels/Conv_Winograd_v21_1_0_gfx9_fp32_dilation2.inc
        kernels/Conv_Winograd_v21_1_0_gfx9_fp32_stride1.inc
        kernels/Conv_Winograd_v21_1_0_gfx9_fp32_stride2.inc
        kernels/Conv_Winograd_v21_1_0_gfx9_fp16_dot2_edc_dilation2_group.inc
        kernels/Conv_Winograd_v21_1_0_gfx9_fp16_dot2_edc_stride1_group.inc
        kernels/Conv_Winograd_v21_1_0_gfx9_fp16_dot2_edc_stride2_group.inc
        kernels/Conv_Winograd_v21_1_0_gfx9_fp32_dilation2_group.inc
        kernels/Conv_Winograd_v21_1_0_gfx9_fp32_stride1_group.inc
        kernels/Conv_Winograd_v21_1_0_gfx9_fp32_stride2_group.inc
        kernels/Conv_Winograd_v21_1_0_metadata.inc
        kernels/rocm_version.inc
        kernels/inst_wrappers.inc
        kernels/conv_common.inc
        kernels/utilities.inc
        kernels/xform_data_filter.inc
        kernels/xform_kd_cov2.inc
        kernels/xform_metadata.inc
        kernels/neuron.inc
        kernels/conv_sizes.inc
        kernels/gpr_alloc.inc
        kernels/bfloat16_dev.hpp
        kernels/float_types.h
        )

    set(MIOPEN_KERNELS
        ${COMPOSABLE_KERNEL_SOURCE}
        ${COMPOSABLE_KERNEL_DYNAMIC_SOURCE}
        kernels/MIOpenCheckNumerics.cl
        kernels/MIOpenBatchNormActivBwdPerAct.cl
        kernels/MIOpenBatchNormActivBwdSpatial.cl
        kernels/MIOpenBatchNormActivFwdTrainPerAct.cl
        kernels/MIOpenBatchNormActivFwdTrainSpatial.cl
        kernels/MIOpenBatchNormFwdTrainSpatial.cl
        kernels/MIOpenBatchNormFwdTrainPerAct.cl
        kernels/MIOpenBatchNormFwdInferSpatial.cl
        kernels/MIOpenBatchNormFwdInferPerAct.cl
        kernels/MIOpenBatchNormBwdSpatial.cl
        kernels/MIOpenBatchNormBwdPerAct.cl
        kernels/MIOpenConvDirUni.cl
        kernels/MIOpenConvDirBatchNormActiv.cl
        kernels/MIOpenConvDirGenFwd.cl
        kernels/MIOpenLRNBwd.cl
        kernels/MIOpenLRNFwd.cl
        kernels/MIOpenNeuron.cl
        kernels/MIOpenPooling.cl
        kernels/MIOpenPoolingBwd.cl
        kernels/MIOpenPoolingND.cl
        kernels/MIOpenPoolingBwdND.cl
        kernels/MIOpenConv1x1S.cl
        kernels/MIOpenConv1x1J1.cl
        kernels/MIOpenConv1x1J1_stride.cl
        kernels/MIOpenSoftmax.cl
        kernels/MIOpenConvD3x3.cl
        kernels/MIOpenUtilKernels3.cl
        kernels/MIOpenUtilKernels4.cl
        kernels/MIOpenUtilKernels5.cl
        kernels/MIOpenIm2d2Col.cl
        kernels/MIOpenIm3d2Col.cl
        kernels/MIOpenCol2Im2d.cl
        kernels/MIOpenCol2Im3d.cl
        kernels/MIOpenConvBwdWrWS2.cl
        kernels/MIOpenGroupConvBwdWrWS2.cl
        kernels/MIOpenConvBwdWrW_LxG_P53.cl
        kernels/MIOpenGroupConvBwdWrW_LxG_P53.cl
        kernels/MIOpenConvBwdWrW_LxG_5x5.cl
        kernels/MIOpenConvBwdWrW1x1_PAD_read4.cl
        kernels/MIOpenConvFwd_LxL_11.cl
        kernels/MIOpenConvFFT.cl
        kernels/MIOpenRNNHiddenStateUpdate.cl
        kernels/bugzilla_34765_detect.s
        kernels/dummy_kernel.s
        kernels/conv3x3.s
        kernels/conv1x1u.s
        kernels/conv1x1u_stride2.s
        kernels/conv1x1u_bias_activ.s
        kernels/conv3x3wrw.s
        kernels/conv1x1wrw.s
        kernels/conv5x10u2v2f1.s
        kernels/conv5x10u2v2b1.s
        kernels/conv7x7c3h224w224k64u2v2p3q3f1.s
        kernels/xform_out.s
        kernels/gcnAsmBNBwdTrainSpatial.s
        kernels/MIOpenTensorKernels.cl
        kernels/MIOpenSubTensorOpWithScalarKernel.cl
        kernels/MIOpenSubTensorOpWithSubTensorKernel.cl
        kernels/MIOpenSubTensorOpWithCastTensorKernel.cl
        kernels/MIOpenSubTensorOpWithTransformKernel.cl
        kernels/Conv_Winograd_v13_3_12_fp16dot_stride1.s
        kernels/Conv_Winograd_v13_3_12_fp16dot_stride2_dec.s
        kernels/Conv_Winograd_v13_3_12_fp16dot_stride2_dil.s
        kernels/Conv_Winograd_v14_3_3_fp16dot_stride1.s
        kernels/Conv_Winograd_v14_3_3_fp16dot_stride2_dec.s
        kernels/Conv_Winograd_v14_3_3_fp16dot_stride2_dil.s
        kernels/Conv_Winograd_v16_5_0_stride1.s
        kernels/conv_3x3_wheel_alpha_v9_0_15_stride_2_dil.s
        kernels/conv_3x3_wheel_alpha_v9_0_15_stride_2_dec.s
        kernels/conv_3x3_wheel_alpha_v9_0_15.s
        kernels/conv_3x3_wheel_alpha_v7_0_3b.s
        kernels/conv_3x3_wheel_alpha_v3_0b.s
        kernels/conv_3x3_wheel_alpha_v9_2_7.s
        kernels/conv_3x3_wheel_alpha_v9_2_7_stride_2_dec.s
        kernels/Conv_Winograd_v21_1_0_gfx9_fp16_dot2_edc_dilation2.s
        kernels/Conv_Winograd_v21_1_0_gfx9_fp16_dot2_edc_stride1.s
        kernels/Conv_Winograd_v21_1_0_gfx9_fp16_dot2_edc_stride2.s
        kernels/Conv_Winograd_v21_1_0_gfx9_fp32_dilation2.s
        kernels/Conv_Winograd_v21_1_0_gfx9_fp32_stride1.s
        kernels/Conv_Winograd_v21_1_0_gfx9_fp32_stride2.s
        kernels/Conv_Winograd_v21_1_0_gfx9_fp16_dot2_edc_dilation2_group.s
        kernels/Conv_Winograd_v21_1_0_gfx9_fp16_dot2_edc_stride1_group.s
        kernels/Conv_Winograd_v21_1_0_gfx9_fp16_dot2_edc_stride2_group.s
        kernels/Conv_Winograd_v21_1_0_gfx9_fp32_dilation2_group.s
        kernels/Conv_Winograd_v21_1_0_gfx9_fp32_stride1_group.s
        kernels/Conv_Winograd_v21_1_0_gfx9_fp32_stride2_group.s
        kernels/MIOpenConvBwdBias.cl
        kernels/MIOpenBatchNormActivInfer.cl
        kernels/MIOpenCTCLoss.cl
        kernels/MIOpenDropout.cl
        kernels/xform_data.s
        kernels/xform_filter.s)

    add_kernels("${MIOPEN_KERNELS}")
    add_kernel_includes("${MIOPEN_KERNEL_INCLUDES}")
    configure_file(db_path.cpp.in ${PROJECT_BINARY_DIR}/db_path.cpp)
    list(APPEND MIOpen_Source
        activ.cpp
        kernel_cache.cpp
        lrn.cpp
        mlo_dir_conv.cpp
        exec_utils.cpp
        ocl/activ_ocl.cpp
        ocl/batchnormocl.cpp
        ocl/convolutionocl.cpp
        ocl/convolutionocl_fft.cpp
        ocl/lrn_ocl.cpp
        ocl/mloNeuron.cpp
        ocl/mloNorm.cpp
        ocl/mloPooling.cpp
        ocl/pooling_ocl.cpp
        ocl/tensorocl.cpp
        ocl/softmaxocl.cpp
        ocl/rnnocl.cpp
        ocl/utilocl.cpp
        ocl/ctcocl.cpp
        ocl/dropoutocl.cpp
        ocl/gcn_asm_utils.cpp
        ocl/rnn_util_ocl.cpp
        hip/hip_build_utils.cpp
        pooling.cpp
        ocl/fusionopconvocl.cpp
        ocl/fusionopbiasbnactivocl.cpp
        ${PROJECT_BINARY_DIR}/db_path.cpp
        ${PROJECT_BINARY_DIR}/kernel.cpp
        ${PROJECT_BINARY_DIR}/kernel_includes.cpp
        )
endif()

if(miopengemm_FOUND OR MIOPEN_USE_ROCBLAS)
    list(APPEND MIOpen_Source
        gemm_v2.cpp
        miopengemm.cpp
    )
endif()

if( MIOPEN_BACKEND STREQUAL "OpenCL" )
    list(APPEND MIOpen_Source
        ocl/handleocl.cpp
        ocl_kernel.cpp
        ocl/oclerrors.cpp
        ocl/clhelper.cpp
    )
endif()

if( MIOPEN_BACKEND STREQUAL "HIPOC" OR MIOPEN_BACKEND STREQUAL "HIP")
    list(APPEND MIOpen_Source
        hip/hiperrors.cpp
        hip/handlehip.cpp
        hipoc/hipoc_kernel.cpp
        hipoc/hipoc_program.cpp
        )
endif()

if( MIOPEN_BACKEND MATCHES "OpenCL" OR MIOPEN_BACKEND STREQUAL "HIPOC" OR MIOPEN_BACKEND STREQUAL "HIP")
    list(APPEND MIOpen_Source ${PROJECT_BINARY_DIR}/include/miopen_kernels.h)
    add_custom_command(
        OUTPUT ${PROJECT_BINARY_DIR}/include/miopen_kernels.h
        WORKING_DIRECTORY ${CMAKE_CURRENT_SOURCE_DIR}
        DEPENDS addkernels ${MIOPEN_KERNELS} ${MIOPEN_KERNEL_INCLUDES}
        COMMAND ${WINE_CMD} $<TARGET_FILE:addkernels> -guard GUARD_MIOPEN_KERNELS_HPP_ -target ${PROJECT_BINARY_DIR}/include/miopen_kernels.h -source ${MIOPEN_KERNELS}
        COMMENT "Inlining MIOpen kernels"
        )

    list(APPEND MIOpen_Source ${PROJECT_BINARY_DIR}/include/miopen_kernel_includes.h)
    add_custom_command(
        OUTPUT ${PROJECT_BINARY_DIR}/include/miopen_kernel_includes.h
        WORKING_DIRECTORY ${CMAKE_CURRENT_SOURCE_DIR}
        DEPENDS addkernels ${MIOPEN_KERNEL_INCLUDES}
        COMMAND ${WINE_CMD} $<TARGET_FILE:addkernels> -no-recurse -guard GUARD_MIOPEN_KERNEL_INCLUDES_HPP_ -target ${PROJECT_BINARY_DIR}/include/miopen_kernel_includes.h -source ${MIOPEN_KERNEL_INCLUDES}
        COMMENT "Inlining MIOpen HIP kernel includes"
        )

    add_custom_target(miopen_tidy_inlining
        DEPENDS ${PROJECT_BINARY_DIR}/include/miopen_kernels.h ${PROJECT_BINARY_DIR}/include/miopen_kernel_includes.h
        )

    add_dependencies(tidy miopen_tidy_inlining)
endif()

if(MIOPEN_USE_COMGR)
    list(APPEND MIOpen_Source comgr.cpp)
endif()

# build library
add_library( MIOpen
    ${MIOpen_Source}
    $<TARGET_OBJECTS:sqlite_memvfs>
    )

rocm_set_soversion(MIOpen ${MIOpen_SOVERSION})

clang_tidy_check(MIOpen)

function(target_internal_library TARGET)
    target_link_libraries(${TARGET} PRIVATE ${ARGN})
    set(PASS_ARGS debug optimized)
    set(DEPS)
    foreach(DEP ${ARGN})
        if(DEP IN_LIST PASS_ARGS)
            list(APPEND DEPS ${DEP})
        else()
            list(APPEND DEPS $<BUILD_INTERFACE:${DEP}>)
        endif()
    endforeach()
    target_link_libraries(${TARGET} INTERFACE ${DEPS})
endfunction()

target_include_directories(MIOpen PUBLIC
    $<BUILD_INTERFACE:${PROJECT_SOURCE_DIR}/src/include>
)

target_include_directories(MIOpen SYSTEM PUBLIC $<BUILD_INTERFACE:${HALF_INCLUDE_DIR}>)
target_include_directories(MIOpen SYSTEM PRIVATE ${BZIP2_INCLUDE_DIR})
target_link_libraries(MIOpen PRIVATE ${CMAKE_THREAD_LIBS_INIT} ${BZIP2_LIBRARIES})
generate_export_header(MIOpen
    EXPORT_FILE_NAME ${PROJECT_BINARY_DIR}/include/miopen/export.h
)
set(PACKAGE_DEPENDS)
set(PACKAGE_STATIC_DEPENDS)
############################################################
# MIOpen depends on OpenCL
if( MIOPEN_BACKEND STREQUAL "OpenCL")
    MESSAGE( STATUS "MIOpen linking OpenCL: ${OPENCL_INCLUDE_DIRS}" )
    target_include_directories(MIOpen SYSTEM PUBLIC ${OPENCL_INCLUDE_DIRS} )
    target_link_libraries( MIOpen PUBLIC ${OPENCL_LIBRARIES} )
    list(APPEND PACKAGE_DEPENDS PACKAGE OpenCL)
elseif(MIOPEN_BACKEND STREQUAL "HIPOC" OR MIOPEN_BACKEND STREQUAL "HIP")
    target_link_libraries( MIOpen PRIVATE hip::device )
    target_link_libraries( MIOpen INTERFACE hip::host )
    if(ENABLE_HIP_WORKAROUNDS)
        # Workaround hip not setting its usage requirements correctly
        target_compile_definitions( MIOpen PRIVATE -D__HIP_PLATFORM_HCC__=1 )
    endif()
    # This is helpful for the tests
    target_link_libraries( MIOpen INTERFACE $<BUILD_INTERFACE:hip::device> )
    list(APPEND PACKAGE_DEPENDS PACKAGE hip)
endif()

############################################################
# MIOpen depends on miopengemm
if(miopengemm_FOUND)
    list(APPEND PACKAGE_DEPENDS PACKAGE miopengemm)
    target_internal_library(MIOpen miopengemm)
    list(APPEND PACKAGE_STATIC_DEPENDS PACKAGE miopengemm)
endif()

if(MIOPEN_USE_COMGR)
    list(APPEND PACKAGE_DEPENDS PACKAGE amd_comgr)
    target_internal_library(MIOpen amd_comgr)
endif()

if(rocblas_FOUND)
    target_link_libraries( MIOpen INTERFACE $<BUILD_INTERFACE:roc::rocblas> )
    target_link_libraries( MIOpen PRIVATE roc::rocblas )
    list(APPEND PACKAGE_STATIC_DEPENDS PACKAGE rocblas)
endif()

if(WIN32 AND NOT MSVC)
    if(BUILD_DEV)
        target_link_libraries(MIOpen PUBLIC -Wl,-export-all-symbols -Wl,-exclude-symbols=_Unwind_Resume)
    endif()
    target_link_libraries(MIOpen PUBLIC -Wl,--whole-archive -lgcc -lstdc++-6 -Wl,--no-whole-archive -Wl,--allow-multiple-definition)
endif()

target_internal_library(MIOpen
    Boost::filesystem
)
list(APPEND PACKAGE_STATIC_DEPENDS PACKAGE Boost COMPONTENTS filesystem)
if(NOT WIN32 AND NOT APPLE)
    file(WRITE ${CMAKE_CURRENT_BINARY_DIR}/lib.def "
MIOPEN_${MIOPEN_BACKEND}_1
{
global:
    miopen*;
    extern \"C++\" {
        miopen::*;
    };
local:
    *boost*;
    extern \"C++\" {
        std::*;
    };
};
")
    target_link_libraries(MIOpen PRIVATE "-Wl,--version-script=${CMAKE_CURRENT_BINARY_DIR}/lib.def")
    target_link_libraries(MIOpen PRIVATE "-Wl,--exclude-libs,ALL")
    # set_target_properties(MIOpen PROPERTIES CXX_VISIBILITY_PRESET hidden)
    set_target_properties(MIOpen PROPERTIES VISIBILITY_INLINES_HIDDEN 1)
endif()
#######################################
if(MIOPEN_ENABLE_SQLITE)
    # MIOpen depends on SQLite
    target_include_directories(MIOpen SYSTEM PRIVATE ${SQLITE3_STATIC_INCLUDE_DIRS})
    target_include_directories(MIOpen SYSTEM INTERFACE $<BUILD_INTERFACE:${SQLITE3_STATIC_INCLUDE_DIRS}>)
    target_compile_options(MIOpen PRIVATE ${SQLITE3_STATIC_CFLAGS})
    target_compile_options(MIOpen INTERFACE $<BUILD_INTERFACE:${SQLITE3_STATIC_CFLAGS}>)
    target_link_libraries(MIOpen PRIVATE ${SQLITE3_STATIC_LDFLAGS})
    target_link_libraries(MIOpen INTERFACE $<BUILD_INTERFACE:${SQLITE3_STATIC_LDFLAGS}>)
endif()
############################################################
# MIOpen depends on librt for Boost.Interprocess
if(NOT WIN32 AND NOT APPLE)
    find_library(LIBRT rt)
    if(LIBRT)
        MESSAGE(STATUS "Librt: " ${LIBRT})
        target_link_libraries(MIOpen PUBLIC ${LIBRT})
    endif()
endif()

############################################################
# Installation
set(MIOPEN_CXX_HEADER_PATH)
if(MIOPEN_INSTALL_CXX_HEADERS)
set(MIOPEN_CXX_HEADER_PATH ${PROJECT_SOURCE_DIR}/src/include)
endif()

rocm_install_targets(
  TARGETS MIOpen
  INCLUDE
    ${PROJECT_SOURCE_DIR}/include
    ${PROJECT_BINARY_DIR}/include
    ${MIOPEN_CXX_HEADER_PATH}
  PREFIX ${MIOPEN_INSTALL_DIR}
)

rocm_export_targets(
  TARGETS MIOpen
  PREFIX ${MIOPEN_INSTALL_DIR}
  DEPENDS
    ${PACKAGE_DEPENDS}
  STATIC_DEPENDS
    ${PACKAGE_STATIC_DEPENDS}
)

set(DB_FILES
    kernels/gfx803_36.HIP.fdb.txt
    kernels/gfx803_64.HIP.fdb.txt
    kernels/gfx900_64.HIP.fdb.txt
    kernels/gfx900_56.HIP.fdb.txt
    kernels/gfx906_64.HIP.fdb.txt
    kernels/gfx906_60.HIP.fdb.txt
    kernels/gfx803_36.OpenCL.fdb.txt
    kernels/gfx803_64.OpenCL.fdb.txt
    kernels/gfx900_64.OpenCL.fdb.txt
    kernels/gfx900_56.OpenCL.fdb.txt
    kernels/gfx906_64.OpenCL.fdb.txt
    kernels/gfx906_60.OpenCL.fdb.txt
    )

if(NOT MIOPEN_EMBED_DB STREQUAL "")
    include(embed)

    set(CODE_OBJECTS)
    list(APPEND CODE_OBJECTS "kernels/miopen.db")
    add_embed_library(miopen_data ${CODE_OBJECTS})
    target_link_libraries(MIOpen PRIVATE miopen_data)
else()
    list(APPEND DB_FILES kernels/miopen.db)
endif()


# Install db files
install(FILES
        ${DB_FILES}
 DESTINATION ${DATA_INSTALL_DIR}/db)

rocm_install_symlink_subdir(${MIOPEN_INSTALL_DIR})<|MERGE_RESOLUTION|>--- conflicted
+++ resolved
@@ -125,12 +125,6 @@
     dropout_api.cpp
     readonlyramdb.cpp
     execution_context.cpp
-<<<<<<< HEAD
-    kern_db.cpp
-    bz2.cpp
-    #     sqlite/memvfs.cpp
-=======
->>>>>>> 46a7bcbc
     include/miopen/buffer_info.hpp
     include/miopen/temp_file.hpp
     include/miopen/bfloat16.hpp
