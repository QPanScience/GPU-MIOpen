################################################################################
#
# MIT License
#
# Copyright (c) 2017 Advanced Micro Devices, Inc.
#
# Permission is hereby granted, free of charge, to any person obtaining a copy
# of this software and associated documentation files (the "Software"), to deal
# in the Software without restriction, including without limitation the rights
# to use, copy, modify, merge, publish, distribute, sublicense, and/or sell
# copies of the Software, and to permit persons to whom the Software is
# furnished to do so, subject to the following conditions:
#
# The above copyright notice and this permission notice shall be included in all
# copies or substantial portions of the Software.
#
# THE SOFTWARE IS PROVIDED "AS IS", WITHOUT WARRANTY OF ANY KIND, EXPRESS OR
# IMPLIED, INCLUDING BUT NOT LIMITED TO THE WARRANTIES OF MERCHANTABILITY,
# FITNESS FOR A PARTICULAR PURPOSE AND NONINFRINGEMENT. IN NO EVENT SHALL THE
# AUTHORS OR COPYRIGHT HOLDERS BE LIABLE FOR ANY CLAIM, DAMAGES OR OTHER
# LIABILITY, WHETHER IN AN ACTION OF CONTRACT, TORT OR OTHERWISE, ARISING FROM,
# OUT OF OR IN CONNECTION WITH THE SOFTWARE OR THE USE OR OTHER DEALINGS IN THE
# SOFTWARE.
#
################################################################################

cmake_policy(SET CMP0057 NEW)

include (GenerateExportHeader)
add_subdirectory(sqlite)

# Truncation rounding or (default) rounding to nearest even (RNE) is enabled.
# This switch controls two related but different aspects of MIOpen behavior
# 1.  How host code performs conversions of float to bfloat16, important only
#     for testing.
# 2.  How BF16 kernels (which are kind of mixed-precision now and expected to
#     remain in the future)  perform final conversion (and rounding) of FP32
#     to BF16 results. This affects the main functionality of the library.
option( MIOPEN_USE_RNE_BFLOAT16 "Sets rounding scheme for bfloat16 type" ON )

configure_file("${PROJECT_SOURCE_DIR}/include/miopen/config.h.in" "${PROJECT_BINARY_DIR}/include/miopen/config.h")

# configure a header file to pass the CMake version settings to the source, and package the header files in the output archive
configure_file( "${PROJECT_SOURCE_DIR}/include/miopen/version.h.in" "${PROJECT_BINARY_DIR}/include/miopen/version.h" )

message( STATUS "MIOpen_VERSION= ${MIOpen_VERSION}" )
message( STATUS "CMAKE_BUILD_TYPE= ${CMAKE_BUILD_TYPE}" )

# This is incremented when the ABI to the library changes
set( MIOpen_SOVERSION 1.0 )


function(add_kernels KERNEL_FILES)
    set(INIT_KERNELS_LIST)
    foreach(KERNEL_FILE ${KERNEL_FILES})
        if("${CMAKE_VERSION}" VERSION_LESS 3.0)
            configure_file(${KERNEL_FILE} ${KERNEL_FILE}.delete)
        else()
            set_property(DIRECTORY APPEND PROPERTY CMAKE_CONFIGURE_DEPENDS ${KERNEL_FILE})
        endif()
        get_filename_component(BASE_NAME ${KERNEL_FILE} NAME_WE)
        string(TOUPPER "${BASE_NAME}" KEY_NAME)
        string(MAKE_C_IDENTIFIER "${KEY_NAME}" VAR_NAME)
        list(APPEND INIT_KERNELS_LIST "    { \"${KEY_NAME}\", std::string(reinterpret_cast<const char*>(${VAR_NAME}), ${VAR_NAME}_SIZE) }")
    endforeach()
    string(REPLACE ";" ",\n" INIT_KERNELS "${INIT_KERNELS_LIST}")
    configure_file(kernels/kernel.cpp.in ${PROJECT_BINARY_DIR}/kernel.cpp)
endfunction()

function(add_kernel_includes KERNEL_FILES)
    set(INIT_KERNELS_LIST)
    foreach(KERNEL_FILE ${KERNEL_FILES})
        if("${CMAKE_VERSION}" VERSION_LESS 3.0)
            configure_file(${KERNEL_FILE} ${KERNEL_FILE}.delete)
        else()
            set_property(DIRECTORY APPEND PROPERTY CMAKE_CONFIGURE_DEPENDS ${KERNEL_FILE})
        endif()
        get_filename_component(BASE_NAME ${KERNEL_FILE} NAME_WE)
        get_filename_component(FILE_NAME ${KERNEL_FILE} NAME)
        string(TOUPPER "${BASE_NAME}" KEY_NAME)
        string(MAKE_C_IDENTIFIER "${KEY_NAME}" VAR_NAME)
        list(APPEND INIT_KERNELS_LIST "    { \"${FILE_NAME}\", std::string(reinterpret_cast<const char*>(${VAR_NAME}), ${VAR_NAME}_SIZE) }")
    endforeach()
    string(REPLACE ";" ",\n" INIT_KERNELS "${INIT_KERNELS_LIST}")
    configure_file(kernels/kernel_includes.cpp.in ${PROJECT_BINARY_DIR}/kernel_includes.cpp)
endfunction()

set( MIOpen_Source
    buffer_info.cpp
    check_numerics.cpp
    convolution.cpp
    convolution_api.cpp
    convolution_fft.cpp
    db.cpp
    db_record.cpp
    expanduser.cpp
    find_controls.cpp
    fusion.cpp
    op_args.cpp
    operator.cpp
    fused_api.cpp
    load_file.cpp
    pooling_api.cpp
    kernel_warnings.cpp
    logger.cpp
    lock_file.cpp
    lrn_api.cpp
    activ_api.cpp
    handle_api.cpp
    softmax_api.cpp
    batch_norm.cpp
    batch_norm_api.cpp
    rnn.cpp
    rnn_api.cpp
    ctc.cpp
    ctc_api.cpp
    temp_file.cpp
    problem_description.cpp
    include/miopen/sequences.hpp
    kernel_build_params.cpp
    find_db.cpp
    conv_algo_name.cpp
    conv/problem_description.cpp
    dropout.cpp
    dropout_api.cpp
    readonlyramdb.cpp
    execution_context.cpp
    reducetensor.cpp
    reducetensor_api.cpp
    include/miopen/buffer_info.hpp
    include/miopen/temp_file.hpp
    include/miopen/bfloat16.hpp
    include/miopen/db.hpp
    include/miopen/db_record.hpp
    include/miopen/lock_file.hpp
    include/miopen/find_controls.hpp
    include/miopen/batch_norm.hpp
    include/miopen/check_numerics.hpp
    include/miopen/common.hpp
    include/miopen/convolution.hpp
    include/miopen/convolution_fft.hpp
    include/miopen/errors.hpp
    include/miopen/invoker.hpp
    include/miopen/handle.hpp
    include/miopen/kernel_cache.hpp
    include/miopen/solver.hpp
    include/miopen/generic_search.hpp
    include/miopen/problem_description.hpp
    include/miopen/mlo_internal.hpp
    include/miopen/mlo_utils.hpp
    include/miopen/oclkernel.hpp
    include/miopen/tensor.hpp
    include/miopen/tensor_ops.hpp
    include/miopen/pooling.hpp
    include/miopen/lrn.hpp
    include/miopen/activ.hpp
    include/miopen/softmax.hpp
    include/miopen/rnn.hpp
    include/miopen/ctc.hpp
    include/miopen/md_graph.hpp
    include/miopen/fusion_ops.hpp
    include/miopen/fusion.hpp
    include/miopen/mdg_expr.hpp
    include/miopen/kernel_build_params.hpp
    include/miopen/algorithm.hpp
    include/miopen/finddb_kernel_cache_key.hpp
    include/miopen/exec_utils.hpp
    include/miopen/gcn_asm_utils.hpp
    include/miopen/hip_build_utils.hpp
    include/miopen/solver_id.hpp
    include/miopen/any_solver.hpp
    include/miopen/conv_solution.hpp
    include/miopen/conv_algo_name.hpp
    include/miopen/dropout.hpp
    include/miopen/readonlyramdb.hpp
    include/miopen/rnn_util.hpp
    include/miopen/bz2.hpp
    include/miopen/comgr.hpp
    include/miopen/numeric.hpp
    include/miopen/reducetensor.hpp
    include/miopen/reduce_common.hpp
    md_graph.cpp
    mdg_expr.cpp
    conv/invokers/gcn_asm_1x1u.cpp
    conv/invokers/gcn_asm_1x1u_ss.cpp
    conv/invokers/gcn_asm_1x1u_us.cpp
    conv/invokers/gen_x_w_y_pad.cpp
    conv/invokers/ocl_wrw_rdc.cpp
    conv/invokers/impl_gemm.cpp
    conv/invokers/impl_gemm_dynamic.cpp
    invoker_cache.cpp
    tensor.cpp
    tensor_api.cpp
    solver.cpp
    solver/conv_asm_3x3u.cpp
    solver/conv_asm_1x1u.cpp
    solver/conv_asm_1x1u_stride2.cpp
    solver/conv_asm_1x1u_bias_activ.cpp
    solver/conv_asm_5x10u2v2f1.cpp
    solver/conv_asm_5x10u2v2b1.cpp
    solver/conv_asm_7x7c3h224w224k64u2v2p3q3f1.cpp
    solver/conv_asm_dir_BwdWrW3x3.cpp
    solver/conv_asm_dir_BwdWrW1x1.cpp
    solver/conv_multipass_wino3x3WrW.cpp
    solver/conv_MP_bidirectional_winograd.cpp
    solver/conv_bin_wino3x3U.cpp
    solver/conv_bin_winoRxS.cpp
    solver/conv_winoRxS_f3x2.cpp
    solver/conv_winoRxS_f2x3.cpp
    solver/conv_ocl_dir2D_bwdWrW_2.cpp
    solver/conv_ocl_dir2D_bwdWrW_53.cpp
    solver/conv_ocl_dir2D_bwdWrW_1x1.cpp
    solver/conv_ocl_dir2Dfwdgen.cpp
    solver/conv_ocl_dir2D11x11.cpp
    solver/conv_ocl_dir2D3x3.cpp
    solver/conv_ocl_dir2Dfwd_exhaustive_search.cpp
    solver/conv_ocl_dir2Dfwd.cpp
    solver/conv_ocl_dir2Dfwd1x1.cpp
    solver/conv_hip_implicit_gemm_v4r1.cpp
    solver/conv_hip_implicit_gemm_v4r4.cpp
    solver/conv_hip_implicit_gemm_wrw_weights_v4r4.cpp
    solver/conv_hip_implicit_gemm_v4r4_gen_xdlops.cpp
    solver/conv_hip_implicit_gemm_fwd_v4r4_xdlops.cpp
    solver/conv_hip_implicit_gemm_v4r4_gen_xdlops_wrw_fp32.cpp
    solver/conv_hip_implicit_gemm_xdlops_common.cpp
    solver/conv_hip_implicit_gemm_nonxdlops_common.cpp
    solver/conv_hip_implicit_gemm_bwd_data_v1r1.cpp
    solver/conv_hip_implicit_gemm_bwd_data_v4r1.cpp
    solver/conv_hip_implicit_gemm_bwd_data_v4r1_xdlops.cpp
    solver/conv_asm_implicit_gemm_v4r1_dynamic.cpp
    solver/conv_asm_implicit_gemm_wrw_v4r1_dynamic.cpp
    solver/conv_asm_implicit_gemm_wrw_gtc_dynamic_xdlops.cpp
    solver/conv_hip_implicit_gemm_v4r4_gen_xdlops_fwd_fp32.cpp
    solver/conv_hip_implicit_gemm_bwd_v1r1_xdlops_nchw_kcyx_nkhw.cpp
    solver/conv_asm_implicit_gemm_bwd_v4r1_dynamic.cpp
    solver/conv_hip_implicit_gemm_wrw_v4r4_xdlops.cpp
<<<<<<< HEAD
    solver/conv_asm_implicit_gemm_gtc_bwd.cpp
=======
    solver/conv_asm_implicit_gemm_gtc_fwd.cpp
>>>>>>> 26f5d05b
    )

list(APPEND MIOpen_Source tmp_dir.cpp binary_cache.cpp md5.cpp)
if(MIOPEN_ENABLE_SQLITE)
    list(APPEND MIOpen_Source sqlite_db.cpp include/miopen/sqlite_db.hpp )
endif()

if(MIOPEN_ENABLE_SQLITE AND MIOPEN_ENABLE_SQLITE_KERN_CACHE)
    list(APPEND MIOpen_Source kern_db.cpp bz2.cpp include/miopen/kern_db.hpp)
endif()

if( MIOPEN_BACKEND MATCHES "OpenCL" OR MIOPEN_BACKEND STREQUAL "HIPOC" OR MIOPEN_BACKEND STREQUAL "HIP")
    file(GLOB_RECURSE COMPOSABLE_KERNEL_INCLUDE "kernels/composable_kernel/include/*/*.hpp")
    file(GLOB_RECURSE COMPOSABLE_KERNEL_SOURCE "kernels/composable_kernel/src/*/*.cpp")
    file(GLOB_RECURSE COMPOSABLE_KERNEL_DYNAMIC_ASM_INCLUDE "kernels/dynamic_igemm/*.inc")
    file(GLOB_RECURSE COMPOSABLE_KERNEL_DYNAMIC_ASM_SOURCE "kernels/dynamic_igemm/*.s")
    file(GLOB_RECURSE COMPOSABLE_KERNEL_DYNAMIC_ASM_INCLUDE "kernels/dynamic_igemm/*.inc")
    file(GLOB_RECURSE COMPOSABLE_KERNEL_DYNAMIC_CPP_SOURCE "kernels/dynamic_igemm/*.cpp")

    set(MIOPEN_KERNEL_INCLUDES
        ${COMPOSABLE_KERNEL_INCLUDE}
        ${COMPOSABLE_KERNEL_DYNAMIC_ASM_INCLUDE}
        include/miopen/implicitgemm_params.hpp
        kernels/Conv_Winograd_v13_3_12_fp16dot_stride1.inc
        kernels/Conv_Winograd_v13_3_12_fp16dot_stride2_dec.inc
        kernels/Conv_Winograd_v13_3_12_fp16dot_stride2_dil.inc
        kernels/Conv_Winograd_v14_3_3_fp16dot_stride1.inc
        kernels/Conv_Winograd_v14_3_3_fp16dot_stride2_dec.inc
        kernels/Conv_Winograd_v14_3_3_fp16dot_stride2_dil.inc
        kernels/Conv_Winograd_v13_3_12_epilogue.inc
        kernels/Conv_Winograd_v13_3_12_prologue.inc
        kernels/Conv_Winograd_v16_5_0_epilogue.inc
        kernels/Conv_Winograd_v16_5_0_prologue.inc
        kernels/Conv_Winograd_v16_5_0_stride1.inc
        kernels/conv_3x3_wheel_alpha_v9_2_7.inc
        kernels/conv_3x3_wheel_alpha_v9_2_7_epilogue.inc
        kernels/conv_3x3_wheel_alpha_v9_2_7_prologue.inc
        kernels/conv_3x3_wheel_alpha_v9_2_7_stride_2_dec.inc
        kernels/conv_3x3_wheel_alpha_v3_0b_epilogue.inc
        kernels/conv_3x3_wheel_alpha_v3_0b_prologue.inc
        kernels/conv_3x3_wheel_alpha_v3_0b.inc
        kernels/conv_3x3_wheel_alpha_v7_0_3b_epilogue.inc
        kernels/conv_3x3_wheel_alpha_v7_0_3b_prologue.inc
        kernels/conv_3x3_wheel_alpha_v7_0_3b.inc
        kernels/conv_3x3_wheel_alpha_v9_0_15_epilogue.inc
        kernels/conv_3x3_wheel_alpha_v9_0_15_prologue.inc
        kernels/conv_3x3_wheel_alpha_v9_0_15_stride_2_dil.inc
        kernels/conv_3x3_wheel_alpha_v9_0_15_stride_2_dec.inc
        kernels/conv_3x3_wheel_alpha_v9_0_15.inc
        kernels/Conv_Winograd_v21_1_0_gfx9_fp16_dot2_edc_dilation2.inc
        kernels/Conv_Winograd_v21_1_0_gfx9_fp16_dot2_edc_stride1.inc
        kernels/Conv_Winograd_v21_1_0_gfx9_fp16_dot2_edc_stride2.inc
        kernels/Conv_Winograd_v21_1_0_gfx9_fp32_dilation2.inc
        kernels/Conv_Winograd_v21_1_0_gfx9_fp32_stride1.inc
        kernels/Conv_Winograd_v21_1_0_gfx9_fp32_stride2.inc
        kernels/Conv_Winograd_v21_1_0_gfx9_fp16_dot2_edc_dilation2_group.inc
        kernels/Conv_Winograd_v21_1_0_gfx9_fp16_dot2_edc_stride1_group.inc
        kernels/Conv_Winograd_v21_1_0_gfx9_fp16_dot2_edc_stride2_group.inc
        kernels/Conv_Winograd_v21_1_0_gfx9_fp32_dilation2_group.inc
        kernels/Conv_Winograd_v21_1_0_gfx9_fp32_stride1_group.inc
        kernels/Conv_Winograd_v21_1_0_gfx9_fp32_stride2_group.inc
        kernels/Conv_Winograd_v21_1_0_metadata.inc
        kernels/xform_bidirect_winograd_code.inc
        kernels/rocm_version.inc
        kernels/inst_wrappers.inc
        kernels/conv_common.inc
        kernels/utilities.inc
        kernels/xform_data_filter.inc
        kernels/xform_kd_cov2.inc
        kernels/xform_metadata.inc
        kernels/neuron.inc
        kernels/conv_sizes.inc
        kernels/gpr_alloc.inc
        kernels/bfloat16_dev.hpp
        kernels/float_types.h
        )

    set(MIOPEN_KERNELS
        ${COMPOSABLE_KERNEL_SOURCE}
        ${COMPOSABLE_KERNEL_DYNAMIC_ASM_SOURCE}
        ${COMPOSABLE_KERNEL_DYNAMIC_CPP_SOURCE}
        kernels/MIOpenCheckNumerics.cl
        kernels/MIOpenBatchNormActivBwdPerAct.cl
        kernels/MIOpenBatchNormActivBwdSpatial.cl
        kernels/MIOpenBatchNormActivFwdTrainPerAct.cl
        kernels/MIOpenBatchNormActivFwdTrainSpatial.cl
        kernels/MIOpenBatchNormFwdTrainSpatial.cl
        kernels/MIOpenBatchNormFwdTrainPerAct.cl
        kernels/MIOpenBatchNormFwdInferSpatial.cl
        kernels/MIOpenBatchNormFwdInferPerAct.cl
        kernels/MIOpenBatchNormBwdSpatial.cl
        kernels/MIOpenBatchNormBwdPerAct.cl
        kernels/MIOpenConvDirUni.cl
        kernels/MIOpenConvDirBatchNormActiv.cl
        kernels/MIOpenConvDirGenFwd.cl
        kernels/MIOpenLRNBwd.cl
        kernels/MIOpenLRNFwd.cl
        kernels/MIOpenNeuron.cl
        kernels/MIOpenPooling.cl
        kernels/MIOpenPoolingBwd.cl
        kernels/MIOpenPoolingND.cl
        kernels/MIOpenPoolingBwdND.cl
        kernels/MIOpenConv1x1S.cl
        kernels/MIOpenConv1x1J1.cl
        kernels/MIOpenConv1x1J1_stride.cl
        kernels/MIOpenSoftmax.cl
        kernels/MIOpenConvD3x3.cl
        kernels/MIOpenUtilKernels3.cl
        kernels/MIOpenUtilKernels4.cl
        kernels/MIOpenUtilKernels5.cl
        kernels/MIOpenIm2d2Col.cl
        kernels/MIOpenIm3d2Col.cl
        kernels/MIOpenCol2Im2d.cl
        kernels/MIOpenCol2Im3d.cl
        kernels/MIOpenConvBwdWrWS2.cl
        kernels/MIOpenGroupConvBwdWrWS2.cl
        kernels/MIOpenConvBwdWrW_LxG_P53.cl
        kernels/MIOpenGroupConvBwdWrW_LxG_P53.cl
        kernels/MIOpenConvBwdWrW_LxG_5x5.cl
        kernels/MIOpenConvBwdWrW1x1_PAD_read4.cl
        kernels/MIOpenConvFwd_LxL_11.cl
        kernels/MIOpenConvFFT.cl
        kernels/MIOpenRNNHiddenStateUpdate.cl
        kernels/bugzilla_34765_detect.s
        kernels/dummy_kernel.s
        kernels/conv3x3.s
        kernels/conv1x1u.s
        kernels/conv1x1u_stride2.s
        kernels/conv1x1u_bias_activ.s
        kernels/conv3x3wrw.s
        kernels/conv1x1wrw.s
        kernels/conv5x10u2v2f1.s
        kernels/conv5x10u2v2b1.s
        kernels/conv7x7c3h224w224k64u2v2p3q3f1.s
        kernels/xform_out.s
        kernels/gcnAsmBNBwdTrainSpatial.s
        kernels/MIOpenTensorKernels.cl
        kernels/MIOpenSubTensorOpWithScalarKernel.cl
        kernels/MIOpenSubTensorOpWithSubTensorKernel.cl
        kernels/MIOpenSubTensorOpWithCastTensorKernel.cl
        kernels/MIOpenSubTensorOpWithTransformKernel.cl
        kernels/Conv_Winograd_v13_3_12_fp16dot_stride1.s
        kernels/Conv_Winograd_v13_3_12_fp16dot_stride2_dec.s
        kernels/Conv_Winograd_v13_3_12_fp16dot_stride2_dil.s
        kernels/Conv_Winograd_v14_3_3_fp16dot_stride1.s
        kernels/Conv_Winograd_v14_3_3_fp16dot_stride2_dec.s
        kernels/Conv_Winograd_v14_3_3_fp16dot_stride2_dil.s
        kernels/Conv_Winograd_v16_5_0_stride1.s
        kernels/conv_3x3_wheel_alpha_v9_0_15_stride_2_dil.s
        kernels/conv_3x3_wheel_alpha_v9_0_15_stride_2_dec.s
        kernels/conv_3x3_wheel_alpha_v9_0_15.s
        kernels/conv_3x3_wheel_alpha_v7_0_3b.s
        kernels/conv_3x3_wheel_alpha_v3_0b.s
        kernels/conv_3x3_wheel_alpha_v9_2_7.s
        kernels/conv_3x3_wheel_alpha_v9_2_7_stride_2_dec.s
        kernels/Conv_Winograd_v21_1_0_gfx9_fp16_dot2_edc_dilation2.s
        kernels/Conv_Winograd_v21_1_0_gfx9_fp16_dot2_edc_stride1.s
        kernels/Conv_Winograd_v21_1_0_gfx9_fp16_dot2_edc_stride2.s
        kernels/Conv_Winograd_v21_1_0_gfx9_fp32_dilation2.s
        kernels/Conv_Winograd_v21_1_0_gfx9_fp32_stride1.s
        kernels/Conv_Winograd_v21_1_0_gfx9_fp32_stride2.s
        kernels/Conv_Winograd_v21_1_0_gfx9_fp16_dot2_edc_dilation2_group.s
        kernels/Conv_Winograd_v21_1_0_gfx9_fp16_dot2_edc_stride1_group.s
        kernels/Conv_Winograd_v21_1_0_gfx9_fp16_dot2_edc_stride2_group.s
        kernels/Conv_Winograd_v21_1_0_gfx9_fp32_dilation2_group.s
        kernels/Conv_Winograd_v21_1_0_gfx9_fp32_stride1_group.s
        kernels/Conv_Winograd_v21_1_0_gfx9_fp32_stride2_group.s
        kernels/MIOpenConvBwdBias.cl
        kernels/MIOpenBatchNormActivInfer.cl
        kernels/MIOpenCTCLoss.cl
        kernels/MIOpenDropout.cl
        kernels/xform_data.s
        kernels/xform_filter.s
        kernels/xform_bidirect_winograd_data.s
        kernels/xform_bidirect_winograd_filter.s
        kernels/xform_bidirect_winograd_out.s)

    add_kernels("${MIOPEN_KERNELS}")
    add_kernel_includes("${MIOPEN_KERNEL_INCLUDES}")
    configure_file(db_path.cpp.in ${PROJECT_BINARY_DIR}/db_path.cpp)
    list(APPEND MIOpen_Source
        activ.cpp
        kernel_cache.cpp
        lrn.cpp
        mlo_dir_conv.cpp
        exec_utils.cpp
        ocl/activ_ocl.cpp
        ocl/batchnormocl.cpp
        ocl/convolutionocl.cpp
        ocl/convolutionocl_fft.cpp
        ocl/lrn_ocl.cpp
        ocl/mloNeuron.cpp
        ocl/mloNorm.cpp
        ocl/mloPooling.cpp
        ocl/pooling_ocl.cpp
        ocl/tensorocl.cpp
        ocl/softmaxocl.cpp
        ocl/rnnocl.cpp
        ocl/utilocl.cpp
        ocl/ctcocl.cpp
        ocl/dropoutocl.cpp
        ocl/gcn_asm_utils.cpp
        ocl/rnn_util_ocl.cpp
        hip/hip_build_utils.cpp
        pooling.cpp
        ocl/fusionopconvocl.cpp
        ocl/fusionopbiasbnactivocl.cpp
        ${PROJECT_BINARY_DIR}/db_path.cpp
        ${PROJECT_BINARY_DIR}/kernel.cpp
        ${PROJECT_BINARY_DIR}/kernel_includes.cpp
        )
endif()

if(miopengemm_FOUND OR MIOPEN_USE_ROCBLAS)
    list(APPEND MIOpen_Source
        gemm_v2.cpp
        miopengemm.cpp
    )
endif()

if( MIOPEN_BACKEND STREQUAL "OpenCL" )
    list(APPEND MIOpen_Source
        ocl/handleocl.cpp
        ocl_kernel.cpp
        ocl/oclerrors.cpp
        ocl/clhelper.cpp
    )
endif()

if( MIOPEN_BACKEND STREQUAL "HIPOC" OR MIOPEN_BACKEND STREQUAL "HIP")
    list(APPEND MIOpen_Source
        hip/hiperrors.cpp
        hip/handlehip.cpp
        hipoc/hipoc_kernel.cpp
        hipoc/hipoc_program.cpp
        )
endif()

if( MIOPEN_BACKEND MATCHES "OpenCL" OR MIOPEN_BACKEND STREQUAL "HIPOC" OR MIOPEN_BACKEND STREQUAL "HIP")
    list(APPEND MIOpen_Source ${PROJECT_BINARY_DIR}/include/miopen_kernels.h)
    add_custom_command(
        OUTPUT ${PROJECT_BINARY_DIR}/include/miopen_kernels.h
        WORKING_DIRECTORY ${CMAKE_CURRENT_SOURCE_DIR}
        DEPENDS addkernels ${MIOPEN_KERNELS} ${MIOPEN_KERNEL_INCLUDES}
        COMMAND ${WINE_CMD} $<TARGET_FILE:addkernels> -guard GUARD_MIOPEN_KERNELS_HPP_ -target ${PROJECT_BINARY_DIR}/include/miopen_kernels.h -source ${MIOPEN_KERNELS}
        COMMENT "Inlining MIOpen kernels"
        )

    list(APPEND MIOpen_Source ${PROJECT_BINARY_DIR}/include/miopen_kernel_includes.h)
    add_custom_command(
        OUTPUT ${PROJECT_BINARY_DIR}/include/miopen_kernel_includes.h
        WORKING_DIRECTORY ${CMAKE_CURRENT_SOURCE_DIR}
        DEPENDS addkernels ${MIOPEN_KERNEL_INCLUDES}
        COMMAND ${WINE_CMD} $<TARGET_FILE:addkernels> -no-recurse -guard GUARD_MIOPEN_KERNEL_INCLUDES_HPP_ -target ${PROJECT_BINARY_DIR}/include/miopen_kernel_includes.h -source ${MIOPEN_KERNEL_INCLUDES}
        COMMENT "Inlining MIOpen HIP kernel includes"
        )

    add_custom_target(miopen_tidy_inlining
        DEPENDS ${PROJECT_BINARY_DIR}/include/miopen_kernels.h ${PROJECT_BINARY_DIR}/include/miopen_kernel_includes.h
        )

    add_dependencies(tidy miopen_tidy_inlining)
endif()

if(MIOPEN_USE_COMGR)
    list(APPEND MIOpen_Source comgr.cpp)
endif()

# build library
add_library( MIOpen
    ${MIOpen_Source}
    $<TARGET_OBJECTS:sqlite_memvfs>
    )

rocm_set_soversion(MIOpen ${MIOpen_SOVERSION})

clang_tidy_check(MIOpen)

function(target_internal_library TARGET)
    target_link_libraries(${TARGET} PRIVATE ${ARGN})
    set(PASS_ARGS debug optimized)
    set(DEPS)
    foreach(DEP ${ARGN})
        if(DEP IN_LIST PASS_ARGS)
            list(APPEND DEPS ${DEP})
        else()
            list(APPEND DEPS $<BUILD_INTERFACE:${DEP}>)
        endif()
    endforeach()
    target_link_libraries(${TARGET} INTERFACE ${DEPS})
endfunction()

target_include_directories(MIOpen PUBLIC
    $<BUILD_INTERFACE:${PROJECT_SOURCE_DIR}/src/include>
)

target_include_directories(MIOpen SYSTEM PUBLIC $<BUILD_INTERFACE:${HALF_INCLUDE_DIR}>)
target_include_directories(MIOpen SYSTEM PRIVATE ${BZIP2_INCLUDE_DIR})
target_link_libraries(MIOpen PRIVATE ${CMAKE_THREAD_LIBS_INIT} ${BZIP2_LIBRARIES})
generate_export_header(MIOpen
    EXPORT_FILE_NAME ${PROJECT_BINARY_DIR}/include/miopen/export.h
)
set(PACKAGE_DEPENDS)
set(PACKAGE_STATIC_DEPENDS)
############################################################
# MIOpen depends on OpenCL
if( MIOPEN_BACKEND STREQUAL "OpenCL")
    MESSAGE( STATUS "MIOpen linking OpenCL: ${OPENCL_INCLUDE_DIRS}" )
    target_include_directories(MIOpen SYSTEM PUBLIC ${OPENCL_INCLUDE_DIRS} )
    target_link_libraries( MIOpen PUBLIC ${OPENCL_LIBRARIES} )
    list(APPEND PACKAGE_DEPENDS PACKAGE OpenCL)
elseif(MIOPEN_BACKEND STREQUAL "HIPOC" OR MIOPEN_BACKEND STREQUAL "HIP")
    target_link_libraries( MIOpen PRIVATE hip::device )
    target_link_libraries( MIOpen INTERFACE hip::host )
    if(ENABLE_HIP_WORKAROUNDS)
        # Workaround hip not setting its usage requirements correctly
        target_compile_definitions( MIOpen PRIVATE -D__HIP_PLATFORM_HCC__=1 )
    endif()
    # This is helpful for the tests
    target_link_libraries( MIOpen INTERFACE $<BUILD_INTERFACE:hip::device> )
    list(APPEND PACKAGE_DEPENDS PACKAGE hip)
endif()

############################################################
# MIOpen depends on miopengemm
if(miopengemm_FOUND)
    list(APPEND PACKAGE_DEPENDS PACKAGE miopengemm)
    target_internal_library(MIOpen miopengemm)
    list(APPEND PACKAGE_STATIC_DEPENDS PACKAGE miopengemm)
endif()

if(MIOPEN_USE_COMGR)
    list(APPEND PACKAGE_DEPENDS PACKAGE amd_comgr)
    target_internal_library(MIOpen amd_comgr)
endif()

if(rocblas_FOUND)
    target_link_libraries( MIOpen INTERFACE $<BUILD_INTERFACE:roc::rocblas> )
    target_link_libraries( MIOpen PRIVATE roc::rocblas )
    list(APPEND PACKAGE_STATIC_DEPENDS PACKAGE rocblas)
endif()

if(WIN32 AND NOT MSVC)
    if(BUILD_DEV)
        target_link_libraries(MIOpen PUBLIC -Wl,-export-all-symbols -Wl,-exclude-symbols=_Unwind_Resume)
    endif()
    target_link_libraries(MIOpen PUBLIC -Wl,--whole-archive -lgcc -lstdc++-6 -Wl,--no-whole-archive -Wl,--allow-multiple-definition)
endif()

target_internal_library(MIOpen
    Boost::filesystem
)
list(APPEND PACKAGE_STATIC_DEPENDS PACKAGE Boost COMPONENTS filesystem)
if(NOT WIN32 AND NOT APPLE)
    file(WRITE ${CMAKE_CURRENT_BINARY_DIR}/lib.def "
MIOPEN_${MIOPEN_BACKEND}_1
{
global:
    miopen*;
    extern \"C++\" {
        miopen::*;
    };
local:
    *boost*;
    extern \"C++\" {
        std::*;
    };
};
")
    target_link_libraries(MIOpen PRIVATE "-Wl,--version-script=${CMAKE_CURRENT_BINARY_DIR}/lib.def")
    target_link_libraries(MIOpen PRIVATE "-Wl,--exclude-libs,ALL")
    # set_target_properties(MIOpen PROPERTIES CXX_VISIBILITY_PRESET hidden)
    set_target_properties(MIOpen PROPERTIES VISIBILITY_INLINES_HIDDEN 1)
endif()
#######################################
if(MIOPEN_ENABLE_SQLITE)
    # MIOpen depends on SQLite
    target_include_directories(MIOpen SYSTEM PRIVATE ${SQLITE3_STATIC_INCLUDE_DIRS})
    target_include_directories(MIOpen SYSTEM INTERFACE $<BUILD_INTERFACE:${SQLITE3_STATIC_INCLUDE_DIRS}>)
    target_compile_options(MIOpen PRIVATE ${SQLITE3_STATIC_CFLAGS})
    target_compile_options(MIOpen INTERFACE $<BUILD_INTERFACE:${SQLITE3_STATIC_CFLAGS}>)
    target_link_libraries(MIOpen PRIVATE ${SQLITE3_STATIC_LDFLAGS})
    target_link_libraries(MIOpen INTERFACE $<BUILD_INTERFACE:${SQLITE3_STATIC_LDFLAGS}>)
endif()
############################################################
# MIOpen depends on librt for Boost.Interprocess
if(NOT WIN32 AND NOT APPLE)
    find_library(LIBRT rt)
    if(LIBRT)
        MESSAGE(STATUS "Librt: " ${LIBRT})
        target_link_libraries(MIOpen PUBLIC ${LIBRT})
    endif()
endif()

############################################################
# Installation
set(MIOPEN_CXX_HEADER_PATH)
if(MIOPEN_INSTALL_CXX_HEADERS)
set(MIOPEN_CXX_HEADER_PATH ${PROJECT_SOURCE_DIR}/src/include)
endif()

rocm_install_targets(
  TARGETS MIOpen
  INCLUDE
    ${PROJECT_SOURCE_DIR}/include
    ${PROJECT_BINARY_DIR}/include
    ${MIOPEN_CXX_HEADER_PATH}
  PREFIX ${MIOPEN_INSTALL_DIR}
)

rocm_export_targets(
  TARGETS MIOpen
  PREFIX ${MIOPEN_INSTALL_DIR}
  DEPENDS
    ${PACKAGE_DEPENDS}
  STATIC_DEPENDS
    ${PACKAGE_STATIC_DEPENDS}
)

# Install db files
if(NOT MIOPEN_EMBED_DB STREQUAL "")
    include(embed)
    set(CODE_OBJECTS)
# embed perf db
    list(APPEND CODE_OBJECTS "kernels/miopen.db")
# embed find db
    foreach(EMBED_ARCH ${MIOPEN_EMBED_DB})
        message(STATUS "Adding find db for arch: ${EMBED_ARCH}")
        list(APPEND CODE_OBJECTS "kernels/${EMBED_ARCH}.${MIOPEN_BACKEND}.fdb.txt")
    endforeach()
# Embed Bin Cache
    if(NOT MIOPEN_BINCACHE_PATH STREQUAL "")
        foreach(EMBED_ARCH ${MIOPEN_EMBED_DB})
            message(STATUS "Adding binary cache for arch: ${EMBED_ARCH}")
            download_binary(OUTPUT_PATH "${MIOPEN_BINCACHE_PATH}" "${EMBED_ARCH}")
            list(APPEND CODE_OBJECTS "${OUTPUT_PATH}")
        endforeach()
    endif()
    add_embed_library(miopen_data ${CODE_OBJECTS})
    target_link_libraries(MIOpen PRIVATE $<BUILD_INTERFACE:miopen_data> )
else()
    file(GLOB FIND_DB_FILES kernels/*.fdb.txt)
    list(APPEND FIND_DB_FILES kernels/miopen.db)
    if(NOT MIOPEN_DISABLE_SYSDB)
        install(FILES
            ${FIND_DB_FILES}
         DESTINATION ${DATA_INSTALL_DIR}/db)
    endif()
endif()
rocm_install_symlink_subdir(${MIOPEN_INSTALL_DIR})<|MERGE_RESOLUTION|>--- conflicted
+++ resolved
@@ -234,11 +234,8 @@
     solver/conv_hip_implicit_gemm_bwd_v1r1_xdlops_nchw_kcyx_nkhw.cpp
     solver/conv_asm_implicit_gemm_bwd_v4r1_dynamic.cpp
     solver/conv_hip_implicit_gemm_wrw_v4r4_xdlops.cpp
-<<<<<<< HEAD
+    solver/conv_asm_implicit_gemm_gtc_fwd.cpp
     solver/conv_asm_implicit_gemm_gtc_bwd.cpp
-=======
-    solver/conv_asm_implicit_gemm_gtc_fwd.cpp
->>>>>>> 26f5d05b
     )
 
 list(APPEND MIOpen_Source tmp_dir.cpp binary_cache.cpp md5.cpp)
