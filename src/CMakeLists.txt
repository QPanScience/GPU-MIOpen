################################################################################
#
# MIT License
#
# Copyright (c) 2017 Advanced Micro Devices, Inc.
#
# Permission is hereby granted, free of charge, to any person obtaining a copy
# of this software and associated documentation files (the "Software"), to deal
# in the Software without restriction, including without limitation the rights
# to use, copy, modify, merge, publish, distribute, sublicense, and/or sell
# copies of the Software, and to permit persons to whom the Software is
# furnished to do so, subject to the following conditions:
#
# The above copyright notice and this permission notice shall be included in all
# copies or substantial portions of the Software.
#
# THE SOFTWARE IS PROVIDED "AS IS", WITHOUT WARRANTY OF ANY KIND, EXPRESS OR
# IMPLIED, INCLUDING BUT NOT LIMITED TO THE WARRANTIES OF MERCHANTABILITY,
# FITNESS FOR A PARTICULAR PURPOSE AND NONINFRINGEMENT. IN NO EVENT SHALL THE
# AUTHORS OR COPYRIGHT HOLDERS BE LIABLE FOR ANY CLAIM, DAMAGES OR OTHER
# LIABILITY, WHETHER IN AN ACTION OF CONTRACT, TORT OR OTHERWISE, ARISING FROM,
# OUT OF OR IN CONNECTION WITH THE SOFTWARE OR THE USE OR OTHER DEALINGS IN THE
# SOFTWARE.
#
################################################################################

cmake_policy(SET CMP0057 NEW)

include (GenerateExportHeader)
add_subdirectory(sqlite)

# Truncation rounding or (default) rounding to nearest even (RNE) is enabled.
# This switch controls two related but different aspects of MIOpen behavior
# 1.  How host code performs conversions of float to bfloat16, important only
#     for testing.
# 2.  How BF16 kernels (which are kind of mixed-precision now and expected to
#     remain in the future)  perform final conversion (and rounding) of FP32
#     to BF16 results. This affects the main functionality of the library.
option( MIOPEN_USE_RNE_BFLOAT16 "Sets rounding scheme for bfloat16 type" ON )

configure_file("${PROJECT_SOURCE_DIR}/include/miopen/config.h.in" "${PROJECT_BINARY_DIR}/include/miopen/config.h")

# configure a header file to pass the CMake version settings to the source, and package the header files in the output archive
configure_file( "${PROJECT_SOURCE_DIR}/include/miopen/version.h.in" "${PROJECT_BINARY_DIR}/include/miopen/version.h" )

message( STATUS "MIOpen_VERSION= ${MIOpen_VERSION}" )
message( STATUS "CMAKE_BUILD_TYPE= ${CMAKE_BUILD_TYPE}" )

# This is incremented when the ABI to the library changes
set( MIOpen_SOVERSION 1.0 )


function(add_kernels KERNEL_FILES)
    set(INIT_KERNELS_LIST)
    foreach(KERNEL_FILE ${KERNEL_FILES})
        if("${CMAKE_VERSION}" VERSION_LESS 3.0)
            configure_file(${KERNEL_FILE} ${KERNEL_FILE}.delete)
        else()
            set_property(DIRECTORY APPEND PROPERTY CMAKE_CONFIGURE_DEPENDS ${KERNEL_FILE})
        endif()
        get_filename_component(BASE_NAME ${KERNEL_FILE} NAME_WE)
        string(TOUPPER "${BASE_NAME}" KEY_NAME)
        string(MAKE_C_IDENTIFIER "${KEY_NAME}" VAR_NAME)
        list(APPEND INIT_KERNELS_LIST "    { \"${KEY_NAME}\", std::string(reinterpret_cast<const char*>(${VAR_NAME}), ${VAR_NAME}_SIZE) }")
    endforeach()
    string(REPLACE ";" ",\n" INIT_KERNELS "${INIT_KERNELS_LIST}")
    configure_file(kernels/kernel.cpp.in ${PROJECT_BINARY_DIR}/kernel.cpp)
endfunction()

function(add_kernel_includes KERNEL_FILES)
    set(INIT_KERNELS_LIST)
    foreach(KERNEL_FILE ${KERNEL_FILES})
        if("${CMAKE_VERSION}" VERSION_LESS 3.0)
            configure_file(${KERNEL_FILE} ${KERNEL_FILE}.delete)
        else()
            set_property(DIRECTORY APPEND PROPERTY CMAKE_CONFIGURE_DEPENDS ${KERNEL_FILE})
        endif()
        get_filename_component(BASE_NAME ${KERNEL_FILE} NAME_WE)
        get_filename_component(FILE_NAME ${KERNEL_FILE} NAME)
        string(TOUPPER "${BASE_NAME}" KEY_NAME)
        string(MAKE_C_IDENTIFIER "${KEY_NAME}" VAR_NAME)
        list(APPEND INIT_KERNELS_LIST "    { \"${FILE_NAME}\", std::string(reinterpret_cast<const char*>(${VAR_NAME}), ${VAR_NAME}_SIZE) }")
    endforeach()
    string(REPLACE ";" ",\n" INIT_KERNELS "${INIT_KERNELS_LIST}")
    configure_file(kernels/kernel_includes.cpp.in ${PROJECT_BINARY_DIR}/kernel_includes.cpp)
endfunction()

set( MIOpen_Source
    buffer_info.cpp
    check_numerics.cpp
    convolution.cpp
    convolution_api.cpp
    convolution_fft.cpp
    db.cpp
    db_record.cpp
    expanduser.cpp
    find_controls.cpp
    fusion.cpp
    op_args.cpp
    operator.cpp
    fused_api.cpp
    load_file.cpp
    pooling_api.cpp
    kernel_warnings.cpp
    logger.cpp
    lock_file.cpp
    lrn_api.cpp
    activ_api.cpp
    handle_api.cpp
    softmax_api.cpp
    batch_norm.cpp
    batch_norm_api.cpp
    rnn.cpp
    rnn_api.cpp
    ctc.cpp
    ctc_api.cpp
    temp_file.cpp
    problem_description.cpp
    include/miopen/sequences.hpp
    kernel_build_params.cpp
    find_db.cpp
    conv_algo_name.cpp
    conv/problem_description.cpp
    dropout.cpp
    dropout_api.cpp
    readonlyramdb.cpp
    execution_context.cpp
    reducetensor.cpp
    reducetensor_api.cpp
    idiv.cpp
    include/miopen/buffer_info.hpp
    include/miopen/temp_file.hpp
    include/miopen/bfloat16.hpp
    include/miopen/db.hpp
    include/miopen/db_record.hpp
    include/miopen/lock_file.hpp
    include/miopen/find_controls.hpp
    include/miopen/batch_norm.hpp
    include/miopen/check_numerics.hpp
    include/miopen/common.hpp
    include/miopen/convolution.hpp
    include/miopen/convolution_fft.hpp
    include/miopen/errors.hpp
    include/miopen/idiv.hpp
    include/miopen/invoker.hpp
    include/miopen/handle.hpp
    include/miopen/kernel_cache.hpp
    include/miopen/solver.hpp
    include/miopen/generic_search.hpp
    include/miopen/problem_description.hpp
    include/miopen/mlo_internal.hpp
    include/miopen/mlo_utils.hpp
    include/miopen/oclkernel.hpp
    include/miopen/tensor.hpp
    include/miopen/tensor_ops.hpp
    include/miopen/pooling.hpp
    include/miopen/lrn.hpp
    include/miopen/activ.hpp
    include/miopen/softmax.hpp
    include/miopen/rnn.hpp
    include/miopen/ctc.hpp
    include/miopen/md_graph.hpp
    include/miopen/fusion_ops.hpp
    include/miopen/fusion.hpp
    include/miopen/mdg_expr.hpp
    include/miopen/kernel_build_params.hpp
    include/miopen/algorithm.hpp
    include/miopen/finddb_kernel_cache_key.hpp
    include/miopen/exec_utils.hpp
    include/miopen/gcn_asm_utils.hpp
    include/miopen/hip_build_utils.hpp
    include/miopen/solver_id.hpp
    include/miopen/any_solver.hpp
    include/miopen/conv_solution.hpp
    include/miopen/conv_algo_name.hpp
    include/miopen/dropout.hpp
    include/miopen/readonlyramdb.hpp
    include/miopen/rnn_util.hpp
    include/miopen/bz2.hpp
    include/miopen/comgr.hpp
    include/miopen/numeric.hpp
    include/miopen/reducetensor.hpp
    include/miopen/reduce_common.hpp
    md_graph.cpp
    mdg_expr.cpp
    conv/invokers/gcn_asm_1x1u.cpp
    conv/invokers/gcn_asm_1x1u_ss.cpp
    conv/invokers/gcn_asm_1x1u_us.cpp
    conv/invokers/gen_x_w_y_pad.cpp
    conv/invokers/ocl_wrw_rdc.cpp
    conv/invokers/impl_gemm.cpp
    conv/invokers/impl_gemm_dynamic.cpp
    invoker_cache.cpp
    tensor.cpp
    tensor_api.cpp
    solver.cpp
    solver/conv_asm_3x3u.cpp
    solver/conv_asm_1x1u.cpp
    solver/conv_asm_1x1u_stride2.cpp
    solver/conv_asm_1x1u_bias_activ.cpp
    solver/conv_asm_5x10u2v2f1.cpp
    solver/conv_asm_5x10u2v2b1.cpp
    solver/conv_asm_7x7c3h224w224k64u2v2p3q3f1.cpp
    solver/conv_asm_dir_BwdWrW3x3.cpp
    solver/conv_asm_dir_BwdWrW1x1.cpp
    solver/conv_multipass_wino3x3WrW.cpp
    solver/conv_MP_bidirectional_winograd.cpp
    solver/conv_bin_wino3x3U.cpp
    solver/conv_bin_winoRxS.cpp
    solver/conv_winoRxS_f3x2.cpp
    solver/conv_winoRxS_f2x3.cpp
    solver/conv_ocl_dir2D_bwdWrW_2.cpp
    solver/conv_ocl_dir2D_bwdWrW_53.cpp
    solver/conv_ocl_dir2D_bwdWrW_1x1.cpp
    solver/conv_ocl_dir2Dfwdgen.cpp
    solver/conv_ocl_dir2D11x11.cpp
    solver/conv_ocl_dir2D3x3.cpp
    solver/conv_ocl_dir2Dfwd_exhaustive_search.cpp
    solver/conv_ocl_dir2Dfwd.cpp
    solver/conv_ocl_dir2Dfwd1x1.cpp
    solver/conv_hip_implicit_gemm_v4r1.cpp
    solver/conv_hip_implicit_gemm_v4r4.cpp
    solver/conv_hip_implicit_gemm_wrw_weights_v4r4.cpp
    solver/conv_hip_implicit_gemm_v4r4_gen_xdlops.cpp
    solver/conv_hip_implicit_gemm_fwd_v4r4_xdlops.cpp
    solver/conv_hip_implicit_gemm_v4r4_gen_xdlops_wrw_fp32.cpp
    solver/conv_hip_implicit_gemm_xdlops_common.cpp
    solver/conv_hip_implicit_gemm_nonxdlops_common.cpp
    solver/conv_hip_implicit_gemm_bwd_data_v1r1.cpp
    solver/conv_hip_implicit_gemm_bwd_data_v4r1.cpp
    solver/conv_hip_implicit_gemm_bwd_data_v4r1_xdlops.cpp
    solver/conv_asm_implicit_gemm_v4r1_dynamic.cpp
    solver/conv_asm_implicit_gemm_wrw_v4r1_dynamic.cpp
    solver/conv_hip_implicit_gemm_v4r4_gen_xdlops_fwd_fp32.cpp
    solver/conv_hip_implicit_gemm_bwd_v1r1_xdlops_nchw_kcyx_nkhw.cpp
    solver/conv_asm_implicit_gemm_bwd_v4r1_dynamic.cpp
    )

list(APPEND MIOpen_Source tmp_dir.cpp binary_cache.cpp md5.cpp)
if(MIOPEN_ENABLE_SQLITE)
    list(APPEND MIOpen_Source sqlite_db.cpp include/miopen/sqlite_db.hpp )
endif()

if(MIOPEN_ENABLE_SQLITE AND MIOPEN_ENABLE_SQLITE_KERN_CACHE)
    list(APPEND MIOpen_Source kern_db.cpp bz2.cpp include/miopen/kern_db.hpp)
endif()

if( MIOPEN_BACKEND MATCHES "OpenCL" OR MIOPEN_BACKEND STREQUAL "HIPOC" OR MIOPEN_BACKEND STREQUAL "HIP")
    file(GLOB_RECURSE COMPOSABLE_KERNEL_INCLUDE "kernels/composable_kernel/include/*/*.hpp")
    file(GLOB_RECURSE COMPOSABLE_KERNEL_SOURCE "kernels/composable_kernel/src/*/*.cpp")
    file(GLOB_RECURSE COMPOSABLE_KERNEL_DYNAMIC_ASM_SOURCE "kernels/dynamic_igemm/*.s")
    file(GLOB_RECURSE COMPOSABLE_KERNEL_DYNAMIC_CPP_SOURCE "kernels/dynamic_igemm/*.cpp")

    set(MIOPEN_KERNEL_INCLUDES
        ${COMPOSABLE_KERNEL_INCLUDE}
        include/miopen/implicitgemm_params.hpp
        kernels/Conv_Winograd_v13_3_12_fp16dot_stride1.inc
        kernels/Conv_Winograd_v13_3_12_fp16dot_stride2_dec.inc
        kernels/Conv_Winograd_v13_3_12_fp16dot_stride2_dil.inc
        kernels/Conv_Winograd_v14_3_3_fp16dot_stride1.inc
        kernels/Conv_Winograd_v14_3_3_fp16dot_stride2_dec.inc
        kernels/Conv_Winograd_v14_3_3_fp16dot_stride2_dil.inc
        kernels/Conv_Winograd_v13_3_12_epilogue.inc
        kernels/Conv_Winograd_v13_3_12_prologue.inc
        kernels/Conv_Winograd_v16_5_0_epilogue.inc
        kernels/Conv_Winograd_v16_5_0_prologue.inc
        kernels/Conv_Winograd_v16_5_0_stride1.inc
        kernels/conv_3x3_wheel_alpha_v9_2_7.inc
        kernels/conv_3x3_wheel_alpha_v9_2_7_epilogue.inc
        kernels/conv_3x3_wheel_alpha_v9_2_7_prologue.inc
        kernels/conv_3x3_wheel_alpha_v9_2_7_stride_2_dec.inc
        kernels/conv_3x3_wheel_alpha_v3_0b_epilogue.inc
        kernels/conv_3x3_wheel_alpha_v3_0b_prologue.inc
        kernels/conv_3x3_wheel_alpha_v3_0b.inc
        kernels/conv_3x3_wheel_alpha_v7_0_3b_epilogue.inc
        kernels/conv_3x3_wheel_alpha_v7_0_3b_prologue.inc
        kernels/conv_3x3_wheel_alpha_v7_0_3b.inc
        kernels/conv_3x3_wheel_alpha_v9_0_15_epilogue.inc
        kernels/conv_3x3_wheel_alpha_v9_0_15_prologue.inc
        kernels/conv_3x3_wheel_alpha_v9_0_15_stride_2_dil.inc
        kernels/conv_3x3_wheel_alpha_v9_0_15_stride_2_dec.inc
        kernels/conv_3x3_wheel_alpha_v9_0_15.inc
        kernels/Conv_Winograd_v21_1_0_gfx9_fp16_dot2_edc_dilation2.inc
        kernels/Conv_Winograd_v21_1_0_gfx9_fp16_dot2_edc_stride1.inc
        kernels/Conv_Winograd_v21_1_0_gfx9_fp16_dot2_edc_stride2.inc
        kernels/Conv_Winograd_v21_1_0_gfx9_fp32_dilation2.inc
        kernels/Conv_Winograd_v21_1_0_gfx9_fp32_stride1.inc
        kernels/Conv_Winograd_v21_1_0_gfx9_fp32_stride2.inc
        kernels/Conv_Winograd_v21_1_0_gfx9_fp16_dot2_edc_dilation2_group.inc
        kernels/Conv_Winograd_v21_1_0_gfx9_fp16_dot2_edc_stride1_group.inc
        kernels/Conv_Winograd_v21_1_0_gfx9_fp16_dot2_edc_stride2_group.inc
        kernels/Conv_Winograd_v21_1_0_gfx9_fp32_dilation2_group.inc
        kernels/Conv_Winograd_v21_1_0_gfx9_fp32_stride1_group.inc
        kernels/Conv_Winograd_v21_1_0_gfx9_fp32_stride2_group.inc
        kernels/Conv_Winograd_v21_1_0_metadata.inc
        kernels/xform_bidirect_winograd_code.inc
        kernels/rocm_version.inc
        kernels/inst_wrappers.inc
        kernels/conv_common.inc
        kernels/utilities.inc
        kernels/xform_data_filter.inc
        kernels/xform_kd_cov2.inc
        kernels/xform_metadata.inc
        kernels/neuron.inc
        kernels/conv_sizes.inc
        kernels/gpr_alloc.inc
        kernels/bfloat16_dev.hpp
        kernels/float_types.h
        )

    set(MIOPEN_KERNELS
        ${COMPOSABLE_KERNEL_SOURCE}
        ${COMPOSABLE_KERNEL_DYNAMIC_ASM_SOURCE}
        ${COMPOSABLE_KERNEL_DYNAMIC_CPP_SOURCE}
        kernels/MIOpenCheckNumerics.cl
        kernels/MIOpenBatchNormActivBwdPerAct.cl
        kernels/MIOpenBatchNormActivBwdSpatial.cl
        kernels/MIOpenBatchNormActivFwdTrainPerAct.cl
        kernels/MIOpenBatchNormActivFwdTrainSpatial.cl
        kernels/MIOpenBatchNormFwdTrainSpatial.cl
        kernels/MIOpenBatchNormFwdTrainPerAct.cl
        kernels/MIOpenBatchNormFwdInferSpatial.cl
        kernels/MIOpenBatchNormFwdInferPerAct.cl
        kernels/MIOpenBatchNormBwdSpatial.cl
        kernels/MIOpenBatchNormBwdPerAct.cl
        kernels/MIOpenConvDirUni.cl
        kernels/MIOpenConvDirBatchNormActiv.cl
        kernels/MIOpenConvDirGenFwd.cl
        kernels/MIOpenLRNBwd.cl
        kernels/MIOpenLRNFwd.cl
        kernels/MIOpenNeuron.cl
        kernels/MIOpenPooling.cl
        kernels/MIOpenPoolingBwd.cl
        kernels/MIOpenPoolingND.cl
        kernels/MIOpenPoolingBwdND.cl
        kernels/MIOpenConv1x1S.cl
        kernels/MIOpenConv1x1J1.cl
        kernels/MIOpenConv1x1J1_stride.cl
        kernels/MIOpenSoftmax.cl
        kernels/MIOpenConvD3x3.cl
        kernels/MIOpenUtilKernels3.cl
        kernels/MIOpenUtilKernels4.cl
        kernels/MIOpenUtilKernels5.cl
        kernels/MIOpenIm2d2Col.cl
        kernels/MIOpenIm3d2Col.cl
        kernels/MIOpenCol2Im2d.cl
        kernels/MIOpenCol2Im3d.cl
        kernels/MIOpenConvBwdWrWS2.cl
        kernels/MIOpenGroupConvBwdWrWS2.cl
        kernels/MIOpenConvBwdWrW_LxG_P53.cl
        kernels/MIOpenGroupConvBwdWrW_LxG_P53.cl
        kernels/MIOpenConvBwdWrW_LxG_5x5.cl
        kernels/MIOpenConvBwdWrW1x1_PAD_read4.cl
        kernels/MIOpenConvFwd_LxL_11.cl
        kernels/MIOpenConvFFT.cl
        kernels/MIOpenRNNHiddenStateUpdate.cl
        kernels/bugzilla_34765_detect.s
        kernels/dummy_kernel.s
        kernels/conv3x3.s
        kernels/conv1x1u.s
        kernels/conv1x1u_stride2.s
        kernels/conv1x1u_bias_activ.s
        kernels/conv3x3wrw.s
        kernels/conv1x1wrw.s
        kernels/conv5x10u2v2f1.s
        kernels/conv5x10u2v2b1.s
        kernels/conv7x7c3h224w224k64u2v2p3q3f1.s
        kernels/xform_out.s
        kernels/gcnAsmBNBwdTrainSpatial.s
        kernels/MIOpenTensorKernels.cl
        kernels/MIOpenSubTensorOpWithScalarKernel.cl
        kernels/MIOpenSubTensorOpWithSubTensorKernel.cl
        kernels/MIOpenSubTensorOpWithCastTensorKernel.cl
        kernels/MIOpenSubTensorOpWithTransformKernel.cl
        kernels/Conv_Winograd_v13_3_12_fp16dot_stride1.s
        kernels/Conv_Winograd_v13_3_12_fp16dot_stride2_dec.s
        kernels/Conv_Winograd_v13_3_12_fp16dot_stride2_dil.s
        kernels/Conv_Winograd_v14_3_3_fp16dot_stride1.s
        kernels/Conv_Winograd_v14_3_3_fp16dot_stride2_dec.s
        kernels/Conv_Winograd_v14_3_3_fp16dot_stride2_dil.s
        kernels/Conv_Winograd_v16_5_0_stride1.s
        kernels/conv_3x3_wheel_alpha_v9_0_15_stride_2_dil.s
        kernels/conv_3x3_wheel_alpha_v9_0_15_stride_2_dec.s
        kernels/conv_3x3_wheel_alpha_v9_0_15.s
        kernels/conv_3x3_wheel_alpha_v7_0_3b.s
        kernels/conv_3x3_wheel_alpha_v3_0b.s
        kernels/conv_3x3_wheel_alpha_v9_2_7.s
        kernels/conv_3x3_wheel_alpha_v9_2_7_stride_2_dec.s
        kernels/Conv_Winograd_v21_1_0_gfx9_fp16_dot2_edc_dilation2.s
        kernels/Conv_Winograd_v21_1_0_gfx9_fp16_dot2_edc_stride1.s
        kernels/Conv_Winograd_v21_1_0_gfx9_fp16_dot2_edc_stride2.s
        kernels/Conv_Winograd_v21_1_0_gfx9_fp32_dilation2.s
        kernels/Conv_Winograd_v21_1_0_gfx9_fp32_stride1.s
        kernels/Conv_Winograd_v21_1_0_gfx9_fp32_stride2.s
        kernels/Conv_Winograd_v21_1_0_gfx9_fp16_dot2_edc_dilation2_group.s
        kernels/Conv_Winograd_v21_1_0_gfx9_fp16_dot2_edc_stride1_group.s
        kernels/Conv_Winograd_v21_1_0_gfx9_fp16_dot2_edc_stride2_group.s
        kernels/Conv_Winograd_v21_1_0_gfx9_fp32_dilation2_group.s
        kernels/Conv_Winograd_v21_1_0_gfx9_fp32_stride1_group.s
        kernels/Conv_Winograd_v21_1_0_gfx9_fp32_stride2_group.s
        kernels/MIOpenConvBwdBias.cl
        kernels/MIOpenBatchNormActivInfer.cl
        kernels/MIOpenCTCLoss.cl
        kernels/MIOpenDropout.cl
        kernels/xform_data.s
        kernels/xform_filter.s
<<<<<<< HEAD
        kernels/flexgemm_gfx900.s
        kernels/flexgemm_gfx906.s)
=======
        kernels/xform_bidirect_winograd_data.s
        kernels/xform_bidirect_winograd_filter.s
        kernels/xform_bidirect_winograd_out.s)
>>>>>>> 15116b90

    add_kernels("${MIOPEN_KERNELS}")
    add_kernel_includes("${MIOPEN_KERNEL_INCLUDES}")
    configure_file(db_path.cpp.in ${PROJECT_BINARY_DIR}/db_path.cpp)
    list(APPEND MIOpen_Source
        activ.cpp
        kernel_cache.cpp
        lrn.cpp
        mlo_dir_conv.cpp
        exec_utils.cpp
        ocl/activ_ocl.cpp
        ocl/batchnormocl.cpp
        ocl/convolutionocl.cpp
        ocl/convolutionocl_fft.cpp
        ocl/lrn_ocl.cpp
        ocl/mloNeuron.cpp
        ocl/mloNorm.cpp
        ocl/mloPooling.cpp
        ocl/pooling_ocl.cpp
        ocl/tensorocl.cpp
        ocl/softmaxocl.cpp
        ocl/rnnocl.cpp
        ocl/utilocl.cpp
        ocl/ctcocl.cpp
        ocl/dropoutocl.cpp
        ocl/gcn_asm_utils.cpp
        ocl/rnn_util_ocl.cpp
        hip/hip_build_utils.cpp
        pooling.cpp
        ocl/fusionopconvocl.cpp
        ocl/fusionopbiasbnactivocl.cpp
        ${PROJECT_BINARY_DIR}/db_path.cpp
        ${PROJECT_BINARY_DIR}/kernel.cpp
        ${PROJECT_BINARY_DIR}/kernel_includes.cpp
        )
endif()

if(miopengemm_FOUND OR MIOPEN_USE_ROCBLAS)
    list(APPEND MIOpen_Source
        gemm_v2.cpp
        miopengemm.cpp
    )
endif()

if( MIOPEN_BACKEND STREQUAL "OpenCL" )
    list(APPEND MIOpen_Source
        ocl/handleocl.cpp
        ocl_kernel.cpp
        ocl/oclerrors.cpp
        ocl/clhelper.cpp
    )
endif()

if( MIOPEN_BACKEND STREQUAL "HIPOC" OR MIOPEN_BACKEND STREQUAL "HIP")
    list(APPEND MIOpen_Source
        hip/hiperrors.cpp
        hip/handlehip.cpp
        hipoc/hipoc_kernel.cpp
        hipoc/hipoc_program.cpp
        )
endif()

list(APPEND MIOpen_Source
    solver/flexgemm/include/flexgemm_param.hpp
    solver/flexgemm/source/flexgemm_param.cpp
    solver/conv_flexgemm.cpp
    include/miopen/conv/invokers/flexgemm.hpp
    conv/invokers/flexgemm.cpp
)

if( MIOPEN_BACKEND MATCHES "OpenCL" OR MIOPEN_BACKEND STREQUAL "HIPOC" OR MIOPEN_BACKEND STREQUAL "HIP")
    list(APPEND MIOpen_Source ${PROJECT_BINARY_DIR}/include/miopen_kernels.h)
    add_custom_command(
        OUTPUT ${PROJECT_BINARY_DIR}/include/miopen_kernels.h
        WORKING_DIRECTORY ${CMAKE_CURRENT_SOURCE_DIR}
        DEPENDS addkernels ${MIOPEN_KERNELS} ${MIOPEN_KERNEL_INCLUDES}
        COMMAND ${WINE_CMD} $<TARGET_FILE:addkernels> -guard GUARD_MIOPEN_KERNELS_HPP_ -target ${PROJECT_BINARY_DIR}/include/miopen_kernels.h -source ${MIOPEN_KERNELS}
        COMMENT "Inlining MIOpen kernels"
        )

    list(APPEND MIOpen_Source ${PROJECT_BINARY_DIR}/include/miopen_kernel_includes.h)
    add_custom_command(
        OUTPUT ${PROJECT_BINARY_DIR}/include/miopen_kernel_includes.h
        WORKING_DIRECTORY ${CMAKE_CURRENT_SOURCE_DIR}
        DEPENDS addkernels ${MIOPEN_KERNEL_INCLUDES}
        COMMAND ${WINE_CMD} $<TARGET_FILE:addkernels> -no-recurse -guard GUARD_MIOPEN_KERNEL_INCLUDES_HPP_ -target ${PROJECT_BINARY_DIR}/include/miopen_kernel_includes.h -source ${MIOPEN_KERNEL_INCLUDES}
        COMMENT "Inlining MIOpen HIP kernel includes"
        )

    add_custom_target(miopen_tidy_inlining
        DEPENDS ${PROJECT_BINARY_DIR}/include/miopen_kernels.h ${PROJECT_BINARY_DIR}/include/miopen_kernel_includes.h
        )

    add_dependencies(tidy miopen_tidy_inlining)
endif()

if(MIOPEN_USE_COMGR)
    list(APPEND MIOpen_Source comgr.cpp)
endif()

# build library
add_library( MIOpen
    ${MIOpen_Source}
    $<TARGET_OBJECTS:sqlite_memvfs>
    )

rocm_set_soversion(MIOpen ${MIOpen_SOVERSION})

clang_tidy_check(MIOpen)

function(target_internal_library TARGET)
    target_link_libraries(${TARGET} PRIVATE ${ARGN})
    set(PASS_ARGS debug optimized)
    set(DEPS)
    foreach(DEP ${ARGN})
        if(DEP IN_LIST PASS_ARGS)
            list(APPEND DEPS ${DEP})
        else()
            list(APPEND DEPS $<BUILD_INTERFACE:${DEP}>)
        endif()
    endforeach()
    target_link_libraries(${TARGET} INTERFACE ${DEPS})
endfunction()

target_include_directories(MIOpen PUBLIC
    $<BUILD_INTERFACE:${PROJECT_SOURCE_DIR}/src/include>
)

target_include_directories(MIOpen SYSTEM PUBLIC $<BUILD_INTERFACE:${HALF_INCLUDE_DIR}>)
target_include_directories(MIOpen SYSTEM PRIVATE ${BZIP2_INCLUDE_DIR})
target_link_libraries(MIOpen PRIVATE ${CMAKE_THREAD_LIBS_INIT} ${BZIP2_LIBRARIES})
generate_export_header(MIOpen
    EXPORT_FILE_NAME ${PROJECT_BINARY_DIR}/include/miopen/export.h
)
set(PACKAGE_DEPENDS)
set(PACKAGE_STATIC_DEPENDS)
############################################################
# MIOpen depends on OpenCL
if( MIOPEN_BACKEND STREQUAL "OpenCL")
    MESSAGE( STATUS "MIOpen linking OpenCL: ${OPENCL_INCLUDE_DIRS}" )
    target_include_directories(MIOpen SYSTEM PUBLIC ${OPENCL_INCLUDE_DIRS} )
    target_link_libraries( MIOpen PUBLIC ${OPENCL_LIBRARIES} )
    list(APPEND PACKAGE_DEPENDS PACKAGE OpenCL)
elseif(MIOPEN_BACKEND STREQUAL "HIPOC" OR MIOPEN_BACKEND STREQUAL "HIP")
    target_link_libraries( MIOpen PRIVATE hip::device )
    target_link_libraries( MIOpen INTERFACE hip::host )
    if(ENABLE_HIP_WORKAROUNDS)
        # Workaround hip not setting its usage requirements correctly
        target_compile_definitions( MIOpen PRIVATE -D__HIP_PLATFORM_HCC__=1 )
    endif()
    # This is helpful for the tests
    target_link_libraries( MIOpen INTERFACE $<BUILD_INTERFACE:hip::device> )
    list(APPEND PACKAGE_DEPENDS PACKAGE hip)
endif()

############################################################
# MIOpen depends on miopengemm
if(miopengemm_FOUND)
    list(APPEND PACKAGE_DEPENDS PACKAGE miopengemm)
    target_internal_library(MIOpen miopengemm)
    list(APPEND PACKAGE_STATIC_DEPENDS PACKAGE miopengemm)
endif()

if(MIOPEN_USE_COMGR)
    list(APPEND PACKAGE_DEPENDS PACKAGE amd_comgr)
    target_internal_library(MIOpen amd_comgr)
endif()

if(rocblas_FOUND)
    target_link_libraries( MIOpen INTERFACE $<BUILD_INTERFACE:roc::rocblas> )
    target_link_libraries( MIOpen PRIVATE roc::rocblas )
    list(APPEND PACKAGE_STATIC_DEPENDS PACKAGE rocblas)
endif()

if(WIN32 AND NOT MSVC)
    if(BUILD_DEV)
        target_link_libraries(MIOpen PUBLIC -Wl,-export-all-symbols -Wl,-exclude-symbols=_Unwind_Resume)
    endif()
    target_link_libraries(MIOpen PUBLIC -Wl,--whole-archive -lgcc -lstdc++-6 -Wl,--no-whole-archive -Wl,--allow-multiple-definition)
endif()

target_internal_library(MIOpen
    Boost::filesystem
)
list(APPEND PACKAGE_STATIC_DEPENDS PACKAGE Boost COMPONTENTS filesystem)
if(NOT WIN32 AND NOT APPLE)
    file(WRITE ${CMAKE_CURRENT_BINARY_DIR}/lib.def "
MIOPEN_${MIOPEN_BACKEND}_1
{
global:
    miopen*;
    extern \"C++\" {
        miopen::*;
    };
local:
    *boost*;
    extern \"C++\" {
        std::*;
    };
};
")
    target_link_libraries(MIOpen PRIVATE "-Wl,--version-script=${CMAKE_CURRENT_BINARY_DIR}/lib.def")
    target_link_libraries(MIOpen PRIVATE "-Wl,--exclude-libs,ALL")
    # set_target_properties(MIOpen PROPERTIES CXX_VISIBILITY_PRESET hidden)
    set_target_properties(MIOpen PROPERTIES VISIBILITY_INLINES_HIDDEN 1)
endif()
#######################################
if(MIOPEN_ENABLE_SQLITE)
    # MIOpen depends on SQLite
    target_include_directories(MIOpen SYSTEM PRIVATE ${SQLITE3_STATIC_INCLUDE_DIRS})
    target_include_directories(MIOpen SYSTEM INTERFACE $<BUILD_INTERFACE:${SQLITE3_STATIC_INCLUDE_DIRS}>)
    target_compile_options(MIOpen PRIVATE ${SQLITE3_STATIC_CFLAGS})
    target_compile_options(MIOpen INTERFACE $<BUILD_INTERFACE:${SQLITE3_STATIC_CFLAGS}>)
    target_link_libraries(MIOpen PRIVATE ${SQLITE3_STATIC_LDFLAGS})
    target_link_libraries(MIOpen INTERFACE $<BUILD_INTERFACE:${SQLITE3_STATIC_LDFLAGS}>)
endif()
############################################################
# MIOpen depends on librt for Boost.Interprocess
if(NOT WIN32 AND NOT APPLE)
    find_library(LIBRT rt)
    if(LIBRT)
        MESSAGE(STATUS "Librt: " ${LIBRT})
        target_link_libraries(MIOpen PUBLIC ${LIBRT})
    endif()
endif()

############################################################
# Installation
set(MIOPEN_CXX_HEADER_PATH)
if(MIOPEN_INSTALL_CXX_HEADERS)
set(MIOPEN_CXX_HEADER_PATH ${PROJECT_SOURCE_DIR}/src/include)
endif()

rocm_install_targets(
  TARGETS MIOpen
  INCLUDE
    ${PROJECT_SOURCE_DIR}/include
    ${PROJECT_BINARY_DIR}/include
    ${MIOPEN_CXX_HEADER_PATH}
  PREFIX ${MIOPEN_INSTALL_DIR}
)

rocm_export_targets(
  TARGETS MIOpen
  PREFIX ${MIOPEN_INSTALL_DIR}
  DEPENDS
    ${PACKAGE_DEPENDS}
  STATIC_DEPENDS
    ${PACKAGE_STATIC_DEPENDS}
)

# Install db files
if(NOT MIOPEN_EMBED_DB STREQUAL "")
    include(embed)
    set(CODE_OBJECTS)
# embed perf db
    list(APPEND CODE_OBJECTS "kernels/miopen.db")
# embed find db
    foreach(EMBED_ARCH ${MIOPEN_EMBED_DB})
        message(STATUS "Adding find db for arch: ${EMBED_ARCH}")
        list(APPEND CODE_OBJECTS "kernels/${EMBED_ARCH}.${MIOPEN_BACKEND}.fdb.txt")
    endforeach()
# Embed Bin Cache
    if(NOT MIOPEN_BINCACHE_PATH STREQUAL "")
        foreach(EMBED_ARCH ${MIOPEN_EMBED_DB})
            message(STATUS "Adding binary cache for arch: ${EMBED_ARCH}")
            download_binary(OUTPUT_PATH "${MIOPEN_BINCACHE_PATH}" "${EMBED_ARCH}")
            list(APPEND CODE_OBJECTS "${OUTPUT_PATH}")
        endforeach()
    endif()
    add_embed_library(miopen_data ${CODE_OBJECTS})
    target_link_libraries(MIOpen PRIVATE miopen_data)
else()
    file(GLOB FIND_DB_FILES kernels/*.fdb.txt)
    list(APPEND FIND_DB_FILES kernels/miopen.db)
    if(NOT MIOPEN_DISABLE_SYSDB)
        install(FILES
            ${FIND_DB_FILES}
         DESTINATION ${DATA_INSTALL_DIR}/db)
    endif()
endif()
rocm_install_symlink_subdir(${MIOPEN_INSTALL_DIR})<|MERGE_RESOLUTION|>--- conflicted
+++ resolved
@@ -404,14 +404,11 @@
         kernels/MIOpenDropout.cl
         kernels/xform_data.s
         kernels/xform_filter.s
-<<<<<<< HEAD
         kernels/flexgemm_gfx900.s
         kernels/flexgemm_gfx906.s)
-=======
         kernels/xform_bidirect_winograd_data.s
         kernels/xform_bidirect_winograd_filter.s
         kernels/xform_bidirect_winograd_out.s)
->>>>>>> 15116b90
 
     add_kernels("${MIOPEN_KERNELS}")
     add_kernel_includes("${MIOPEN_KERNEL_INCLUDES}")
