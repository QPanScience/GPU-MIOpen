--- conflicted
+++ resolved
@@ -635,14 +635,10 @@
 
 
 # Install db files
-<<<<<<< HEAD
 file(GLOB FIND_DB_FILES kernels/*.fdb.txt)
-=======
-if(NOT MIOPEN_DISABLE_SYSDB)
->>>>>>> 542d1e67
 install(FILES
     kernels/miopen.db
     ${FIND_DB_FILES}
  DESTINATION ${DATA_INSTALL_DIR}/db)
-endif()
+
 rocm_install_symlink_subdir(${MIOPEN_INSTALL_DIR})