################################################################################
#
# MIT License
#
# Copyright (c) 2017 Advanced Micro Devices, Inc.
#
# Permission is hereby granted, free of charge, to any person obtaining a copy
# of this software and associated documentation files (the "Software"), to deal
# in the Software without restriction, including without limitation the rights
# to use, copy, modify, merge, publish, distribute, sublicense, and/or sell
# copies of the Software, and to permit persons to whom the Software is
# furnished to do so, subject to the following conditions:
#
# The above copyright notice and this permission notice shall be included in all
# copies or substantial portions of the Software.
#
# THE SOFTWARE IS PROVIDED "AS IS", WITHOUT WARRANTY OF ANY KIND, EXPRESS OR
# IMPLIED, INCLUDING BUT NOT LIMITED TO THE WARRANTIES OF MERCHANTABILITY,
# FITNESS FOR A PARTICULAR PURPOSE AND NONINFRINGEMENT. IN NO EVENT SHALL THE
# AUTHORS OR COPYRIGHT HOLDERS BE LIABLE FOR ANY CLAIM, DAMAGES OR OTHER
# LIABILITY, WHETHER IN AN ACTION OF CONTRACT, TORT OR OTHERWISE, ARISING FROM,
# OUT OF OR IN CONNECTION WITH THE SOFTWARE OR THE USE OR OTHER DEALINGS IN THE
# SOFTWARE.
#
################################################################################

cmake_policy(SET CMP0057 NEW)

include (GenerateExportHeader)

# Truncation rounding or (default) rounding to nearest even (RNE) is enabled.
# This switch controls two related but different aspects of MIOpen behavior
# 1.  How host code performs conversions of float to bfloat16, important only
#     for testing.
# 2.  How BF16 kernels (which are kind of mixed-precision now and expected to
#     remain in the future)  perform final conversion (and rounding) of FP32
#     to BF16 results. This affects the main functionality of the library.
option( MIOPEN_USE_RNE_BFLOAT16 "Sets rounding scheme for bfloat16 type" ON )

configure_file("${PROJECT_SOURCE_DIR}/include/miopen/config.h.in" "${PROJECT_BINARY_DIR}/include/miopen/config.h")

# configure a header file to pass the CMake version settings to the source, and package the header files in the output archive
configure_file( "${PROJECT_SOURCE_DIR}/include/miopen/version.h.in" "${PROJECT_BINARY_DIR}/include/miopen/version.h" )

message( STATUS "MIOpen_VERSION= ${MIOpen_VERSION}" )
message( STATUS "CMAKE_BUILD_TYPE= ${CMAKE_BUILD_TYPE}" )

# This is incremented when the ABI to the library changes
set( MIOpen_SOVERSION 1.0 )


function(add_kernels KERNEL_FILES)
    set(INIT_KERNELS_LIST)
    foreach(KERNEL_FILE ${KERNEL_FILES})
        if("${CMAKE_VERSION}" VERSION_LESS 3.0)
            configure_file(${KERNEL_FILE} ${KERNEL_FILE}.delete)
        else()
            set_property(DIRECTORY APPEND PROPERTY CMAKE_CONFIGURE_DEPENDS ${KERNEL_FILE})
        endif()
        get_filename_component(BASE_NAME ${KERNEL_FILE} NAME_WE)
        string(TOUPPER "${BASE_NAME}" KEY_NAME)
        string(MAKE_C_IDENTIFIER "${KEY_NAME}" VAR_NAME)
        list(APPEND INIT_KERNELS_LIST "    { \"${KEY_NAME}\", std::string(reinterpret_cast<const char*>(${VAR_NAME}), ${VAR_NAME}_SIZE) }")
    endforeach()
    string(REPLACE ";" ",\n" INIT_KERNELS "${INIT_KERNELS_LIST}")
    configure_file(kernels/kernel.cpp.in ${PROJECT_BINARY_DIR}/kernel.cpp)
endfunction()

function(add_kernel_includes KERNEL_FILES)
    set(INIT_KERNELS_LIST)
    foreach(KERNEL_FILE ${KERNEL_FILES})
        if("${CMAKE_VERSION}" VERSION_LESS 3.0)
            configure_file(${KERNEL_FILE} ${KERNEL_FILE}.delete)
        else()
            set_property(DIRECTORY APPEND PROPERTY CMAKE_CONFIGURE_DEPENDS ${KERNEL_FILE})
        endif()
        get_filename_component(BASE_NAME ${KERNEL_FILE} NAME_WE)
        get_filename_component(FILE_NAME ${KERNEL_FILE} NAME)
        string(TOUPPER "${BASE_NAME}" KEY_NAME)
        string(MAKE_C_IDENTIFIER "${KEY_NAME}" VAR_NAME)
        list(APPEND INIT_KERNELS_LIST "    { \"${FILE_NAME}\", std::string(reinterpret_cast<const char*>(${VAR_NAME}), ${VAR_NAME}_SIZE) }")
    endforeach()
    string(REPLACE ";" ",\n" INIT_KERNELS "${INIT_KERNELS_LIST}")
    configure_file(kernels/kernel_includes.cpp.in ${PROJECT_BINARY_DIR}/kernel_includes.cpp)
endfunction()

set( MIOpen_Source
    buffer_info.cpp
    check_numerics.cpp
    convolution.cpp
    convolution_api.cpp
    convolution_fft.cpp
    db.cpp
    db_record.cpp
    expanduser.cpp
    find_controls.cpp
    fusion.cpp
    op_args.cpp
    operator.cpp
    fused_api.cpp
    load_file.cpp
    pooling_api.cpp
    kernel_warnings.cpp
    logger.cpp
    lock_file.cpp
    lrn_api.cpp
    activ_api.cpp
    handle_api.cpp
    softmax_api.cpp
    batch_norm.cpp
    batch_norm_api.cpp
    rnn.cpp
    rnn_api.cpp
    ctc.cpp
    ctc_api.cpp
    temp_file.cpp
    problem_description.cpp
    include/miopen/sequences.hpp
    kernel_build_params.cpp
    find_db.cpp
    conv_algo_name.cpp
    conv/problem_description.cpp
    dropout.cpp
    dropout_api.cpp
    readonlyramdb.cpp
    execution_context.cpp
    kern_db.cpp
<<<<<<< HEAD
    implicitgemm_dynamic.cpp
=======
    bz2.cpp
>>>>>>> cb1ef1f2
    include/miopen/buffer_info.hpp
    include/miopen/temp_file.hpp
    include/miopen/bfloat16.hpp
    include/miopen/db.hpp
    include/miopen/db_record.hpp
    include/miopen/lock_file.hpp
    include/miopen/find_controls.hpp
    include/miopen/batch_norm.hpp
    include/miopen/check_numerics.hpp
    include/miopen/common.hpp
    include/miopen/convolution.hpp
    include/miopen/convolution_fft.hpp
    include/miopen/errors.hpp
    include/miopen/invoker.hpp
    include/miopen/handle.hpp
    include/miopen/kernel_cache.hpp
    include/miopen/solver.hpp
    include/miopen/generic_search.hpp
    include/miopen/problem_description.hpp
    include/miopen/mlo_internal.hpp
    include/miopen/mlo_utils.hpp
    include/miopen/oclkernel.hpp
    include/miopen/tensor.hpp
    include/miopen/tensor_ops.hpp
    include/miopen/pooling.hpp
    include/miopen/lrn.hpp
    include/miopen/activ.hpp
    include/miopen/softmax.hpp
    include/miopen/rnn.hpp
    include/miopen/ctc.hpp
    include/miopen/md_graph.hpp
    include/miopen/fusion_ops.hpp
    include/miopen/fusion.hpp
    include/miopen/mdg_expr.hpp
    include/miopen/kernel_build_params.hpp
    include/miopen/algorithm.hpp
    include/miopen/finddb_kernel_cache_key.hpp
    include/miopen/exec_utils.hpp
    include/miopen/gcn_asm_utils.hpp
    include/miopen/hip_build_utils.hpp
    include/miopen/solver_id.hpp
    include/miopen/any_solver.hpp
    include/miopen/conv_solution.hpp
    include/miopen/conv_algo_name.hpp
    include/miopen/dropout.hpp
    include/miopen/readonlyramdb.hpp
    include/miopen/rnn_util.hpp
    include/miopen/bz2.hpp
    md_graph.cpp
    mdg_expr.cpp
    conv/invokers/gcn_asm_1x1u.cpp
    conv/invokers/gcn_asm_1x1u_ss.cpp
    conv/invokers/gcn_asm_1x1u_us.cpp
    conv/invokers/gen_x_w_y_pad.cpp
    conv/invokers/ocl_wrw_rdc.cpp
    invoker_cache.cpp
    tensor.cpp
    tensor_api.cpp
    solver.cpp
    solver/conv_asm_3x3u.cpp
    solver/conv_asm_1x1u.cpp
    solver/conv_asm_1x1u_stride2.cpp
    solver/conv_asm_1x1u_bias_activ.cpp
    solver/conv_asm_5x10u2v2f1.cpp
    solver/conv_asm_5x10u2v2b1.cpp
    solver/conv_asm_7x7c3h224w224k64u2v2p3q3f1.cpp
    solver/conv_asm_dir_BwdWrW3x3.cpp
    solver/conv_asm_dir_BwdWrW1x1.cpp
    solver/conv_multipass_wino3x3WrW.cpp
    solver/conv_bin_wino3x3U.cpp
    solver/conv_bin_winoRxS.cpp
    solver/conv_winoRxS_f3x2.cpp
    solver/conv_winoRxS_f2x3.cpp
    solver/conv_ocl_dir2D_bwdWrW_2.cpp
    solver/conv_ocl_dir2D_bwdWrW_53.cpp
    solver/conv_ocl_dir2D_bwdWrW_1x1.cpp
    solver/conv_ocl_dir2Dfwdgen.cpp
    solver/conv_ocl_dir2D11x11.cpp
    solver/conv_ocl_dir2D3x3.cpp
    solver/conv_ocl_dir2Dfwd_exhaustive_search.cpp
    solver/conv_ocl_dir2Dfwd.cpp
    solver/conv_ocl_dir2Dfwd1x1.cpp
    solver/conv_hip_implicit_gemm_v4.cpp
    solver/conv_hip_implicit_gemm_v4r1.cpp
    solver/conv_hip_implicit_gemm_v4r4.cpp
    solver/conv_hip_implicit_gemm_v4r4_xdlops.cpp
    solver/conv_hip_implicit_gemm_v4r4_gen_xdlops.cpp
    solver/conv_hip_implicit_gemm_xdlops_common.cpp
    solver/conv_hip_implicit_gemm_nonxdlops_common.cpp
    solver/conv_hip_implicit_gemm_bwd_data_v1r1.cpp
    solver/conv_hip_implicit_gemm_bwd_data_v4r1.cpp
    solver/conv_hip_implicit_gemm_bwd_data_v1r1_xdlops.cpp
    solver/conv_asm_implicit_gemm_v4r1_dynamic.cpp
    )

list(APPEND MIOpen_Source tmp_dir.cpp binary_cache.cpp md5.cpp)
if(MIOPEN_ENABLE_SQLITE)
    list(APPEND MIOpen_Source sqlite_db.cpp include/miopen/sqlite_db.hpp )
endif()

if( MIOPEN_BACKEND MATCHES "OpenCL" OR MIOPEN_BACKEND STREQUAL "HIPOC" OR MIOPEN_BACKEND STREQUAL "HIP")
    file(GLOB_RECURSE COMPOSABLE_KERNEL_INCLUDE "kernels/composable_kernel/include/*/*.hpp")
    file(GLOB_RECURSE COMPOSABLE_KERNEL_SOURCE "kernels/composable_kernel/src/*/*.cpp")
    file(GLOB_RECURSE COMPOSABLE_KERNEL_DYNAMIC_SOURCE "kernels/composable_kernel/asm/*.s")

    set(MIOPEN_KERNEL_INCLUDES
        ${COMPOSABLE_KERNEL_INCLUDE}
        include/miopen/implicitgemm_params.hpp
        kernels/Conv_Winograd_v13_3_12_fp16dot_stride1.inc
        kernels/Conv_Winograd_v13_3_12_fp16dot_stride2_dec.inc
        kernels/Conv_Winograd_v13_3_12_fp16dot_stride2_dil.inc
        kernels/Conv_Winograd_v14_3_3_fp16dot_stride1.inc
        kernels/Conv_Winograd_v14_3_3_fp16dot_stride2_dec.inc
        kernels/Conv_Winograd_v14_3_3_fp16dot_stride2_dil.inc
        kernels/Conv_Winograd_v13_3_12_epilogue.inc
        kernels/Conv_Winograd_v13_3_12_prologue.inc
        kernels/Conv_Winograd_v16_5_0_epilogue.inc
        kernels/Conv_Winograd_v16_5_0_prologue.inc
        kernels/Conv_Winograd_v16_5_0_stride1.inc
        kernels/conv_3x3_wheel_alpha_v9_2_7.inc
        kernels/conv_3x3_wheel_alpha_v9_2_7_epilogue.inc
        kernels/conv_3x3_wheel_alpha_v9_2_7_prologue.inc
        kernels/conv_3x3_wheel_alpha_v9_2_7_stride_2_dec.inc
        kernels/conv_3x3_wheel_alpha_v3_0b_epilogue.inc
        kernels/conv_3x3_wheel_alpha_v3_0b_prologue.inc
        kernels/conv_3x3_wheel_alpha_v3_0b.inc
        kernels/conv_3x3_wheel_alpha_v7_0_3b_epilogue.inc
        kernels/conv_3x3_wheel_alpha_v7_0_3b_prologue.inc
        kernels/conv_3x3_wheel_alpha_v7_0_3b.inc
        kernels/conv_3x3_wheel_alpha_v9_0_15_epilogue.inc
        kernels/conv_3x3_wheel_alpha_v9_0_15_prologue.inc
        kernels/conv_3x3_wheel_alpha_v9_0_15_stride_2_dil.inc
        kernels/conv_3x3_wheel_alpha_v9_0_15_stride_2_dec.inc
        kernels/conv_3x3_wheel_alpha_v9_0_15.inc
        kernels/Conv_Winograd_v20_5_23_M_dilation2_prologue.inc
        kernels/Conv_Winograd_v20_5_23_M_dilation2.inc
        kernels/Conv_Winograd_v20_5_23_M_dilation2_epilogue.inc
        kernels/Conv_Winograd_v20_5_23_M_stride1_prologue.inc
        kernels/Conv_Winograd_v20_5_23_M_stride1.inc
        kernels/Conv_Winograd_v20_5_23_M_stride1_epilogue.inc
        kernels/Conv_Winograd_v20_5_23_M_stride2_prologue.inc
        kernels/Conv_Winograd_v20_5_23_M_stride2.inc
        kernels/Conv_Winograd_v20_5_23_M_stride2_epilogue.inc
        kernels/rocm_version.inc
        kernels/inst_wrappers.inc
        kernels/conv_common.inc
        kernels/utilities.inc
        kernels/xform_data_filter.inc
        kernels/xform_kd_cov2.inc
        kernels/xform_metadata.inc
        kernels/neuron.inc
        kernels/conv_sizes.inc
        kernels/gpr_alloc.inc
        kernels/bfloat16_dev.hpp
        kernels/float_types.h
        )

    set(MIOPEN_KERNELS
        ${COMPOSABLE_KERNEL_SOURCE}
        ${COMPOSABLE_KERNEL_DYNAMIC_SOURCE}
        kernels/MIOpenCheckNumerics.cl
        kernels/MIOpenBatchNormActivBwdPerAct.cl
        kernels/MIOpenBatchNormActivBwdSpatial.cl
        kernels/MIOpenBatchNormActivFwdTrainPerAct.cl
        kernels/MIOpenBatchNormActivFwdTrainSpatial.cl
        kernels/MIOpenBatchNormFwdTrainSpatial.cl
        kernels/MIOpenBatchNormFwdTrainPerAct.cl
        kernels/MIOpenBatchNormFwdInferSpatial.cl
        kernels/MIOpenBatchNormFwdInferPerAct.cl
        kernels/MIOpenBatchNormBwdSpatial.cl
        kernels/MIOpenBatchNormBwdPerAct.cl
        kernels/MIOpenConvDirUni.cl
        kernels/MIOpenConvDirBatchNormActiv.cl
        kernels/MIOpenConvDirGenFwd.cl
        kernels/MIOpenLRNBwd.cl
        kernels/MIOpenLRNFwd.cl
        kernels/MIOpenNeuron.cl
        kernels/MIOpenPooling.cl
        kernels/MIOpenPoolingBwd.cl
        kernels/MIOpenPoolingND.cl
        kernels/MIOpenPoolingBwdND.cl
        kernels/MIOpenConv1x1S.cl
        kernels/MIOpenConv1x1J1.cl
        kernels/MIOpenConv1x1J1_stride.cl
        kernels/MIOpenSoftmax.cl
        kernels/MIOpenConvD3x3.cl
        kernels/MIOpenUtilKernels3.cl
        kernels/MIOpenUtilKernels4.cl
        kernels/MIOpenUtilKernels5.cl
        kernels/MIOpenIm2d2Col.cl
        kernels/MIOpenIm3d2Col.cl
        kernels/MIOpenCol2Im2d.cl
        kernels/MIOpenCol2Im3d.cl
        kernels/MIOpenConvBwdWrWS2.cl
        kernels/MIOpenGroupConvBwdWrWS2.cl
        kernels/MIOpenConvBwdWrW_LxG_P53.cl
        kernels/MIOpenGroupConvBwdWrW_LxG_P53.cl
        kernels/MIOpenConvBwdWrW_LxG_5x5.cl
        kernels/MIOpenConvBwdWrW1x1_PAD_read4.cl
        kernels/MIOpenConvFwd_LxL_11.cl
        kernels/MIOpenConvFFT.cl
        kernels/MIOpenRNNHiddenStateUpdate.cl
        kernels/bugzilla_34765_detect.s
        kernels/dummy_kernel.s
        kernels/conv3x3.s
        kernels/conv1x1u.s
        kernels/conv1x1u_stride2.s
        kernels/conv1x1u_bias_activ.s
        kernels/conv3x3wrw.s
        kernels/conv1x1wrw.s
        kernels/conv5x10u2v2f1.s
        kernels/conv5x10u2v2b1.s
        kernels/conv7x7c3h224w224k64u2v2p3q3f1.s
        kernels/xform_out.s
        kernels/gcnAsmBNBwdTrainSpatial.s
        kernels/MIOpenTensorKernels.cl
        kernels/MIOpenSubTensorOpWithScalarKernel.cl
        kernels/MIOpenSubTensorOpWithSubTensorKernel.cl
        kernels/MIOpenSubTensorOpWithCastTensorKernel.cl
        kernels/MIOpenSubTensorOpWithTransformKernel.cl
        kernels/Conv_Winograd_v13_3_12_fp16dot_stride1.s
        kernels/Conv_Winograd_v13_3_12_fp16dot_stride2_dec.s
        kernels/Conv_Winograd_v13_3_12_fp16dot_stride2_dil.s
        kernels/Conv_Winograd_v14_3_3_fp16dot_stride1.s
        kernels/Conv_Winograd_v14_3_3_fp16dot_stride2_dec.s
        kernels/Conv_Winograd_v14_3_3_fp16dot_stride2_dil.s
        kernels/Conv_Winograd_v16_5_0_stride1.s
        kernels/conv_3x3_wheel_alpha_v9_0_15_stride_2_dil.s
        kernels/conv_3x3_wheel_alpha_v9_0_15_stride_2_dec.s
        kernels/conv_3x3_wheel_alpha_v9_0_15.s
        kernels/conv_3x3_wheel_alpha_v7_0_3b.s
        kernels/conv_3x3_wheel_alpha_v3_0b.s
        kernels/conv_3x3_wheel_alpha_v9_2_7.s
        kernels/conv_3x3_wheel_alpha_v9_2_7_stride_2_dec.s
        kernels/Conv_Winograd_v20_5_23_M_stride1.s
        kernels/Conv_Winograd_v20_5_23_M_stride2.s
        kernels/Conv_Winograd_v20_5_23_M_dilation2.s
        kernels/MIOpenConvBwdBias.cl
        kernels/MIOpenBatchNormActivInfer.cl
        kernels/MIOpenCTCLoss.cl
        kernels/MIOpenDropout.cl
        kernels/xform_data.s
        kernels/xform_filter.s)

    if(MIOPEN_USE_SCGEMM)
        list(APPEND MIOPEN_KERNELS
            kernels/scgemm_v0_5_0_gfx906.so
            kernels/SCGemmUtils.cl
        )
    endif()

    add_kernels("${MIOPEN_KERNELS}")
    add_kernel_includes("${MIOPEN_KERNEL_INCLUDES}")
    configure_file(db_path.cpp.in ${PROJECT_BINARY_DIR}/db_path.cpp)
    list(APPEND MIOpen_Source
        activ.cpp
        kernel_cache.cpp
        lrn.cpp
        mlo_dir_conv.cpp
        exec_utils.cpp
        ocl/activ_ocl.cpp
        ocl/batchnormocl.cpp
        ocl/convolutionocl.cpp
        ocl/convolutionocl_fft.cpp
        ocl/lrn_ocl.cpp
        ocl/mloNeuron.cpp
        ocl/mloNorm.cpp
        ocl/mloPooling.cpp
        ocl/pooling_ocl.cpp
        ocl/tensorocl.cpp
        ocl/softmaxocl.cpp
        ocl/rnnocl.cpp
        ocl/utilocl.cpp
        ocl/ctcocl.cpp
        ocl/dropoutocl.cpp
        ocl/gcn_asm_utils.cpp
        ocl/rnn_util_ocl.cpp
        hip/hip_build_utils.cpp
        pooling.cpp
        ocl/fusionopconvocl.cpp
        ocl/fusionopbiasbnactivocl.cpp
        ${PROJECT_BINARY_DIR}/db_path.cpp
        ${PROJECT_BINARY_DIR}/kernel.cpp
        ${PROJECT_BINARY_DIR}/kernel_includes.cpp
        )
endif()

if(miopengemm_FOUND OR MIOPEN_USE_ROCBLAS)
    list(APPEND MIOpen_Source
        gemm_v2.cpp
        miopengemm.cpp
    )
endif()

if( MIOPEN_BACKEND STREQUAL "OpenCL" )
    list(APPEND MIOpen_Source
        ocl/handleocl.cpp
        ocl_kernel.cpp
        ocl/oclerrors.cpp
        ocl/clhelper.cpp
    )
endif()

if( MIOPEN_BACKEND STREQUAL "HIPOC" OR MIOPEN_BACKEND STREQUAL "HIP")
    list(APPEND MIOpen_Source
        hip/hiperrors.cpp
        hip/handlehip.cpp
        hipoc/hipoc_kernel.cpp
        hipoc/hipoc_program.cpp
        )
endif()

if( MIOPEN_BACKEND MATCHES "OpenCL" OR MIOPEN_BACKEND STREQUAL "HIPOC" OR MIOPEN_BACKEND STREQUAL "HIP")
    list(APPEND MIOpen_Source ${PROJECT_BINARY_DIR}/include/miopen_kernels.h)
    add_custom_command(
        OUTPUT ${PROJECT_BINARY_DIR}/include/miopen_kernels.h
        WORKING_DIRECTORY ${CMAKE_CURRENT_SOURCE_DIR}
        DEPENDS addkernels ${MIOPEN_KERNELS} ${MIOPEN_KERNEL_INCLUDES}
        COMMAND ${WINE_CMD} $<TARGET_FILE:addkernels> -guard GUARD_MIOPEN_KERNELS_HPP_ -target ${PROJECT_BINARY_DIR}/include/miopen_kernels.h -source ${MIOPEN_KERNELS}
        COMMENT "Inlining MIOpen kernels"
        )

    list(APPEND MIOpen_Source ${PROJECT_BINARY_DIR}/include/miopen_kernel_includes.h)
    add_custom_command(
        OUTPUT ${PROJECT_BINARY_DIR}/include/miopen_kernel_includes.h
        WORKING_DIRECTORY ${CMAKE_CURRENT_SOURCE_DIR}
        DEPENDS addkernels ${MIOPEN_KERNEL_INCLUDES}
        COMMAND ${WINE_CMD} $<TARGET_FILE:addkernels> -no-recurse -guard GUARD_MIOPEN_KERNEL_INCLUDES_HPP_ -target ${PROJECT_BINARY_DIR}/include/miopen_kernel_includes.h -source ${MIOPEN_KERNEL_INCLUDES}
        COMMENT "Inlining MIOpen HIP kernel includes"
        )

    add_custom_target(miopen_tidy_inlining
        DEPENDS ${PROJECT_BINARY_DIR}/include/miopen_kernels.h ${PROJECT_BINARY_DIR}/include/miopen_kernel_includes.h
        )

    add_dependencies(tidy miopen_tidy_inlining)
endif()

if(MIOPEN_USE_SCGEMM)
    list(APPEND MIOpen_Source
        scgemm/scgemm.cpp
        include/miopen/scgemm/scgemm.hpp
        include/miopen/scgemm/tensorshape.hpp
        include/miopen/scgemm/conv.hpp
        include/miopen/scgemm/gemm.hpp
        include/miopen/scgemm/scgemm_op.hpp
        scgemm/tensorshape.cpp
        scgemm/conv.cpp
        scgemm/gemm.cpp
        include/miopen/scgemm_utils.hpp
        scgemm_utils.cpp
        solver/conv_scgemm_fwd.cpp
    )

endif()

# build library
add_library( MIOpen
    ${MIOpen_Source}
    )

rocm_set_soversion(MIOpen ${MIOpen_SOVERSION})

clang_tidy_check(MIOpen)

function(target_internal_library TARGET)
    target_link_libraries(${TARGET} PRIVATE ${ARGN})
    set(PASS_ARGS debug optimized)
    set(DEPS)
    foreach(DEP ${ARGN})
        if(DEP IN_LIST PASS_ARGS)
            list(APPEND DEPS ${DEP})
        else()
            list(APPEND DEPS $<BUILD_INTERFACE:${DEP}>)
        endif()
    endforeach()
    target_link_libraries(${TARGET} INTERFACE ${DEPS})
endfunction()

target_include_directories(MIOpen PUBLIC
    $<BUILD_INTERFACE:${PROJECT_SOURCE_DIR}/src/include>
)

target_include_directories(MIOpen SYSTEM PUBLIC $<BUILD_INTERFACE:${HALF_INCLUDE_DIR}>)
target_include_directories(MIOpen SYSTEM PRIVATE ${BZIP2_INCLUDE_DIR})
target_link_libraries(MIOpen PRIVATE ${CMAKE_THREAD_LIBS_INIT} ${BZIP2_LIBRARIES})
generate_export_header(MIOpen
    EXPORT_FILE_NAME ${PROJECT_BINARY_DIR}/include/miopen/export.h
)
set(PACKAGE_DEPENDS)
############################################################
# MIOpen depends on OpenCL
if( MIOPEN_BACKEND STREQUAL "OpenCL")
    MESSAGE( STATUS "MIOpen linking OpenCL: ${OPENCL_INCLUDE_DIRS}" )
    target_include_directories(MIOpen SYSTEM PUBLIC ${OPENCL_INCLUDE_DIRS} )
    target_link_libraries( MIOpen PUBLIC ${OPENCL_LIBRARIES} )
    list(APPEND PACKAGE_DEPENDS PACKAGE OpenCL)
elseif(MIOPEN_BACKEND STREQUAL "HIPOC" OR MIOPEN_BACKEND STREQUAL "HIP")
    target_link_libraries( MIOpen PRIVATE hip::device )
    target_link_libraries( MIOpen INTERFACE hip::host )
    if(ENABLE_HIP_WORKAROUNDS)
        # Workaround hip not setting its usage requirements correctly
        target_compile_definitions( MIOpen PRIVATE -D__HIP_PLATFORM_HCC__=1 )
    endif()
    # This is helpful for the tests
    target_link_libraries( MIOpen INTERFACE $<BUILD_INTERFACE:hip::device> )
    list(APPEND PACKAGE_DEPENDS PACKAGE hip)
endif()

############################################################
# MIOpen depends on miopengemm
if(miopengemm_FOUND)
    list(APPEND PACKAGE_DEPENDS PACKAGE miopengemm)
    target_internal_library(MIOpen miopengemm)
endif()

if(rocblas_FOUND)
    target_link_libraries( MIOpen INTERFACE $<BUILD_INTERFACE:roc::rocblas> )
    target_link_libraries( MIOpen PRIVATE roc::rocblas )
endif()

if(WIN32 AND NOT MSVC)
    if(BUILD_DEV)
        target_link_libraries(MIOpen PUBLIC -Wl,-export-all-symbols -Wl,-exclude-symbols=_Unwind_Resume)
    endif()
    target_link_libraries(MIOpen PUBLIC -Wl,--whole-archive -lgcc -lstdc++-6 -Wl,--no-whole-archive -Wl,--allow-multiple-definition)
endif()

target_include_directories(MIOpen SYSTEM PUBLIC $<BUILD_INTERFACE:${Boost_INCLUDE_DIRS}>)
target_internal_library(MIOpen
    optimized ${Boost_FILESYSTEM_LIBRARY_RELEASE}
    optimized ${Boost_SYSTEM_LIBRARY_RELEASE}
    debug ${Boost_FILESYSTEM_LIBRARY_DEBUG}
    debug ${Boost_SYSTEM_LIBRARY_DEBUG}
)
if(NOT WIN32 AND NOT APPLE)
    file(WRITE ${CMAKE_CURRENT_BINARY_DIR}/lib.def "
MIOPEN_${MIOPEN_BACKEND}_1
{
global:
    miopen*;
    extern \"C++\" {
        miopen::*;
    };
local:
    *boost*;
    extern \"C++\" {
        std::*;
    };
};
")
    target_link_libraries(MIOpen PRIVATE "-Wl,--version-script=${CMAKE_CURRENT_BINARY_DIR}/lib.def")
    target_link_libraries(MIOpen PRIVATE "-Wl,--exclude-libs,ALL")
    # set_target_properties(MIOpen PROPERTIES CXX_VISIBILITY_PRESET protected)
    set_target_properties(MIOpen PROPERTIES VISIBILITY_INLINES_HIDDEN 1)
endif()
#######################################
if(MIOPEN_ENABLE_SQLITE)
    # MIOpen depends on SQLite
    target_include_directories(MIOpen SYSTEM PRIVATE ${SQLITE3_STATIC_INCLUDE_DIRS})
    target_include_directories(MIOpen SYSTEM INTERFACE $<BUILD_INTERFACE:${SQLITE3_STATIC_INCLUDE_DIRS}>)
    target_compile_options(MIOpen PRIVATE ${SQLITE3_STATIC_CFLAGS})
    target_compile_options(MIOpen INTERFACE $<BUILD_INTERFACE:${SQLITE3_STATIC_CFLAGS}>)
    target_link_libraries(MIOpen PRIVATE ${SQLITE3_STATIC_LDFLAGS})
    target_link_libraries(MIOpen INTERFACE $<BUILD_INTERFACE:${SQLITE3_STATIC_LDFLAGS}>)
endif()
############################################################
# MIOpen depends on librt for Boost.Interprocess
if(NOT WIN32 AND NOT APPLE)
    find_library(LIBRT rt)
    if(LIBRT)
        MESSAGE(STATUS "Librt: " ${LIBRT})
        target_link_libraries(MIOpen PUBLIC ${LIBRT})
    endif()
endif()

############################################################
# Installation
rocm_install_targets(
  TARGETS MIOpen
  INCLUDE
    ${PROJECT_SOURCE_DIR}/include
    ${PROJECT_BINARY_DIR}/include
  PREFIX ${MIOPEN_INSTALL_DIR}
 )

rocm_export_targets(
  TARGETS MIOpen
  PREFIX ${MIOPEN_INSTALL_DIR}
  DEPENDS
    ${PACKAGE_DEPENDS}
)



# Install db files
install(FILES
    kernels/miopen.db
    kernels/gfx803_36.HIP.fdb.txt
    kernels/gfx803_64.HIP.fdb.txt
    kernels/gfx900_64.HIP.fdb.txt
    kernels/gfx900_56.HIP.fdb.txt
    kernels/gfx906_64.HIP.fdb.txt
    kernels/gfx906_60.HIP.fdb.txt
    kernels/gfx803_36.OpenCL.fdb.txt
    kernels/gfx803_64.OpenCL.fdb.txt
    kernels/gfx900_64.OpenCL.fdb.txt
    kernels/gfx900_56.OpenCL.fdb.txt
    kernels/gfx906_64.OpenCL.fdb.txt
    kernels/gfx906_60.OpenCL.fdb.txt
 DESTINATION ${DATA_INSTALL_DIR}/db)

rocm_install_symlink_subdir(${MIOPEN_INSTALL_DIR})<|MERGE_RESOLUTION|>--- conflicted
+++ resolved
@@ -125,11 +125,8 @@
     readonlyramdb.cpp
     execution_context.cpp
     kern_db.cpp
-<<<<<<< HEAD
     implicitgemm_dynamic.cpp
-=======
     bz2.cpp
->>>>>>> cb1ef1f2
     include/miopen/buffer_info.hpp
     include/miopen/temp_file.hpp
     include/miopen/bfloat16.hpp
