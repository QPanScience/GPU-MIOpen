################################################################################
#
# MIT License
#
# Copyright (c) 2017 Advanced Micro Devices, Inc.
#
# Permission is hereby granted, free of charge, to any person obtaining a copy
# of this software and associated documentation files (the "Software"), to deal
# in the Software without restriction, including without limitation the rights
# to use, copy, modify, merge, publish, distribute, sublicense, and/or sell
# copies of the Software, and to permit persons to whom the Software is
# furnished to do so, subject to the following conditions:
#
# The above copyright notice and this permission notice shall be included in all
# copies or substantial portions of the Software.
#
# THE SOFTWARE IS PROVIDED "AS IS", WITHOUT WARRANTY OF ANY KIND, EXPRESS OR
# IMPLIED, INCLUDING BUT NOT LIMITED TO THE WARRANTIES OF MERCHANTABILITY,
# FITNESS FOR A PARTICULAR PURPOSE AND NONINFRINGEMENT. IN NO EVENT SHALL THE
# AUTHORS OR COPYRIGHT HOLDERS BE LIABLE FOR ANY CLAIM, DAMAGES OR OTHER
# LIABILITY, WHETHER IN AN ACTION OF CONTRACT, TORT OR OTHERWISE, ARISING FROM,
# OUT OF OR IN CONNECTION WITH THE SOFTWARE OR THE USE OR OTHER DEALINGS IN THE
# SOFTWARE.
#
################################################################################

cmake_policy(SET CMP0057 NEW)

include (GenerateExportHeader)

# Truncation rounding or (default) rounding to nearest even (RNE) is enabled.
# This switch controls two related but different aspects of MIOpen behavior
# 1.  How host code performs conversions of float to bfloat16, important only
#     for testing.
# 2.  How BF16 kernels (which are kind of mixed-precision now and expected to
#     remain in the future)  perform final conversion (and rounding) of FP32
#     to BF16 results. This affects the main functionality of the library.
option( MIOPEN_USE_RNE_BFLOAT16 "Sets rounding scheme for bfloat16 type" ON )

configure_file("${PROJECT_SOURCE_DIR}/include/miopen/config.h.in" "${PROJECT_BINARY_DIR}/include/miopen/config.h")

# configure a header file to pass the CMake version settings to the source, and package the header files in the output archive
configure_file( "${PROJECT_SOURCE_DIR}/include/miopen/version.h.in" "${PROJECT_BINARY_DIR}/include/miopen/version.h" )

message( STATUS "MIOpen_VERSION= ${MIOpen_VERSION}" )
message( STATUS "CMAKE_BUILD_TYPE= ${CMAKE_BUILD_TYPE}" )

# This is incremented when the ABI to the library changes
set( MIOpen_SOVERSION 1.0 )


function(add_kernels KERNEL_FILES)
    set(INIT_KERNELS_LIST)
    foreach(KERNEL_FILE ${KERNEL_FILES})
        if("${CMAKE_VERSION}" VERSION_LESS 3.0)
            configure_file(${KERNEL_FILE} ${KERNEL_FILE}.delete)
        else()
            set_property(DIRECTORY APPEND PROPERTY CMAKE_CONFIGURE_DEPENDS ${KERNEL_FILE})
        endif()
        get_filename_component(BASE_NAME ${KERNEL_FILE} NAME_WE)
        string(TOUPPER "${BASE_NAME}" KEY_NAME)
        string(MAKE_C_IDENTIFIER "${KEY_NAME}" VAR_NAME)
        list(APPEND INIT_KERNELS_LIST "    { \"${KEY_NAME}\", std::string(reinterpret_cast<const char*>(${VAR_NAME}), ${VAR_NAME}_SIZE) }")
    endforeach()
    string(REPLACE ";" ",\n" INIT_KERNELS "${INIT_KERNELS_LIST}")
    configure_file(kernels/kernel.cpp.in ${PROJECT_BINARY_DIR}/kernel.cpp)
endfunction()

function(add_kernel_includes KERNEL_FILES)
    set(INIT_KERNELS_LIST)
    foreach(KERNEL_FILE ${KERNEL_FILES})
        if("${CMAKE_VERSION}" VERSION_LESS 3.0)
            configure_file(${KERNEL_FILE} ${KERNEL_FILE}.delete)
        else()
            set_property(DIRECTORY APPEND PROPERTY CMAKE_CONFIGURE_DEPENDS ${KERNEL_FILE})
        endif()
        get_filename_component(BASE_NAME ${KERNEL_FILE} NAME_WE)
        get_filename_component(FILE_NAME ${KERNEL_FILE} NAME)
        string(TOUPPER "${BASE_NAME}" KEY_NAME)
        string(MAKE_C_IDENTIFIER "${KEY_NAME}" VAR_NAME)
        list(APPEND INIT_KERNELS_LIST "    { \"${FILE_NAME}\", std::string(reinterpret_cast<const char*>(${VAR_NAME}), ${VAR_NAME}_SIZE) }")
    endforeach()
    string(REPLACE ";" ",\n" INIT_KERNELS "${INIT_KERNELS_LIST}")
    configure_file(kernels/kernel_includes.cpp.in ${PROJECT_BINARY_DIR}/kernel_includes.cpp)
endfunction()

set( MIOpen_Source
    buffer_info.cpp
    check_numerics.cpp
    convolution.cpp
    convolution_api.cpp
    convolution_fft.cpp
    db.cpp
    db_record.cpp
    expanduser.cpp
    find_controls.cpp
    fusion.cpp
    op_args.cpp
    operator.cpp
    fused_api.cpp
    load_file.cpp
    pooling_api.cpp
    kernel_warnings.cpp
    logger.cpp
    lock_file.cpp
    lrn_api.cpp
    activ_api.cpp
    handle_api.cpp
    softmax_api.cpp
    batch_norm.cpp
    batch_norm_api.cpp
    rnn.cpp
    rnn_api.cpp
    ctc.cpp
    ctc_api.cpp
    temp_file.cpp
    problem_description.cpp
    include/miopen/sequences.hpp
    kernel_build_params.cpp
    find_db.cpp
    conv_algo_name.cpp
    dropout.cpp
    dropout_api.cpp
    readonlyramdb.cpp
    kern_db.cpp
    include/miopen/buffer_info.hpp
    include/miopen/temp_file.hpp
    include/miopen/bfloat16.hpp
    include/miopen/db.hpp
    include/miopen/db_record.hpp
    include/miopen/lock_file.hpp
    include/miopen/find_controls.hpp
    include/miopen/batch_norm.hpp
    include/miopen/check_numerics.hpp
    include/miopen/common.hpp
    include/miopen/convolution.hpp
    include/miopen/convolution_fft.hpp
    include/miopen/errors.hpp
    include/miopen/invoker.hpp
    include/miopen/handle.hpp
    include/miopen/kernel_cache.hpp
    include/miopen/solver.hpp
    include/miopen/generic_search.hpp
    include/miopen/problem_description.hpp
    include/miopen/mlo_internal.hpp
    include/miopen/mlo_utils.hpp
    include/miopen/oclkernel.hpp
    include/miopen/tensor.hpp
    include/miopen/tensor_ops.hpp
    include/miopen/pooling.hpp
    include/miopen/lrn.hpp
    include/miopen/activ.hpp
    include/miopen/softmax.hpp
    include/miopen/rnn.hpp
    include/miopen/ctc.hpp
    include/miopen/md_graph.hpp
    include/miopen/fusion_ops.hpp
    include/miopen/fusion.hpp
    include/miopen/mdg_expr.hpp
    include/miopen/kernel_build_params.hpp
    include/miopen/algorithm.hpp
    include/miopen/finddb_kernel_cache_key.hpp
    include/miopen/exec_utils.hpp
    include/miopen/gcn_asm_utils.hpp
    include/miopen/hip_build_utils.hpp
    include/miopen/solver_id.hpp
    include/miopen/any_solver.hpp
    include/miopen/conv_solution.hpp
    include/miopen/conv_algo_name.hpp
    include/miopen/dropout.hpp
    include/miopen/readonlyramdb.hpp
    include/miopen/rnn_util.hpp
    md_graph.cpp
    mdg_expr.cpp
<<<<<<< HEAD
=======
    conv/invokers/gcn_asm_1x1u_fwd.cpp
    conv/invokers/gcn_asm_1x1u_ss_fwd.cpp
    conv/invokers/gen_x_w_y_pad_fwd.cpp
    invoker_cache.cpp
>>>>>>> ef17912f
    tensor.cpp
    tensor_api.cpp
    solver.cpp
    solver/conv_asm_3x3u.cpp
    solver/conv_asm_1x1u.cpp
    solver/conv_asm_1x1u_stride2.cpp
    solver/conv_asm_1x1u_bias_activ.cpp
    solver/conv_asm_5x10u2v2f1.cpp
    solver/conv_asm_5x10u2v2b1.cpp
    solver/conv_asm_7x7c3h224w224k64u2v2p3q3f1.cpp
    solver/conv_asm_dir_BwdWrW3x3.cpp
    solver/conv_asm_dir_BwdWrW1x1.cpp
    solver/conv_multipass_wino3x3WrW.cpp
    solver/conv_bin_wino3x3U.cpp
    solver/conv_bin_winoRxS.cpp
    solver/conv_winoRxS_f3x2.cpp
    solver/conv_winoRxS_f2x3.cpp
    solver/conv_ocl_dir2D_bwdWrW_2.cpp
    solver/conv_ocl_dir2D_bwdWrW_53.cpp
    solver/conv_ocl_dir2D_bwdWrW_1x1.cpp
    solver/conv_ocl_dir2Dfwdgen.cpp
    solver/conv_ocl_dir2D11x11.cpp
    solver/conv_ocl_dir2D3x3.cpp
    solver/conv_ocl_dir2Dfwd_exhaustive_search.cpp
    solver/conv_ocl_dir2Dfwd.cpp
    solver/conv_ocl_dir2Dfwd1x1.cpp
    solver/conv_hip_implicit_gemm_v4.cpp
    solver/conv_hip_implicit_gemm_v4r1.cpp
    solver/conv_hip_implicit_gemm_v4r4.cpp
    solver/conv_hip_implicit_gemm_v4r4_xdlops.cpp
    solver/conv_hip_implicit_gemm_v4r4_gen_xdlops.cpp
    solver/conv_hip_implicit_gemm_xdlops_common.cpp
    solver/conv_hip_implicit_gemm_nonxdlops_common.cpp
    solver/conv_hip_implicit_gemm_bwd_data_v1r1.cpp
    solver/conv_hip_implicit_gemm_bwd_data_v4r1.cpp
    solver/conv_hip_implicit_gemm_bwd_data_v1r1_xdlops.cpp
    )

list(APPEND MIOpen_Source tmp_dir.cpp binary_cache.cpp md5.cpp)
if(MIOPEN_ENABLE_SQLITE)
    list(APPEND MIOpen_Source sqlite_db.cpp include/miopen/sqlite_db.hpp )
endif()

if( MIOPEN_BACKEND MATCHES "OpenCL" OR MIOPEN_BACKEND STREQUAL "HIPOC" OR MIOPEN_BACKEND STREQUAL "HIP")
    file(GLOB_RECURSE COMPOSABLE_KERNEL_INCLUDE "kernels/composable_kernel/include/*/*.hpp")
    file(GLOB_RECURSE COMPOSABLE_KERNEL_SOURCE "kernels/composable_kernel/src/*/*.cpp")

    set(MIOPEN_KERNEL_INCLUDES
        ${COMPOSABLE_KERNEL_INCLUDE}
        include/miopen/implicitgemm_params.hpp
        kernels/Conv_Winograd_v13_3_12_fp16dot_stride1.inc
        kernels/Conv_Winograd_v13_3_12_fp16dot_stride2_dec.inc
        kernels/Conv_Winograd_v13_3_12_fp16dot_stride2_dil.inc
        kernels/Conv_Winograd_v14_3_3_fp16dot_stride1.inc
        kernels/Conv_Winograd_v14_3_3_fp16dot_stride2_dec.inc
        kernels/Conv_Winograd_v14_3_3_fp16dot_stride2_dil.inc
        kernels/Conv_Winograd_v13_3_12_epilogue.inc
        kernels/Conv_Winograd_v13_3_12_prologue.inc
        kernels/Conv_Winograd_v16_5_0_epilogue.inc
        kernels/Conv_Winograd_v16_5_0_prologue.inc
        kernels/Conv_Winograd_v16_5_0_stride1.inc
        kernels/conv_3x3_wheel_alpha_v9_2_7.inc
        kernels/conv_3x3_wheel_alpha_v9_2_7_epilogue.inc
        kernels/conv_3x3_wheel_alpha_v9_2_7_prologue.inc
        kernels/conv_3x3_wheel_alpha_v9_2_7_stride_2_dec.inc
        kernels/conv_3x3_wheel_alpha_v3_0b_epilogue.inc
        kernels/conv_3x3_wheel_alpha_v3_0b_prologue.inc
        kernels/conv_3x3_wheel_alpha_v3_0b.inc
        kernels/conv_3x3_wheel_alpha_v7_0_3b_epilogue.inc
        kernels/conv_3x3_wheel_alpha_v7_0_3b_prologue.inc
        kernels/conv_3x3_wheel_alpha_v7_0_3b.inc
        kernels/conv_3x3_wheel_alpha_v9_0_15_epilogue.inc
        kernels/conv_3x3_wheel_alpha_v9_0_15_prologue.inc
        kernels/conv_3x3_wheel_alpha_v9_0_15_stride_2_dil.inc
        kernels/conv_3x3_wheel_alpha_v9_0_15_stride_2_dec.inc
        kernels/conv_3x3_wheel_alpha_v9_0_15.inc
<<<<<<< HEAD
=======
        kernels/Conv_Winograd_v20_5_23_M_dilation2_prologue.inc
        kernels/Conv_Winograd_v20_5_23_M_dilation2.inc
        kernels/Conv_Winograd_v20_5_23_M_dilation2_epilogue.inc
        kernels/Conv_Winograd_v20_5_23_M_stride1_prologue.inc
        kernels/Conv_Winograd_v20_5_23_M_stride1.inc
        kernels/Conv_Winograd_v20_5_23_M_stride1_epilogue.inc
        kernels/Conv_Winograd_v20_5_23_M_stride2_prologue.inc
        kernels/Conv_Winograd_v20_5_23_M_stride2.inc
        kernels/Conv_Winograd_v20_5_23_M_stride2_epilogue.inc
>>>>>>> ef17912f
        kernels/rocm_version.inc
        kernels/inst_wrappers.inc
        kernels/conv_common.inc
        kernels/utilities.inc
        kernels/xform_data_filter.inc
        kernels/xform_kd_cov2.inc
        kernels/xform_metadata.inc
        kernels/neuron.inc
        kernels/conv_sizes.inc
        kernels/gpr_alloc.inc
        kernels/bfloat16_dev.hpp
        kernels/float_types.h
        )

    set(MIOPEN_KERNELS
        ${COMPOSABLE_KERNEL_SOURCE}
        kernels/MIOpenCheckNumerics.cl
        kernels/MIOpenBatchNormActivBwdPerAct.cl
        kernels/MIOpenBatchNormActivBwdSpatial.cl
        kernels/MIOpenBatchNormActivFwdTrainPerAct.cl
        kernels/MIOpenBatchNormActivFwdTrainSpatial.cl
        kernels/MIOpenBatchNormFwdTrainSpatial.cl
        kernels/MIOpenBatchNormFwdTrainPerAct.cl
        kernels/MIOpenBatchNormFwdInferSpatial.cl
        kernels/MIOpenBatchNormFwdInferPerAct.cl
        kernels/MIOpenBatchNormBwdSpatial.cl
        kernels/MIOpenBatchNormBwdPerAct.cl
        kernels/MIOpenConvDirUni.cl
        kernels/MIOpenConvDirBatchNormActiv.cl
        kernels/MIOpenConvDirGenFwd.cl
        kernels/MIOpenLRNBwd.cl
        kernels/MIOpenLRNFwd.cl
        kernels/MIOpenNeuron.cl
        kernels/MIOpenPooling.cl
        kernels/MIOpenPoolingBwd.cl
        kernels/MIOpenPoolingND.cl
        kernels/MIOpenPoolingBwdND.cl
        kernels/MIOpenConv1x1S.cl
        kernels/MIOpenConv1x1J1.cl
        kernels/MIOpenConv1x1J1_stride.cl
        kernels/MIOpenSoftmax.cl
        kernels/MIOpenConvD3x3.cl
        kernels/MIOpenUtilKernels3.cl
        kernels/MIOpenUtilKernels4.cl
        kernels/MIOpenUtilKernels5.cl
        kernels/MIOpenIm2d2Col.cl
        kernels/MIOpenIm3d2Col.cl
        kernels/MIOpenCol2Im2d.cl
        kernels/MIOpenCol2Im3d.cl
        kernels/MIOpenConvBwdWrWS2.cl
        kernels/MIOpenGroupConvBwdWrWS2.cl
        kernels/MIOpenConvBwdWrW_LxG_P53.cl
        kernels/MIOpenGroupConvBwdWrW_LxG_P53.cl
        kernels/MIOpenConvBwdWrW_LxG_5x5.cl
        kernels/MIOpenConvBwdWrW1x1_PAD_read4.cl
        kernels/MIOpenConvFwd_LxL_11.cl
        kernels/MIOpenConvFFT.cl
        kernels/MIOpenRNNHiddenStateUpdate.cl
        kernels/bugzilla_34765_detect.s
        kernels/dummy_kernel.s
        kernels/conv3x3.s
        kernels/conv1x1u.s
        kernels/conv1x1u_stride2.s
        kernels/conv1x1u_bias_activ.s
        kernels/conv3x3wrw.s
        kernels/conv1x1wrw.s
        kernels/conv5x10u2v2f1.s
        kernels/conv5x10u2v2b1.s
        kernels/conv7x7c3h224w224k64u2v2p3q3f1.s
        kernels/xform_out.s
        kernels/gcnAsmBNBwdTrainSpatial.s
        kernels/MIOpenTensorKernels.cl
        kernels/MIOpenSubTensorOpWithScalarKernel.cl
        kernels/MIOpenSubTensorOpWithSubTensorKernel.cl
        kernels/MIOpenSubTensorOpWithCastTensorKernel.cl
        kernels/MIOpenSubTensorOpWithTransformKernel.cl
        kernels/Conv_Winograd_v13_3_12_fp16dot_stride1.s
        kernels/Conv_Winograd_v13_3_12_fp16dot_stride2_dec.s
        kernels/Conv_Winograd_v13_3_12_fp16dot_stride2_dil.s
        kernels/Conv_Winograd_v14_3_3_fp16dot_stride1.s
        kernels/Conv_Winograd_v14_3_3_fp16dot_stride2_dec.s
        kernels/Conv_Winograd_v14_3_3_fp16dot_stride2_dil.s
        kernels/Conv_Winograd_v16_5_0_stride1.s
        kernels/conv_3x3_wheel_alpha_v9_0_15_stride_2_dil.s
        kernels/conv_3x3_wheel_alpha_v9_0_15_stride_2_dec.s
        kernels/conv_3x3_wheel_alpha_v9_0_15.s
        kernels/conv_3x3_wheel_alpha_v7_0_3b.s
        kernels/conv_3x3_wheel_alpha_v3_0b.s
        kernels/conv_3x3_wheel_alpha_v9_2_7.s
        kernels/conv_3x3_wheel_alpha_v9_2_7_stride_2_dec.s
        kernels/Conv_Winograd_v20_5_23_M_stride1.s
        kernels/Conv_Winograd_v20_5_23_M_stride2.s
        kernels/Conv_Winograd_v20_5_23_M_dilation2.s
        kernels/MIOpenConvBwdBias.cl
        kernels/MIOpenBatchNormActivInfer.cl
        kernels/MIOpenCTCLoss.cl
        kernels/MIOpenDropout.cl
        kernels/xform_data.s
        kernels/xform_filter.s)

    if(MIOPEN_USE_SCGEMM)
        list(APPEND MIOPEN_KERNELS
            kernels/scgemm_v0_5_0_gfx906.so
            kernels/SCGemmUtils.cl
        )
    endif()

    add_kernels("${MIOPEN_KERNELS}")
    add_kernel_includes("${MIOPEN_KERNEL_INCLUDES}")
    configure_file(db_path.cpp.in ${PROJECT_BINARY_DIR}/db_path.cpp)
    list(APPEND MIOpen_Source
        activ.cpp
        kernel_cache.cpp
        lrn.cpp
        mlo_dir_conv.cpp
        exec_utils.cpp
        ocl/activ_ocl.cpp
        ocl/batchnormocl.cpp
        ocl/convolutionocl.cpp
        ocl/convolutionocl_fft.cpp
        ocl/lrn_ocl.cpp
        ocl/mloNeuron.cpp
        ocl/mloNorm.cpp
        ocl/mloPooling.cpp
        ocl/pooling_ocl.cpp
        ocl/tensorocl.cpp
        ocl/softmaxocl.cpp
        ocl/rnnocl.cpp
        ocl/utilocl.cpp
        ocl/ctcocl.cpp
        ocl/dropoutocl.cpp
        ocl/gcn_asm_utils.cpp
        ocl/rnn_util_ocl.cpp
        hip/hip_build_utils.cpp
        pooling.cpp
        ocl/fusionopconvocl.cpp
        ocl/fusionopbiasbnactivocl.cpp
        ${PROJECT_BINARY_DIR}/db_path.cpp
        ${PROJECT_BINARY_DIR}/kernel.cpp
        ${PROJECT_BINARY_DIR}/kernel_includes.cpp
        )
endif()

if(miopengemm_FOUND OR MIOPEN_USE_ROCBLAS)
    list(APPEND MIOpen_Source
        gemm_v2.cpp
        miopengemm.cpp
    )
endif()

if( MIOPEN_BACKEND STREQUAL "OpenCL" )
    list(APPEND MIOpen_Source
        ocl/handleocl.cpp
        ocl_kernel.cpp
        ocl/oclerrors.cpp
        ocl/clhelper.cpp
    )
endif()

if( MIOPEN_BACKEND STREQUAL "HIPOC" OR MIOPEN_BACKEND STREQUAL "HIP")
    list(APPEND MIOpen_Source
        hip/hiperrors.cpp
        hip/handlehip.cpp
        hipoc/hipoc_kernel.cpp
        hipoc/hipoc_program.cpp
        )
endif()

if( MIOPEN_BACKEND MATCHES "OpenCL" OR MIOPEN_BACKEND STREQUAL "HIPOC" OR MIOPEN_BACKEND STREQUAL "HIP")
    list(APPEND MIOpen_Source ${PROJECT_BINARY_DIR}/include/miopen_kernels.h)
    add_custom_command(
        OUTPUT ${PROJECT_BINARY_DIR}/include/miopen_kernels.h
        WORKING_DIRECTORY ${CMAKE_CURRENT_SOURCE_DIR}
        DEPENDS addkernels ${MIOPEN_KERNELS} ${MIOPEN_KERNEL_INCLUDES}
        COMMAND ${WINE_CMD} $<TARGET_FILE:addkernels> -guard GUARD_MIOPEN_KERNELS_HPP_ -target ${PROJECT_BINARY_DIR}/include/miopen_kernels.h -source ${MIOPEN_KERNELS}
        COMMENT "Inlining MIOpen kernels"
        )

    list(APPEND MIOpen_Source ${PROJECT_BINARY_DIR}/include/miopen_kernel_includes.h)
    add_custom_command(
        OUTPUT ${PROJECT_BINARY_DIR}/include/miopen_kernel_includes.h
        WORKING_DIRECTORY ${CMAKE_CURRENT_SOURCE_DIR}
        DEPENDS addkernels ${MIOPEN_KERNEL_INCLUDES}
        COMMAND ${WINE_CMD} $<TARGET_FILE:addkernels> -no-recurse -guard GUARD_MIOPEN_KERNEL_INCLUDES_HPP_ -target ${PROJECT_BINARY_DIR}/include/miopen_kernel_includes.h -source ${MIOPEN_KERNEL_INCLUDES}
        COMMENT "Inlining MIOpen HIP kernel includes"
        )

    add_custom_target(miopen_tidy_inlining
        DEPENDS ${PROJECT_BINARY_DIR}/include/miopen_kernels.h ${PROJECT_BINARY_DIR}/include/miopen_kernel_includes.h
        )

    add_dependencies(tidy miopen_tidy_inlining)
endif()

if(MIOPEN_USE_SCGEMM)
    list(APPEND MIOpen_Source
        scgemm/scgemm.cpp
        include/miopen/scgemm/scgemm.hpp
        include/miopen/scgemm/tensorshape.hpp
        include/miopen/scgemm/conv.hpp
        include/miopen/scgemm/gemm.hpp
        include/miopen/scgemm/scgemm_op.hpp
        scgemm/tensorshape.cpp
        scgemm/conv.cpp
        scgemm/gemm.cpp
        include/miopen/scgemm_utils.hpp
        scgemm_utils.cpp
        solver/conv_scgemm_fwd.cpp
    )

endif()

# build library
add_library( MIOpen
    ${MIOpen_Source}
    )

rocm_set_soversion(MIOpen ${MIOpen_SOVERSION})

clang_tidy_check(MIOpen)

function(target_internal_library TARGET)
    target_link_libraries(${TARGET} PRIVATE ${ARGN})
    set(PASS_ARGS debug optimized)
    set(DEPS)
    foreach(DEP ${ARGN})
        if(DEP IN_LIST PASS_ARGS)
            list(APPEND DEPS ${DEP})
        else()
            list(APPEND DEPS $<BUILD_INTERFACE:${DEP}>)
        endif()
    endforeach()
    target_link_libraries(${TARGET} INTERFACE ${DEPS})
endfunction()

target_include_directories(MIOpen PUBLIC
    $<BUILD_INTERFACE:${PROJECT_SOURCE_DIR}/src/include>
)

target_include_directories(MIOpen SYSTEM PUBLIC $<BUILD_INTERFACE:${HALF_INCLUDE_DIR}>)

generate_export_header(MIOpen
    EXPORT_FILE_NAME ${PROJECT_BINARY_DIR}/include/miopen/export.h
)
set(PACKAGE_DEPENDS)
############################################################
# MIOpen depends on OpenCL
if( MIOPEN_BACKEND STREQUAL "OpenCL")
    MESSAGE( STATUS "MIOpen linking OpenCL: ${OPENCL_INCLUDE_DIRS}" )
    target_include_directories(MIOpen SYSTEM PUBLIC ${OPENCL_INCLUDE_DIRS} )
    target_link_libraries( MIOpen PUBLIC ${OPENCL_LIBRARIES} )
    list(APPEND PACKAGE_DEPENDS PACKAGE OpenCL)
elseif(MIOPEN_BACKEND STREQUAL "HIPOC" OR MIOPEN_BACKEND STREQUAL "HIP")
    target_link_libraries( MIOpen PRIVATE hip::device )
    target_link_libraries( MIOpen INTERFACE hip::host )
    if(ENABLE_HIP_WORKAROUNDS)
        # Workaround hip not setting its usage requirements correctly
        target_compile_definitions( MIOpen PRIVATE -D__HIP_PLATFORM_HCC__=1 )
    endif()
    # This is helpful for the tests
    target_link_libraries( MIOpen INTERFACE $<BUILD_INTERFACE:hip::device> )
    list(APPEND PACKAGE_DEPENDS PACKAGE hip)
endif()

############################################################
# MIOpen depends on miopengemm
if(miopengemm_FOUND)
    list(APPEND PACKAGE_DEPENDS PACKAGE miopengemm)
    target_internal_library(MIOpen miopengemm)
endif()

if(rocblas_FOUND)
    target_link_libraries( MIOpen INTERFACE $<BUILD_INTERFACE:roc::rocblas> )
    target_link_libraries( MIOpen PRIVATE roc::rocblas )
endif()

if(WIN32 AND NOT MSVC)
    if(BUILD_DEV)
        target_link_libraries(MIOpen PUBLIC -Wl,-export-all-symbols -Wl,-exclude-symbols=_Unwind_Resume)
    endif()
    target_link_libraries(MIOpen PUBLIC -Wl,--whole-archive -lgcc -lstdc++-6 -Wl,--no-whole-archive -Wl,--allow-multiple-definition)
endif()

target_include_directories(MIOpen SYSTEM PUBLIC $<BUILD_INTERFACE:${Boost_INCLUDE_DIRS}>)
target_internal_library(MIOpen
    optimized ${Boost_FILESYSTEM_LIBRARY_RELEASE}
    optimized ${Boost_SYSTEM_LIBRARY_RELEASE}
    debug ${Boost_FILESYSTEM_LIBRARY_DEBUG}
    debug ${Boost_SYSTEM_LIBRARY_DEBUG}
)
if(NOT WIN32 AND NOT APPLE)
    file(WRITE ${CMAKE_CURRENT_BINARY_DIR}/lib.def "
MIOPEN_${MIOPEN_BACKEND}_1
{
global:
    miopen*;
    extern \"C++\" {
        miopen::*;
    };
local:
    *boost*;
    extern \"C++\" {
        std::*;
    };
};
")
    target_link_libraries(MIOpen PRIVATE "-Wl,--version-script=${CMAKE_CURRENT_BINARY_DIR}/lib.def")
    target_link_libraries(MIOpen PRIVATE "-Wl,--exclude-libs,ALL")
    # set_target_properties(MIOpen PROPERTIES CXX_VISIBILITY_PRESET protected)
    set_target_properties(MIOpen PROPERTIES VISIBILITY_INLINES_HIDDEN 1)
endif()
#######################################
if(MIOPEN_ENABLE_SQLITE)
    # MIOpen depends on SQLite
    target_include_directories(MIOpen SYSTEM PRIVATE ${SQLITE3_STATIC_INCLUDE_DIRS})
    target_include_directories(MIOpen SYSTEM INTERFACE $<BUILD_INTERFACE:${SQLITE3_STATIC_INCLUDE_DIRS}>)
    target_compile_options(MIOpen PRIVATE ${SQLITE3_STATIC_CFLAGS})
    target_compile_options(MIOpen INTERFACE $<BUILD_INTERFACE:${SQLITE3_STATIC_CFLAGS}>)
    target_link_libraries(MIOpen PRIVATE ${SQLITE3_STATIC_LDFLAGS})
    target_link_libraries(MIOpen INTERFACE $<BUILD_INTERFACE:${SQLITE3_STATIC_LDFLAGS}>)
endif()
############################################################
# MIOpen depends on librt for Boost.Interprocess
if(NOT WIN32 AND NOT APPLE)
    find_library(LIBRT rt)
    if(LIBRT)
        MESSAGE(STATUS "Librt: " ${LIBRT})
        target_link_libraries(MIOpen PUBLIC ${LIBRT})
    endif()
endif()

############################################################
# Installation
rocm_install_targets(
  TARGETS MIOpen
  INCLUDE
    ${PROJECT_SOURCE_DIR}/include
    ${PROJECT_BINARY_DIR}/include
  PREFIX ${MIOPEN_INSTALL_DIR}
 )

rocm_export_targets(
  TARGETS MIOpen
  PREFIX ${MIOPEN_INSTALL_DIR}
  DEPENDS
    ${PACKAGE_DEPENDS}
)



# Install db files
install(FILES
<<<<<<< HEAD
    kernels/gfx803_36.cd.pdb.txt
    kernels/gfx803_64.cd.pdb.txt
    kernels/gfx900_64.cd.pdb.txt
    kernels/gfx900_56.cd.pdb.txt
    kernels/gfx906_64.cd.pdb.txt
    kernels/gfx906_60.cd.pdb.txt
=======
>>>>>>> ef17912f
    kernels/miopen.db
    kernels/gfx803_36.HIP.fdb.txt
    kernels/gfx803_64.HIP.fdb.txt
    kernels/gfx900_64.HIP.fdb.txt
    kernels/gfx900_56.HIP.fdb.txt
    kernels/gfx906_64.HIP.fdb.txt
    kernels/gfx906_60.HIP.fdb.txt
    kernels/gfx803_36.OpenCL.fdb.txt
    kernels/gfx803_64.OpenCL.fdb.txt
    kernels/gfx900_64.OpenCL.fdb.txt
    kernels/gfx900_56.OpenCL.fdb.txt
    kernels/gfx906_64.OpenCL.fdb.txt
    kernels/gfx906_60.OpenCL.fdb.txt
 DESTINATION ${DATA_INSTALL_DIR}/db)

rocm_install_symlink_subdir(${MIOPEN_INSTALL_DIR})<|MERGE_RESOLUTION|>--- conflicted
+++ resolved
@@ -172,13 +172,10 @@
     include/miopen/rnn_util.hpp
     md_graph.cpp
     mdg_expr.cpp
-<<<<<<< HEAD
-=======
     conv/invokers/gcn_asm_1x1u_fwd.cpp
     conv/invokers/gcn_asm_1x1u_ss_fwd.cpp
     conv/invokers/gen_x_w_y_pad_fwd.cpp
     invoker_cache.cpp
->>>>>>> ef17912f
     tensor.cpp
     tensor_api.cpp
     solver.cpp
@@ -255,8 +252,6 @@
         kernels/conv_3x3_wheel_alpha_v9_0_15_stride_2_dil.inc
         kernels/conv_3x3_wheel_alpha_v9_0_15_stride_2_dec.inc
         kernels/conv_3x3_wheel_alpha_v9_0_15.inc
-<<<<<<< HEAD
-=======
         kernels/Conv_Winograd_v20_5_23_M_dilation2_prologue.inc
         kernels/Conv_Winograd_v20_5_23_M_dilation2.inc
         kernels/Conv_Winograd_v20_5_23_M_dilation2_epilogue.inc
@@ -266,7 +261,6 @@
         kernels/Conv_Winograd_v20_5_23_M_stride2_prologue.inc
         kernels/Conv_Winograd_v20_5_23_M_stride2.inc
         kernels/Conv_Winograd_v20_5_23_M_stride2_epilogue.inc
->>>>>>> ef17912f
         kernels/rocm_version.inc
         kernels/inst_wrappers.inc
         kernels/conv_common.inc
@@ -619,15 +613,6 @@
 
 # Install db files
 install(FILES
-<<<<<<< HEAD
-    kernels/gfx803_36.cd.pdb.txt
-    kernels/gfx803_64.cd.pdb.txt
-    kernels/gfx900_64.cd.pdb.txt
-    kernels/gfx900_56.cd.pdb.txt
-    kernels/gfx906_64.cd.pdb.txt
-    kernels/gfx906_60.cd.pdb.txt
-=======
->>>>>>> ef17912f
     kernels/miopen.db
     kernels/gfx803_36.HIP.fdb.txt
     kernels/gfx803_64.HIP.fdb.txt
