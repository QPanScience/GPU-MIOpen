################################################################################
#
# MIT License
#
# Copyright (c) 2017 Advanced Micro Devices, Inc.
#
# Permission is hereby granted, free of charge, to any person obtaining a copy
# of this software and associated documentation files (the "Software"), to deal
# in the Software without restriction, including without limitation the rights
# to use, copy, modify, merge, publish, distribute, sublicense, and/or sell
# copies of the Software, and to permit persons to whom the Software is
# furnished to do so, subject to the following conditions:
#
# The above copyright notice and this permission notice shall be included in all
# copies or substantial portions of the Software.
#
# THE SOFTWARE IS PROVIDED "AS IS", WITHOUT WARRANTY OF ANY KIND, EXPRESS OR
# IMPLIED, INCLUDING BUT NOT LIMITED TO THE WARRANTIES OF MERCHANTABILITY,
# FITNESS FOR A PARTICULAR PURPOSE AND NONINFRINGEMENT. IN NO EVENT SHALL THE
# AUTHORS OR COPYRIGHT HOLDERS BE LIABLE FOR ANY CLAIM, DAMAGES OR OTHER
# LIABILITY, WHETHER IN AN ACTION OF CONTRACT, TORT OR OTHERWISE, ARISING FROM,
# OUT OF OR IN CONNECTION WITH THE SOFTWARE OR THE USE OR OTHER DEALINGS IN THE
# SOFTWARE.
#
################################################################################

cmake_policy(SET CMP0057 NEW)

include (GenerateExportHeader)
add_subdirectory(sqlite)

# Truncation rounding or (default) rounding to nearest even (RNE) is enabled.
# This switch controls two related but different aspects of MIOpen behavior
# 1.  How host code performs conversions of float to bfloat16, important only
#     for testing.
# 2.  How BF16 kernels (which are kind of mixed-precision now and expected to
#     remain in the future)  perform final conversion (and rounding) of FP32
#     to BF16 results. This affects the main functionality of the library.
option( MIOPEN_USE_RNE_BFLOAT16 "Sets rounding scheme for bfloat16 type" ON )

configure_file("${PROJECT_SOURCE_DIR}/include/miopen/config.h.in" "${PROJECT_BINARY_DIR}/include/miopen/config.h")

# configure a header file to pass the CMake version settings to the source, and package the header files in the output archive
configure_file( "${PROJECT_SOURCE_DIR}/include/miopen/version.h.in" "${PROJECT_BINARY_DIR}/include/miopen/version.h" )

message( STATUS "MIOpen_VERSION= ${MIOpen_VERSION}" )
message( STATUS "CMAKE_BUILD_TYPE= ${CMAKE_BUILD_TYPE}" )

# This is incremented when the ABI to the library changes
set( MIOpen_SOVERSION 1.0 )


function(add_kernels KERNEL_FILES)
    set(INIT_KERNELS_LIST)
    foreach(KERNEL_FILE ${KERNEL_FILES})
        if("${CMAKE_VERSION}" VERSION_LESS 3.0)
            configure_file(${KERNEL_FILE} ${KERNEL_FILE}.delete)
        else()
            set_property(DIRECTORY APPEND PROPERTY CMAKE_CONFIGURE_DEPENDS ${KERNEL_FILE})
        endif()
        get_filename_component(BASE_NAME ${KERNEL_FILE} NAME_WE)
        string(TOUPPER "${BASE_NAME}" KEY_NAME)
        string(MAKE_C_IDENTIFIER "${KEY_NAME}" VAR_NAME)
        list(APPEND INIT_KERNELS_LIST "    { \"${KEY_NAME}\", std::string(reinterpret_cast<const char*>(${VAR_NAME}), ${VAR_NAME}_SIZE) }")
    endforeach()
    string(REPLACE ";" ",\n" INIT_KERNELS "${INIT_KERNELS_LIST}")
    configure_file(kernels/kernel.cpp.in ${PROJECT_BINARY_DIR}/kernel.cpp)
endfunction()

function(add_kernel_includes KERNEL_FILES)
    set(INIT_KERNELS_LIST)
    foreach(KERNEL_FILE ${KERNEL_FILES})
        if("${CMAKE_VERSION}" VERSION_LESS 3.0)
            configure_file(${KERNEL_FILE} ${KERNEL_FILE}.delete)
        else()
            set_property(DIRECTORY APPEND PROPERTY CMAKE_CONFIGURE_DEPENDS ${KERNEL_FILE})
        endif()
        get_filename_component(BASE_NAME ${KERNEL_FILE} NAME_WE)
        get_filename_component(FILE_NAME ${KERNEL_FILE} NAME)
        string(TOUPPER "${BASE_NAME}" KEY_NAME)
        string(MAKE_C_IDENTIFIER "${KEY_NAME}" VAR_NAME)
        list(APPEND INIT_KERNELS_LIST "    { \"${FILE_NAME}\", std::string(reinterpret_cast<const char*>(${VAR_NAME}), ${VAR_NAME}_SIZE) }")
    endforeach()
    string(REPLACE ";" ",\n" INIT_KERNELS "${INIT_KERNELS_LIST}")
    configure_file(kernels/kernel_includes.cpp.in ${PROJECT_BINARY_DIR}/kernel_includes.cpp)
endfunction()

set( MIOpen_Source
    buffer_info.cpp
    check_numerics.cpp
    convolution.cpp
    convolution_api.cpp
    convolution_fft.cpp
    db.cpp
    db_record.cpp
    expanduser.cpp
    find_controls.cpp
    fusion.cpp
    op_args.cpp
    operator.cpp
    fused_api.cpp
    load_file.cpp
    pooling_api.cpp
    kernel_warnings.cpp
    logger.cpp
    lock_file.cpp
    lrn_api.cpp
    activ_api.cpp
    handle_api.cpp
    softmax_api.cpp
    batch_norm.cpp
    batch_norm_api.cpp
    rnn.cpp
    rnn_api.cpp
    ctc.cpp
    ctc_api.cpp
    temp_file.cpp
    problem_description.cpp
    include/miopen/sequences.hpp
    kernel_build_params.cpp
    find_db.cpp
    conv_algo_name.cpp
    conv/problem_description.cpp
    dropout.cpp
    dropout_api.cpp
    readonlyramdb.cpp
    execution_context.cpp
    reducetensor.cpp
    reducetensor_api.cpp
    include/miopen/buffer_info.hpp
    ramdb.cpp
    include/miopen/temp_file.hpp
    include/miopen/bfloat16.hpp
    include/miopen/db.hpp
    include/miopen/db_record.hpp
    include/miopen/lock_file.hpp
    include/miopen/find_controls.hpp
    include/miopen/batch_norm.hpp
    include/miopen/check_numerics.hpp
    include/miopen/common.hpp
    include/miopen/convolution.hpp
    include/miopen/convolution_fft.hpp
    include/miopen/errors.hpp
    include/miopen/invoker.hpp
    include/miopen/handle.hpp
    include/miopen/kernel_cache.hpp
    include/miopen/solver.hpp
    include/miopen/generic_search.hpp
    include/miopen/problem_description.hpp
    include/miopen/mlo_internal.hpp
    include/miopen/mlo_utils.hpp
    include/miopen/oclkernel.hpp
    include/miopen/tensor.hpp
    include/miopen/tensor_ops.hpp
    include/miopen/pooling.hpp
    include/miopen/lrn.hpp
    include/miopen/activ.hpp
    include/miopen/softmax.hpp
    include/miopen/rnn.hpp
    include/miopen/ctc.hpp
    include/miopen/md_graph.hpp
    include/miopen/fusion_ops.hpp
    include/miopen/fusion.hpp
    include/miopen/mdg_expr.hpp
    include/miopen/kernel_build_params.hpp
    include/miopen/algorithm.hpp
    include/miopen/finddb_kernel_cache_key.hpp
    include/miopen/exec_utils.hpp
    include/miopen/gcn_asm_utils.hpp
    include/miopen/hip_build_utils.hpp
    include/miopen/solver_id.hpp
    include/miopen/any_solver.hpp
    include/miopen/conv_solution.hpp
    include/miopen/conv_algo_name.hpp
    include/miopen/dropout.hpp
    include/miopen/readonlyramdb.hpp
    include/miopen/rnn_util.hpp
    include/miopen/bz2.hpp
    include/miopen/comgr.hpp
<<<<<<< HEAD
    include/miopen/numeric.hpp
    include/miopen/reducetensor.hpp
    include/miopen/reduce_common.hpp
=======
    include/miopen/ramdb.hpp
>>>>>>> 82817ee9
    md_graph.cpp
    mdg_expr.cpp
    conv/invokers/gcn_asm_1x1u.cpp
    conv/invokers/gcn_asm_1x1u_ss.cpp
    conv/invokers/gcn_asm_1x1u_us.cpp
    conv/invokers/gen_x_w_y_pad.cpp
    conv/invokers/ocl_wrw_rdc.cpp
    conv/invokers/impl_gemm.cpp
    conv/invokers/impl_gemm_dynamic.cpp
    invoker_cache.cpp
    tensor.cpp
    tensor_api.cpp
    solver.cpp
    solver/conv_asm_3x3u.cpp
    solver/conv_asm_1x1u.cpp
    solver/conv_asm_1x1u_stride2.cpp
    solver/conv_asm_1x1u_bias_activ.cpp
    solver/conv_asm_5x10u2v2f1.cpp
    solver/conv_asm_5x10u2v2b1.cpp
    solver/conv_asm_7x7c3h224w224k64u2v2p3q3f1.cpp
    solver/conv_asm_dir_BwdWrW3x3.cpp
    solver/conv_asm_dir_BwdWrW1x1.cpp
    solver/conv_multipass_wino3x3WrW.cpp
    solver/conv_MP_bidirectional_winograd.cpp
    solver/conv_bin_wino3x3U.cpp
    solver/conv_bin_winoRxS.cpp
    solver/conv_winoRxS_f3x2.cpp
    solver/conv_winoRxS_f2x3.cpp
    solver/conv_ocl_dir2D_bwdWrW_2.cpp
    solver/conv_ocl_dir2D_bwdWrW_53.cpp
    solver/conv_ocl_dir2D_bwdWrW_1x1.cpp
    solver/conv_ocl_dir2Dfwdgen.cpp
    solver/conv_ocl_dir2D11x11.cpp
    solver/conv_ocl_dir2D3x3.cpp
    solver/conv_ocl_dir2Dfwd_exhaustive_search.cpp
    solver/conv_ocl_dir2Dfwd.cpp
    solver/conv_ocl_dir2Dfwd1x1.cpp
    solver/conv_hip_implicit_gemm_v4r1.cpp
    solver/conv_hip_implicit_gemm_v4r4.cpp
    solver/conv_hip_implicit_gemm_wrw_weights_v4r4.cpp
    solver/conv_hip_implicit_gemm_v4r4_gen_xdlops.cpp
    solver/conv_hip_implicit_gemm_fwd_v4r4_xdlops.cpp
    solver/conv_hip_implicit_gemm_v4r4_gen_xdlops_wrw_fp32.cpp
    solver/conv_hip_implicit_gemm_xdlops_common.cpp
    solver/conv_hip_implicit_gemm_nonxdlops_common.cpp
    solver/conv_hip_implicit_gemm_bwd_data_v1r1.cpp
    solver/conv_hip_implicit_gemm_bwd_data_v4r1.cpp
    solver/conv_hip_implicit_gemm_bwd_data_v4r1_xdlops.cpp
    solver/conv_asm_implicit_gemm_v4r1_dynamic.cpp
    solver/conv_asm_implicit_gemm_wrw_v4r1_dynamic.cpp
    solver/conv_hip_implicit_gemm_v4r4_gen_xdlops_fwd_fp32.cpp
    solver/conv_hip_implicit_gemm_bwd_v1r1_xdlops_nchw_kcyx_nkhw.cpp
    solver/conv_asm_implicit_gemm_bwd_v4r1_dynamic.cpp
    )

list(APPEND MIOpen_Source tmp_dir.cpp binary_cache.cpp md5.cpp)
if(MIOPEN_ENABLE_SQLITE)
    list(APPEND MIOpen_Source sqlite_db.cpp include/miopen/sqlite_db.hpp )
endif()

if(MIOPEN_ENABLE_SQLITE AND MIOPEN_ENABLE_SQLITE_KERN_CACHE)
    list(APPEND MIOpen_Source kern_db.cpp bz2.cpp include/miopen/kern_db.hpp)
endif()

if( MIOPEN_BACKEND MATCHES "OpenCL" OR MIOPEN_BACKEND STREQUAL "HIPOC" OR MIOPEN_BACKEND STREQUAL "HIP")
    file(GLOB_RECURSE COMPOSABLE_KERNEL_INCLUDE "kernels/composable_kernel/include/*/*.hpp")
    file(GLOB_RECURSE COMPOSABLE_KERNEL_SOURCE "kernels/composable_kernel/src/*/*.cpp")
    file(GLOB_RECURSE COMPOSABLE_KERNEL_DYNAMIC_ASM_SOURCE "kernels/dynamic_igemm/*.s")
    file(GLOB_RECURSE COMPOSABLE_KERNEL_DYNAMIC_CPP_SOURCE "kernels/dynamic_igemm/*.cpp")

    set(MIOPEN_KERNEL_INCLUDES
        ${COMPOSABLE_KERNEL_INCLUDE}
        include/miopen/implicitgemm_params.hpp
        kernels/Conv_Winograd_v13_3_12_fp16dot_stride1.inc
        kernels/Conv_Winograd_v13_3_12_fp16dot_stride2_dec.inc
        kernels/Conv_Winograd_v13_3_12_fp16dot_stride2_dil.inc
        kernels/Conv_Winograd_v14_3_3_fp16dot_stride1.inc
        kernels/Conv_Winograd_v14_3_3_fp16dot_stride2_dec.inc
        kernels/Conv_Winograd_v14_3_3_fp16dot_stride2_dil.inc
        kernels/Conv_Winograd_v13_3_12_epilogue.inc
        kernels/Conv_Winograd_v13_3_12_prologue.inc
        kernels/Conv_Winograd_v16_5_0_epilogue.inc
        kernels/Conv_Winograd_v16_5_0_prologue.inc
        kernels/Conv_Winograd_v16_5_0_stride1.inc
        kernels/conv_3x3_wheel_alpha_v9_2_7.inc
        kernels/conv_3x3_wheel_alpha_v9_2_7_epilogue.inc
        kernels/conv_3x3_wheel_alpha_v9_2_7_prologue.inc
        kernels/conv_3x3_wheel_alpha_v9_2_7_stride_2_dec.inc
        kernels/conv_3x3_wheel_alpha_v3_0b_epilogue.inc
        kernels/conv_3x3_wheel_alpha_v3_0b_prologue.inc
        kernels/conv_3x3_wheel_alpha_v3_0b.inc
        kernels/conv_3x3_wheel_alpha_v7_0_3b_epilogue.inc
        kernels/conv_3x3_wheel_alpha_v7_0_3b_prologue.inc
        kernels/conv_3x3_wheel_alpha_v7_0_3b.inc
        kernels/conv_3x3_wheel_alpha_v9_0_15_epilogue.inc
        kernels/conv_3x3_wheel_alpha_v9_0_15_prologue.inc
        kernels/conv_3x3_wheel_alpha_v9_0_15_stride_2_dil.inc
        kernels/conv_3x3_wheel_alpha_v9_0_15_stride_2_dec.inc
        kernels/conv_3x3_wheel_alpha_v9_0_15.inc
        kernels/Conv_Winograd_v21_1_0_gfx9_fp16_dot2_edc_dilation2.inc
        kernels/Conv_Winograd_v21_1_0_gfx9_fp16_dot2_edc_stride1.inc
        kernels/Conv_Winograd_v21_1_0_gfx9_fp16_dot2_edc_stride2.inc
        kernels/Conv_Winograd_v21_1_0_gfx9_fp32_dilation2.inc
        kernels/Conv_Winograd_v21_1_0_gfx9_fp32_stride1.inc
        kernels/Conv_Winograd_v21_1_0_gfx9_fp32_stride2.inc
        kernels/Conv_Winograd_v21_1_0_gfx9_fp16_dot2_edc_dilation2_group.inc
        kernels/Conv_Winograd_v21_1_0_gfx9_fp16_dot2_edc_stride1_group.inc
        kernels/Conv_Winograd_v21_1_0_gfx9_fp16_dot2_edc_stride2_group.inc
        kernels/Conv_Winograd_v21_1_0_gfx9_fp32_dilation2_group.inc
        kernels/Conv_Winograd_v21_1_0_gfx9_fp32_stride1_group.inc
        kernels/Conv_Winograd_v21_1_0_gfx9_fp32_stride2_group.inc
        kernels/Conv_Winograd_v21_1_0_metadata.inc
        kernels/xform_bidirect_winograd_code.inc
        kernels/rocm_version.inc
        kernels/inst_wrappers.inc
        kernels/conv_common.inc
        kernels/utilities.inc
        kernels/xform_data_filter.inc
        kernels/xform_kd_cov2.inc
        kernels/xform_metadata.inc
        kernels/neuron.inc
        kernels/conv_sizes.inc
        kernels/gpr_alloc.inc
        kernels/bfloat16_dev.hpp
        kernels/float_types.h
        )

    set(MIOPEN_KERNELS
        ${COMPOSABLE_KERNEL_SOURCE}
        ${COMPOSABLE_KERNEL_DYNAMIC_ASM_SOURCE}
        ${COMPOSABLE_KERNEL_DYNAMIC_CPP_SOURCE}
        kernels/MIOpenCheckNumerics.cl
        kernels/MIOpenBatchNormActivBwdPerAct.cl
        kernels/MIOpenBatchNormActivBwdSpatial.cl
        kernels/MIOpenBatchNormActivFwdTrainPerAct.cl
        kernels/MIOpenBatchNormActivFwdTrainSpatial.cl
        kernels/MIOpenBatchNormFwdTrainSpatial.cl
        kernels/MIOpenBatchNormFwdTrainPerAct.cl
        kernels/MIOpenBatchNormFwdInferSpatial.cl
        kernels/MIOpenBatchNormFwdInferPerAct.cl
        kernels/MIOpenBatchNormBwdSpatial.cl
        kernels/MIOpenBatchNormBwdPerAct.cl
        kernels/MIOpenConvDirUni.cl
        kernels/MIOpenConvDirBatchNormActiv.cl
        kernels/MIOpenConvDirGenFwd.cl
        kernels/MIOpenLRNBwd.cl
        kernels/MIOpenLRNFwd.cl
        kernels/MIOpenNeuron.cl
        kernels/MIOpenPooling.cl
        kernels/MIOpenPoolingBwd.cl
        kernels/MIOpenPoolingND.cl
        kernels/MIOpenPoolingBwdND.cl
        kernels/MIOpenConv1x1S.cl
        kernels/MIOpenConv1x1J1.cl
        kernels/MIOpenConv1x1J1_stride.cl
        kernels/MIOpenSoftmax.cl
        kernels/MIOpenConvD3x3.cl
        kernels/MIOpenUtilKernels3.cl
        kernels/MIOpenUtilKernels4.cl
        kernels/MIOpenUtilKernels5.cl
        kernels/MIOpenIm2d2Col.cl
        kernels/MIOpenIm3d2Col.cl
        kernels/MIOpenCol2Im2d.cl
        kernels/MIOpenCol2Im3d.cl
        kernels/MIOpenConvBwdWrWS2.cl
        kernels/MIOpenGroupConvBwdWrWS2.cl
        kernels/MIOpenConvBwdWrW_LxG_P53.cl
        kernels/MIOpenGroupConvBwdWrW_LxG_P53.cl
        kernels/MIOpenConvBwdWrW_LxG_5x5.cl
        kernels/MIOpenConvBwdWrW1x1_PAD_read4.cl
        kernels/MIOpenConvFwd_LxL_11.cl
        kernels/MIOpenConvFFT.cl
        kernels/MIOpenRNNHiddenStateUpdate.cl
        kernels/bugzilla_34765_detect.s
        kernels/dummy_kernel.s
        kernels/conv3x3.s
        kernels/conv1x1u.s
        kernels/conv1x1u_stride2.s
        kernels/conv1x1u_bias_activ.s
        kernels/conv3x3wrw.s
        kernels/conv1x1wrw.s
        kernels/conv5x10u2v2f1.s
        kernels/conv5x10u2v2b1.s
        kernels/conv7x7c3h224w224k64u2v2p3q3f1.s
        kernels/xform_out.s
        kernels/gcnAsmBNBwdTrainSpatial.s
        kernels/MIOpenTensorKernels.cl
        kernels/MIOpenSubTensorOpWithScalarKernel.cl
        kernels/MIOpenSubTensorOpWithSubTensorKernel.cl
        kernels/MIOpenSubTensorOpWithCastTensorKernel.cl
        kernels/MIOpenSubTensorOpWithTransformKernel.cl
        kernels/Conv_Winograd_v13_3_12_fp16dot_stride1.s
        kernels/Conv_Winograd_v13_3_12_fp16dot_stride2_dec.s
        kernels/Conv_Winograd_v13_3_12_fp16dot_stride2_dil.s
        kernels/Conv_Winograd_v14_3_3_fp16dot_stride1.s
        kernels/Conv_Winograd_v14_3_3_fp16dot_stride2_dec.s
        kernels/Conv_Winograd_v14_3_3_fp16dot_stride2_dil.s
        kernels/Conv_Winograd_v16_5_0_stride1.s
        kernels/conv_3x3_wheel_alpha_v9_0_15_stride_2_dil.s
        kernels/conv_3x3_wheel_alpha_v9_0_15_stride_2_dec.s
        kernels/conv_3x3_wheel_alpha_v9_0_15.s
        kernels/conv_3x3_wheel_alpha_v7_0_3b.s
        kernels/conv_3x3_wheel_alpha_v3_0b.s
        kernels/conv_3x3_wheel_alpha_v9_2_7.s
        kernels/conv_3x3_wheel_alpha_v9_2_7_stride_2_dec.s
        kernels/Conv_Winograd_v21_1_0_gfx9_fp16_dot2_edc_dilation2.s
        kernels/Conv_Winograd_v21_1_0_gfx9_fp16_dot2_edc_stride1.s
        kernels/Conv_Winograd_v21_1_0_gfx9_fp16_dot2_edc_stride2.s
        kernels/Conv_Winograd_v21_1_0_gfx9_fp32_dilation2.s
        kernels/Conv_Winograd_v21_1_0_gfx9_fp32_stride1.s
        kernels/Conv_Winograd_v21_1_0_gfx9_fp32_stride2.s
        kernels/Conv_Winograd_v21_1_0_gfx9_fp16_dot2_edc_dilation2_group.s
        kernels/Conv_Winograd_v21_1_0_gfx9_fp16_dot2_edc_stride1_group.s
        kernels/Conv_Winograd_v21_1_0_gfx9_fp16_dot2_edc_stride2_group.s
        kernels/Conv_Winograd_v21_1_0_gfx9_fp32_dilation2_group.s
        kernels/Conv_Winograd_v21_1_0_gfx9_fp32_stride1_group.s
        kernels/Conv_Winograd_v21_1_0_gfx9_fp32_stride2_group.s
        kernels/MIOpenConvBwdBias.cl
        kernels/MIOpenBatchNormActivInfer.cl
        kernels/MIOpenCTCLoss.cl
        kernels/MIOpenDropout.cl
        kernels/xform_data.s
        kernels/xform_filter.s
        kernels/xform_bidirect_winograd_data.s
        kernels/xform_bidirect_winograd_filter.s
        kernels/xform_bidirect_winograd_out.s)

    add_kernels("${MIOPEN_KERNELS}")
    add_kernel_includes("${MIOPEN_KERNEL_INCLUDES}")
    configure_file(db_path.cpp.in ${PROJECT_BINARY_DIR}/db_path.cpp)
    list(APPEND MIOpen_Source
        activ.cpp
        kernel_cache.cpp
        lrn.cpp
        mlo_dir_conv.cpp
        exec_utils.cpp
        ocl/activ_ocl.cpp
        ocl/batchnormocl.cpp
        ocl/convolutionocl.cpp
        ocl/convolutionocl_fft.cpp
        ocl/lrn_ocl.cpp
        ocl/mloNeuron.cpp
        ocl/mloNorm.cpp
        ocl/mloPooling.cpp
        ocl/pooling_ocl.cpp
        ocl/tensorocl.cpp
        ocl/softmaxocl.cpp
        ocl/rnnocl.cpp
        ocl/utilocl.cpp
        ocl/ctcocl.cpp
        ocl/dropoutocl.cpp
        ocl/gcn_asm_utils.cpp
        ocl/rnn_util_ocl.cpp
        hip/hip_build_utils.cpp
        pooling.cpp
        ocl/fusionopconvocl.cpp
        ocl/fusionopbiasbnactivocl.cpp
        ${PROJECT_BINARY_DIR}/db_path.cpp
        ${PROJECT_BINARY_DIR}/kernel.cpp
        ${PROJECT_BINARY_DIR}/kernel_includes.cpp
        )
endif()

if(miopengemm_FOUND OR MIOPEN_USE_ROCBLAS)
    list(APPEND MIOpen_Source
        gemm_v2.cpp
        miopengemm.cpp
    )
endif()

if( MIOPEN_BACKEND STREQUAL "OpenCL" )
    list(APPEND MIOpen_Source
        ocl/handleocl.cpp
        ocl_kernel.cpp
        ocl/oclerrors.cpp
        ocl/clhelper.cpp
    )
endif()

if( MIOPEN_BACKEND STREQUAL "HIPOC" OR MIOPEN_BACKEND STREQUAL "HIP")
    list(APPEND MIOpen_Source
        hip/hiperrors.cpp
        hip/handlehip.cpp
        hipoc/hipoc_kernel.cpp
        hipoc/hipoc_program.cpp
        )
endif()

if( MIOPEN_BACKEND MATCHES "OpenCL" OR MIOPEN_BACKEND STREQUAL "HIPOC" OR MIOPEN_BACKEND STREQUAL "HIP")
    list(APPEND MIOpen_Source ${PROJECT_BINARY_DIR}/include/miopen_kernels.h)
    add_custom_command(
        OUTPUT ${PROJECT_BINARY_DIR}/include/miopen_kernels.h
        WORKING_DIRECTORY ${CMAKE_CURRENT_SOURCE_DIR}
        DEPENDS addkernels ${MIOPEN_KERNELS} ${MIOPEN_KERNEL_INCLUDES}
        COMMAND ${WINE_CMD} $<TARGET_FILE:addkernels> -guard GUARD_MIOPEN_KERNELS_HPP_ -target ${PROJECT_BINARY_DIR}/include/miopen_kernels.h -source ${MIOPEN_KERNELS}
        COMMENT "Inlining MIOpen kernels"
        )

    list(APPEND MIOpen_Source ${PROJECT_BINARY_DIR}/include/miopen_kernel_includes.h)
    add_custom_command(
        OUTPUT ${PROJECT_BINARY_DIR}/include/miopen_kernel_includes.h
        WORKING_DIRECTORY ${CMAKE_CURRENT_SOURCE_DIR}
        DEPENDS addkernels ${MIOPEN_KERNEL_INCLUDES}
        COMMAND ${WINE_CMD} $<TARGET_FILE:addkernels> -no-recurse -guard GUARD_MIOPEN_KERNEL_INCLUDES_HPP_ -target ${PROJECT_BINARY_DIR}/include/miopen_kernel_includes.h -source ${MIOPEN_KERNEL_INCLUDES}
        COMMENT "Inlining MIOpen HIP kernel includes"
        )

    add_custom_target(miopen_tidy_inlining
        DEPENDS ${PROJECT_BINARY_DIR}/include/miopen_kernels.h ${PROJECT_BINARY_DIR}/include/miopen_kernel_includes.h
        )

    add_dependencies(tidy miopen_tidy_inlining)
endif()

if(MIOPEN_USE_COMGR)
    list(APPEND MIOpen_Source comgr.cpp)
endif()

# build library
add_library( MIOpen
    ${MIOpen_Source}
    $<TARGET_OBJECTS:sqlite_memvfs>
    )

rocm_set_soversion(MIOpen ${MIOpen_SOVERSION})

clang_tidy_check(MIOpen)

function(target_internal_library TARGET)
    target_link_libraries(${TARGET} PRIVATE ${ARGN})
    set(PASS_ARGS debug optimized)
    set(DEPS)
    foreach(DEP ${ARGN})
        if(DEP IN_LIST PASS_ARGS)
            list(APPEND DEPS ${DEP})
        else()
            list(APPEND DEPS $<BUILD_INTERFACE:${DEP}>)
        endif()
    endforeach()
    target_link_libraries(${TARGET} INTERFACE ${DEPS})
endfunction()

target_include_directories(MIOpen PUBLIC
    $<BUILD_INTERFACE:${PROJECT_SOURCE_DIR}/src/include>
)

target_include_directories(MIOpen SYSTEM PUBLIC $<BUILD_INTERFACE:${HALF_INCLUDE_DIR}>)
target_include_directories(MIOpen SYSTEM PRIVATE ${BZIP2_INCLUDE_DIR})
target_link_libraries(MIOpen PRIVATE ${CMAKE_THREAD_LIBS_INIT} ${BZIP2_LIBRARIES})
generate_export_header(MIOpen
    EXPORT_FILE_NAME ${PROJECT_BINARY_DIR}/include/miopen/export.h
)
set(PACKAGE_DEPENDS)
set(PACKAGE_STATIC_DEPENDS)
############################################################
# MIOpen depends on OpenCL
if( MIOPEN_BACKEND STREQUAL "OpenCL")
    MESSAGE( STATUS "MIOpen linking OpenCL: ${OPENCL_INCLUDE_DIRS}" )
    target_include_directories(MIOpen SYSTEM PUBLIC ${OPENCL_INCLUDE_DIRS} )
    target_link_libraries( MIOpen PUBLIC ${OPENCL_LIBRARIES} )
    list(APPEND PACKAGE_DEPENDS PACKAGE OpenCL)
elseif(MIOPEN_BACKEND STREQUAL "HIPOC" OR MIOPEN_BACKEND STREQUAL "HIP")
    target_link_libraries( MIOpen PRIVATE hip::device )
    target_link_libraries( MIOpen INTERFACE hip::host )
    if(ENABLE_HIP_WORKAROUNDS)
        # Workaround hip not setting its usage requirements correctly
        target_compile_definitions( MIOpen PRIVATE -D__HIP_PLATFORM_HCC__=1 )
    endif()
    # This is helpful for the tests
    target_link_libraries( MIOpen INTERFACE $<BUILD_INTERFACE:hip::device> )
    list(APPEND PACKAGE_DEPENDS PACKAGE hip)
endif()

############################################################
# MIOpen depends on miopengemm
if(miopengemm_FOUND)
    list(APPEND PACKAGE_DEPENDS PACKAGE miopengemm)
    target_internal_library(MIOpen miopengemm)
    list(APPEND PACKAGE_STATIC_DEPENDS PACKAGE miopengemm)
endif()

if(MIOPEN_USE_COMGR)
    list(APPEND PACKAGE_DEPENDS PACKAGE amd_comgr)
    target_internal_library(MIOpen amd_comgr)
endif()

if(rocblas_FOUND)
    target_link_libraries( MIOpen INTERFACE $<BUILD_INTERFACE:roc::rocblas> )
    target_link_libraries( MIOpen PRIVATE roc::rocblas )
    list(APPEND PACKAGE_STATIC_DEPENDS PACKAGE rocblas)
endif()

if(WIN32 AND NOT MSVC)
    if(BUILD_DEV)
        target_link_libraries(MIOpen PUBLIC -Wl,-export-all-symbols -Wl,-exclude-symbols=_Unwind_Resume)
    endif()
    target_link_libraries(MIOpen PUBLIC -Wl,--whole-archive -lgcc -lstdc++-6 -Wl,--no-whole-archive -Wl,--allow-multiple-definition)
endif()

target_internal_library(MIOpen
    Boost::filesystem
)
list(APPEND PACKAGE_STATIC_DEPENDS PACKAGE Boost COMPONTENTS filesystem)
if(NOT WIN32 AND NOT APPLE)
    file(WRITE ${CMAKE_CURRENT_BINARY_DIR}/lib.def "
MIOPEN_${MIOPEN_BACKEND}_1
{
global:
    miopen*;
    extern \"C++\" {
        miopen::*;
    };
local:
    *boost*;
    extern \"C++\" {
        std::*;
    };
};
")
    target_link_libraries(MIOpen PRIVATE "-Wl,--version-script=${CMAKE_CURRENT_BINARY_DIR}/lib.def")
    target_link_libraries(MIOpen PRIVATE "-Wl,--exclude-libs,ALL")
    # set_target_properties(MIOpen PROPERTIES CXX_VISIBILITY_PRESET hidden)
    set_target_properties(MIOpen PROPERTIES VISIBILITY_INLINES_HIDDEN 1)
endif()
#######################################
if(MIOPEN_ENABLE_SQLITE)
    # MIOpen depends on SQLite
    target_include_directories(MIOpen SYSTEM PRIVATE ${SQLITE3_STATIC_INCLUDE_DIRS})
    target_include_directories(MIOpen SYSTEM INTERFACE $<BUILD_INTERFACE:${SQLITE3_STATIC_INCLUDE_DIRS}>)
    target_compile_options(MIOpen PRIVATE ${SQLITE3_STATIC_CFLAGS})
    target_compile_options(MIOpen INTERFACE $<BUILD_INTERFACE:${SQLITE3_STATIC_CFLAGS}>)
    target_link_libraries(MIOpen PRIVATE ${SQLITE3_STATIC_LDFLAGS})
    target_link_libraries(MIOpen INTERFACE $<BUILD_INTERFACE:${SQLITE3_STATIC_LDFLAGS}>)
endif()
############################################################
# MIOpen depends on librt for Boost.Interprocess
if(NOT WIN32 AND NOT APPLE)
    find_library(LIBRT rt)
    if(LIBRT)
        MESSAGE(STATUS "Librt: " ${LIBRT})
        target_link_libraries(MIOpen PUBLIC ${LIBRT})
    endif()
endif()

############################################################
# Installation
set(MIOPEN_CXX_HEADER_PATH)
if(MIOPEN_INSTALL_CXX_HEADERS)
set(MIOPEN_CXX_HEADER_PATH ${PROJECT_SOURCE_DIR}/src/include)
endif()

rocm_install_targets(
  TARGETS MIOpen
  INCLUDE
    ${PROJECT_SOURCE_DIR}/include
    ${PROJECT_BINARY_DIR}/include
    ${MIOPEN_CXX_HEADER_PATH}
  PREFIX ${MIOPEN_INSTALL_DIR}
)

rocm_export_targets(
  TARGETS MIOpen
  PREFIX ${MIOPEN_INSTALL_DIR}
  DEPENDS
    ${PACKAGE_DEPENDS}
  STATIC_DEPENDS
    ${PACKAGE_STATIC_DEPENDS}
)

# Install db files
if(NOT MIOPEN_EMBED_DB STREQUAL "")
    include(embed)
    set(CODE_OBJECTS)
# embed perf db
    list(APPEND CODE_OBJECTS "kernels/miopen.db")
# embed find db
    foreach(EMBED_ARCH ${MIOPEN_EMBED_DB})
        message(STATUS "Adding find db for arch: ${EMBED_ARCH}")
        list(APPEND CODE_OBJECTS "kernels/${EMBED_ARCH}.${MIOPEN_BACKEND}.fdb.txt")
    endforeach()
# Embed Bin Cache
    if(NOT MIOPEN_BINCACHE_PATH STREQUAL "")
        foreach(EMBED_ARCH ${MIOPEN_EMBED_DB})
            message(STATUS "Adding binary cache for arch: ${EMBED_ARCH}")
            download_binary(OUTPUT_PATH "${MIOPEN_BINCACHE_PATH}" "${EMBED_ARCH}")
            list(APPEND CODE_OBJECTS "${OUTPUT_PATH}")
        endforeach()
    endif()
    add_embed_library(miopen_data ${CODE_OBJECTS})
    target_link_libraries(MIOpen PRIVATE $<BUILD_INTERFACE:miopen_data> )
else()
    file(GLOB FIND_DB_FILES kernels/*.fdb.txt)
    list(APPEND FIND_DB_FILES kernels/miopen.db)
    if(NOT MIOPEN_DISABLE_SYSDB)
        install(FILES
            ${FIND_DB_FILES}
         DESTINATION ${DATA_INSTALL_DIR}/db)
    endif()
endif()
rocm_install_symlink_subdir(${MIOPEN_INSTALL_DIR})<|MERGE_RESOLUTION|>--- conflicted
+++ resolved
@@ -177,13 +177,10 @@
     include/miopen/rnn_util.hpp
     include/miopen/bz2.hpp
     include/miopen/comgr.hpp
-<<<<<<< HEAD
     include/miopen/numeric.hpp
     include/miopen/reducetensor.hpp
     include/miopen/reduce_common.hpp
-=======
     include/miopen/ramdb.hpp
->>>>>>> 82817ee9
     md_graph.cpp
     mdg_expr.cpp
     conv/invokers/gcn_asm_1x1u.cpp
