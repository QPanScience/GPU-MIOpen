--- conflicted
+++ resolved
@@ -221,11 +221,8 @@
     solver/conv_hip_implicit_gemm_bwd_data_v1r1.cpp
     solver/conv_hip_implicit_gemm_bwd_data_v4r1.cpp
     solver/conv_hip_implicit_gemm_bwd_data_v1r1_xdlops.cpp
-<<<<<<< HEAD
     solver/conv_asm_implicit_gemm_v4r1_dynamic.cpp
-=======
     solver/conv_hip_implicit_gemm_bwd_data_v4r1_xdlops.cpp
->>>>>>> 6dbc3d9d
     solver/conv_hip_implicit_gemm_v4r4_gen_xdlops_fwd_fp32.cpp
     )
 
