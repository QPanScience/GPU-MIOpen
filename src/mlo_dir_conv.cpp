--- conflicted
+++ resolved
@@ -721,7 +721,6 @@
 
     return 0;
 }
-<<<<<<< HEAD
 
 bool mlo_construct_direct2D::mloIsCorrectAsmDirect5x10u2v2f1() const
 {
@@ -814,8 +813,6 @@
     return 0;
 }
 #endif //MLOPEN_BACKEND_OPENCL
-=======
->>>>>>> 7631d278
 
 int mlo_construct_direct2D::mloConstructDirect2DFwdC()
 {
