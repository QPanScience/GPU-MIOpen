--- conflicted
+++ resolved
@@ -290,11 +290,7 @@
 		ret = mloConstructDirect2DFwdGen();
 	}
 #if 1
-<<<<<<< HEAD
-	else if ((_kernel_size0 == 3 && _kernel_size1 == 3 && _pad1 == 1 && _pad0 == 1 && isForwardDirection()) && (_out_width == 512 || _out_width == 64 || _out_width == 128 || _out_width == 256))
-=======
-	else if ((_kernel_size0 == 3 && _kernel_size1 == 3 && _pad1 == 1 && _pad0 == 1 && _kernel_stride0 == 1 && _kernel_stride1 == 1 && getDirection()) && (_out_width == 512 || _out_width == 64 || _out_width == 128 || _out_width == 256))
->>>>>>> 0b3f20cf
+	else if ((_kernel_size0 == 3 && _kernel_size1 == 3 && _pad1 == 1 && _pad0 == 1 && _kernel_stride0 == 1 && _kernel_stride1 == 1 && isForwardDirection()) && (_out_width == 512 || _out_width == 64 || _out_width == 128 || _out_width == 256))
 	{
 		return(mloConstructDirect2D3x3());
 	}
