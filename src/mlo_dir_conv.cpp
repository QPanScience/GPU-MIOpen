/*******************************************************************************
 *
 * MIT License
 *
 * Copyright (c) 2017 Advanced Micro Devices, Inc.
 *
 * Permission is hereby granted, free of charge, to any person obtaining a copy
 * of this software and associated documentation files (the "Software"), to deal
 * in the Software without restriction, including without limitation the rights
 * to use, copy, modify, merge, publish, distribute, sublicense, and/or sell
 * copies of the Software, and to permit persons to whom the Software is
 * furnished to do so, subject to the following conditions:
 *
 * The above copyright notice and this permission notice shall be included in all
 * copies or substantial portions of the Software.
 *
 * THE SOFTWARE IS PROVIDED "AS IS", WITHOUT WARRANTY OF ANY KIND, EXPRESS OR
 * IMPLIED, INCLUDING BUT NOT LIMITED TO THE WARRANTIES OF MERCHANTABILITY,
 * FITNESS FOR A PARTICULAR PURPOSE AND NONINFRINGEMENT. IN NO EVENT SHALL THE
 * AUTHORS OR COPYRIGHT HOLDERS BE LIABLE FOR ANY CLAIM, DAMAGES OR OTHER
 * LIABILITY, WHETHER IN AN ACTION OF CONTRACT, TORT OR OTHERWISE, ARISING FROM,
 * OUT OF OR IN CONNECTION WITH THE SOFTWARE OR THE USE OR OTHER DEALINGS IN THE
 * SOFTWARE.
 *
 *******************************************************************************/

#define MIOPEN

#include <miopen/config.h>
#include <miopen/convolution.hpp>
#include <miopen/db.hpp>
#include <miopen/env.hpp>
#include <miopen/gcn_asm_utils.hpp>
#include <miopen/mlo_internal.hpp>
#include <miopen/mlo_utils.hpp>
#include <miopen/solver.hpp>
#include <miopen/readonlyramdb.hpp>
#include <miopen/datatype.hpp>
#include <miopen/version.h>
#include <miopen/stringutils.hpp>
#include <miopen/hip_build_utils.hpp>
#include <miopen/any_solver.hpp>

#include <cmath>
#include <cstring>
#include <iomanip>
#include <memory>
#include <sstream>
#include <unordered_map>

#include <miopen/solver.hpp>
#if MIOPEN_ENABLE_SQLITE
#include <miopen/sqlite_db.hpp>
#endif
#include <miopen/db.hpp>
#include <miopen/env.hpp>
#include <miopen/gcn_asm_utils.hpp>
#include <miopen/mlo_internal.hpp>
#include <miopen/mlo_utils.hpp>

// Only select the first applicable igemm solver due to long compilation time
// (JIRA SWDEV-227826)
/// \todo enable all applicable solvers of igemm after fixing slow compilation
#define WORKAROUND_SWDEV_227826 1

#if WORKAROUND_SWDEV_227826
MIOPEN_DECLARE_ENV_VAR(MIOPEN_DEBUG_IMPLICIT_GEMM_FIND_ALL_SOLUTIONS)
#endif

#if MIOPEN_ENABLE_SQLITE
miopen::PerformanceDb mlo_construct_base::GetDb() const
{
    auto& h = _search_params.GetStream();
    return {
        db_path(), _search_params.GetUserPerfDbPath(), h.GetDeviceName(), h.GetMaxComputeUnits()};
}
miopen::PerformanceDb miopen::GetDb(const miopen::ConvolutionContext& ctx)
{
    auto& h = ctx.GetStream();
    return {
        ctx.GetPerfDbPath(), ctx.GetUserPerfDbPath(), h.GetDeviceName(), h.GetMaxComputeUnits()};
}
#else
miopen::PerformanceDb mlo_construct_base::GetDb() const
{
    return {db_path(), _search_params.GetUserPerfDbPath()};
}

miopen::PerformanceDb miopen::GetDb(const ConvolutionContext& ctx)
{
    return {ctx.GetPerfDbPath(), ctx.GetUserPerfDbPath()};
}
#endif
miopen::solver::ConvSolution
mlo_construct_direct2D_fusion::FindSolution(const std::vector<miopen::solver::AnySolver>& solvers)
{
    miopen::solver::ConvSolution solution{miopenStatusUnknownError};
    std::string solver_id;
    auto db = this->GetDb();
    for(auto& solver : solvers)
    {
        solution = solver.FindSolution(_search_params, db);
        if(solution.Succeeded() && solver.IsApplicable(_search_params))
        {
            solver_id = miopen::solver::SolverDbId(solver);
            break;
        }
    }
    if(solution.Succeeded() && solution.construction_params.empty())
    {
        MIOPEN_THROW(std::string("Internal error in solver: ") + solver_id);
    }
    return solution;
}

static auto GetDirectSolvers()
{
    return miopen::solver::SolverContainer<miopen::solver::ConvAsm3x3U,
                                           miopen::solver::ConvAsm1x1U,
                                           miopen::solver::ConvAsm1x1UV2,
                                           miopen::solver::ConvAsm5x10u2v2f1,
                                           miopen::solver::ConvAsm7x7c3h224w224k64u2v2p3q3f1,
                                           miopen::solver::ConvAsm5x10u2v2b1,
                                           miopen::solver::ConvOclDirectFwd11x11,
                                           miopen::solver::ConvOclDirectFwdGen,
                                           miopen::solver::ConvOclDirectFwd3x3,
                                           miopen::solver::ConvOclDirectFwd1x1,
                                           miopen::solver::ConvOclDirectFwd>{};
}

static auto GetImplicitGemmSolvers()
{
<<<<<<< HEAD
    return miopen::solver::SolverContainer<miopen::solver::ConvHipImplicitGemmForwardV4R4Xdlops,
=======
    return miopen::solver::SolverContainer<miopen::solver::ConvHipImplicitGemmForwardV4R5Xdlops,
                                           miopen::solver::ConvHipImplicitGemmForwardV4R4Xdlops,
>>>>>>> 75dd07d8
                                           miopen::solver::ConvHipImplicitGemmBwdDataV4R1Xdlops,
                                           miopen::solver::ConvHipImplicitGemmBwdDataV1R1Xdlops>{};
    // return miopen::solver::SolverContainer<miopen::solver::ConvHipImplicitGemmForwardV4R4Xdlops,
    // miopen::solver::ConvHipImplicitGemmV4R4GenXdlopsFwdFp32,
    // miopen::solver::ConvHipImplicitGemmV4R4GenFwdXdlops,
    // miopen::solver::ConvHipImplicitGemmBwdDataV1R1Xdlops,
    // miopen::solver::ConvHipImplicitGemmBwdDataV4R1Xdlops,
    // miopen::solver::ConvHipImplicitGemmV4R1Fwd,
    // miopen::solver::ConvHipImplicitGemmV4R4Fwd,
    // miopen::solver::ConvHipImplicitGemmBwdDataV1R1,
    // miopen::solver::ConvHipImplicitGemmBwdDataV4R1,
    // miopen::solver::ConvAsmImplicitGemmV4R1DynamicFwd_1x1,
    // miopen::solver::ConvAsmImplicitGemmV4R1DynamicFwd,
    // miopen::solver::ConvAsmImplicitGemmV4R1DynamicBwd>{};
}

static auto GetWindogradSolvers()
{
    return miopen::solver::SolverContainer<miopen::solver::ConvBinWinograd3x3U,
                                           miopen::solver::ConvBinWinogradRxSf3x2,
                                           miopen::solver::ConvBinWinogradRxSf2x3,
                                           miopen::solver::ConvBinWinogradRxS,
                                           miopen::solver::ConvMPBidirectWinograd<3, 3>,
                                           miopen::solver::ConvMPBidirectWinograd<4, 3>,
                                           miopen::solver::ConvMPBidirectWinograd<5, 3>,
                                           miopen::solver::ConvMPBidirectWinograd<6, 3>>{};
}

static auto GetImplicitGemmWrWSolvers()
{
    return miopen::solver::SolverContainer<miopen::solver::ConvHipImplicitGemmWrwV4R4Xdlops>{};
    // return
    // miopen::solver::SolverContainer<miopen::solver::ConvHipImplicitGemmV4R4GenXdlopsWrWFp32,
    // miopen::solver::ConvHipImplicitGemmV4R4GenWrWXdlops,
    // miopen::solver::ConvHipImplicitGemmV4R1WrW,
    // miopen::solver::ConvHipImplicitGemmV4R4WrW,
    // miopen::solver::ConvAsmImplicitGemmV4R1DynamicWrw,
    // miopen::solver::ConvHipImplicitGemmWrwV4R4Xdlops>{};
}

static auto GetWindogradWrWSolvers()
{
    return miopen::solver::SolverContainer<miopen::solver::ConvBinWinogradRxS,
                                           miopen::solver::ConvBinWinogradRxSf2x3,
                                           miopen::solver::ConvWinograd3x3MultipassWrW<3, 2>,
                                           miopen::solver::ConvWinograd3x3MultipassWrW<3, 3>,
                                           miopen::solver::ConvWinograd3x3MultipassWrW<3, 4>,
                                           miopen::solver::ConvWinograd3x3MultipassWrW<3, 5>,
                                           miopen::solver::ConvWinograd3x3MultipassWrW<3, 6>,
                                           miopen::solver::ConvWinograd3x3MultipassWrW<7, 2>,
                                           miopen::solver::ConvWinograd3x3MultipassWrW<7, 3>,
                                           miopen::solver::ConvWinograd3x3MultipassWrW<7, 3, 1, 1>,
                                           miopen::solver::ConvWinograd3x3MultipassWrW<7, 2, 1, 1>,
                                           miopen::solver::ConvWinograd3x3MultipassWrW<1, 1, 7, 2>,
                                           miopen::solver::ConvWinograd3x3MultipassWrW<1, 1, 7, 3>,
                                           miopen::solver::ConvWinograd3x3MultipassWrW<5, 3>,
                                           miopen::solver::ConvWinograd3x3MultipassWrW<5, 4>>{};
}

static auto GetBwdWrW2DSolvers()
{
    return miopen::solver::SolverContainer<miopen::solver::ConvAsmBwdWrW1x1,
                                           miopen::solver::ConvAsmBwdWrW3x3,
                                           miopen::solver::ConvOclBwdWrW2<1>,
                                           miopen::solver::ConvOclBwdWrW2<2>,
                                           miopen::solver::ConvOclBwdWrW2<4>,
                                           miopen::solver::ConvOclBwdWrW2<8>,
                                           miopen::solver::ConvOclBwdWrW2<16>,
                                           miopen::solver::ConvOclBwdWrW2NonTunable,
                                           miopen::solver::ConvOclBwdWrW53,
                                           miopen::solver::ConvOclBwdWrW1x1>{};
}

std::vector<miopen::solver::ConvSolution>
FindAllDirectSolutions(const miopen::ConvolutionContext& ctx)
{
    return GetDirectSolvers().SearchForAllSolutions(ctx, GetDb(ctx));
}

std::vector<std::pair<std::string, size_t>>
AllDirectForwardBackwardDataWorkspaceSize(const miopen::ConvolutionContext& ctx)
{
    return GetDirectSolvers().GetWorkspaceSize(ctx);
}

std::vector<miopen::solver::ConvSolution>
FindAllImplicitGemmSolutions(const miopen::ConvolutionContext& ctx)
{
#if WORKAROUND_SWDEV_227826
    if(miopen::IsEnabled(MIOPEN_DEBUG_IMPLICIT_GEMM_FIND_ALL_SOLUTIONS{}))
        return GetImplicitGemmSolvers().SearchForAllSolutions(ctx, GetDb(ctx));
    else
        return GetImplicitGemmSolvers().SearchForAllSolutions(ctx, GetDb(ctx), 1);
#else
    return GetImplicitGemmSolvers().SearchForAllSolutions(ctx, GetDb(ctx));
#endif
}

std::vector<miopen::solver::ConvSolution>
FindAllWinogradSolutions(const miopen::ConvolutionContext& ctx)
{
    return GetWindogradSolvers().SearchForAllSolutions(ctx, GetDb(ctx));
}

std::vector<miopen::solver::ConvSolution>
FindWinogradWrWAllSolutions(const miopen::ConvolutionContext& ctx)
{
    return GetWindogradWrWSolvers().SearchForAllSolutions(ctx, GetDb(ctx));
}

std::vector<std::pair<std::string, size_t>>
AllDirectBwdWrW2DWorkspaceSize(const miopen::ConvolutionContext& ctx)
{
    return GetBwdWrW2DSolvers().GetWorkspaceSize(ctx);
}

std::vector<miopen::solver::ConvSolution>
FindImplicitGemmWrWAllSolutions(const miopen::ConvolutionContext& ctx)
{
#if WORKAROUND_SWDEV_227826
    if(miopen::IsEnabled(MIOPEN_DEBUG_IMPLICIT_GEMM_FIND_ALL_SOLUTIONS{}))
        return GetImplicitGemmWrWSolvers().SearchForAllSolutions(ctx, GetDb(ctx));
    else
        return GetImplicitGemmWrWSolvers().SearchForAllSolutions(ctx, GetDb(ctx), 1);
#else
    return GetImplicitGemmWrWSolvers().SearchForAllSolutions(ctx, GetDb(ctx));
#endif
}

std::vector<miopen::solver::ConvSolution>
FindAllBwdWrW2DSolutions(const miopen::ConvolutionContext& ctx)
{
    return GetBwdWrW2DSolvers().SearchForAllSolutions(ctx, GetDb(ctx));
}

void miopen::ConvolutionContext::SetupFloats()
{
    if(IsFp32() || IsFp16() || IsBfp16())
    {
        general_compile_options += GetDataTypeKernelParams(in_data_type);
    }
    else
    {
        MIOPEN_LOG_W(
            "Unsupported data types configuration: " << miopen::GetDataTypeName(in_data_type) << "x"
                                                     << miopen::GetDataTypeName(weights_data_type)
                                                     << "x"
                                                     << miopen::GetDataTypeName(out_data_type));
    }
}

void mlo_construct_activ_lrn_pooling_common::setupFloats()
{
    if(_search_params.in_data_type == miopenFloat && _search_params.out_data_type == miopenFloat)
    {
        _search_params.general_compile_options += " -DMIOPEN_USE_FP32=1 -DMIOPEN_USE_FP16=0";
    }
    else if(_search_params.in_data_type == miopenHalf && _search_params.out_data_type == miopenHalf)
    {
        _search_params.general_compile_options += " -DMIOPEN_USE_FP32=0 -DMIOPEN_USE_FP16=1";
    }
    else
    {
        MIOPEN_LOG_W("Unsupported data types configuration: "
                     << miopen::GetDataTypeName(_search_params.in_data_type)
                     << "x"
                     << miopen::GetDataTypeName(_search_params.out_data_type));
    }
}<|MERGE_RESOLUTION|>--- conflicted
+++ resolved
@@ -130,12 +130,8 @@
 
 static auto GetImplicitGemmSolvers()
 {
-<<<<<<< HEAD
-    return miopen::solver::SolverContainer<miopen::solver::ConvHipImplicitGemmForwardV4R4Xdlops,
-=======
     return miopen::solver::SolverContainer<miopen::solver::ConvHipImplicitGemmForwardV4R5Xdlops,
                                            miopen::solver::ConvHipImplicitGemmForwardV4R4Xdlops,
->>>>>>> 75dd07d8
                                            miopen::solver::ConvHipImplicitGemmBwdDataV4R1Xdlops,
                                            miopen::solver::ConvHipImplicitGemmBwdDataV1R1Xdlops>{};
     // return miopen::solver::SolverContainer<miopen::solver::ConvHipImplicitGemmForwardV4R4Xdlops,
