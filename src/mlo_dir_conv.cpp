--- conflicted
+++ resolved
@@ -202,18 +202,14 @@
 }
 
 std::vector<miopen::solver::ConvSolution>
-<<<<<<< HEAD
-FindAllGemmSolutions(const miopen::ConvolutionContext& ctx)
-{
-    return GetGemmSolvers().SearchForAllSolutions(ctx, GetDb(ctx));
-}
-
-std::vector<miopen::solver::ConvSolution>
-FindAllDirectSolutions(const miopen::ConvolutionContext& ctx)
-=======
+FindAllGemmSolutions(const miopen::ConvolutionContext& ctx,
+                     const miopen::AnyInvokeParams& invoke_ctx)
+{
+    return GetGemmSolvers().SearchForAllSolutions(ctx, GetDb(ctx), invoke_ctx);
+}
+
 FindAllDirectSolutions(const miopen::ConvolutionContext& ctx,
                        const miopen::AnyInvokeParams& invoke_ctx)
->>>>>>> 49f56c3a
 {
     return GetDirectSolvers().SearchForAllSolutions(ctx, GetDb(ctx), invoke_ctx);
 }
