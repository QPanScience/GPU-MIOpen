--- conflicted
+++ resolved
@@ -113,15 +113,11 @@
 static auto GetWindogradWrWSolvers()
 {
     return miopen::solver::SolverContainer<miopen::solver::ConvBinWinogradRxS,
-<<<<<<< HEAD
-                                           miopen::solver::ConvWinograd3x3MultipassWrW>{};
-=======
                                            miopen::solver::ConvWinograd3x3MultipassWrW<3, 2>,
                                            miopen::solver::ConvWinograd3x3MultipassWrW<3, 3>,
                                            miopen::solver::ConvWinograd3x3MultipassWrW<3, 4>,
                                            miopen::solver::ConvWinograd3x3MultipassWrW<3, 5>,
                                            miopen::solver::ConvWinograd3x3MultipassWrW<3, 6>>{};
->>>>>>> a5a4129f
 }
 
 static auto GetBwdWrW2DSolvers()
@@ -181,12 +177,6 @@
 AllDirectBwdWrW2DWorkspaceSize(const miopen::ConvolutionContext& ctx)
 {
     return GetBwdWrW2DSolvers().GetWorkspaceSize(ctx);
-}
-
-std::vector<miopen::solver::ConvSolution>
-FindWinogradWrWAllSolutions(const miopen::ConvolutionContext& ctx)
-{
-    return GetWindogradWrWSolvers().SearchForAllSolutions(ctx, GetDb(ctx));
 }
 
 std::vector<miopen::solver::ConvSolution>
