--- conflicted
+++ resolved
@@ -159,9 +159,6 @@
                                            miopen::solver::ConvWinograd3x3MultipassWrW<3, 3>,
                                            miopen::solver::ConvWinograd3x3MultipassWrW<3, 4>,
                                            miopen::solver::ConvWinograd3x3MultipassWrW<3, 5>,
-<<<<<<< HEAD
-                                           miopen::solver::ConvWinograd3x3MultipassWrW<3, 6>>{};
-=======
                                            miopen::solver::ConvWinograd3x3MultipassWrW<3, 6>,
                                            miopen::solver::ConvWinograd3x3MultipassWrW<7, 2>,
                                            miopen::solver::ConvWinograd3x3MultipassWrW<7, 3>,
@@ -171,7 +168,6 @@
                                            miopen::solver::ConvWinograd3x3MultipassWrW<1, 1, 7, 3>,
                                            miopen::solver::ConvWinograd3x3MultipassWrW<5, 3>,
                                            miopen::solver::ConvWinograd3x3MultipassWrW<5, 4>>{};
->>>>>>> 14410f7c
 }
 
 static auto GetBwdWrW2DSolvers()
