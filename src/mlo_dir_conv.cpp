/*******************************************************************************
 *
 * MIT License
 *
 * Copyright (c) 2017 Advanced Micro Devices, Inc.
 *
 * Permission is hereby granted, free of charge, to any person obtaining a copy
 * of this software and associated documentation files (the "Software"), to deal
 * in the Software without restriction, including without limitation the rights
 * to use, copy, modify, merge, publish, distribute, sublicense, and/or sell
 * copies of the Software, and to permit persons to whom the Software is
 * furnished to do so, subject to the following conditions:
 *
 * The above copyright notice and this permission notice shall be included in all
 * copies or substantial portions of the Software.
 *
 * THE SOFTWARE IS PROVIDED "AS IS", WITHOUT WARRANTY OF ANY KIND, EXPRESS OR
 * IMPLIED, INCLUDING BUT NOT LIMITED TO THE WARRANTIES OF MERCHANTABILITY,
 * FITNESS FOR A PARTICULAR PURPOSE AND NONINFRINGEMENT. IN NO EVENT SHALL THE
 * AUTHORS OR COPYRIGHT HOLDERS BE LIABLE FOR ANY CLAIM, DAMAGES OR OTHER
 * LIABILITY, WHETHER IN AN ACTION OF CONTRACT, TORT OR OTHERWISE, ARISING FROM,
 * OUT OF OR IN CONNECTION WITH THE SOFTWARE OR THE USE OR OTHER DEALINGS IN THE
 * SOFTWARE.
 *
 *******************************************************************************/

#define MIOPEN

#include <miopen/config.h>
#include <miopen/convolution.hpp>
#include <miopen/db.hpp>
#include <miopen/env.hpp>
#include <miopen/gcn_asm_utils.hpp>
#include <miopen/mlo_internal.hpp>
#include <miopen/mlo_utils.hpp>
#include <miopen/solver.hpp>
#include <miopen/readonlyramdb.hpp>
#include <miopen/datatype.hpp>
#include <miopen/version.h>
#include <miopen/stringutils.hpp>
#include <miopen/hip_build_utils.hpp>
#include <miopen/any_solver.hpp>

#include <cmath>
#include <cstring>
#include <iomanip>
#include <memory>
#include <sstream>
#include <unordered_map>

#include <miopen/solver.hpp>
#if MIOPEN_ENABLE_SQLITE
#include <miopen/sqlite_db.hpp>
#endif
#include <miopen/db.hpp>
#include <miopen/env.hpp>
#include <miopen/gcn_asm_utils.hpp>
#include <miopen/mlo_internal.hpp>
#include <miopen/mlo_utils.hpp>

// Only select the first applicable igemm solver due to long compilation time
// (JIRA SWDEV-227826)
/// \todo enable all applicable solvers of igemm after fixing slow compilation
#define WORKAROUND_SWDEV_227826 1

#if WORKAROUND_SWDEV_227826
MIOPEN_DECLARE_ENV_VAR(MIOPEN_DEBUG_IMPLICIT_GEMM_FIND_ALL_SOLUTIONS)
#endif

#if MIOPEN_ENABLE_SQLITE
miopen::PerformanceDb mlo_construct_base::GetDb() const
{
    auto& h = _search_params.GetStream();
    return {
        db_path(), _search_params.GetUserPerfDbPath(), h.GetDeviceName(), h.GetMaxComputeUnits()};
}
miopen::PerformanceDb miopen::GetDb(const miopen::ConvolutionContext& ctx)
{
    auto& h = ctx.GetStream();
    return {
        ctx.GetPerfDbPath(), ctx.GetUserPerfDbPath(), h.GetDeviceName(), h.GetMaxComputeUnits()};
}
#else
miopen::PerformanceDb mlo_construct_base::GetDb() const
{
    return {db_path(), _search_params.GetUserPerfDbPath()};
}

miopen::PerformanceDb miopen::GetDb(const ConvolutionContext& ctx)
{
    return {ctx.GetPerfDbPath(), ctx.GetUserPerfDbPath()};
}
#endif
miopen::solver::ConvSolution
mlo_construct_direct2D_fusion::FindSolution(const std::vector<miopen::solver::AnySolver>& solvers,
                                            const miopen::AnyInvokeParams& invoke_ctx)
{
    miopen::solver::ConvSolution solution{miopenStatusUnknownError};
    std::string solver_id;
    auto db = this->GetDb();
    for(auto& solver : solvers)
    {
        solution = solver.FindSolution(_search_params, db, invoke_ctx);
        if(solution.Succeeded() && solver.IsApplicable(_search_params))
        {
            solver_id = miopen::solver::SolverDbId(solver);
            break;
        }
    }
    if(solution.Succeeded() && solution.construction_params.empty())
    {
        MIOPEN_THROW(std::string("Internal error in solver: ") + solver_id);
    }
    return solution;
}

static auto GetDirectSolvers()
{
    return miopen::solver::SolverContainer<miopen::solver::ConvAsm3x3U,
                                           miopen::solver::ConvAsm1x1U,
                                           miopen::solver::ConvAsm1x1UV2,
                                           miopen::solver::ConvAsm5x10u2v2f1,
                                           miopen::solver::ConvAsm7x7c3h224w224k64u2v2p3q3f1,
                                           miopen::solver::ConvAsm5x10u2v2b1,
                                           miopen::solver::ConvOclDirectFwd11x11,
                                           miopen::solver::ConvOclDirectFwdGen,
                                           miopen::solver::ConvOclDirectFwd3x3,
                                           miopen::solver::ConvOclDirectFwd1x1,
                                           miopen::solver::ConvOclDirectFwd>{};
}

static auto GetImplicitGemmSolvers()
{
    return miopen::solver::SolverContainer<
        miopen::solver::ConvHipImplicitGemmForwardV4R4Xdlops,
        miopen::solver::ConvHipImplicitGemmV4R4GenXdlopsFwdFp32,
        miopen::solver::ConvHipImplicitGemmV4R4GenFwdXdlops,
        miopen::solver::ConvHipImplicitGemmBwdDataV4R1Xdlops,
        miopen::solver::ConvHipImplicitGemmBwdDataV1R1Xdlops,
        miopen::solver::ConvHipImplicitGemmV4R1Fwd,
        miopen::solver::ConvHipImplicitGemmV4R4Fwd,
        miopen::solver::ConvHipImplicitGemmBwdDataV1R1,
        miopen::solver::ConvHipImplicitGemmBwdDataV4R1,
        miopen::solver::ConvAsmImplicitGemmV4R1DynamicFwd_1x1,
        miopen::solver::ConvAsmImplicitGemmV4R1DynamicFwd,
        miopen::solver::ConvAsmImplicitGemmV4R1DynamicBwd,
<<<<<<< HEAD
        miopen::solver::ConvAsmImplicitGemmGTCDynamicBwdXdlops>{};
=======
        miopen::solver::ConvAsmImplicitGemmGTCDynamicFwdXdlops>{};
>>>>>>> 26f5d05b
}

static auto GetWindogradSolvers()
{
    return miopen::solver::SolverContainer<miopen::solver::ConvBinWinograd3x3U,
                                           miopen::solver::ConvBinWinogradRxSf3x2,
                                           miopen::solver::ConvBinWinogradRxSf2x3,
                                           miopen::solver::ConvBinWinogradRxS,
                                           miopen::solver::ConvMPBidirectWinograd<3, 3>,
                                           miopen::solver::ConvMPBidirectWinograd<4, 3>,
                                           miopen::solver::ConvMPBidirectWinograd<5, 3>,
                                           miopen::solver::ConvMPBidirectWinograd<6, 3>>{};
}

static auto GetImplicitGemmWrWSolvers()
{
    return miopen::solver::SolverContainer<
        miopen::solver::ConvHipImplicitGemmWrwV4R4Xdlops,
        miopen::solver::ConvHipImplicitGemmV4R4GenXdlopsWrWFp32,
        miopen::solver::ConvHipImplicitGemmV4R4GenWrWXdlops,
        miopen::solver::ConvHipImplicitGemmV4R1WrW,
        miopen::solver::ConvHipImplicitGemmV4R4WrW,
        miopen::solver::ConvAsmImplicitGemmV4R1DynamicWrw,
        miopen::solver::ConvAsmImplicitGemmGTCDynamicWrwXdlops>{};
}

static auto GetWindogradWrWSolvers()
{
    return miopen::solver::SolverContainer<miopen::solver::ConvBinWinogradRxS,
                                           miopen::solver::ConvBinWinogradRxSf2x3,
                                           miopen::solver::ConvWinograd3x3MultipassWrW<3, 2>,
                                           miopen::solver::ConvWinograd3x3MultipassWrW<3, 3>,
                                           miopen::solver::ConvWinograd3x3MultipassWrW<3, 4>,
                                           miopen::solver::ConvWinograd3x3MultipassWrW<3, 5>,
                                           miopen::solver::ConvWinograd3x3MultipassWrW<3, 6>,
                                           miopen::solver::ConvWinograd3x3MultipassWrW<7, 2>,
                                           miopen::solver::ConvWinograd3x3MultipassWrW<7, 3>,
                                           miopen::solver::ConvWinograd3x3MultipassWrW<7, 3, 1, 1>,
                                           miopen::solver::ConvWinograd3x3MultipassWrW<7, 2, 1, 1>,
                                           miopen::solver::ConvWinograd3x3MultipassWrW<1, 1, 7, 2>,
                                           miopen::solver::ConvWinograd3x3MultipassWrW<1, 1, 7, 3>,
                                           miopen::solver::ConvWinograd3x3MultipassWrW<5, 3>,
                                           miopen::solver::ConvWinograd3x3MultipassWrW<5, 4>>{};
}

static auto GetBwdWrW2DSolvers()
{
    return miopen::solver::SolverContainer<miopen::solver::ConvAsmBwdWrW1x1,
                                           miopen::solver::ConvAsmBwdWrW3x3,
                                           miopen::solver::ConvOclBwdWrW2<1>,
                                           miopen::solver::ConvOclBwdWrW2<2>,
                                           miopen::solver::ConvOclBwdWrW2<4>,
                                           miopen::solver::ConvOclBwdWrW2<8>,
                                           miopen::solver::ConvOclBwdWrW2<16>,
                                           miopen::solver::ConvOclBwdWrW2NonTunable,
                                           miopen::solver::ConvOclBwdWrW53,
                                           miopen::solver::ConvOclBwdWrW1x1>{};
}

std::vector<miopen::solver::ConvSolution>
FindAllDirectSolutions(const miopen::ConvolutionContext& ctx,
                       const miopen::AnyInvokeParams& invoke_ctx)
{
    return GetDirectSolvers().SearchForAllSolutions(ctx, GetDb(ctx), invoke_ctx);
}

std::vector<std::pair<std::string, size_t>>
AllDirectForwardBackwardDataWorkspaceSize(const miopen::ConvolutionContext& ctx)
{
    return GetDirectSolvers().GetWorkspaceSize(ctx);
}

std::vector<miopen::solver::ConvSolution>
FindAllImplicitGemmSolutions(const miopen::ConvolutionContext& ctx,
                             const miopen::AnyInvokeParams& invoke_ctx)
{
#if WORKAROUND_SWDEV_227826
    if(miopen::IsEnabled(MIOPEN_DEBUG_IMPLICIT_GEMM_FIND_ALL_SOLUTIONS{}))
        return GetImplicitGemmSolvers().SearchForAllSolutions(ctx, GetDb(ctx), invoke_ctx);
    else
        return GetImplicitGemmSolvers().SearchForAllSolutions(ctx, GetDb(ctx), invoke_ctx, 1);
#else
    return GetImplicitGemmSolvers().SearchForAllSolutions(ctx, GetDb(ctx), invoke_ctx);
#endif
}

std::vector<miopen::solver::ConvSolution>
FindAllWinogradSolutions(const miopen::ConvolutionContext& ctx,
                         const miopen::AnyInvokeParams& invoke_ctx)
{
    return GetWindogradSolvers().SearchForAllSolutions(ctx, GetDb(ctx), invoke_ctx);
}

std::vector<miopen::solver::ConvSolution>
FindWinogradWrWAllSolutions(const miopen::ConvolutionContext& ctx,
                            const miopen::AnyInvokeParams& invoke_ctx)
{
    return GetWindogradWrWSolvers().SearchForAllSolutions(ctx, GetDb(ctx), invoke_ctx);
}

std::vector<std::pair<std::string, size_t>>
AllDirectBwdWrW2DWorkspaceSize(const miopen::ConvolutionContext& ctx)
{
    return GetBwdWrW2DSolvers().GetWorkspaceSize(ctx);
}

std::vector<miopen::solver::ConvSolution>
FindImplicitGemmWrWAllSolutions(const miopen::ConvolutionContext& ctx,
                                const miopen::AnyInvokeParams& invoke_ctx)
{
#if WORKAROUND_SWDEV_227826
    if(miopen::IsEnabled(MIOPEN_DEBUG_IMPLICIT_GEMM_FIND_ALL_SOLUTIONS{}))
        return GetImplicitGemmWrWSolvers().SearchForAllSolutions(ctx, GetDb(ctx), invoke_ctx);
    else
        return GetImplicitGemmWrWSolvers().SearchForAllSolutions(ctx, GetDb(ctx), invoke_ctx, 1);
#else
    return GetImplicitGemmWrWSolvers().SearchForAllSolutions(ctx, GetDb(ctx), invoke_ctx);
#endif
}

std::vector<miopen::solver::ConvSolution>
FindAllBwdWrW2DSolutions(const miopen::ConvolutionContext& ctx,
                         const miopen::AnyInvokeParams& invoke_ctx)
{
    return GetBwdWrW2DSolvers().SearchForAllSolutions(ctx, GetDb(ctx), invoke_ctx);
}

void miopen::ConvolutionContext::SetupFloats()
{
    if(IsFp32() || IsFp16() || IsBfp16())
    {
        general_compile_options += GetDataTypeKernelParams(in_data_type);
    }
    else
    {
        MIOPEN_LOG_W(
            "Unsupported data types configuration: " << miopen::GetDataTypeName(in_data_type) << "x"
                                                     << miopen::GetDataTypeName(weights_data_type)
                                                     << "x"
                                                     << miopen::GetDataTypeName(out_data_type));
    }
}

void mlo_construct_activ_lrn_pooling_common::setupFloats()
{
    if(_search_params.in_data_type == miopenFloat && _search_params.out_data_type == miopenFloat)
    {
        _search_params.general_compile_options += " -DMIOPEN_USE_FP32=1 -DMIOPEN_USE_FP16=0";
    }
    else if(_search_params.in_data_type == miopenHalf && _search_params.out_data_type == miopenHalf)
    {
        _search_params.general_compile_options += " -DMIOPEN_USE_FP32=0 -DMIOPEN_USE_FP16=1";
    }
    else
    {
        MIOPEN_LOG_W("Unsupported data types configuration: "
                     << miopen::GetDataTypeName(_search_params.in_data_type)
                     << "x"
                     << miopen::GetDataTypeName(_search_params.out_data_type));
    }
}<|MERGE_RESOLUTION|>--- conflicted
+++ resolved
@@ -144,11 +144,8 @@
         miopen::solver::ConvAsmImplicitGemmV4R1DynamicFwd_1x1,
         miopen::solver::ConvAsmImplicitGemmV4R1DynamicFwd,
         miopen::solver::ConvAsmImplicitGemmV4R1DynamicBwd,
-<<<<<<< HEAD
+        miopen::solver::ConvAsmImplicitGemmGTCDynamicFwdXdlops>{};
         miopen::solver::ConvAsmImplicitGemmGTCDynamicBwdXdlops>{};
-=======
-        miopen::solver::ConvAsmImplicitGemmGTCDynamicFwdXdlops>{};
->>>>>>> 26f5d05b
 }
 
 static auto GetWindogradSolvers()
