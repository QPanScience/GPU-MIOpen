/*******************************************************************************
 *
 * MIT License
 *
 * Copyright (c) 2017 Advanced Micro Devices, Inc.
 *
 * Permission is hereby granted, free of charge, to any person obtaining a copy
 * of this software and associated documentation files (the "Software"), to deal
 * in the Software without restriction, including without limitation the rights
 * to use, copy, modify, merge, publish, distribute, sublicense, and/or sell
 * copies of the Software, and to permit persons to whom the Software is
 * furnished to do so, subject to the following conditions:
 *
 * The above copyright notice and this permission notice shall be included in all
 * copies or substantial portions of the Software.
 *
 * THE SOFTWARE IS PROVIDED "AS IS", WITHOUT WARRANTY OF ANY KIND, EXPRESS OR
 * IMPLIED, INCLUDING BUT NOT LIMITED TO THE WARRANTIES OF MERCHANTABILITY,
 * FITNESS FOR A PARTICULAR PURPOSE AND NONINFRINGEMENT. IN NO EVENT SHALL THE
 * AUTHORS OR COPYRIGHT HOLDERS BE LIABLE FOR ANY CLAIM, DAMAGES OR OTHER
 * LIABILITY, WHETHER IN AN ACTION OF CONTRACT, TORT OR OTHERWISE, ARISING FROM,
 * OUT OF OR IN CONNECTION WITH THE SOFTWARE OR THE USE OR OTHER DEALINGS IN THE
 * SOFTWARE.
 *
 *******************************************************************************/

#define MIOPEN

#include <miopen/config.h>
#include <miopen/convolution.hpp>
#include <miopen/db.hpp>
#include <miopen/env.hpp>
#include <miopen/gcn_asm_utils.hpp>
#include <miopen/mlo_internal.hpp>
#include <miopen/mlo_utils.hpp>
#include <miopen/solver.hpp>
#include <miopen/readonlyramdb.hpp>
#include <miopen/datatype.hpp>
#include <miopen/version.h>
#include <miopen/stringutils.hpp>
#include <miopen/hip_build_utils.hpp>
#include <miopen/any_solver.hpp>

#include <cmath>
#include <cstring>
#include <iomanip>
#include <memory>
#include <sstream>
#include <unordered_map>

#include <miopen/solver.hpp>
#if MIOPEN_ENABLE_SQLITE
#include <miopen/sqlite_db.hpp>
#endif
#include <miopen/db.hpp>
#include <miopen/env.hpp>
#include <miopen/gcn_asm_utils.hpp>
#include <miopen/mlo_internal.hpp>
#include <miopen/mlo_utils.hpp>

// Only select first applicable implicitgemm kernel due to slow compilation time
// (issue SWDEV-201055) and tuning
/// \todo enable all applicable solver search by default after fixing slow compilation
MIOPEN_DECLARE_ENV_VAR(MIOPEN_DEBUG_IMPLICIT_GEMM_FIND_FIRST_SOLUTION)

#if MIOPEN_ENABLE_SQLITE
miopen::PerformanceDb mlo_construct_base::GetDb() const
{
    auto& h = _search_params.GetStream();
    return {
        db_path(), _search_params.GetUserPerfDbPath(), h.GetDeviceName(), h.GetMaxComputeUnits()};
}
miopen::PerformanceDb miopen::GetDb(const miopen::ConvolutionContext& ctx)
{
    auto& h = ctx.GetStream();
    return {
        ctx.GetPerfDbPath(), ctx.GetUserPerfDbPath(), h.GetDeviceName(), h.GetMaxComputeUnits()};
}
#else
miopen::PerformanceDb mlo_construct_base::GetDb() const
{
    return {db_path(), _search_params.GetUserPerfDbPath()};
}

miopen::PerformanceDb miopen::GetDb(const ConvolutionContext& ctx)
{
    return {ctx.GetPerfDbPath(), ctx.GetUserPerfDbPath()};
}
#endif
miopen::solver::ConvSolution
mlo_construct_direct2D_fusion::FindSolution(const std::vector<miopen::solver::AnySolver>& solvers)
{
    miopen::solver::ConvSolution solution{miopenStatusUnknownError};
    std::string solver_id;
    auto db = this->GetDb();
    for(auto& solver : solvers)
    {
        solution = solver.FindSolution(_search_params, db);
        if(solution.Succeeded() && solver.IsApplicable(_search_params))
        {
            solver_id = miopen::solver::SolverDbId(solver);
            break;
        }
    }
    if(solution.Succeeded() && solution.construction_params.empty())
    {
        MIOPEN_THROW(std::string("Internal error in solver: ") + solver_id);
    }
    return solution;
}

static auto GetDirectSolvers()
{
    return miopen::solver::SolverContainer<miopen::solver::ConvAsm3x3U,
                                           miopen::solver::ConvAsm1x1U,
                                           miopen::solver::ConvAsm1x1UV2,
                                           miopen::solver::ConvAsm5x10u2v2f1,
                                           miopen::solver::ConvAsm7x7c3h224w224k64u2v2p3q3f1,
                                           miopen::solver::ConvAsm5x10u2v2b1,
                                           miopen::solver::ConvOclDirectFwd11x11,
                                           miopen::solver::ConvOclDirectFwdGen,
                                           miopen::solver::ConvOclDirectFwd3x3,
                                           miopen::solver::ConvOclDirectFwd1x1,
                                           miopen::solver::ConvOclDirectFwd>{};
}

static auto GetImplicitGemmSolvers()
{
    return miopen::solver::SolverContainer<miopen::solver::ConvHipImplicitGemmV4R4Xdlops_1x1,
                                           miopen::solver::ConvHipImplicitGemmV4R4GenFwdXdlops,
                                           miopen::solver::ConvHipImplicitGemmV4R4FwdXdlops,
                                           miopen::solver::ConvHipImplicitGemmBwdDataV1R1Xdlops,
                                           miopen::solver::ConvHipImplicitGemmV4_1x1,
                                           miopen::solver::ConvHipImplicitGemmV4Fwd,
                                           miopen::solver::ConvHipImplicitGemmV4R1Fwd,
                                           miopen::solver::ConvHipImplicitGemmV4R4Fwd,
                                           miopen::solver::ConvHipImplicitGemmBwdDataV1R1,
                                           miopen::solver::ConvHipImplicitGemmBwdDataV4R1>{};
}

static auto GetWindogradSolvers()
{
    return miopen::solver::SolverContainer<miopen::solver::ConvBinWinograd3x3U,
                                           miopen::solver::ConvBinWinogradRxSf3x2,
                                           miopen::solver::ConvBinWinogradRxSf2x3,
                                           miopen::solver::ConvBinWinogradRxS>{};
}

static auto GetImplicitGemmWrWSolvers()
{
    return miopen::solver::SolverContainer<miopen::solver::ConvHipImplicitGemmV4R4WrWXdlops,
                                           miopen::solver::ConvHipImplicitGemmV4R4GenWrWXdlops,
                                           miopen::solver::ConvHipImplicitGemmV4WrW,
                                           miopen::solver::ConvHipImplicitGemmV4R1WrW>{};
}

static auto GetWindogradWrWSolvers()
{
    return miopen::solver::SolverContainer<miopen::solver::ConvBinWinogradRxS,
                                           miopen::solver::ConvBinWinogradRxSf2x3,
                                           miopen::solver::ConvWinograd3x3MultipassWrW<3, 2>,
                                           miopen::solver::ConvWinograd3x3MultipassWrW<3, 3>,
                                           miopen::solver::ConvWinograd3x3MultipassWrW<3, 4>,
                                           miopen::solver::ConvWinograd3x3MultipassWrW<3, 5>,
                                           miopen::solver::ConvWinograd3x3MultipassWrW<3, 6>,
                                           miopen::solver::ConvWinograd3x3MultipassWrW<7, 2>,
                                           miopen::solver::ConvWinograd3x3MultipassWrW<7, 3>,
                                           miopen::solver::ConvWinograd3x3MultipassWrW<7, 3, 1, 1>,
                                           miopen::solver::ConvWinograd3x3MultipassWrW<7, 2, 1, 1>,
                                           miopen::solver::ConvWinograd3x3MultipassWrW<1, 1, 7, 2>,
                                           miopen::solver::ConvWinograd3x3MultipassWrW<1, 1, 7, 3>,
                                           miopen::solver::ConvWinograd3x3MultipassWrW<5, 3>,
                                           miopen::solver::ConvWinograd3x3MultipassWrW<5, 4>>{};
}

static auto GetBwdWrW2DSolvers()
{
    return miopen::solver::SolverContainer<miopen::solver::ConvAsmBwdWrW1x1,
                                           miopen::solver::ConvAsmBwdWrW3x3,
                                           miopen::solver::ConvOclBwdWrW2<1>,
                                           miopen::solver::ConvOclBwdWrW2<2>,
                                           miopen::solver::ConvOclBwdWrW2<4>,
                                           miopen::solver::ConvOclBwdWrW2<8>,
                                           miopen::solver::ConvOclBwdWrW2<16>,
                                           miopen::solver::ConvOclBwdWrW2NonTunable,
                                           miopen::solver::ConvOclBwdWrW53,
                                           miopen::solver::ConvOclBwdWrW1x1>{};
}

static auto GetFFTSolvers() { return miopen::solver::SolverContainer<miopen::solver::FFT>{}; }

#if MIOPEN_USE_SCGEMM
static auto GetFwdSCGemmSolvers()
{
    return miopen::solver::SolverContainer<miopen::solver::ConvSCGemmFGemm>{};
}
#endif

std::vector<miopen::solver::ConvSolution>
FindAllDirectSolutions(const miopen::ConvolutionContext& ctx)
{
    return GetDirectSolvers().SearchForAllSolutions(ctx, GetDb(ctx));
}

std::vector<std::pair<std::string, size_t>>
AllDirectForwardBackwardDataWorkspaceSize(const miopen::ConvolutionContext& ctx)
{
    return GetDirectSolvers().GetWorkspaceSize(ctx);
}

std::vector<miopen::solver::ConvSolution>
FindAllImplicitGemmSolutions(const miopen::ConvolutionContext& ctx)
{
    if(!miopen::IsDisabled(MIOPEN_DEBUG_IMPLICIT_GEMM_FIND_FIRST_SOLUTION{}))
        return GetImplicitGemmSolvers().SearchForAllSolutions(ctx, GetDb(ctx), 1);
    else
        return GetImplicitGemmSolvers().SearchForAllSolutions(ctx, GetDb(ctx));
}

std::vector<miopen::solver::ConvSolution>
FindAllWinogradSolutions(const miopen::ConvolutionContext& ctx)
{
    return GetWindogradSolvers().SearchForAllSolutions(ctx, GetDb(ctx));
}

std::vector<miopen::solver::ConvSolution>
FindWinogradWrWAllSolutions(const miopen::ConvolutionContext& ctx)
{
    return GetWindogradWrWSolvers().SearchForAllSolutions(ctx, GetDb(ctx));
}

std::vector<std::pair<std::string, size_t>>
AllDirectBwdWrW2DWorkspaceSize(const miopen::ConvolutionContext& ctx)
{
    return GetBwdWrW2DSolvers().GetWorkspaceSize(ctx);
}

std::vector<miopen::solver::ConvSolution>
FindImplicitGemmWrWAllSolutions(const miopen::ConvolutionContext& ctx)
{
    if(!miopen::IsDisabled(MIOPEN_DEBUG_IMPLICIT_GEMM_FIND_FIRST_SOLUTION{}))
        return GetImplicitGemmWrWSolvers().SearchForAllSolutions(ctx, GetDb(ctx), 1);
    else
        return GetImplicitGemmWrWSolvers().SearchForAllSolutions(ctx, GetDb(ctx));
}

std::vector<miopen::solver::ConvSolution>
FindAllBwdWrW2DSolutions(const miopen::ConvolutionContext& ctx)
{
    return GetBwdWrW2DSolvers().SearchForAllSolutions(ctx, GetDb(ctx));
}

std::vector<miopen::solver::ConvSolution>
FindAllFwdSCGemmSolutions(const miopen::ConvolutionContext& ctx)
{
#if MIOPEN_USE_SCGEMM
    return GetFwdSCGemmSolvers().SearchForAllSolutions(ctx, GetDb(ctx));
#else
    (void)ctx;
    return {};
#endif
}

<<<<<<< HEAD
std::vector<miopen::solver::ConvSolution> FindAllFFTSolutions(const miopen::ConvolutionContext& ctx)
{
    return GetFFTSolvers().SearchForAllSolutions(ctx, GetDb(ctx));
}

std::vector<std::pair<std::string, size_t>>
AllFFTForwardBackwardDataWorkspaceSize(const miopen::ConvolutionContext& ctx)
{
    return GetFFTSolvers().GetWorkspaceSize(ctx);
}

#if MIOPEN_BACKEND_OPENCL
static bool IsTokenWithin(const std::string& s, const char* delimiters, const std::string& find_tok)
{
    assert(delimiters);
    std::size_t cursor = 0;
    do
    {
        const std::size_t tok_begin = s.find_first_not_of(delimiters, cursor);
        if(tok_begin == std::string::npos)
        {
            break;
        }
        cursor            = s.find_first_of(delimiters, tok_begin);
        std::string token = (cursor == std::string::npos) ? s.substr(tok_begin)
                                                          : s.substr(tok_begin, cursor - tok_begin);
        if(token == find_tok)
        {
            return true;
        }
    } while(cursor != std::string::npos);
    return false;
}

static bool IsAmdRocmOpencl(const miopen::ConvolutionContext& context)
{
    const auto dev             = miopen::GetDevice(context.GetStream().GetStream());
    const auto platform        = miopen::GetDeviceInfo<CL_DEVICE_PLATFORM>(dev);
    const auto platform_vendor = miopen::GetPlatformInfo<CL_PLATFORM_VENDOR>(platform);
    if(platform_vendor != "Advanced Micro Devices, Inc.")
    {
        return false;
    }
    const auto device_vendor_id = miopen::GetDeviceInfo<CL_DEVICE_VENDOR_ID>(dev);
    if(device_vendor_id != 0x1002) // AMD
    {
        return false;
    }
    const auto driver_version = miopen::GetDeviceInfo<CL_DRIVER_VERSION>(dev);
    const char* delimiters    = " (),*";                    // Specific for ROCm OCL driver version.
    return IsTokenWithin(driver_version, delimiters, "LC"); // Lightning Compiler.
}
#endif // MIOPEN_BACKEND_OPENCL

/// This is intended to use only in Asm Solvers which support both CO v2 and CO v3.
/// It says which code object format shall be selected during the build process.
///
/// If ROCm supports only v2 or v3, the answer is trivial. When Solver supports
/// single CO version, the logic is trivial as well.
///
/// However, when both ROCm and Solver are able to support both code object formats,
/// these is no objective criterion for making a decision. The following behavior
/// is implemented:
/// * By default, the newer format is used (CO v3).
/// * If MIOPEN_DEBUG_AMD_ROCM_METADATA_PREFER_OLDER is set to 1, then
///   the behavior is reversed and CO v2 is selected.
///
/// \todo Dismiss MIOPEN_DEBUG_AMD_ROCM_METADATA_PREFER_OLDER (and, possibly,
/// rocm_meta_version::AMDHSA_COv2_COv3) as soon as MIOpen drops support for the
/// ROCm runtimes that can load and run both v2 and v3 Code Objects.
///
/// \todo Move this out of the rocm_meta_version class.
bool rocm_meta_version::UseV3() const
{
    if(val == AMDHSA_COv2_COv3)
        return !miopen::IsEnabled(MIOPEN_DEBUG_AMD_ROCM_METADATA_PREFER_OLDER{});
    return (val == AMDHSA_COv3);
}

static std::ostream& operator<<(std::ostream& os, const rocm_meta_version& rmv)
{
    switch(rmv.getValue())
    {
    case rocm_meta_version::Unknown: return os << "Unknown";
    case rocm_meta_version::AMDHSA_COv2: return os << "AMDHSA_COv2";
    case rocm_meta_version::AMDHSA_COv2_COv3: return os << "AMDHSA_COv2_COv3";
    case rocm_meta_version::AMDHSA_COv3: return os << "AMDHSA_COv3";
    default: break;
    }
    return os << "<Error>";
}

static rocm_meta_version AmdRocmMetadataVersionGetEnv()
{
    const rocm_meta_version val(
        static_cast<int>(miopen::Value(MIOPEN_DEBUG_AMD_ROCM_METADATA_ENFORCE{})));
    if(!val.IsValid())
    {
        MIOPEN_LOG_W("Incorrect MIOPEN_DEBUG_AMD_ROCM_ENFORCE_MDVERSION = " << val.getValue()
                                                                            << ", using default.");
        return rocm_meta_version::Unknown;
    }
    return val;
}

static rocm_meta_version AmdRocmMetadataVersionDetect(const miopen::ConvolutionContext& context)
{
    rocm_meta_version rmv = AmdRocmMetadataVersionGetEnv();
    if(rmv.IsUnknown())
    {
#if MIOPEN_BACKEND_OPENCL
        const auto dev                     = miopen::GetDevice(context.GetStream().GetStream());
        const auto platform                = miopen::GetDeviceInfo<CL_DEVICE_PLATFORM>(dev);
        const std::string platform_version = miopen::GetPlatformInfo<CL_PLATFORM_VERSION>(
            platform); // e.g. "OpenCL 2.0 AMD-APP.internal (2334.0)"
        size_t num_begin = platform_version.find('(');
        if(num_begin != std::string::npos)
        {
            const int num = std::stoi(platform_version.substr(num_begin + 1));
            if(num >= 3029) // ROCm 2.10 RC 1341
                rmv = rocm_meta_version::AMDHSA_COv2_COv3;
            else
                rmv = rocm_meta_version::AMDHSA_COv2;
        }
        else
        {
            rmv = rocm_meta_version::Default;
        }
#else
        (void)context;
        if(miopen::HipGetHccVersion() >=
           miopen::external_tool_version_t{2, 10, 19392}) // ROCm 2.10 RC 1341
            rmv = rocm_meta_version::AMDHSA_COv2_COv3;
        else
            rmv = rocm_meta_version::Default;
#endif // MIOPEN_BACKEND_OPENCL
    }
    MIOPEN_LOG_NQI(
        "ROCm MD version "
        << rmv
        << ", MIOpen version " MIOPEN_STRINGIZE(MIOPEN_VERSION_MAJOR) "." MIOPEN_STRINGIZE(
               MIOPEN_VERSION_MINOR) "." MIOPEN_STRINGIZE(MIOPEN_VERSION_PATCH) "." MIOPEN_STRINGIZE(MIOPEN_VERSION_TWEAK));
    return rmv;
}

static bool mloIsAmdRocmOpencl(miopen::ConvolutionContext& context)
{
    static const bool ret_bool =
#if MIOPEN_BACKEND_OPENCL
        IsAmdRocmOpencl(context);
#else
        true;
#endif // MIOPEN_BACKEND_OPENCL
    if(ret_bool)
    {
        static const rocm_meta_version ret_rmv = AmdRocmMetadataVersionDetect(context);
        context.rmv                            = ret_rmv;
    }
    return ret_bool;
}

=======
>>>>>>> 12c0c2b5
void miopen::ConvolutionContext::SetupFloats()
{
    if(IsFp32() || IsFp16() || IsBfp16())
    {
        general_compile_options += GetDataTypeKernelParams(in_data_type);
    }
    else
    {
        MIOPEN_LOG_W(
            "Unsupported data types configuration: " << miopen::GetDataTypeName(in_data_type) << "x"
                                                     << miopen::GetDataTypeName(weights_data_type)
                                                     << "x"
                                                     << miopen::GetDataTypeName(out_data_type));
    }
}

void mlo_construct_activ_lrn_pooling_common::setupFloats()
{
    if(_search_params.in_data_type == miopenFloat && _search_params.out_data_type == miopenFloat)
    {
        _search_params.general_compile_options += " -DMIOPEN_USE_FP32=1 -DMIOPEN_USE_FP16=0";
    }
    else if(_search_params.in_data_type == miopenHalf && _search_params.out_data_type == miopenHalf)
    {
        _search_params.general_compile_options += " -DMIOPEN_USE_FP32=0 -DMIOPEN_USE_FP16=1";
    }
    else
    {
        MIOPEN_LOG_W("Unsupported data types configuration: "
                     << miopen::GetDataTypeName(_search_params.in_data_type)
                     << "x"
                     << miopen::GetDataTypeName(_search_params.out_data_type));
    }
}<|MERGE_RESOLUTION|>--- conflicted
+++ resolved
@@ -261,7 +261,6 @@
 #endif
 }
 
-<<<<<<< HEAD
 std::vector<miopen::solver::ConvSolution> FindAllFFTSolutions(const miopen::ConvolutionContext& ctx)
 {
     return GetFFTSolvers().SearchForAllSolutions(ctx, GetDb(ctx));
@@ -273,158 +272,6 @@
     return GetFFTSolvers().GetWorkspaceSize(ctx);
 }
 
-#if MIOPEN_BACKEND_OPENCL
-static bool IsTokenWithin(const std::string& s, const char* delimiters, const std::string& find_tok)
-{
-    assert(delimiters);
-    std::size_t cursor = 0;
-    do
-    {
-        const std::size_t tok_begin = s.find_first_not_of(delimiters, cursor);
-        if(tok_begin == std::string::npos)
-        {
-            break;
-        }
-        cursor            = s.find_first_of(delimiters, tok_begin);
-        std::string token = (cursor == std::string::npos) ? s.substr(tok_begin)
-                                                          : s.substr(tok_begin, cursor - tok_begin);
-        if(token == find_tok)
-        {
-            return true;
-        }
-    } while(cursor != std::string::npos);
-    return false;
-}
-
-static bool IsAmdRocmOpencl(const miopen::ConvolutionContext& context)
-{
-    const auto dev             = miopen::GetDevice(context.GetStream().GetStream());
-    const auto platform        = miopen::GetDeviceInfo<CL_DEVICE_PLATFORM>(dev);
-    const auto platform_vendor = miopen::GetPlatformInfo<CL_PLATFORM_VENDOR>(platform);
-    if(platform_vendor != "Advanced Micro Devices, Inc.")
-    {
-        return false;
-    }
-    const auto device_vendor_id = miopen::GetDeviceInfo<CL_DEVICE_VENDOR_ID>(dev);
-    if(device_vendor_id != 0x1002) // AMD
-    {
-        return false;
-    }
-    const auto driver_version = miopen::GetDeviceInfo<CL_DRIVER_VERSION>(dev);
-    const char* delimiters    = " (),*";                    // Specific for ROCm OCL driver version.
-    return IsTokenWithin(driver_version, delimiters, "LC"); // Lightning Compiler.
-}
-#endif // MIOPEN_BACKEND_OPENCL
-
-/// This is intended to use only in Asm Solvers which support both CO v2 and CO v3.
-/// It says which code object format shall be selected during the build process.
-///
-/// If ROCm supports only v2 or v3, the answer is trivial. When Solver supports
-/// single CO version, the logic is trivial as well.
-///
-/// However, when both ROCm and Solver are able to support both code object formats,
-/// these is no objective criterion for making a decision. The following behavior
-/// is implemented:
-/// * By default, the newer format is used (CO v3).
-/// * If MIOPEN_DEBUG_AMD_ROCM_METADATA_PREFER_OLDER is set to 1, then
-///   the behavior is reversed and CO v2 is selected.
-///
-/// \todo Dismiss MIOPEN_DEBUG_AMD_ROCM_METADATA_PREFER_OLDER (and, possibly,
-/// rocm_meta_version::AMDHSA_COv2_COv3) as soon as MIOpen drops support for the
-/// ROCm runtimes that can load and run both v2 and v3 Code Objects.
-///
-/// \todo Move this out of the rocm_meta_version class.
-bool rocm_meta_version::UseV3() const
-{
-    if(val == AMDHSA_COv2_COv3)
-        return !miopen::IsEnabled(MIOPEN_DEBUG_AMD_ROCM_METADATA_PREFER_OLDER{});
-    return (val == AMDHSA_COv3);
-}
-
-static std::ostream& operator<<(std::ostream& os, const rocm_meta_version& rmv)
-{
-    switch(rmv.getValue())
-    {
-    case rocm_meta_version::Unknown: return os << "Unknown";
-    case rocm_meta_version::AMDHSA_COv2: return os << "AMDHSA_COv2";
-    case rocm_meta_version::AMDHSA_COv2_COv3: return os << "AMDHSA_COv2_COv3";
-    case rocm_meta_version::AMDHSA_COv3: return os << "AMDHSA_COv3";
-    default: break;
-    }
-    return os << "<Error>";
-}
-
-static rocm_meta_version AmdRocmMetadataVersionGetEnv()
-{
-    const rocm_meta_version val(
-        static_cast<int>(miopen::Value(MIOPEN_DEBUG_AMD_ROCM_METADATA_ENFORCE{})));
-    if(!val.IsValid())
-    {
-        MIOPEN_LOG_W("Incorrect MIOPEN_DEBUG_AMD_ROCM_ENFORCE_MDVERSION = " << val.getValue()
-                                                                            << ", using default.");
-        return rocm_meta_version::Unknown;
-    }
-    return val;
-}
-
-static rocm_meta_version AmdRocmMetadataVersionDetect(const miopen::ConvolutionContext& context)
-{
-    rocm_meta_version rmv = AmdRocmMetadataVersionGetEnv();
-    if(rmv.IsUnknown())
-    {
-#if MIOPEN_BACKEND_OPENCL
-        const auto dev                     = miopen::GetDevice(context.GetStream().GetStream());
-        const auto platform                = miopen::GetDeviceInfo<CL_DEVICE_PLATFORM>(dev);
-        const std::string platform_version = miopen::GetPlatformInfo<CL_PLATFORM_VERSION>(
-            platform); // e.g. "OpenCL 2.0 AMD-APP.internal (2334.0)"
-        size_t num_begin = platform_version.find('(');
-        if(num_begin != std::string::npos)
-        {
-            const int num = std::stoi(platform_version.substr(num_begin + 1));
-            if(num >= 3029) // ROCm 2.10 RC 1341
-                rmv = rocm_meta_version::AMDHSA_COv2_COv3;
-            else
-                rmv = rocm_meta_version::AMDHSA_COv2;
-        }
-        else
-        {
-            rmv = rocm_meta_version::Default;
-        }
-#else
-        (void)context;
-        if(miopen::HipGetHccVersion() >=
-           miopen::external_tool_version_t{2, 10, 19392}) // ROCm 2.10 RC 1341
-            rmv = rocm_meta_version::AMDHSA_COv2_COv3;
-        else
-            rmv = rocm_meta_version::Default;
-#endif // MIOPEN_BACKEND_OPENCL
-    }
-    MIOPEN_LOG_NQI(
-        "ROCm MD version "
-        << rmv
-        << ", MIOpen version " MIOPEN_STRINGIZE(MIOPEN_VERSION_MAJOR) "." MIOPEN_STRINGIZE(
-               MIOPEN_VERSION_MINOR) "." MIOPEN_STRINGIZE(MIOPEN_VERSION_PATCH) "." MIOPEN_STRINGIZE(MIOPEN_VERSION_TWEAK));
-    return rmv;
-}
-
-static bool mloIsAmdRocmOpencl(miopen::ConvolutionContext& context)
-{
-    static const bool ret_bool =
-#if MIOPEN_BACKEND_OPENCL
-        IsAmdRocmOpencl(context);
-#else
-        true;
-#endif // MIOPEN_BACKEND_OPENCL
-    if(ret_bool)
-    {
-        static const rocm_meta_version ret_rmv = AmdRocmMetadataVersionDetect(context);
-        context.rmv                            = ret_rmv;
-    }
-    return ret_bool;
-}
-
-=======
->>>>>>> 12c0c2b5
 void miopen::ConvolutionContext::SetupFloats()
 {
     if(IsFp32() || IsFp16() || IsBfp16())
