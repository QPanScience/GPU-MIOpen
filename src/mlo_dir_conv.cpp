--- conflicted
+++ resolved
@@ -564,7 +564,6 @@
 int mlo_construct_direct2D::mloConstructDirect2DFwdGen()
 {
 
-
 	int ocl_group_sz0 = 16;
 	int ocl_group_sz1 = 16;
 	int ocl_group_sz2 = 1;
@@ -574,6 +573,7 @@
 
 	int n_ins0 = 1; // number of inputs each a from different stack along dim 0
 	int n_ins1 = 1; // number of inputs each a from different stack along dim 1
+	int n_ins = n_ins0 * n_ins1; // number of inputs each a from different stack
 
 								 // should be a combination of # of CUs, batch size.
 								 // these is an aprox for Fiji
@@ -598,12 +598,8 @@
 	int n_v_proc0 = (_out_width + n_out_pix_horiz - 1) / n_out_pix_horiz;
 	int n_v_proc1 = (_out_height + n_out_pix_vert - 1) / n_out_pix_vert;
 
-<<<<<<< HEAD
 	int in_main_loop_ = _n_inputs;
-
 #if 0
-=======
->>>>>>> 5fc9fff2
 	for (int proc0 = ocl_group_sz0 / 2; n_v_proc0 <= proc0 && proc0 > 1; proc0 /= 2)
 	{
 		n_ins0 *= 2;
@@ -613,7 +609,7 @@
 		n_ins1 *= 2;
 	}
 
-	int n_ins = n_ins0 * n_ins1; // number of inputs each a from different stack
+	n_ins = n_ins0 * n_ins1;
 	if (n_ins > _batch_sz)
 	{
 		ocl_group_sz1 /= 2;
@@ -682,48 +678,48 @@
 	int bias = _bias;
 
 	_comp_options =
-		std::string("-D ADNN_GRP_SZ=") + std::to_string(static_cast<long long>(ocl_group_sz0) * ocl_group_sz1 * ocl_group_sz2)
-		+ std::string(" -D ADNN_GRP_SZ0=") + std::to_string(static_cast<long long>(ocl_group_sz0))
-		+ std::string(" -D ADNN_GRP_SZ1=") + std::to_string(static_cast<long long>(ocl_group_sz1))
-		+ std::string(" -D ADNN_GRP_SZ2=") + std::to_string(static_cast<long long>(ocl_group_sz2))
-		+ std::string(" -D ADNN_LCL_N_IN_CHNLS=") + std::to_string(static_cast<long long>(n_ins))
-		+ std::string(" -D ADNN_LCL_N_OUT_CHNLS=") + std::to_string(static_cast<long long>(n_outs))
-		+ std::string(" -D ADNN_BATCH_SZ=") + std::to_string(static_cast<long long>(_batch_sz))
-		+ std::string(" -D ADNN_FLTR_SZ0=") + std::to_string(static_cast<long long>(_kernel_size0))
-		+ std::string(" -D ADNN_FLTR_PAD_SZ0=") + std::to_string(static_cast<long long>(_pad0))
-		+ std::string(" -D ADNN_FLTR_STRIDE0=") + std::to_string(static_cast<long long>(_kernel_stride0))
-		+ std::string(" -D ADNN_FLTR_SZ1=") + std::to_string(static_cast<long long>(_kernel_size1))
-		+ std::string(" -D ADNN_FLTR_PAD_SZ1=") + std::to_string(static_cast<long long>(_pad1))
-		+ std::string(" -D ADNN_FLTR_STRIDE1=") + std::to_string(static_cast<long long>(_kernel_stride1))
-		+ std::string(" -D ADNN_N_OUT_CHNLS=") + std::to_string(static_cast<long long>(_n_outputs))			//total number of output channels
-		+ std::string(" -D ADNN_OUT_WIDTH=") + std::to_string(static_cast<long long>(_out_width))
-		+ std::string(" -D ADNN_OUT_HEIGHT=") + std::to_string(static_cast<long long>(_out_height))
-		+ std::string(" -D ADNN_OUT_STRIDE=") + std::to_string(static_cast<long long>(_out_stride))
-		+ std::string(" -D ADNN_OUT_CHNL_STRIDE=") + std::to_string(static_cast<long long>(_out_channel_stride))
-		+ std::string(" -D ADNN_OUT_BATCH_STRIDE=") + std::to_string(static_cast<long long>(_out_batch_stride))
-		+ std::string(" -D ADNN_N_OUT_PIX_SZ0=") + std::to_string(static_cast<long long>(n_out_pix_horiz))
-		+ std::string(" -D ADNN_N_OUT_PIX_SZ1=") + std::to_string(static_cast<long long>(n_out_pix_vert))
-		+ std::string(" -D ADNN_N_IN_CHNLS=") + std::to_string(static_cast<long long>(_n_inputs))
-		+ std::string(" -D ADNN_IN_WIDTH=") + std::to_string(static_cast<long long>(_in_width))
-		+ std::string(" -D ADNN_IN_HEIGHT=") + std::to_string(static_cast<long long>(_in_height))
-		+ std::string(" -D ADNN_IN_STRIDE=") + std::to_string(static_cast<long long>(_in_stride))
-		+ std::string(" -D ADNN_IN_CHNL_STRIDE=") + std::to_string(static_cast<long long>(_in_channel_stride))
-		+ std::string(" -D ADNN_IN_BATCH_STRIDE=") + std::to_string(static_cast<long long>(_in_batch_stride))
-		+ std::string(" -D ADNN_N_IN_PIX_SZ0=") + std::to_string(static_cast<long long>(n_in_pix_horiz))         // size of output processing group in 0 dim
-		+ std::string(" -D ADNN_N_IN_PIX_SZ1=") + std::to_string(static_cast<long long>(n_in_pix_vert))         // size of output processing group in 1 dim
-		+ std::string(" -D ADNN_WEI_SZ=") + std::to_string(static_cast<long long>(_n_outputs * _n_inputs * _kernel_size0 * _kernel_size1))
-		+ std::string(" -D ADNN_WEIGHTS_STRIDE=") + std::to_string(static_cast<long long>(_n_inputs * _kernel_size0 * _kernel_size1))		//	weights stride
-		+ std::string(" -D ADNN_N_STACKS=") + std::to_string(static_cast<long long>(n_stack_blocks))          // n of separate data stacks
-		+ std::string(" -D ADNN_N_PROCS0=") + std::to_string(static_cast<long long>(n_procs0))         // n of processors per stack
-		+ std::string(" -D ADNN_N_PROCS1=") + std::to_string(static_cast<long long>(n_procs1))         // n of processors per stack
-		+ std::string(" -D ADNN_ALIGNED=") + std::to_string(static_cast<long long>(aligned_out))		//	dimesions aligned
-		+ std::string(" -D ADNN_BATCH_ALIGNED=") + std::to_string(static_cast<long long>(batch_aligned))      // batch is multiple of n_ins
-		+ std::string(" -D ADNN_OUT_ALINED=") + std::to_string(static_cast<long long>(out_aligned))        // outputs is multiple of n_outs
-		+ std::string(" -D ADNN_IN_SZ0=") + std::to_string(static_cast<long long>(in_sz0))			// horizontal read dim 0
-		+ std::string(" -D ADNN_IN_SZ1=") + std::to_string(static_cast<long long>(in_sz1))			// vertical read dim 1
-
-		+ std::string(" -D ADNN_BIG=") + std::to_string(static_cast<long long>(big))		//	resolution > 32 x 32
-		+ std::string(" -D ADNN_CONV_BIAS=") + std::to_string(static_cast<long long>(bias))
+		std::string("-D ADNN_GRP_SZ=") + std::to_string((long long)ocl_group_sz0 * ocl_group_sz1 * ocl_group_sz2)
+		+ std::string(" -D ADNN_GRP_SZ0=") + std::to_string((long long)ocl_group_sz0)
+		+ std::string(" -D ADNN_GRP_SZ1=") + std::to_string((long long)ocl_group_sz1)
+		+ std::string(" -D ADNN_GRP_SZ2=") + std::to_string((long long)ocl_group_sz2)
+		+ std::string(" -D ADNN_LCL_N_IN_CHNLS=") + std::to_string((long long)(n_ins))
+		+ std::string(" -D ADNN_LCL_N_OUT_CHNLS=") + std::to_string((long long)n_outs)
+		+ std::string(" -D ADNN_BATCH_SZ=") + std::to_string((long long)_batch_sz)
+		+ std::string(" -D ADNN_FLTR_SZ0=") + std::to_string((long long)_kernel_size0)
+		+ std::string(" -D ADNN_FLTR_PAD_SZ0=") + std::to_string((long long)_pad0)
+		+ std::string(" -D ADNN_FLTR_STRIDE0=") + std::to_string((long long)_kernel_stride0)
+		+ std::string(" -D ADNN_FLTR_SZ1=") + std::to_string((long long)_kernel_size1)
+		+ std::string(" -D ADNN_FLTR_PAD_SZ1=") + std::to_string((long long)_pad1)
+		+ std::string(" -D ADNN_FLTR_STRIDE1=") + std::to_string((long long)_kernel_stride1)
+		+ std::string(" -D ADNN_N_OUT_CHNLS=") + std::to_string((long long)_n_outputs)			//total number of output channels
+		+ std::string(" -D ADNN_OUT_WIDTH=") + std::to_string((long long)_out_width)
+		+ std::string(" -D ADNN_OUT_HEIGHT=") + std::to_string((long long)_out_height)
+		+ std::string(" -D ADNN_OUT_STRIDE=") + std::to_string((long long)_out_stride)
+		+ std::string(" -D ADNN_OUT_CHNL_STRIDE=") + std::to_string((long long)_out_channel_stride)
+		+ std::string(" -D ADNN_OUT_BATCH_STRIDE=") + std::to_string((long long)_out_batch_stride)
+		+ std::string(" -D ADNN_N_OUT_PIX_SZ0=") + std::to_string((long long)n_out_pix_horiz)
+		+ std::string(" -D ADNN_N_OUT_PIX_SZ1=") + std::to_string((long long)n_out_pix_vert)
+		+ std::string(" -D ADNN_N_IN_CHNLS=") + std::to_string((long long)_n_inputs)
+		+ std::string(" -D ADNN_IN_WIDTH=") + std::to_string((long long)_in_width)
+		+ std::string(" -D ADNN_IN_HEIGHT=") + std::to_string((long long)_in_height)
+		+ std::string(" -D ADNN_IN_STRIDE=") + std::to_string((long long)_in_stride)
+		+ std::string(" -D ADNN_IN_CHNL_STRIDE=") + std::to_string((long long)_in_channel_stride)
+		+ std::string(" -D ADNN_IN_BATCH_STRIDE=") + std::to_string((long long)_in_batch_stride)
+		+ std::string(" -D ADNN_N_IN_PIX_SZ0=") + std::to_string((long long)n_in_pix_horiz)         // size of output processing group in 0 dim
+		+ std::string(" -D ADNN_N_IN_PIX_SZ1=") + std::to_string((long long)n_in_pix_vert)         // size of output processing group in 1 dim
+		+ std::string(" -D ADNN_WEI_SZ=") + std::to_string((long long)(_n_outputs * _n_inputs * _kernel_size0 * _kernel_size1))
+		+ std::string(" -D ADNN_WEIGHTS_STRIDE=") + std::to_string((long long)(_n_inputs * _kernel_size0 * _kernel_size1))		//	weights stride
+		+ std::string(" -D ADNN_N_STACKS=") + std::to_string((long long)n_stack_blocks)          // n of separate data stacks
+		+ std::string(" -D ADNN_N_PROCS0=") + std::to_string((long long)n_procs0)         // n of processors per stack
+		+ std::string(" -D ADNN_N_PROCS1=") + std::to_string((long long)n_procs1)         // n of processors per stack
+		+ std::string(" -D ADNN_ALIGNED=") + std::to_string((long long)aligned_out)		//	dimesions aligned
+		+ std::string(" -D ADNN_BATCH_ALIGNED=") + std::to_string((long long)batch_aligned)      // batch is multiple of n_ins
+		+ std::string(" -D ADNN_OUT_ALINED=") + std::to_string((long long)out_aligned)        // outputs is multiple of n_outs
+		+ std::string(" -D ADNN_IN_SZ0=") + std::to_string((long long)in_sz0)			// horizontal read dim 0
+		+ std::string(" -D ADNN_IN_SZ1=") + std::to_string((long long)in_sz1)			// vertical read dim 1
+
+		+ std::string(" -D ADNN_BIG=") + std::to_string((long long)big)		//	resolution > 32 x 32
+		+ std::string(" -D ADNN_CONV_BIAS=") + std::to_string((long long)bias)
 
 		+ getGeneralCompOptions()
 		;
