/*******************************************************************************
 *
 * MIT License
 *
 * Copyright (c) 2017 Advanced Micro Devices, Inc.
 *
 * Permission is hereby granted, free of charge, to any person obtaining a copy
 * of this software and associated documentation files (the "Software"), to deal
 * in the Software without restriction, including without limitation the rights
 * to use, copy, modify, merge, publish, distribute, sublicense, and/or sell
 * copies of the Software, and to permit persons to whom the Software is
 * furnished to do so, subject to the following conditions:
 *
 * The above copyright notice and this permission notice shall be included in all
 * copies or substantial portions of the Software.
 *
 * THE SOFTWARE IS PROVIDED "AS IS", WITHOUT WARRANTY OF ANY KIND, EXPRESS OR
 * IMPLIED, INCLUDING BUT NOT LIMITED TO THE WARRANTIES OF MERCHANTABILITY,
 * FITNESS FOR A PARTICULAR PURPOSE AND NONINFRINGEMENT. IN NO EVENT SHALL THE
 * AUTHORS OR COPYRIGHT HOLDERS BE LIABLE FOR ANY CLAIM, DAMAGES OR OTHER
 * LIABILITY, WHETHER IN AN ACTION OF CONTRACT, TORT OR OTHERWISE, ARISING FROM,
 * OUT OF OR IN CONNECTION WITH THE SOFTWARE OR THE USE OR OTHER DEALINGS IN THE
 * SOFTWARE.
 *
 *******************************************************************************/

#define MIOPEN

#include <miopen/config.h>
#include <miopen/convolution.hpp>
#include <miopen/db.hpp>
#include <miopen/env.hpp>
#include <miopen/gcn_asm_utils.hpp>
#include <miopen/mlo_internal.hpp>
#include <miopen/mlo_utils.hpp>
#include <miopen/solver.hpp>
#include <miopen/readonlyramdb.hpp>
#include <miopen/datatype.hpp>
#include <miopen/version.h>
#include <miopen/stringutils.hpp>
#include <miopen/hip_build_utils.hpp>
#include <miopen/any_solver.hpp>

#include <cmath>
#include <cstring>
#include <iomanip>
#include <memory>
#include <sstream>
#include <unordered_map>

#include <miopen/solver.hpp>
#if MIOPEN_ENABLE_SQLITE
#include <miopen/sqlite_db.hpp>
#endif
#include <miopen/db.hpp>
#include <miopen/env.hpp>
#include <miopen/gcn_asm_utils.hpp>
#include <miopen/mlo_internal.hpp>
#include <miopen/mlo_utils.hpp>

// Only select the first applicable igemm solver due to long compilation time
// (JIRA SWDEV-227826)
/// \todo enable all applicable solvers of igemm after fixing slow compilation
#define WORKAROUND_SWDEV_227826 1

#if WORKAROUND_SWDEV_227826
MIOPEN_DECLARE_ENV_VAR(MIOPEN_DEBUG_IMPLICIT_GEMM_FIND_ALL_SOLUTIONS)
#endif

#if MIOPEN_ENABLE_SQLITE
miopen::PerformanceDb mlo_construct_base::GetDb() const
{
    auto& h = _search_params.GetStream();
    return {
        db_path(), _search_params.GetUserPerfDbPath(), h.GetDeviceName(), h.GetMaxComputeUnits()};
}
miopen::PerformanceDb miopen::GetDb(const miopen::ConvolutionContext& ctx)
{
    auto& h = ctx.GetStream();
    return {
        ctx.GetPerfDbPath(), ctx.GetUserPerfDbPath(), h.GetDeviceName(), h.GetMaxComputeUnits()};
}
#else
miopen::PerformanceDb mlo_construct_base::GetDb() const
{
    return {db_path(), _search_params.GetUserPerfDbPath()};
}

miopen::PerformanceDb miopen::GetDb(const ConvolutionContext& ctx)
{
    return {ctx.GetPerfDbPath(), ctx.GetUserPerfDbPath()};
}
#endif
miopen::solver::ConvSolution
mlo_construct_direct2D_fusion::FindSolution(const std::vector<miopen::solver::AnySolver>& solvers)
{
    miopen::solver::ConvSolution solution{miopenStatusUnknownError};
    std::string solver_id;
    auto db = this->GetDb();
    for(auto& solver : solvers)
    {
        solution = solver.FindSolution(_search_params, db);
        if(solution.Succeeded() && solver.IsApplicable(_search_params))
        {
            solver_id = miopen::solver::SolverDbId(solver);
            break;
        }
    }
    if(solution.Succeeded() && solution.construction_params.empty())
    {
        MIOPEN_THROW(std::string("Internal error in solver: ") + solver_id);
    }
    return solution;
}

static auto GetDirectSolvers()
{
    return miopen::solver::SolverContainer<miopen::solver::ConvAsm3x3U,
                                           miopen::solver::ConvAsm1x1U,
                                           miopen::solver::ConvAsm1x1UV2,
                                           miopen::solver::ConvAsm5x10u2v2f1,
                                           miopen::solver::ConvAsm7x7c3h224w224k64u2v2p3q3f1,
                                           miopen::solver::ConvAsm5x10u2v2b1,
                                           miopen::solver::ConvOclDirectFwd11x11,
                                           miopen::solver::ConvOclDirectFwdGen,
                                           miopen::solver::ConvOclDirectFwd3x3,
                                           miopen::solver::ConvOclDirectFwd1x1,
                                           miopen::solver::ConvOclDirectFwd>{};
}

static auto GetImplicitGemmSolvers()
{
    return miopen::solver::SolverContainer<miopen::solver::ConvHipImplicitGemmForwardV4R4Xdlops,
                                           miopen::solver::ConvHipImplicitGemmV4R4GenXdlopsFwdFp32,
                                           miopen::solver::ConvHipImplicitGemmV4R4GenFwdXdlops,
                                           miopen::solver::ConvHipImplicitGemmBwdDataV1R1Xdlops,
                                           miopen::solver::ConvHipImplicitGemmBwdDataV4R1Xdlops,
                                           miopen::solver::ConvHipImplicitGemmV4R1Fwd,
                                           miopen::solver::ConvHipImplicitGemmV4R4Fwd,
                                           miopen::solver::ConvHipImplicitGemmBwdDataV1R1,
                                           miopen::solver::ConvHipImplicitGemmBwdDataV4R1,
                                           miopen::solver::ConvAsmImplicitGemmV4R1DynamicFwd_1x1,
                                           miopen::solver::ConvAsmImplicitGemmV4R1DynamicFwd,
                                           miopen::solver::ConvAsmImplicitGemmV4R1DynamicBwd>{};
}

static auto GetWindogradSolvers()
{
    return miopen::solver::SolverContainer<miopen::solver::ConvBinWinograd3x3U,
                                           miopen::solver::ConvBinWinogradRxSf3x2,
                                           miopen::solver::ConvBinWinogradRxSf2x3,
                                           miopen::solver::ConvBinWinogradRxS,
                                           miopen::solver::ConvMPBidirectWinograd<3, 3>,
                                           miopen::solver::ConvMPBidirectWinograd<4, 3>,
                                           miopen::solver::ConvMPBidirectWinograd<5, 3>,
                                           miopen::solver::ConvMPBidirectWinograd<6, 3>>{};
}

static auto GetImplicitGemmWrWSolvers()
{
    return miopen::solver::SolverContainer<miopen::solver::ConvHipImplicitGemmV4R4GenXdlopsWrWFp32,
                                           miopen::solver::ConvHipImplicitGemmV4R4GenWrWXdlops,
                                           miopen::solver::ConvHipImplicitGemmV4R1WrW,
                                           miopen::solver::ConvHipImplicitGemmV4R4WrW,
                                           miopen::solver::ConvAsmImplicitGemmV4R1DynamicWrw>{};
}

static auto GetWindogradWrWSolvers()
{
    return miopen::solver::SolverContainer<miopen::solver::ConvBinWinogradRxS,
                                           miopen::solver::ConvBinWinogradRxSf2x3,
                                           miopen::solver::ConvWinograd3x3MultipassWrW<3, 2>,
                                           miopen::solver::ConvWinograd3x3MultipassWrW<3, 3>,
                                           miopen::solver::ConvWinograd3x3MultipassWrW<3, 4>,
                                           miopen::solver::ConvWinograd3x3MultipassWrW<3, 5>,
                                           miopen::solver::ConvWinograd3x3MultipassWrW<3, 6>,
                                           miopen::solver::ConvWinograd3x3MultipassWrW<7, 2>,
                                           miopen::solver::ConvWinograd3x3MultipassWrW<7, 3>,
                                           miopen::solver::ConvWinograd3x3MultipassWrW<7, 3, 1, 1>,
                                           miopen::solver::ConvWinograd3x3MultipassWrW<7, 2, 1, 1>,
                                           miopen::solver::ConvWinograd3x3MultipassWrW<1, 1, 7, 2>,
                                           miopen::solver::ConvWinograd3x3MultipassWrW<1, 1, 7, 3>,
                                           miopen::solver::ConvWinograd3x3MultipassWrW<5, 3>,
                                           miopen::solver::ConvWinograd3x3MultipassWrW<5, 4>>{};
}

static auto GetBwdWrW2DSolvers()
{
    return miopen::solver::SolverContainer<miopen::solver::ConvAsmBwdWrW1x1,
                                           miopen::solver::ConvAsmBwdWrW3x3,
                                           miopen::solver::ConvOclBwdWrW2<1>,
                                           miopen::solver::ConvOclBwdWrW2<2>,
                                           miopen::solver::ConvOclBwdWrW2<4>,
                                           miopen::solver::ConvOclBwdWrW2<8>,
                                           miopen::solver::ConvOclBwdWrW2<16>,
                                           miopen::solver::ConvOclBwdWrW2NonTunable,
                                           miopen::solver::ConvOclBwdWrW53,
                                           miopen::solver::ConvOclBwdWrW1x1>{};
}

<<<<<<< HEAD
static auto GetFFTSolvers() { return miopen::solver::SolverContainer<miopen::solver::FFT>{}; }

#if MIOPEN_USE_SCGEMM
static auto GetFwdSCGemmSolvers()
{
    return miopen::solver::SolverContainer<miopen::solver::ConvSCGemmFGemm>{};
}
#endif

=======
>>>>>>> 1db8b1ad
std::vector<miopen::solver::ConvSolution>
FindAllDirectSolutions(const miopen::ConvolutionContext& ctx)
{
    return GetDirectSolvers().SearchForAllSolutions(ctx, GetDb(ctx));
}

std::vector<std::pair<std::string, size_t>>
AllDirectForwardBackwardDataWorkspaceSize(const miopen::ConvolutionContext& ctx)
{
    return GetDirectSolvers().GetWorkspaceSize(ctx);
}

std::vector<miopen::solver::ConvSolution>
FindAllImplicitGemmSolutions(const miopen::ConvolutionContext& ctx)
{
#if WORKAROUND_SWDEV_227826
    if(miopen::IsEnabled(MIOPEN_DEBUG_IMPLICIT_GEMM_FIND_ALL_SOLUTIONS{}))
        return GetImplicitGemmSolvers().SearchForAllSolutions(ctx, GetDb(ctx));
    else
        return GetImplicitGemmSolvers().SearchForAllSolutions(ctx, GetDb(ctx), 1);
#else
    return GetImplicitGemmSolvers().SearchForAllSolutions(ctx, GetDb(ctx));
#endif
}

std::vector<miopen::solver::ConvSolution>
FindAllWinogradSolutions(const miopen::ConvolutionContext& ctx)
{
    return GetWindogradSolvers().SearchForAllSolutions(ctx, GetDb(ctx));
}

std::vector<miopen::solver::ConvSolution>
FindWinogradWrWAllSolutions(const miopen::ConvolutionContext& ctx)
{
    return GetWindogradWrWSolvers().SearchForAllSolutions(ctx, GetDb(ctx));
}

std::vector<std::pair<std::string, size_t>>
AllDirectBwdWrW2DWorkspaceSize(const miopen::ConvolutionContext& ctx)
{
    return GetBwdWrW2DSolvers().GetWorkspaceSize(ctx);
}

std::vector<miopen::solver::ConvSolution>
FindImplicitGemmWrWAllSolutions(const miopen::ConvolutionContext& ctx)
{
#if WORKAROUND_SWDEV_227826
    if(miopen::IsEnabled(MIOPEN_DEBUG_IMPLICIT_GEMM_FIND_ALL_SOLUTIONS{}))
        return GetImplicitGemmWrWSolvers().SearchForAllSolutions(ctx, GetDb(ctx));
    else
        return GetImplicitGemmWrWSolvers().SearchForAllSolutions(ctx, GetDb(ctx), 1);
#else
    return GetImplicitGemmWrWSolvers().SearchForAllSolutions(ctx, GetDb(ctx));
#endif
}

std::vector<miopen::solver::ConvSolution>
FindAllBwdWrW2DSolutions(const miopen::ConvolutionContext& ctx)
{
    return GetBwdWrW2DSolvers().SearchForAllSolutions(ctx, GetDb(ctx));
}

<<<<<<< HEAD
std::vector<miopen::solver::ConvSolution>
FindAllFwdSCGemmSolutions(const miopen::ConvolutionContext& ctx)
{
#if MIOPEN_USE_SCGEMM
    return GetFwdSCGemmSolvers().SearchForAllSolutions(ctx, GetDb(ctx));
#else
    (void)ctx;
    return {};
#endif
}

std::vector<miopen::solver::ConvSolution> FindAllFFTSolutions(const miopen::ConvolutionContext& ctx)
{
    return GetFFTSolvers().SearchForAllSolutions(ctx, GetDb(ctx));
}

std::vector<std::pair<std::string, size_t>>
AllFFTForwardBackwardDataWorkspaceSize(const miopen::ConvolutionContext& ctx)
{
    return GetFFTSolvers().GetWorkspaceSize(ctx);
}

=======
>>>>>>> 1db8b1ad
void miopen::ConvolutionContext::SetupFloats()
{
    if(IsFp32() || IsFp16() || IsBfp16())
    {
        general_compile_options += GetDataTypeKernelParams(in_data_type);
    }
    else
    {
        MIOPEN_LOG_W(
            "Unsupported data types configuration: " << miopen::GetDataTypeName(in_data_type) << "x"
                                                     << miopen::GetDataTypeName(weights_data_type)
                                                     << "x"
                                                     << miopen::GetDataTypeName(out_data_type));
    }
}

void mlo_construct_activ_lrn_pooling_common::setupFloats()
{
    if(_search_params.in_data_type == miopenFloat && _search_params.out_data_type == miopenFloat)
    {
        _search_params.general_compile_options += " -DMIOPEN_USE_FP32=1 -DMIOPEN_USE_FP16=0";
    }
    else if(_search_params.in_data_type == miopenHalf && _search_params.out_data_type == miopenHalf)
    {
        _search_params.general_compile_options += " -DMIOPEN_USE_FP32=0 -DMIOPEN_USE_FP16=1";
    }
    else
    {
        MIOPEN_LOG_W("Unsupported data types configuration: "
                     << miopen::GetDataTypeName(_search_params.in_data_type)
                     << "x"
                     << miopen::GetDataTypeName(_search_params.out_data_type));
    }
}<|MERGE_RESOLUTION|>--- conflicted
+++ resolved
@@ -198,18 +198,8 @@
                                            miopen::solver::ConvOclBwdWrW1x1>{};
 }
 
-<<<<<<< HEAD
 static auto GetFFTSolvers() { return miopen::solver::SolverContainer<miopen::solver::FFT>{}; }
 
-#if MIOPEN_USE_SCGEMM
-static auto GetFwdSCGemmSolvers()
-{
-    return miopen::solver::SolverContainer<miopen::solver::ConvSCGemmFGemm>{};
-}
-#endif
-
-=======
->>>>>>> 1db8b1ad
 std::vector<miopen::solver::ConvSolution>
 FindAllDirectSolutions(const miopen::ConvolutionContext& ctx)
 {
@@ -272,18 +262,6 @@
     return GetBwdWrW2DSolvers().SearchForAllSolutions(ctx, GetDb(ctx));
 }
 
-<<<<<<< HEAD
-std::vector<miopen::solver::ConvSolution>
-FindAllFwdSCGemmSolutions(const miopen::ConvolutionContext& ctx)
-{
-#if MIOPEN_USE_SCGEMM
-    return GetFwdSCGemmSolvers().SearchForAllSolutions(ctx, GetDb(ctx));
-#else
-    (void)ctx;
-    return {};
-#endif
-}
-
 std::vector<miopen::solver::ConvSolution> FindAllFFTSolutions(const miopen::ConvolutionContext& ctx)
 {
     return GetFFTSolvers().SearchForAllSolutions(ctx, GetDb(ctx));
@@ -295,8 +273,6 @@
     return GetFFTSolvers().GetWorkspaceSize(ctx);
 }
 
-=======
->>>>>>> 1db8b1ad
 void miopen::ConvolutionContext::SetupFloats()
 {
     if(IsFp32() || IsFp16() || IsBfp16())
