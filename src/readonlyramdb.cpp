/*******************************************************************************
 *
 * MIT License
 *
 * Copyright (c) 2019 Advanced Micro Devices, Inc.
 *
 * Permission is hereby granted, free of charge, to any person obtaining a copy
 * of this software and associated documentation files (the "Software"), to deal
 * in the Software without restriction, including without limitation the rights
 * to use, copy, modify, merge, publish, distribute, sublicense, and/or sell
 * copies of the Software, and to permit persons to whom the Software is
 * furnished to do so, subject to the following conditions:
 *
 * The above copyright notice and this permission notice shall be included in all
 * copies or substantial portions of the Software.
 *
 * THE SOFTWARE IS PROVIDED "AS IS", WITHOUT WARRANTY OF ANY KIND, EXPRESS OR
 * IMPLIED, INCLUDING BUT NOT LIMITED TO THE WARRANTIES OF MERCHANTABILITY,
 * FITNESS FOR A PARTICULAR PURPOSE AND NONINFRINGEMENT. IN NO EVENT SHALL THE
 * AUTHORS OR COPYRIGHT HOLDERS BE LIABLE FOR ANY CLAIM, DAMAGES OR OTHER
 * LIABILITY, WHETHER IN AN ACTION OF CONTRACT, TORT OR OTHERWISE, ARISING FROM,
 * OUT OF OR IN CONNECTION WITH THE SOFTWARE OR THE USE OR OTHER DEALINGS IN THE
 * SOFTWARE.
 *
 *******************************************************************************/

#include <miopen/readonlyramdb.hpp>
#include <miopen/logger.hpp>
#include <miopen/errors.hpp>

#if MIOPEN_EMBED_DB
#include <miopen_data.hpp>
#endif

#include <boost/filesystem.hpp>
#include <boost/filesystem/path.hpp>

#include <fstream>
#include <mutex>
#include <sstream>
#include <map>

namespace miopen {
extern boost::optional<std::string>&
testing_find_db_path_override(); /// \todo Remove when #1723 is resolved.
ReadonlyRamDb& ReadonlyRamDb::GetCached(const std::string& path,
                                        bool warn_if_unreadable,
                                        const std::string& /*arch*/,
                                        const std::size_t /*num_cu*/)
{
    static std::mutex mutex;
    const std::lock_guard<std::mutex> lock{mutex};

    static auto instances = std::map<std::string, ReadonlyRamDb*>{};
    const auto it         = instances.find(path);

    if(it != instances.end())
        return *it->second;

    // The ReadonlyRamDb objects allocated here by "new" shall be alive during
    // the calling app lifetime. Size of each is very small, and there couldn't
    // be many of them (max number is number of _different_ GPU board installed
    // in the user's system, which is _one_ for now). Therefore the total
    // footprint in heap is very small. That is why we can omit deletion of
    // these objects thus avoiding bothering with MP/MT syncronization.
    // These will be destroyed altogether with heap.
    auto instance = new ReadonlyRamDb{path};
    instances.emplace(path, instance);
    instance->Prefetch(warn_if_unreadable);
    return *instance;
}

template <class TFunc>
static auto Measure(const std::string& funcName, TFunc&& func)
{
    if(!miopen::IsLogging(LoggingLevel::Info))
        return func();

    const auto start = std::chrono::high_resolution_clock::now();
    func();
    const auto end = std::chrono::high_resolution_clock::now();
    MIOPEN_LOG_I("ReadonlyRamDb::" << funcName << " time: " << (end - start).count() * .000001f
                                   << " ms");
}

<<<<<<< HEAD
void ReadonlyRamDb::ParseAndLoadDb(std::istream& input_stream,
                                   const std::string& path,
                                   bool warn_if_unreadable)
{
    if(!input_stream)
    {
        const auto log_level = (warn_if_unreadable && !MIOPEN_DISABLE_SYSDB) ? LoggingLevel::Warning
                                                                             : LoggingLevel::Info;
        MIOPEN_LOG(log_level, "File is unreadable: " << path);
        return;
    }

    auto line   = std::string{};
    auto n_line = 0;
=======
void ReadonlyRamDb::Prefetch(bool warn_if_unreadable)
{
    Measure("Prefetch", [this, warn_if_unreadable]() {
        auto file = std::ifstream{db_path};

        if(!file)
        {
            const auto log_level = warn_if_unreadable ? LoggingLevel::Warning : LoggingLevel::Info;
            MIOPEN_LOG(log_level, "File is unreadable: " << db_path);
            return;
        }
>>>>>>> 82817ee9

    while(std::getline(input_stream, line))
    {
        ++n_line;

        if(line.empty())
            continue;

        const auto key_size = line.find('=');
        const bool is_key   = (key_size != std::string::npos && key_size != 0);

        if(!is_key)
        {
            MIOPEN_LOG_E("Ill-formed record: key not found: " << path << "#" << n_line);
            continue;
        }

        const auto key      = line.substr(0, key_size);
        const auto contents = line.substr(key_size + 1);

<<<<<<< HEAD
        cache.emplace(key, CacheItem{n_line, contents});
    }
}
=======
            if(!is_key)
            {
                MIOPEN_LOG_E("Ill-formed record: key not found: " << db_path << "#" << n_line);
                continue;
            }
>>>>>>> 82817ee9

void ReadonlyRamDb::Prefetch(const std::string& path, bool warn_if_unreadable)
{
    Measure("Prefetch", [this, &path, warn_if_unreadable]() {

        constexpr bool isEmbedded = MIOPEN_EMBED_DB;
        if(!testing_find_db_path_override() && isEmbedded)
        {
#if MIOPEN_EMBED_DB
            boost::filesystem::path filepath(path);
            const auto& it_p = miopen_data().find(filepath.filename().string() + ".o");
            if(it_p == miopen_data().end())
                MIOPEN_THROW(miopenStatusInternalError,
                             "Unknown database: " + filepath.string() + " in internal filesystem");

            const auto& p = it_p->second;
            ptrdiff_t sz  = p.second - p.first;
            MIOPEN_LOG_I2("Loading In Memory file: " << filepath);
            auto input_stream = std::stringstream(std::string(p.first, sz));
            ParseAndLoadDb(input_stream, path, warn_if_unreadable);
#endif
        }
        else
        {
            auto input_stream = std::ifstream{path};
            ParseAndLoadDb(input_stream, path, warn_if_unreadable);
        }

    });
}
} // namespace miopen<|MERGE_RESOLUTION|>--- conflicted
+++ resolved
@@ -83,7 +83,6 @@
                                    << " ms");
 }
 
-<<<<<<< HEAD
 void ReadonlyRamDb::ParseAndLoadDb(std::istream& input_stream,
                                    const std::string& path,
                                    bool warn_if_unreadable)
@@ -98,19 +97,6 @@
 
     auto line   = std::string{};
     auto n_line = 0;
-=======
-void ReadonlyRamDb::Prefetch(bool warn_if_unreadable)
-{
-    Measure("Prefetch", [this, warn_if_unreadable]() {
-        auto file = std::ifstream{db_path};
-
-        if(!file)
-        {
-            const auto log_level = warn_if_unreadable ? LoggingLevel::Warning : LoggingLevel::Info;
-            MIOPEN_LOG(log_level, "File is unreadable: " << db_path);
-            return;
-        }
->>>>>>> 82817ee9
 
     while(std::getline(input_stream, line))
     {
@@ -131,17 +117,9 @@
         const auto key      = line.substr(0, key_size);
         const auto contents = line.substr(key_size + 1);
 
-<<<<<<< HEAD
         cache.emplace(key, CacheItem{n_line, contents});
     }
 }
-=======
-            if(!is_key)
-            {
-                MIOPEN_LOG_E("Ill-formed record: key not found: " << db_path << "#" << n_line);
-                continue;
-            }
->>>>>>> 82817ee9
 
 void ReadonlyRamDb::Prefetch(const std::string& path, bool warn_if_unreadable)
 {
