/*******************************************************************************
 *
 * MIT License
 *
 * Copyright (c) 2018 Advanced Micro Devices, Inc.
 *
 * Permission is hereby granted, free of charge, to any person obtaining a copy
 * of this software and associated documentation files (the "Software"), to deal
 * in the Software without restriction, including without limitation the rights
 * to use, copy, modify, merge, publish, distribute, sublicense, and/or sell
 * copies of the Software, and to permit persons to whom the Software is
 * furnished to do so, subject to the following conditions:
 *
 * The above copyright notice and this permission notice shall be included in all
 * copies or substantial portions of the Software.
 *
 * THE SOFTWARE IS PROVIDED "AS IS", WITHOUT WARRANTY OF ANY KIND, EXPRESS OR
 * IMPLIED, INCLUDING BUT NOT LIMITED TO THE WARRANTIES OF MERCHANTABILITY,
 * FITNESS FOR A PARTICULAR PURPOSE AND NONINFRINGEMENT. IN NO EVENT SHALL THE
 * AUTHORS OR COPYRIGHT HOLDERS BE LIABLE FOR ANY CLAIM, DAMAGES OR OTHER
 * LIABILITY, WHETHER IN AN ACTION OF CONTRACT, TORT OR OTHERWISE, ARISING FROM,
 * OUT OF OR IN CONNECTION WITH THE SOFTWARE OR THE USE OR OTHER DEALINGS IN THE
 * SOFTWARE.
 *
 *******************************************************************************/

#include <miopen/md_graph.hpp>
#include <miopen/env.hpp>

MIOPEN_DECLARE_ENV_VAR(MIOPEN_DEBUG_AMD_FUSED_WINOGRAD)

namespace miopen {

int MDGraph_vertex::running_id = 0;

MDGraph_vertex::MDGraph_vertex(miopenFusionOp_t o,
                               std::string program_name,
                               std::string kernel_name,
                               std::string algo_name,
                               bool _is_leaf)
    : op(o), is_leaf(_is_leaf), id(MDGraph_vertex::running_id)
{
    MDGraph_vertex::running_id++;
    vertex_data["program"]   = program_name;
    vertex_data["kernel"]    = kernel_name;
    vertex_data["algorithm"] = algo_name;
}

MDGraph_vertex_ptr FusionMDGraph::GetCurVertex()
{
    auto& cur_map           = cur_vertex[0].second;
    int weight              = std::stoi(cur_map["weight"]);
    MDGraph_vertex_ptr& ptr = cur_vertex[0].first;

    for(auto& cur : cur_vertex)
    {
        if(std::stoi(cur.second["weight"]) > weight)
        {
            weight = std::stoi(cur.second["weight"]);
            ptr    = cur.first;
        }
    }

    return ptr;
}

std::string FusionMDGraph::GetProgramName()
{
    auto ptr = GetCurVertex();

    if(ptr != nullptr)
    {
        return ptr->vertex_data["program"];
    }
    else
    {
        MIOPEN_THROW("Invalid FusionPlan");
    }
}

std::string FusionMDGraph::GetKernelName()
{
    auto ptr = GetCurVertex();
    if(ptr != nullptr)
    {
        return ptr->vertex_data["kernel"];
    }
    else
    {
        MIOPEN_THROW("Invalid FusionPlan");
    }
}

std::string FusionMDGraph::GetAlgoName()
{
    auto ptr = GetCurVertex();
    if(ptr != nullptr)
    {
        return ptr->vertex_data["algorithm"];
    }
    else
    {
        MIOPEN_THROW("Invalid FusionPlan");
    }
}

std::vector<miopenConvFwdAlgorithm_t> FusionMDGraph::GetConvAlgos()
{
    std::vector<miopenConvFwdAlgorithm_t> ret(conv_algo_set.begin(), conv_algo_set.end());
    return ret;
}

bool FusionMDGraph::SetConvAlgo(miopenConvFwdAlgorithm_t algo)
{
    // Make sure algo is in the current paths being tracked
    if(conv_algo_set.empty())
        MIOPEN_THROW("No algorithm supported by current fusion plan");

    if(conv_algo_set.find(algo) == conv_algo_set.end())
    {
        MIOPEN_THROW("Current fusion plan does not support the algorithm requested");
    }
    std::vector<std::pair<MDGraph_vertex_ptr, cur_vertex_map>> new_list;

    for(auto& kinder : cur_vertex)
    {
        MDGraph_vertex_ptr& cur_vertex_ptr = kinder.first;
        auto& cur_map                      = kinder.second;
        if(cur_map.find("algo") != cur_map.end())
        {
            miopenConvFwdAlgorithm_t a =
                static_cast<miopenConvFwdAlgorithm_t>(std::stoi(cur_map["algo"]));
            if(a == algo)
            {
                new_list.emplace_back(cur_vertex_ptr, cur_map);
            }
        }
        else
            MIOPEN_THROW("Current fusion plan does not support the algorithm requested");
    }

    cur_vertex = new_list;

    return (!new_list.empty());
}

void FusionMDGraph::Init(FusionMDGraph& g, miopenFusionOp_t op, bool allow_winograd)
{
    switch(op)
    {
    case miopenFusionOpConvForward: InitConv(g, allow_winograd); break;
    case miopenFusionOpBatchNormInference: InitBN(g); break;
    case miopenFusionOpActivForward:
    case miopenFusionOpBiasForward:
        MIOPEN_THROW(
            "Operators Activ and Bias are not supported as first ops in a Fusion Plan (yet)");
    }
}

FusionMDGraph_Edge_Map FusionMDGraph::EmptyEdgeMap(int weight /* = 0 */,
                                                   MDGraph_op_t op /* = OpAny */)
{
    return {{"weight", EdgeOp(weight, true, op)}};
}

void FusionMDGraph::InitBN(FusionMDGraph& g)
{
<<<<<<< HEAD
    FusionMDGraph_Edge_Map empty_map = FusionMDGraph::EmptyEdgeMap();
=======
    FusionMDGraph_Edge_Map empty_map = {{"key", {}}, {"weight", {"0"}}, {"precision", {}}};
>>>>>>> f131d3a5

    {
        auto bn_v = std::make_shared<MDGraph_vertex>(miopenFusionOpBatchNormInference,
                                                     "MIOpenBatchNormActivInfer.cl",
                                                     "MIOpenBatchNormActivInferPerActEst",
                                                     "MIOpenBatchNormActivInferPerActEst");
<<<<<<< HEAD
        FusionMDGraph_Edge_Map edg_activ =
            BatchNormInferenceFusionOpDescriptor::MDGraphKey(miopenBNPerActivation);
        edg_activ.insert(empty_map.begin(), empty_map.end()); // add the weight etc.

=======
        FusionMDGraph_Edge_Map edg_activ = {
            {"key", {BatchNormInferenceFusionOpDescriptor::MDGraphKey(miopenBNPerActivation)}},
            {"weight", {"0"}},
            {"precision", {}}};
>>>>>>> f131d3a5
        g.AddEdge(nullptr, bn_v, edg_activ);
        auto activ_v = std::make_shared<MDGraph_vertex>(miopenFusionOpActivForward,
                                                        "MIOpenBatchNormActivInfer.cl",
                                                        "MIOpenBatchNormActivInferPerActEst",
                                                        "MIOpenBatchNormActivInferPerActEst");
        g.AddEdge(bn_v, activ_v, empty_map);
    }
    {
        auto bn_v = std::make_shared<MDGraph_vertex>(miopenFusionOpBatchNormInference,
                                                     "MIOpenBatchNormActivInfer.cl",
                                                     "MIOpenBatchNormActivInferSpatialEst",
                                                     "MIOpenBatchNormActivInferSpatialEst");
<<<<<<< HEAD
        FusionMDGraph_Edge_Map edg_spatial =
            BatchNormInferenceFusionOpDescriptor::MDGraphKey(miopenBNSpatial);
        edg_spatial.insert(empty_map.begin(), empty_map.end());
=======
        FusionMDGraph_Edge_Map edg_spatial = {
            {"key", {BatchNormInferenceFusionOpDescriptor::MDGraphKey(miopenBNSpatial)}},
            {"weight", {"0"}},
            {"precision", {}}};
>>>>>>> f131d3a5
        g.AddEdge(nullptr, bn_v, edg_spatial);
        auto activ_v = std::make_shared<MDGraph_vertex>(miopenFusionOpActivForward,
                                                        "MIOpenBatchNormActivInfer.cl",
                                                        "MIOpenBatchNormActivInferSpatialEst",
                                                        "MIOpenBatchNormActivInferSpatialEst");
        g.AddEdge(bn_v, activ_v, empty_map);
    }
}

void FusionMDGraph::InitConv(FusionMDGraph& g, bool allow_winograd)
{
<<<<<<< HEAD

    FusionMDGraph_Edge_Map empty_map = FusionMDGraph::EmptyEdgeMap();
=======
    std::map<std::string, int> defaults = {{"mode", miopenConvolution},
                                           {"paddingMode", miopenPaddingDefault},
                                           {"pad_h", 0},
                                           {"pad_w", 0},
                                           {"u", 1},
                                           {"v", 1},
                                           {"dilation_h", 1},
                                           {"dilation_w", 1}};

    FusionMDGraph_Edge_Map empty_map = {{"key", {}}, {"weight", {"0"}}};

    if(allow_winograd && !miopen::IsDisabled(MIOPEN_DEBUG_AMD_FUSED_WINOGRAD{}))
    { /// Fused Winograd.
        static const std::string program("conv_3x3_wheel_alpha_v9_2_7_GFX*_md10.so");
        static const std::string kernel("sp3AsmConvRxSU_CBA");
        static const std::string algo("miopenConvolutionWinogradBiasActiv");
        auto vc =
            std::make_shared<MDGraph_vertex>(miopenFusionOpConvForward, program, kernel, algo);
        /// \todo Winograd has some limitations related to R,S,C,K, needs to implement checks - how?
        /// \todo Only 0x0 padding for now. 9_2_7 supports asymmetric padding, from 0 to 2^16.
        /// \todo Winograd supports wide range of RxS. 3x3 only for now.
        auto key = ConvForwardOpDescriptor::MDGraphKey(defaults, {0, 0, 3, 3});
        FusionMDGraph_Edge_Map map_wino_conv = {
            {"key", {key}},
            {"weight", {"10"}},
            {"algo", {std::to_string(miopenConvolutionFwdAlgoWinograd)}},
            {"precision", {std::to_string(miopenFloat)}}};
        g.AddEdge(nullptr, vc, map_wino_conv);

        /// C>B>A| (4)
        auto vb =
            std::make_shared<MDGraph_vertex>(miopenFusionOpBiasForward, program, kernel, algo);
        g.AddEdge(vc, vb, empty_map);

        auto va_leaf = std::make_shared<MDGraph_vertex>(
            miopenFusionOpActivForward, program, kernel, algo, true);

        FusionMDGraph_Edge_Map edg_activ_relu = {
            {"key", {ActivFusionOpDescriptor::MDGraphKey(miopenActivationRELU)}},
            {"weight", {"0"}}};
        FusionMDGraph_Edge_Map edg_activ_leaky_relu = {
            {"key", {ActivFusionOpDescriptor::MDGraphKey(miopenActivationLEAKYRELU)}},
            {"weight", {"0"}}};

        g.AddEdge(vb, va_leaf, edg_activ_relu);
        g.AddEdge(vb, va_leaf, edg_activ_leaky_relu);

        /// C>A| (5)
        g.AddEdge(vc, va_leaf, edg_activ_relu);
        g.AddEdge(vc, va_leaf, edg_activ_leaky_relu);

        /// \FIXME Bug: In spite of C>B| topology is disabled below, it is selected anyway for
        /// Winograd. Possible reason is presence of C>B>A| configuration, which is somehow matches
        /// C>B| fused configuration. Fortunately, it is supported.
        ///
        /// C>B| (6)
        /// \todo Shader supports this config, but it is not required for now.
        /// auto vb_leaf = std::make_shared<MDGraph_vertex>(miopenFusionOpBiasForward,  program,
        /// kernel, algo, true);
        /// g.AddEdge(vc, vb_leaf, edg_activ_relu);
        /// g.AddEdge(vc, vb_leaf, edg_activ_leaky_relu);
    }

>>>>>>> f131d3a5
    // first path (asm kernel)
    { // Conv -> Bias -> Activ // Conv -> Activ
        auto conv_v = std::make_shared<MDGraph_vertex>(miopenFusionOpConvForward,
                                                       "conv1x1u_bias_activ.s",
                                                       "gcnAsmConv1x1U",
                                                       "miopenConvolutionDirectBiasActivAsm");
        auto bias_v = std::make_shared<MDGraph_vertex>(miopenFusionOpBiasForward,
                                                       "conv1x1u_bias_activ.s",
                                                       "gcnAsmConv1x1U",
                                                       "miopenConvolutionDirectBiasActivAsm");
        auto activ_v = std::make_shared<MDGraph_vertex>(miopenFusionOpActivForward,
                                                        "conv1x1u_bias_activ.s",
                                                        "gcnAsmConv1x1U",
                                                        "miopenConvolutionDirectBiasActivAsm",
                                                        true);
        // populate the graph
<<<<<<< HEAD
        auto map_asm_conv = ConvForwardOpDescriptor::MDGraphKey(miopenConvolution,
                                                                miopenPaddingDefault,
                                                                /*pad_h*/ 0,
                                                                /*pad_w*/ 0,
                                                                /* u */ 1,
                                                                /* v */ 1,
                                                                /*dilation_h*/ 1,
                                                                /*dilation_w*/ 1,
                                                                /*k any*/ 0,
                                                                /*c any*/ 0,
                                                                /* x */ 1,
                                                                /* y */ 1);
        map_asm_conv.emplace("weight", EdgeOp(1, true, OpAny));
        map_asm_conv.emplace("algo", EdgeOp(miopenConvolutionFwdAlgoDirect, true, OpAny));
=======
        auto key = ConvForwardOpDescriptor::MDGraphKey(defaults, {0, 0, 1, 1});
        FusionMDGraph_Edge_Map map_asm_conv = {
            {"key", {key}},
            {"weight", {"1"}},
            {"algo", {std::to_string(miopenConvolutionFwdAlgoDirect)}},
            {"precision", {std::to_string(miopenFloat)}}};
>>>>>>> f131d3a5

        g.AddEdge(nullptr, conv_v, map_asm_conv);
        g.AddEdge(conv_v, bias_v, empty_map);
        g.AddEdge(bias_v, activ_v, empty_map);

        g.AddEdge(conv_v, activ_v, empty_map);
    }

    // second path (ocl kernel)
    {
        auto conv_v = std::make_shared<MDGraph_vertex>(miopenFusionOpConvForward,
                                                       "MIOpenConvDirBatchNormActiv.cl",
                                                       "MIOpenConvUniBatchNormActiv",
                                                       "miopenConvolutionDirectBiasActiv");

        // from ConvolutionDescriptor::IsDirectSupported
        std::vector<size_t> lens = {1, 3, 5, 7, 9, 11};
        for(auto len : lens)
        {
<<<<<<< HEAD
            auto map_conv_bias = ConvForwardOpDescriptor::MDGraphKey(miopenConvolution,
                                                                     miopenPaddingDefault,
                                                                     /*pad_h*/ 0,
                                                                     /*pad_w*/ 0,
                                                                     /* u */ 1,
                                                                     /* v */ 1,
                                                                     /*dilation_h*/ 1,
                                                                     /*dilation_w*/ 1,
                                                                     /*k any*/ 0,
                                                                     /*c any*/ 0,
                                                                     /* x */ len,
                                                                     /* y */ len);
            map_conv_bias.emplace("weight", EdgeOp(0, true, OpAny));
            map_conv_bias.emplace("algo", EdgeOp(miopenConvolutionFwdAlgoDirect, true, OpAny));

=======
            auto cb_key = ConvForwardOpDescriptor::MDGraphKey(defaults, {0, 0, len, len});
            FusionMDGraph_Edge_Map map_conv_bias = {
                {"key", {cb_key}},
                {"weight", {"0"}},
                {"algo", {std::to_string(miopenConvolutionFwdAlgoDirect)}},
                {"precision", {}}};
>>>>>>> f131d3a5
            g.AddEdge(nullptr, conv_v, map_conv_bias);
        }

        { // Conv -> Bias

            auto bias_v = std::make_shared<MDGraph_vertex>(miopenFusionOpBiasForward,
                                                           "MIOpenConvDirBatchNormActiv.cl",
                                                           "MIOpenConvUniBatchNormActiv",
                                                           "miopenConvolutionDirectBiasActiv");

            g.AddEdge(conv_v, bias_v, empty_map);
            { // Conv -> Bias -> Activ // Conv -> Activ
                auto activ_v = std::make_shared<MDGraph_vertex>(miopenFusionOpActivForward,
                                                                "MIOpenConvDirBatchNormActiv.cl",
                                                                "MIOpenConvUniBatchNormActiv",
                                                                "miopenConvolutionDirectBiasActiv",
                                                                true);
                g.AddEdge(bias_v, activ_v, empty_map);

                g.AddEdge(conv_v, activ_v, empty_map);
            }

            { // Conv -> Bias -> BatchNorm -> Activ
                auto bn_v = std::make_shared<MDGraph_vertex>(miopenFusionOpBatchNormInference,
                                                             "MIOpenConvDirBatchNormActiv.cl",
                                                             "MIOpenConvUniBatchNormActiv",
                                                             "miopenConvDirectBatchNormBiasActiv");
<<<<<<< HEAD
                auto edg_activ =
                    BatchNormInferenceFusionOpDescriptor::MDGraphKey(miopenBNPerActivation);
                edg_activ.emplace("weight", EdgeOp(0, true, OpAny));

                auto edg_spatial =
                    BatchNormInferenceFusionOpDescriptor::MDGraphKey(miopenBNSpatial);
                edg_spatial.emplace("weight", EdgeOp(0, true, OpAny));
=======
                FusionMDGraph_Edge_Map edg_activ = {
                    {"key",
                     {BatchNormInferenceFusionOpDescriptor::MDGraphKey(miopenBNPerActivation)}},
                    {"weight", {"0"}},
                    {"precision", {}}};
                FusionMDGraph_Edge_Map edg_spatial = {
                    {"key", {BatchNormInferenceFusionOpDescriptor::MDGraphKey(miopenBNSpatial)}},
                    {"weight", {"0"}},
                    {"precision", {}}};
>>>>>>> f131d3a5

                g.AddEdge(bias_v, bn_v, edg_activ);
                g.AddEdge(bias_v, bn_v, edg_spatial);

                auto activ_v =
                    std::make_shared<MDGraph_vertex>(miopenFusionOpActivForward,
                                                     "MIOpenConvDirBatchNormActiv.cl",
                                                     "MIOpenConvUniBatchNormActiv",
                                                     "miopenConvDirectBatchNormBiasActiv");
                g.AddEdge(bn_v, activ_v, empty_map);
            }
        }

        { // Conv -> BN
            auto bn_v = std::make_shared<MDGraph_vertex>(miopenFusionOpBatchNormInference,
                                                         "MIOpenConvDirBatchNormActiv.cl",
                                                         "MIOpenConvUniBatchNormActiv",
                                                         "miopenConvDirectBatchNormBiasActiv");
<<<<<<< HEAD
            auto edg_activ =
                BatchNormInferenceFusionOpDescriptor::MDGraphKey(miopenBNPerActivation);
            edg_activ.emplace("weight", EdgeOp(0, true, OpAny));

            auto edg_spatial = BatchNormInferenceFusionOpDescriptor::MDGraphKey(miopenBNSpatial);
            edg_spatial.emplace("weight", EdgeOp(0, true, OpAny));

=======
            FusionMDGraph_Edge_Map edg_activ = {
                {"key", {BatchNormInferenceFusionOpDescriptor::MDGraphKey(miopenBNPerActivation)}},
                {"weight", {"0"}},
                {"precision", {}}};
            FusionMDGraph_Edge_Map edg_spatial = {
                {"key", {BatchNormInferenceFusionOpDescriptor::MDGraphKey(miopenBNSpatial)}},
                {"weight", {"0"}},
                {"precision", {}}};
>>>>>>> f131d3a5
            g.AddEdge(conv_v, bn_v, edg_activ);
            g.AddEdge(conv_v, bn_v, edg_spatial);

            auto activ_v = std::make_shared<MDGraph_vertex>(miopenFusionOpActivForward,
                                                            "MIOpenConvDirBatchNormActiv.cl",
                                                            "MIOpenConvUniBatchNormActiv",
                                                            "miopenConvDirectBatchNormBiasActiv");
            g.AddEdge(bn_v, activ_v, empty_map);
        }
    }
}

void FusionMDGraph::AddEdge(MDGraph_vertex_ptr src,
                            MDGraph_vertex_ptr dst,
                            FusionMDGraph_Edge_Map& map)
{
#if 0
    if(map.empty())
    {
        edge_list[src][dst]["key"] = {""};
    }
    else
    {
        auto& old_map = edge_list[src][dst];
        for(auto& it : map)
        {
            if(old_map.count(it.first) == 0)
            {
                old_map[it.first] = {it.second};
            }
            else
            {
                old_map[it.first].insert(
                    old_map[it.first].end(), it.second.begin(), it.second.end());
            }
        }
        if(old_map.count("key") == 0)
        {
            edge_list[src][dst]["key"] = {""};
        }
    }
#endif
    if(edge_list[src][dst].size() == 0)
    {
        edge_list[src][dst] = {map};
    }
    else
    {
        edge_list[src][dst].emplace_back(map);
    }
}

bool FusionMDGraph::ExecEdgeOp(const EdgeOp& edg_op, const EdgeOp& op_val)
{
    switch(edg_op.op)
    {
    case OpEqual: { return edg_op.val == op_val.val;
    }
    case OpNotEqual: { return edg_op.val != op_val.val;
    }
    case OpAny: { return true;
    }
    }
}

bool FusionMDGraph::CmpOpKey(const FusionMDGraph_Edge_Map& edge_val,
                             const FusionMDGraph_Edge_Map& op_val) const
{
    for(auto& kv : edge_val)
    {
        if(op_val.count(kv.first) == 1)
        {
            if(!FusionMDGraph::ExecEdgeOp(kv.second, op_val.at(kv.first)))
                return false;
        }
    }
    return true;
}

bool FusionMDGraph::Advance(std::shared_ptr<FusionOpDescriptor> op)
{

    std::vector<std::pair<MDGraph_vertex_ptr, cur_vertex_map>> new_list;
    std::set<miopenConvFwdAlgorithm_t> new_set;
    // get the children of the cur_vertex
    for(auto& kinder : cur_vertex)
    {
        MDGraph_vertex_ptr& cur_vertex_ptr = kinder.first;
        auto& cur_map                      = kinder.second;
        int weight                         = std::stoi(cur_map["weight"]);

        auto& ch = edge_list[cur_vertex_ptr];
        // if op is in the children and the edge key satisfies update cur_vertex
        for(auto& ch_it : ch)
        {
            std::set<miopenConvFwdAlgorithm_t> cur_path_set;
            if(ch_it.first->op == op->kind())
            {
<<<<<<< HEAD
                for(auto& edg_map : ch_it.second)
=======
                // TODO: Jehandad: move this to the more generic solution
                if(CmpOpKey(ch_it.second["key"], op->MDGraphKey()) &&
                   CmpOpKey(ch_it.second["precision"], std::to_string(op->input_desc.GetType())))
>>>>>>> f131d3a5
                {
                    if(CmpOpKey(edg_map, op->MDGraphKey()))
                    {
                        weight += std::stoi(edg_map.at("weight").val);
                        cur_map["weight"] = std::to_string(weight);
                        // Update the algo set
                        if(op->kind() == miopenFusionOpConvForward)
                        {

                            miopenConvFwdAlgorithm_t algo = static_cast<miopenConvFwdAlgorithm_t>(
                                std::stoi(edg_map.at("algo").val));
                            cur_path_set.insert(algo);

                            new_set.insert(cur_path_set.begin(), cur_path_set.end());
                            assert(cur_path_set.size() == 1);
                            cur_map["algo"] = std::to_string(
                                *cur_path_set.begin()); // there should be only one algo
                        }
                        else
                        {
                            cur_map["algo"] = "";
                        }
                        new_list.emplace_back(ch_it.first, cur_map);
                    }
                }
            }
        }
    }
    cur_vertex = new_list;
    if(op->kind() == miopenFusionOpConvForward) // TODO: Or any other convolution
    {
        conv_algo_set = new_set;
    }
    else
    {
        conv_algo_set.clear();
    }

    return (!cur_vertex.empty());
}

void FusionMDGraph::Reset()
{
    cur_vertex.clear();
    cur_vertex_map empty_map = {{"weight", "0"}};
    cur_vertex.emplace_back(nullptr, empty_map);
}

} // namespace miopen<|MERGE_RESOLUTION|>--- conflicted
+++ resolved
@@ -165,28 +165,17 @@
 
 void FusionMDGraph::InitBN(FusionMDGraph& g)
 {
-<<<<<<< HEAD
     FusionMDGraph_Edge_Map empty_map = FusionMDGraph::EmptyEdgeMap();
-=======
-    FusionMDGraph_Edge_Map empty_map = {{"key", {}}, {"weight", {"0"}}, {"precision", {}}};
->>>>>>> f131d3a5
 
     {
         auto bn_v = std::make_shared<MDGraph_vertex>(miopenFusionOpBatchNormInference,
                                                      "MIOpenBatchNormActivInfer.cl",
                                                      "MIOpenBatchNormActivInferPerActEst",
                                                      "MIOpenBatchNormActivInferPerActEst");
-<<<<<<< HEAD
         FusionMDGraph_Edge_Map edg_activ =
             BatchNormInferenceFusionOpDescriptor::MDGraphKey(miopenBNPerActivation);
         edg_activ.insert(empty_map.begin(), empty_map.end()); // add the weight etc.
 
-=======
-        FusionMDGraph_Edge_Map edg_activ = {
-            {"key", {BatchNormInferenceFusionOpDescriptor::MDGraphKey(miopenBNPerActivation)}},
-            {"weight", {"0"}},
-            {"precision", {}}};
->>>>>>> f131d3a5
         g.AddEdge(nullptr, bn_v, edg_activ);
         auto activ_v = std::make_shared<MDGraph_vertex>(miopenFusionOpActivForward,
                                                         "MIOpenBatchNormActivInfer.cl",
@@ -199,16 +188,9 @@
                                                      "MIOpenBatchNormActivInfer.cl",
                                                      "MIOpenBatchNormActivInferSpatialEst",
                                                      "MIOpenBatchNormActivInferSpatialEst");
-<<<<<<< HEAD
         FusionMDGraph_Edge_Map edg_spatial =
             BatchNormInferenceFusionOpDescriptor::MDGraphKey(miopenBNSpatial);
         edg_spatial.insert(empty_map.begin(), empty_map.end());
-=======
-        FusionMDGraph_Edge_Map edg_spatial = {
-            {"key", {BatchNormInferenceFusionOpDescriptor::MDGraphKey(miopenBNSpatial)}},
-            {"weight", {"0"}},
-            {"precision", {}}};
->>>>>>> f131d3a5
         g.AddEdge(nullptr, bn_v, edg_spatial);
         auto activ_v = std::make_shared<MDGraph_vertex>(miopenFusionOpActivForward,
                                                         "MIOpenBatchNormActivInfer.cl",
@@ -220,21 +202,8 @@
 
 void FusionMDGraph::InitConv(FusionMDGraph& g, bool allow_winograd)
 {
-<<<<<<< HEAD
 
     FusionMDGraph_Edge_Map empty_map = FusionMDGraph::EmptyEdgeMap();
-=======
-    std::map<std::string, int> defaults = {{"mode", miopenConvolution},
-                                           {"paddingMode", miopenPaddingDefault},
-                                           {"pad_h", 0},
-                                           {"pad_w", 0},
-                                           {"u", 1},
-                                           {"v", 1},
-                                           {"dilation_h", 1},
-                                           {"dilation_w", 1}};
-
-    FusionMDGraph_Edge_Map empty_map = {{"key", {}}, {"weight", {"0"}}};
-
     if(allow_winograd && !miopen::IsDisabled(MIOPEN_DEBUG_AMD_FUSED_WINOGRAD{}))
     { /// Fused Winograd.
         static const std::string program("conv_3x3_wheel_alpha_v9_2_7_GFX*_md10.so");
@@ -287,7 +256,6 @@
         /// g.AddEdge(vc, vb_leaf, edg_activ_leaky_relu);
     }
 
->>>>>>> f131d3a5
     // first path (asm kernel)
     { // Conv -> Bias -> Activ // Conv -> Activ
         auto conv_v = std::make_shared<MDGraph_vertex>(miopenFusionOpConvForward,
@@ -304,7 +272,6 @@
                                                         "miopenConvolutionDirectBiasActivAsm",
                                                         true);
         // populate the graph
-<<<<<<< HEAD
         auto map_asm_conv = ConvForwardOpDescriptor::MDGraphKey(miopenConvolution,
                                                                 miopenPaddingDefault,
                                                                 /*pad_h*/ 0,
@@ -319,14 +286,6 @@
                                                                 /* y */ 1);
         map_asm_conv.emplace("weight", EdgeOp(1, true, OpAny));
         map_asm_conv.emplace("algo", EdgeOp(miopenConvolutionFwdAlgoDirect, true, OpAny));
-=======
-        auto key = ConvForwardOpDescriptor::MDGraphKey(defaults, {0, 0, 1, 1});
-        FusionMDGraph_Edge_Map map_asm_conv = {
-            {"key", {key}},
-            {"weight", {"1"}},
-            {"algo", {std::to_string(miopenConvolutionFwdAlgoDirect)}},
-            {"precision", {std::to_string(miopenFloat)}}};
->>>>>>> f131d3a5
 
         g.AddEdge(nullptr, conv_v, map_asm_conv);
         g.AddEdge(conv_v, bias_v, empty_map);
@@ -346,7 +305,6 @@
         std::vector<size_t> lens = {1, 3, 5, 7, 9, 11};
         for(auto len : lens)
         {
-<<<<<<< HEAD
             auto map_conv_bias = ConvForwardOpDescriptor::MDGraphKey(miopenConvolution,
                                                                      miopenPaddingDefault,
                                                                      /*pad_h*/ 0,
@@ -362,14 +320,6 @@
             map_conv_bias.emplace("weight", EdgeOp(0, true, OpAny));
             map_conv_bias.emplace("algo", EdgeOp(miopenConvolutionFwdAlgoDirect, true, OpAny));
 
-=======
-            auto cb_key = ConvForwardOpDescriptor::MDGraphKey(defaults, {0, 0, len, len});
-            FusionMDGraph_Edge_Map map_conv_bias = {
-                {"key", {cb_key}},
-                {"weight", {"0"}},
-                {"algo", {std::to_string(miopenConvolutionFwdAlgoDirect)}},
-                {"precision", {}}};
->>>>>>> f131d3a5
             g.AddEdge(nullptr, conv_v, map_conv_bias);
         }
 
@@ -397,7 +347,6 @@
                                                              "MIOpenConvDirBatchNormActiv.cl",
                                                              "MIOpenConvUniBatchNormActiv",
                                                              "miopenConvDirectBatchNormBiasActiv");
-<<<<<<< HEAD
                 auto edg_activ =
                     BatchNormInferenceFusionOpDescriptor::MDGraphKey(miopenBNPerActivation);
                 edg_activ.emplace("weight", EdgeOp(0, true, OpAny));
@@ -405,17 +354,6 @@
                 auto edg_spatial =
                     BatchNormInferenceFusionOpDescriptor::MDGraphKey(miopenBNSpatial);
                 edg_spatial.emplace("weight", EdgeOp(0, true, OpAny));
-=======
-                FusionMDGraph_Edge_Map edg_activ = {
-                    {"key",
-                     {BatchNormInferenceFusionOpDescriptor::MDGraphKey(miopenBNPerActivation)}},
-                    {"weight", {"0"}},
-                    {"precision", {}}};
-                FusionMDGraph_Edge_Map edg_spatial = {
-                    {"key", {BatchNormInferenceFusionOpDescriptor::MDGraphKey(miopenBNSpatial)}},
-                    {"weight", {"0"}},
-                    {"precision", {}}};
->>>>>>> f131d3a5
 
                 g.AddEdge(bias_v, bn_v, edg_activ);
                 g.AddEdge(bias_v, bn_v, edg_spatial);
@@ -434,7 +372,6 @@
                                                          "MIOpenConvDirBatchNormActiv.cl",
                                                          "MIOpenConvUniBatchNormActiv",
                                                          "miopenConvDirectBatchNormBiasActiv");
-<<<<<<< HEAD
             auto edg_activ =
                 BatchNormInferenceFusionOpDescriptor::MDGraphKey(miopenBNPerActivation);
             edg_activ.emplace("weight", EdgeOp(0, true, OpAny));
@@ -442,16 +379,6 @@
             auto edg_spatial = BatchNormInferenceFusionOpDescriptor::MDGraphKey(miopenBNSpatial);
             edg_spatial.emplace("weight", EdgeOp(0, true, OpAny));
 
-=======
-            FusionMDGraph_Edge_Map edg_activ = {
-                {"key", {BatchNormInferenceFusionOpDescriptor::MDGraphKey(miopenBNPerActivation)}},
-                {"weight", {"0"}},
-                {"precision", {}}};
-            FusionMDGraph_Edge_Map edg_spatial = {
-                {"key", {BatchNormInferenceFusionOpDescriptor::MDGraphKey(miopenBNSpatial)}},
-                {"weight", {"0"}},
-                {"precision", {}}};
->>>>>>> f131d3a5
             g.AddEdge(conv_v, bn_v, edg_activ);
             g.AddEdge(conv_v, bn_v, edg_spatial);
 
@@ -468,32 +395,6 @@
                             MDGraph_vertex_ptr dst,
                             FusionMDGraph_Edge_Map& map)
 {
-#if 0
-    if(map.empty())
-    {
-        edge_list[src][dst]["key"] = {""};
-    }
-    else
-    {
-        auto& old_map = edge_list[src][dst];
-        for(auto& it : map)
-        {
-            if(old_map.count(it.first) == 0)
-            {
-                old_map[it.first] = {it.second};
-            }
-            else
-            {
-                old_map[it.first].insert(
-                    old_map[it.first].end(), it.second.begin(), it.second.end());
-            }
-        }
-        if(old_map.count("key") == 0)
-        {
-            edge_list[src][dst]["key"] = {""};
-        }
-    }
-#endif
     if(edge_list[src][dst].size() == 0)
     {
         edge_list[src][dst] = {map};
@@ -550,13 +451,7 @@
             std::set<miopenConvFwdAlgorithm_t> cur_path_set;
             if(ch_it.first->op == op->kind())
             {
-<<<<<<< HEAD
                 for(auto& edg_map : ch_it.second)
-=======
-                // TODO: Jehandad: move this to the more generic solution
-                if(CmpOpKey(ch_it.second["key"], op->MDGraphKey()) &&
-                   CmpOpKey(ch_it.second["precision"], std::to_string(op->input_desc.GetType())))
->>>>>>> f131d3a5
                 {
                     if(CmpOpKey(edg_map, op->MDGraphKey()))
                     {
