--- conflicted
+++ resolved
@@ -346,35 +346,21 @@
     std::vector<std::pair<MDGraph_vertex_ptr, cur_vertex_map>> new_list;
     std::set<miopenConvFwdAlgorithm_t> new_set;
     // get the children of the cur_vertex
-<<<<<<< HEAD
-    for(auto& kinder : cur_vertex) //  idx_cur = 0; idx_cur < cur_vertex.size(); idx_cur++)
+    for(auto& kinder : cur_vertex)
     {
         MDGraph_vertex_ptr& cur_vertex_ptr = kinder.first;
         auto& cur_map                      = kinder.second;
         int weight                         = std::stoi(cur_map["weight"]);
-=======
-    // unsigned int idx_cur = 0;
-    for(auto& kinder : cur_vertex)
-    {
-
-        MDGraph_vertex_ptr& cur_vertex_ptr = kinder.first;  // cur_vertex[idx_cur].first;
-        int& weight                        = kinder.second; // cur_vertex[idx_cur].second;
->>>>>>> 9436130b
 
         auto& ch = edge_list[cur_vertex_ptr];
         // if op is in the children and the edge key satisfies update cur_vertex
         for(auto& ch_it : ch)
         {
-<<<<<<< HEAD
             std::set<miopenConvFwdAlgorithm_t> cur_path_set;
             if(ch_it->first->op == op->kind())
-=======
-            if(ch_it.first->op == op->kind())
->>>>>>> 9436130b
             {
                 if(CmpOpKey(ch_it.second["key"], op->MDGraphKey()))
                 {
-<<<<<<< HEAD
                     weight += std::stoi(ch_it->second["weight"][0]);
                     cur_map["weight"] = std::to_string(weight);
                     // Update the algo set
@@ -397,17 +383,11 @@
                     }
                     new_list.push_back(
                         std::pair<MDGraph_vertex_ptr, cur_vertex_map>(ch_it->first, cur_map));
-=======
-                    weight += std::stoi(ch_it.second["weight"][0]);
-                    new_list.emplace_back(std::pair<MDGraph_vertex_ptr, int>(ch_it.first, weight));
->>>>>>> 9436130b
                 }
             }
         }
-        // idx_cur++;
     }
     cur_vertex = new_list;
-<<<<<<< HEAD
     if(op->kind() == miopenFusionOpConvForward) // TODO: Or any other convolution
     {
         conv_algo_set = new_set;
@@ -421,9 +401,6 @@
         return false;
     else
         return true;
-=======
-    return (!cur_vertex.empty());
->>>>>>> 9436130b
 }
 
 void FusionMDGraph::Reset()
