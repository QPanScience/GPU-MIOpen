--- conflicted
+++ resolved
@@ -129,11 +129,7 @@
     }
     else if(IsHipClangCompiler())
     {
-<<<<<<< HEAD
-        //params += " -mllvm -amdgpu-enable-global-sgpr-addr";
-=======
         params += " -mllvm -amdgpu-enable-global-sgpr-addr";
->>>>>>> 214c2c22
         params += " -mllvm --amdgpu-spill-vgpr-to-agpr=0";
     }
 
