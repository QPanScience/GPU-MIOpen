--- conflicted
+++ resolved
@@ -39,11 +39,6 @@
                                  const std::string& dev_name)
 {
 #ifdef __linux__
-<<<<<<< HEAD
-    if(dev_name.find("gfx80") != std::string::npos)
-        MIOPEN_THROW("HIP kernel are not supported on " + dev_name + " architecture");
-=======
->>>>>>> a5a4129f
     const auto isHCC = EndsWith(MIOPEN_HIP_COMPILER, "hcc");
     // write out the include files
     auto inc_list = GetKernelIncList();
