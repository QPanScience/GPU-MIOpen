--- conflicted
+++ resolved
@@ -129,10 +129,6 @@
     }
     else if(IsHipClangCompiler())
     {
-<<<<<<< HEAD
-        //params += " -mllvm -amdgpu-enable-global-sgpr-addr";
-=======
->>>>>>> bbb2b00e
         params += " -mllvm --amdgpu-spill-vgpr-to-agpr=0";
     }
 
