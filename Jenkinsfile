
def rocmnode(name) {
    def node_name = 'rocmtest'
    if(name == 'fiji') {
        node_name = 'rocmtest && fiji';
    } else if(name == 'vega') {
        node_name = 'rocmtest && vega';
    } else if(name == 'vega10') {
        node_name = 'rocmtest && vega10';
    } else if(name == 'vega20') {
        node_name = 'rocmtest && vega20';
    } else if(name == 'gfx908') {
        node_name = 'gfx908';
    } else {
        node_name = name
    }
    return node_name
}



def cmake_build(compiler, flags, env4make, prefixpath){
    def workspace_dir = pwd()
    def vcache = "/var/jenkins/.cache/miopen/vcache"
    def archive = (flags == '-DCMAKE_BUILD_TYPE=release')
    def config_targets = "check doc MIOpenDriver"
    def test_flags = "--disable-verification-cache"
    def debug_flags = "-g -fno-omit-frame-pointer -fsanitize=undefined -fno-sanitize-recover=undefined"
    def compilerpath = ""
    def configargs = ""
    if (prefixpath == "/usr/local")
        compilerpath = compiler;
    else
    {
        compilerpath = prefixpath + "/bin/" + compiler
        configargs = "-DCMAKE_PREFIX_PATH=${prefixpath}"
    }

    if (archive == true) {
        config_targets = "package"
    }
    def cmd = """
        echo \$HSA_ENABLE_SDMA
        ulimit -c unlimited
        rm -rf build
        mkdir build
        cd build
        CXX=${compilerpath} CXXFLAGS='-Werror' cmake ${configargs} -DMIOPEN_GPU_SYNC=On -DMIOPEN_TEST_FLAGS='${test_flags}' -DCMAKE_CXX_FLAGS_DEBUG='${debug_flags}' ${flags} .. 
        MIOPEN_DEBUG_CONV_IMPLICIT_GEMM_XDLOPS=1 CTEST_PARALLEL_LEVEL=4 MIOPEN_VERIFY_CACHE_PATH=${vcache} MIOPEN_CONV_PRECISE_ROCBLAS_TIMING=0 ${env4make} dumb-init make -j\$(nproc) ${config_targets}
    """
    echo cmd
    sh cmd
    // Only archive from master or develop
    if (archive == true && (env.BRANCH_NAME == "develop" || env.BRANCH_NAME == "master")) {
        archiveArtifacts artifacts: "build/*.deb", allowEmptyArchive: true, fingerprint: true
    }
}

<<<<<<< HEAD
def buildJob(compiler, flags, env4make, image, prefixpath="/opt/rocm", cmd = "", gpu_arch="all"){
=======
def buildJob(Map conf, compiler){
>>>>>>> 1db8b1ad

        env.HSA_ENABLE_SDMA=0 
        checkout scm
        def prefixpath = conf.get("prefixpath", "/usr/local")
        def flags = conf.get("flags", "")
        def env4make = conf.get("env4make", "")
        def image = conf.get("image", "miopen")
        def cmd = conf.get("cmd", "")
        def dockerOpts="--device=/dev/kfd --device=/dev/dri --group-add video --cap-add=SYS_PTRACE --security-opt seccomp=unconfined"
<<<<<<< HEAD
        def dockerArgs = "--build-arg PREFIX=${prefixpath} --build-arg AMDGPU_TARGETS='${gpu_arch}' "
        if(prefixpath == "")
        {
            dockerArgs = "--build-arg AMDGPU_TARGETS='${gpu_arch}' "
        }
=======
        def dockerArgs = "--build-arg PREFIX=${prefixpath} "
>>>>>>> 1db8b1ad
        def retimage
        try {
            retimage = docker.build("${image}", dockerArgs + '.')
            withDockerContainer(image: image, args: dockerOpts) {
                timeout(time: 5, unit: 'MINUTES')
                {
                    sh 'PATH="/opt/rocm/opencl/bin/x86_64/:$PATH" clinfo'
                }
            }
        } catch(Exception ex) {
            retimage = docker.build("${image}", dockerArgs + "--no-cache .")
            withDockerContainer(image: image, args: dockerOpts) {
                timeout(time: 5, unit: 'MINUTES')
                {
                    sh 'PATH="/opt/rocm/opencl/bin/x86_64/:$PATH" clinfo'
                }
            }
        }

        withDockerContainer(image: image, args: dockerOpts + ' -v=/var/jenkins/:/var/jenkins') {
            timeout(time: 5, unit: 'HOURS')
            {
                if(cmd == ""){
                    cmake_build(compiler, flags, env4make, prefixpath)
                }else{
                    sh cmd
                }
            }
        }
        return retimage
}

def buildHipClangJob(compiler, flags, env4make, image, prefixpath="/opt/rocm", cmd = "", gpu_arch="all"){

        env.HSA_ENABLE_SDMA=0 
        checkout scm
        def dockerOpts="--device=/dev/kfd --device=/dev/dri --group-add video --cap-add=SYS_PTRACE --security-opt seccomp=unconfined"
        def dockerArgs = "--build-arg PREFIX=${prefixpath} --build-arg AMDGPU_TARGETS='${gpu_arch}' -f hip-clang.docker "
        def retimage
        try {
            retimage = docker.build("${image}", dockerArgs + '.')
            withDockerContainer(image: image, args: dockerOpts) {
                timeout(time: 5, unit: 'MINUTES')
                {
                    sh 'PATH="/opt/rocm/opencl/bin:/opt/rocm/opencl/bin/x86_64:$PATH" clinfo'
                }
            }
        } catch(Exception ex) {
            retimage = docker.build("${image}", dockerArgs + "--no-cache .")
            withDockerContainer(image: image, args: dockerOpts) {
                timeout(time: 5, unit: 'MINUTES')
                {
                    sh 'PATH="/opt/rocm/opencl/bin:/opt/rocm/opencl/bin/x86_64:$PATH" clinfo'
                }
            }
        }

        withDockerContainer(image: image, args: dockerOpts + ' -v=/var/jenkins/:/var/jenkins') {
            timeout(time: 5, unit: 'HOURS')
            {
                if(cmd == ""){
                    cmake_build(compiler, flags, env4make, prefixpath)
                }else{
                    sh cmd
                }
            }
        }
        return retimage
}



pipeline {
    agent none 
    options {
        parallelsAlwaysFailFast()
    }
    environment{
        image = "miopen"
    }
    stages{
        // Run all static analysis tests
        stage("Static checks"){
            parallel{
                stage('Clang Tidy') {
                    agent{  label rocmnode("rocmtest") }
                    environment{
                        cmd = "rm -rf build; mkdir build; cd build; CXX='clang++-3.8' cmake -DBUILD_DEV=On ..; make -j\$(nproc) -k analyze;"
                    }
                    steps{
<<<<<<< HEAD
                        buildJob('hcc', '-DCMAKE_BUILD_TYPE=release', "", image, "", cmd, "all")
=======
                        buildJob('hcc', flags: '-DCMAKE_BUILD_TYPE=release', cmd: cmd)
>>>>>>> 1db8b1ad
                    }
                }

                stage('Clang Format') {
                    agent{ label rocmnode("rocmtest") }
                    environment{
                        cmd = "find . -iname \'*.h\' \
                                -o -iname \'*.hpp\' \
                                -o -iname \'*.cpp\' \
                                -o -iname \'*.h.in\' \
                                -o -iname \'*.hpp.in\' \
                                -o -iname \'*.cpp.in\' \
                                -o -iname \'*.cl\' \
                                | grep -v 'build/' \
                                | xargs -n 1 -P 1 -I{} -t sh -c \'clang-format-3.8 -style=file {} | diff - {}\'"
                    }
                    steps{
<<<<<<< HEAD
                        buildJob('hcc', '-DCMAKE_BUILD_TYPE=release', "", image, "", cmd, "all")
=======
                        buildJob('hcc', flags: '-DCMAKE_BUILD_TYPE=release', cmd: cmd)
>>>>>>> 1db8b1ad
                    }
                }

                stage('Hip Tidy') {
                    agent{ label rocmnode("rocmtest") }
                    environment{
                        cmd = "rm -rf build; mkdir build; cd build; CXX=/usr/local/bin/hcc cmake -DBUILD_DEV=On ..; make -j\$(nproc) -k analyze;"
                    }
                    steps{
<<<<<<< HEAD
                        buildJob('hcc', '-DCMAKE_BUILD_TYPE=release', "", image, "", cmd, "all")
=======
                        buildJob('hcc', flags: '-DCMAKE_BUILD_TYPE=release', cmd: cmd)
>>>>>>> 1db8b1ad
                    }
                }
            }
        }
        
        // Run quick fp32 tests
        stage("Fast full precision"){
            parallel{
               stage('Clang Debug') {
                    agent{ label rocmnode("vega") }
                    steps{
<<<<<<< HEAD
                        buildJob('clang++-3.8', '-DBUILD_DEV=On -DCMAKE_BUILD_TYPE=debug', "", image, "", "", "gfx900;gfx906")
=======
                        buildJob('clang++-3.8', flags: '-DBUILD_DEV=On -DCMAKE_BUILD_TYPE=debug')
>>>>>>> 1db8b1ad
                    }
                }

                stage('Clang Release') {
                    agent{ label rocmnode("vega") }
                    steps{
<<<<<<< HEAD
                        buildJob('clang++-3.8', '-DBUILD_DEV=On -DCMAKE_BUILD_TYPE=release', "", image, "", "", "gfx900;gfx906")
=======
                        buildJob('clang++-3.8', flags: '-DBUILD_DEV=On -DCMAKE_BUILD_TYPE=release')
>>>>>>> 1db8b1ad
                    }
                }

                stage('GCC Debug') {
                    agent{ label rocmnode("vega") }
                    steps{
<<<<<<< HEAD
                        buildJob('g++-5', '-DBUILD_DEV=On -DCMAKE_BUILD_TYPE=debug', "", image, "", "", "gfx900;gfx906")
=======
                        buildJob('g++-5', flags: '-DBUILD_DEV=On -DCMAKE_BUILD_TYPE=debug')
>>>>>>> 1db8b1ad
                    }
                }

                stage('GCC Release') {
                    agent{ label rocmnode("vega") }
                    steps{
<<<<<<< HEAD
                        buildJob('g++-5', '-DBUILD_DEV=On -DCMAKE_BUILD_TYPE=release', "", image, "", "", "gfx900;gfx906")
=======
                        buildJob('g++-5', flags: '-DBUILD_DEV=On -DCMAKE_BUILD_TYPE=release')
>>>>>>> 1db8b1ad
                    }
                }

                stage('Fiji GCC Debug') {
                    agent{ label rocmnode("fiji") }
                    steps{
<<<<<<< HEAD
                        buildJob('g++-5', '-DBUILD_DEV=On -DCMAKE_BUILD_TYPE=debug', "", image, "", "", "gfx803")
=======
                        buildJob('g++-5', flags: '-DBUILD_DEV=On -DCMAKE_BUILD_TYPE=debug')
>>>>>>> 1db8b1ad
                    }
                }

                stage('Hip Release') {
                    agent{ label rocmnode("vega") }
                    steps{
<<<<<<< HEAD
                        buildJob('hcc', '-DBUILD_DEV=On -DCMAKE_BUILD_TYPE=release', "", image + "rocm", "", "", "gfx900;gfx906")
=======
                        buildJob('hcc', flags: '-DBUILD_DEV=On -DCMAKE_BUILD_TYPE=release', image: image + "rocm")
>>>>>>> 1db8b1ad
                    }
                }

                stage('Hip clang debug') {
                    agent{ label rocmnode("vega") }
                    environment{
                        cmd = """
                            ulimit -c unlimited
                            rm -rf build
                            mkdir build
                            cd build
                            CXX=/opt/rocm/llvm/bin/clang++ cmake -DBUILD_DEV=On -DCMAKE_BUILD_TYPE=debug -DMIOPEN_GPU_SYNC=On -DMIOPEN_TEST_FLAGS=--disable-verification-cache .. 
                            CTEST_PARALLEL_LEVEL=4 MIOPEN_DEBUG_IMPLICIT_GEMM_NON_XDLOPS_INLINE_ASM=0 MIOPEN_CONV_PRECISE_ROCBLAS_TIMING=0 make -j\$(nproc) check
                        """

                    }
                    steps{
                        buildHipClangJob('/opt/rocm/llvm/bin/clang++', '', "", image+'-hip-clang', "/usr/local", cmd, "gfx900;gfx906")
                    }
                }



                stage('gfx908 Hip debug') {
                    agent{ label rocmnode("gfx908") }
                    steps{
<<<<<<< HEAD
                        buildJob('hcc', '-DMIOPEN_TEST_GFX908=On -DBUILD_DEV=On -DCMAKE_BUILD_TYPE=debug', "", image + "rocm", "", "", "gfx908")
=======
                        buildJob('hcc', flags: '-DMIOPEN_TEST_GFX908=On -DBUILD_DEV=On -DCMAKE_BUILD_TYPE=debug', image: image+"rocm", prefixpath: '/opt/rocm')
>>>>>>> 1db8b1ad
                    }
                }
            }
        }

        // Misc tests
        stage("Aux tests"){
            parallel{
                stage('Hip clang debug COMGR') {
                    // WORKAROUND for COMGR Vega10 testing problem. Should be "vega".
                    agent{ label rocmnode("vega20") }
                    environment{
                        cmd = """
                            ulimit -c unlimited
                            rm -rf build
                            mkdir build
                            cd build
                            CXX=/opt/rocm/llvm/bin/clang++ cmake -DMIOPEN_USE_COMGR=On -DBUILD_DEV=On -DCMAKE_BUILD_TYPE=debug -DMIOPEN_GPU_SYNC=On -DMIOPEN_TEST_FLAGS=--disable-verification-cache .. 
                            CTEST_PARALLEL_LEVEL=2 MIOPEN_DEBUG_IMPLICIT_GEMM_NON_XDLOPS_INLINE_ASM=0 MIOPEN_CONV_PRECISE_ROCBLAS_TIMING=0 make -j\$(nproc) check
                        """

                    }
                    steps{
                        buildHipClangJob('/opt/rocm/llvm/bin/clang++', '', "MIOPEN_LOG_LEVEL=5 MIOPEN_COMPILE_PARALLEL_LEVEL=1",  image+'-hip-clang', "/usr/local", cmd, "gfx906")
                    }
                }
                stage('Hip clang Embed Build') {
                    agent{ label rocmnode("vega20") }
                    environment{
                        cmd = """
                            ulimit -c unlimited
                            rm -rf build
                            mkdir build
                            cd build
                            CXX=/opt/rocm/llvm/bin/clang++ cmake -DMIOPEN_EMBED_DB="gfx906_60;gfx906_64" -DBUILD_DEV=On -DCMAKE_BUILD_TYPE=debug -DMIOPEN_GPU_SYNC=On -DMIOPEN_TEST_FLAGS=--disable-verification-cache .. 
                            make -j\$(nproc) check
                        """

                    }
                    steps{
                        buildHipClangJob('/opt/rocm/llvm/bin/clang++', '', "MIOPEN_LOG_LEVEL=5 MIOPEN_COMPILE_PARALLEL_LEVEL=1",  image+'-hip-clang', "/usr/local", cmd, "gfx906")
                    }
                }

                stage('Hip Static Release') {
                    agent{ label rocmnode("vega") }
                    environment{
                        cmd = """
                            ulimit -c unlimited
                            rm -rf build
                            mkdir build
                            cd build
                            CXX=/opt/rocm/llvm/bin/clang++ cmake -DBUILD_DEV=On -DBUILD_SHARED_LIBS=Off -DCMAKE_BUILD_TYPE=release -DMIOPEN_GPU_SYNC=On -DMIOPEN_TEST_FLAGS=--disable-verification-cache .. 
                            CTEST_PARALLEL_LEVEL=4 MIOPEN_DEBUG_IMPLICIT_GEMM_NON_XDLOPS_INLINE_ASM=0 MIOPEN_CONV_PRECISE_ROCBLAS_TIMING=0 make -j\$(nproc) check
                        """

                    }
                    steps{
                        buildHipClangJob('/opt/rocm/llvm/bin/clang++', '', "",  image+'-hip-clang', "/usr/local", cmd, "gfx900;gfx906")
                    }
                }

                stage('Hip Normal Find Mode Release') {
                    agent{ label rocmnode("vega") }
                    environment{
                        cmd = """
                            ulimit -c unlimited
                            rm -rf build
                            mkdir build
                            cd build
                            CXX=/opt/rocm/llvm/bin/clang++ cmake -DBUILD_DEV=On -DCMAKE_BUILD_TYPE=release -DMIOPEN_GPU_SYNC=On .. 
                            make -j test_conv2d
                            MIOPEN_FIND_MODE=1 CTEST_PARALLEL_LEVEL=4 MIOPEN_DEBUG_IMPLICIT_GEMM_NON_XDLOPS_INLINE_ASM=0 MIOPEN_CONV_PRECISE_ROCBLAS_TIMING=0 bin/test_conv2d --disable-verification-cache
                        """
                    }
                    steps{
                        buildHipClangJob('/opt/rocm/llvm/bin/clang++', '', "",  image+'-hip-clang', "/usr/local", cmd, "gfx900;gfx906")
                    }
                }

                stage('Hip Fast Find Mode Release') {
                    agent{ label rocmnode("vega") }
                    environment{
                        cmd = """
                            ulimit -c unlimited
                            rm -rf build
                            mkdir build
                            cd build
                            CXX=/opt/rocm/llvm/bin/clang++ cmake -DBUILD_DEV=On -DCMAKE_BUILD_TYPE=release -DMIOPEN_GPU_SYNC=On .. 
                            make -j test_conv2d
                            MIOPEN_FIND_MODE=2 CTEST_PARALLEL_LEVEL=4 MIOPEN_DEBUG_IMPLICIT_GEMM_NON_XDLOPS_INLINE_ASM=0 MIOPEN_CONV_PRECISE_ROCBLAS_TIMING=0 bin/test_conv2d --disable-verification-cache
                        """
                    }
                    steps{
                        buildHipClangJob('/opt/rocm/llvm/bin/clang++', '', "",  image+'-hip-clang', "/usr/local", cmd, "gfx900;gfx906")
                    }
                }

                stage('Hip Release on /usr/local') {
                    agent{ label rocmnode("vega") }
                    steps{
<<<<<<< HEAD
                        buildJob('hcc', '-DBUILD_DEV=On -DCMAKE_BUILD_TYPE=release', "", image, "", "", "gfx900;gfx906")
=======
                        buildJob('hcc', flags: '-DBUILD_DEV=On -DCMAKE_BUILD_TYPE=release')
>>>>>>> 1db8b1ad
                    }
                }

            }
        }

        // Run fp16, bfp16, and int8 quick tests
        stage("Fast low precision"){
            parallel{
                stage('Half Hip Release') {
                    agent{ label rocmnode("vega20") }
                    steps{
<<<<<<< HEAD
                        buildJob('hcc', '-DMIOPEN_TEST_HALF=On -DBUILD_DEV=On -DCMAKE_BUILD_TYPE=release', "", image + "rocm", "", "", "gfx906")
=======
                        buildJob('hcc', flags: '-DMIOPEN_TEST_HALF=On -DBUILD_DEV=On -DCMAKE_BUILD_TYPE=release', image: image+"rocm", prefixpath: '/opt/rocm')
>>>>>>> 1db8b1ad
                    }
                }

                stage('Half GCC Debug') {
                    agent{ label rocmnode("vega20") }
                    steps{
<<<<<<< HEAD
                        buildJob('g++-5', '-DMIOPEN_TEST_HALF=On -DBUILD_DEV=On -DCMAKE_BUILD_TYPE=debug', "", image, "", "", "gfx906")
=======
                        buildJob('g++-5', flags: '-DMIOPEN_TEST_HALF=On -DBUILD_DEV=On -DCMAKE_BUILD_TYPE=debug')
>>>>>>> 1db8b1ad
                    }
                }
    
                stage('Half GCC Release') {
                    agent{ label rocmnode("vega20") }
                    steps{
<<<<<<< HEAD
                        buildJob('g++-5', '-DMIOPEN_TEST_HALF=On -DBUILD_DEV=On -DCMAKE_BUILD_TYPE=release', "", image, "", "", "gfx906")
=======
                        buildJob('g++-5', flags: '-DMIOPEN_TEST_HALF=On -DBUILD_DEV=On -DCMAKE_BUILD_TYPE=release')
>>>>>>> 1db8b1ad
                    }
                }

                stage('Int8 Hip Release') {
                    agent{ label rocmnode("vega20") }
                    steps{
<<<<<<< HEAD
                        buildJob('hcc', '-DMIOPEN_TEST_INT8=On -DBUILD_DEV=On -DCMAKE_BUILD_TYPE=release', "", image + "rocm", "", "", "gfx906")
=======
                        buildJob('hcc', flags: '-DMIOPEN_TEST_INT8=On -DBUILD_DEV=On -DCMAKE_BUILD_TYPE=release', image: image+"rocm", prefixpath: '/opt/rocm')
>>>>>>> 1db8b1ad
                    }
                }

                stage('Int8 GCC Debug') {
                    agent{ label rocmnode("vega20") }
                    steps{
<<<<<<< HEAD
                        buildJob('g++-5', '-DMIOPEN_TEST_INT8=On -DBUILD_DEV=On -DCMAKE_BUILD_TYPE=debug', "", image, "", "", "gfx906")
=======
                        buildJob('g++-5', flags: '-DMIOPEN_TEST_INT8=On -DBUILD_DEV=On -DCMAKE_BUILD_TYPE=debug')
>>>>>>> 1db8b1ad
                    }
                }

                stage('Int8 GCC Release') {
                    agent{ label rocmnode("vega20") }
                    steps{
<<<<<<< HEAD
                        buildJob('g++-5', '-DMIOPEN_TEST_INT8=On -DBUILD_DEV=On -DCMAKE_BUILD_TYPE=release', "", image, "", "", "gfx906")
=======
                        buildJob('g++-5', flags: '-DMIOPEN_TEST_INT8=On -DBUILD_DEV=On -DCMAKE_BUILD_TYPE=release')
>>>>>>> 1db8b1ad
                    }
                }

                stage('Bfloat16 Hip Release') {
                    agent{ label rocmnode("vega20") }   
                    steps{
<<<<<<< HEAD
                        buildJob('hcc', '-DMIOPEN_TEST_BFLOAT16=On -DBUILD_DEV=On -DCMAKE_BUILD_TYPE=release', "", image + "rocm", "", "", "gfx906")
=======
                        buildJob('hcc', flags: '-DMIOPEN_TEST_BFLOAT16=On -DBUILD_DEV=On -DCMAKE_BUILD_TYPE=release', image: image+"rocm", prefixpath: '/opt/rocm')
>>>>>>> 1db8b1ad
                    }
                }

                stage('Bfloat16 gfx908 Hip Debug') {
                    agent{ label rocmnode("gfx908") }   
                    steps{
<<<<<<< HEAD
                        buildJob('hcc', '-DMIOPEN_TEST_BFLOAT16=On -DMIOPEN_TEST_GFX908=On -DBUILD_DEV=On -DCMAKE_BUILD_TYPE=debug', "", image + "rocm", "", "", "gfx908")
=======
                        buildJob('hcc', flags: '-DMIOPEN_TEST_BFLOAT16=On -DMIOPEN_TEST_GFX908=On -DBUILD_DEV=On -DCMAKE_BUILD_TYPE=debug', image: image+"rocm", prefixpath: '/opt/rocm')
>>>>>>> 1db8b1ad
                    }
                }

                stage('Half gfx908 Hip Debug') {
                    agent{ label rocmnode("gfx908") }   
                    steps{
<<<<<<< HEAD
                        buildJob('hcc', '-DMIOPEN_TEST_BFLOAT16=On -DMIOPEN_TEST_GFX908=On -DBUILD_DEV=On -DCMAKE_BUILD_TYPE=debug', "", image + "rocm", "", "", "gfx908")
=======
                        buildJob('hcc', flags: '-DMIOPEN_TEST_BFLOAT16=On -DMIOPEN_TEST_GFX908=On -DBUILD_DEV=On -DCMAKE_BUILD_TYPE=debug', image: image+"rocm", prefixpath: '/opt/rocm')
>>>>>>> 1db8b1ad
                    }
                }
            }
        }

        stage("Full tests I"){
            parallel{
                stage('Int8 Hip Release All') {
                    agent{ label rocmnode("vega20") }
                    steps{
<<<<<<< HEAD
                        buildJob('hcc', '-DMIOPEN_TEST_INT8=On -DBUILD_DEV=On -DMIOPEN_TEST_ALL=On -DCMAKE_BUILD_TYPE=release', "", image + "rocm", "", "", "gfx906")
=======
                        buildJob('hcc', flags: '-DMIOPEN_TEST_INT8=On -DBUILD_DEV=On -DMIOPEN_TEST_ALL=On -DCMAKE_BUILD_TYPE=release', image: image+"rocm", prefixpath: '/opt/rocm')
>>>>>>> 1db8b1ad
                    }
                }

                stage('Bfloat16 Hip Release All') {
                    agent{ label rocmnode("vega20") }
                    environment{
                        cmd = """
                            ulimit -c unlimited
                            rm -rf build
                            mkdir build
                            cd build
                            CXX=/opt/rocm/llvm/bin/clang++ cmake -DMIOPEN_TEST_BFLOAT16=On -DMIOPEN_TEST_ALL=On -DBUILD_DEV=On -DCMAKE_BUILD_TYPE=release -DMIOPEN_GPU_SYNC=On .. 
                            make -j test_conv2d
                        """
                    }
                    steps{
                        buildHipClangJob('/opt/rocm/llvm/bin/clang++', '', "",  image+'-hip-clang', "/usr/local", cmd, "gfx906")
                    }
                }

 
                stage('Bfloat16 gfx908 Hip Release All Subset') {
                    agent{ label rocmnode("gfx908") }
                    environment{
                        cmd = """
                            ulimit -c unlimited
                            rm -rf build
                            mkdir build
                            cd build
                            CXX=/opt/rocm/llvm/bin/clang++ cmake -DMIOPEN_TEST_BFLOAT16=On -DMIOPEN_TEST_GFX908=On -DMIOPEN_TEST_ALL=On -DBUILD_DEV=On -DCMAKE_BUILD_TYPE=release -DMIOPEN_GPU_SYNC=On .. 
                            MIOPEN_LOG_LEVEL=5 CTEST_PARALLEL_LEVEL=4 MIOPEN_DEBUG_IMPLICIT_GEMM_NON_XDLOPS_INLINE_ASM=0 MIOPEN_CONV_PRECISE_ROCBLAS_TIMING=0 make -j\$(nproc) check
                        """
                    }
                    steps{
                        buildHipClangJob('/opt/rocm/llvm/bin/clang++', '', "",  image+'-hip-clang', "/usr/local", cmd, "gfx908")
                    }
                }
            }
        }

        stage("Full tests II"){
            parallel{
                stage('GCC Release All') {
                    agent{ label rocmnode("vega") }
                    steps{
<<<<<<< HEAD
                        uildJob('g++-5', '-DBUILD_DEV=On -DMIOPEN_TEST_ALL=On -DCMAKE_BUILD_TYPE=release', "", image, "", "", "gfx900;gfx906")
=======
                        buildJob('g++-5', flags: '-DBUILD_DEV=On -DMIOPEN_TEST_ALL=On -DCMAKE_BUILD_TYPE=release')
>>>>>>> 1db8b1ad
                    }
                }
                
                stage('FP32 gfx908 Hip Release All subset') {
                    agent{ label rocmnode("gfx908") }
                    environment{
                        cmd = """
                            ulimit -c unlimited
                            rm -rf build
                            mkdir build
                            cd build
                            CXX=/opt/rocm/llvm/bin/clang++ cmake -DMIOPEN_TEST_GFX908=On -DMIOPEN_TEST_ALL=On -DBUILD_DEV=On -DCMAKE_BUILD_TYPE=release -DMIOPEN_GPU_SYNC=On .. 
                            MIOPEN_LOG_LEVEL=5 CTEST_PARALLEL_LEVEL=4 MIOPEN_DEBUG_IMPLICIT_GEMM_NON_XDLOPS_INLINE_ASM=0 MIOPEN_CONV_PRECISE_ROCBLAS_TIMING=0 make -j\$(nproc) check
                        """
                    }
                    steps{
                        buildHipClangJob('/opt/rocm/llvm/bin/clang++', '', "",  image+'-hip-clang', "/usr/local", cmd, "gfx908")
                    }
                }
                
                stage('Half gfx908 Hip Release All Subset') {
                    agent{ label rocmnode("gfx908") }
                    environment{
                        cmd = """
                            ulimit -c unlimited
                            rm -rf build
                            mkdir build
                            cd build
                            CXX=/opt/rocm/llvm/bin/clang++ cmake -DMIOPEN_TEST_HALF=On -DMIOPEN_TEST_GFX908=On -DMIOPEN_TEST_ALL=On -DBUILD_DEV=On -DCMAKE_BUILD_TYPE=release -DMIOPEN_GPU_SYNC=On .. 
                            MIOPEN_LOG_LEVEL=5 CTEST_PARALLEL_LEVEL=4 MIOPEN_DEBUG_IMPLICIT_GEMM_NON_XDLOPS_INLINE_ASM=0 MIOPEN_CONV_PRECISE_ROCBLAS_TIMING=0 make -j\$(nproc) check
                        """
                    }
                    steps{
                        buildHipClangJob('/opt/rocm/llvm/bin/clang++', '', "",  image+'-hip-clang', "/usr/local", cmd, "gfx908")
                    }
                }
            }
        }

        stage("Full tests III"){
            parallel{
                stage('Half Hip Clang Release All') {
                    agent{ label rocmnode("vega20") }
                    environment{
                        cmd = """
                            ulimit -c unlimited
                            rm -rf build
                            mkdir build
                            cd build
                            CXX=/opt/rocm/llvm/bin/clang++ cmake -DBUILD_DEV=On -DCMAKE_BUILD_TYPE=release -DMIOPEN_TEST_HALF=On -DMIOPEN_GPU_SYNC=On -DMIOPEN_TEST_ALL=On -DMIOPEN_TEST_FLAGS=--disable-verification-cache .. 
                            CTEST_PARALLEL_LEVEL=4 MIOPEN_DEBUG_IMPLICIT_GEMM_NON_XDLOPS_INLINE_ASM=0 MIOPEN_CONV_PRECISE_ROCBLAS_TIMING=0 make -j\$(nproc) check
                        """

                    }
                    steps{
                        buildHipClangJob('/opt/rocm/llvm/bin/clang++', '', "", image+'-hip-clang', "/usr/local", cmd, "gfx906")
                    }
                }

                stage('Hip Clang Release All') {
                    agent{ label rocmnode("vega20") }
                    environment{
                        cmd = """
                            ulimit -c unlimited
                            rm -rf build
                            mkdir build
                            cd build
                            CXX=/opt/rocm/llvm/bin/clang++ cmake -DBUILD_DEV=On -DCMAKE_BUILD_TYPE=release -DMIOPEN_GPU_SYNC=On -DMIOPEN_TEST_ALL=On -DMIOPEN_TEST_FLAGS=--disable-verification-cache .. 
                            CTEST_PARALLEL_LEVEL=4 MIOPEN_DEBUG_IMPLICIT_GEMM_NON_XDLOPS_INLINE_ASM=0 MIOPEN_CONV_PRECISE_ROCBLAS_TIMING=0 make -j\$(nproc) check
                        """

                    }
                    steps{
                        buildHipClangJob('/opt/rocm/llvm/bin/clang++', '', "", image+'-hip-clang', "/usr/local", cmd, "gfx906")
                    }
                }
            }
        }

        stage("Full tests IV"){
            parallel{
                stage('MIOpenTensile Release') {
                    agent{ label rocmnode("vega20") }
                    environment{
                        cmd = """
                            ulimit -c unlimited
                            rm -rf build
                            mkdir build
                            cd build
                            CXX=/opt/rocm/llvm/bin/clang++ cmake -DBUILD_DEV=On -DCMAKE_BUILD_TYPE=release -DMIOPEN_GPU_SYNC=On -DMIOPEN_TEST_ALL=On -DMIOPEN_TEST_MIOTENSILE=ON -DMIOPEN_USE_MIOPENTENSILE=ON -DMIOPEN_USE_ROCBLAS=OFF -DMIOPEN_TEST_FLAGS=--disable-verification-cache .. 
                            CTEST_PARALLEL_LEVEL=4 MIOPEN_DEBUG_IMPLICIT_GEMM_NON_XDLOPS_INLINE_ASM=0 MIOPEN_CONV_PRECISE_ROCBLAS_TIMING=0 make -j\$(nproc) check
                        """
                    }
                    steps{
                        buildHipClangJob('/opt/rocm/llvm/bin/clang++', '', "", image+'-hip-clang', "/usr/local", cmd, "gfx906")
                    }
                }

                stage('MIOpenTensile FP32 gfx908 Hip Release') {
                    agent{ label rocmnode("gfx908") }
                    environment{
                        cmd = """
                            ulimit -c unlimited
                            rm -rf build
                            mkdir build
                            cd build
                            CXX=/opt/rocm/llvm/bin/clang++ cmake -DBUILD_DEV=On -DCMAKE_BUILD_TYPE=release -DMIOPEN_GPU_SYNC=On -DMIOPEN_TEST_GFX908=On -DMIOPEN_TEST_ALL=On -DMIOPEN_TEST_MIOTENSILE=ON -DMIOPEN_USE_MIOPENTENSILE=ON -DMIOPEN_USE_ROCBLAS=OFF .. 
                            MIOPEN_LOG_LEVEL=5 CTEST_PARALLEL_LEVEL=4 MIOPEN_DEBUG_IMPLICIT_GEMM_NON_XDLOPS_INLINE_ASM=0 MIOPEN_CONV_PRECISE_ROCBLAS_TIMING=0 make -j\$(nproc) check
                        """
                    }
                    steps{
                        buildHipClangJob('/opt/rocm/llvm/bin/clang++', '', "", image+'-hip-clang', "/usr/local", cmd, "gfx908")
                    }
                }
            }
        }

       // Run package building
        stage("Packages"){
            parallel {
                stage('GCC OpenCL Release package') {
                    agent{ label rocmnode("rocmtest") }
                    steps{
<<<<<<< HEAD
                        buildJob('g++-5', '-DCMAKE_BUILD_TYPE=release', "", image, "", "", "all")
=======
                        buildJob('g++-5', flags: '-DCMAKE_BUILD_TYPE=release')
>>>>>>> 1db8b1ad
                    }
                }
                stage("HCC HIP Release package"){
                    agent{ label rocmnode("rocmtest") }
                    steps{
<<<<<<< HEAD
                        buildJob('hcc', '-DCMAKE_BUILD_TYPE=release', "", image + "rocm", "", "", "all")
=======
                        buildJob('hcc', flags: '-DCMAKE_BUILD_TYPE=release', image: image+"rocm", prefixpath: '/opt/rocm')
>>>>>>> 1db8b1ad
                    }
                }
            }
        }
    }    
}
<|MERGE_RESOLUTION|>--- conflicted
+++ resolved
@@ -56,11 +56,7 @@
     }
 }
 
-<<<<<<< HEAD
-def buildJob(compiler, flags, env4make, image, prefixpath="/opt/rocm", cmd = "", gpu_arch="all"){
-=======
 def buildJob(Map conf, compiler){
->>>>>>> 1db8b1ad
 
         env.HSA_ENABLE_SDMA=0 
         checkout scm
@@ -70,15 +66,7 @@
         def image = conf.get("image", "miopen")
         def cmd = conf.get("cmd", "")
         def dockerOpts="--device=/dev/kfd --device=/dev/dri --group-add video --cap-add=SYS_PTRACE --security-opt seccomp=unconfined"
-<<<<<<< HEAD
-        def dockerArgs = "--build-arg PREFIX=${prefixpath} --build-arg AMDGPU_TARGETS='${gpu_arch}' "
-        if(prefixpath == "")
-        {
-            dockerArgs = "--build-arg AMDGPU_TARGETS='${gpu_arch}' "
-        }
-=======
         def dockerArgs = "--build-arg PREFIX=${prefixpath} "
->>>>>>> 1db8b1ad
         def retimage
         try {
             retimage = docker.build("${image}", dockerArgs + '.')
@@ -169,11 +157,7 @@
                         cmd = "rm -rf build; mkdir build; cd build; CXX='clang++-3.8' cmake -DBUILD_DEV=On ..; make -j\$(nproc) -k analyze;"
                     }
                     steps{
-<<<<<<< HEAD
-                        buildJob('hcc', '-DCMAKE_BUILD_TYPE=release', "", image, "", cmd, "all")
-=======
                         buildJob('hcc', flags: '-DCMAKE_BUILD_TYPE=release', cmd: cmd)
->>>>>>> 1db8b1ad
                     }
                 }
 
@@ -191,11 +175,7 @@
                                 | xargs -n 1 -P 1 -I{} -t sh -c \'clang-format-3.8 -style=file {} | diff - {}\'"
                     }
                     steps{
-<<<<<<< HEAD
-                        buildJob('hcc', '-DCMAKE_BUILD_TYPE=release', "", image, "", cmd, "all")
-=======
                         buildJob('hcc', flags: '-DCMAKE_BUILD_TYPE=release', cmd: cmd)
->>>>>>> 1db8b1ad
                     }
                 }
 
@@ -205,11 +185,7 @@
                         cmd = "rm -rf build; mkdir build; cd build; CXX=/usr/local/bin/hcc cmake -DBUILD_DEV=On ..; make -j\$(nproc) -k analyze;"
                     }
                     steps{
-<<<<<<< HEAD
-                        buildJob('hcc', '-DCMAKE_BUILD_TYPE=release', "", image, "", cmd, "all")
-=======
                         buildJob('hcc', flags: '-DCMAKE_BUILD_TYPE=release', cmd: cmd)
->>>>>>> 1db8b1ad
                     }
                 }
             }
@@ -221,66 +197,42 @@
                stage('Clang Debug') {
                     agent{ label rocmnode("vega") }
                     steps{
-<<<<<<< HEAD
-                        buildJob('clang++-3.8', '-DBUILD_DEV=On -DCMAKE_BUILD_TYPE=debug', "", image, "", "", "gfx900;gfx906")
-=======
                         buildJob('clang++-3.8', flags: '-DBUILD_DEV=On -DCMAKE_BUILD_TYPE=debug')
->>>>>>> 1db8b1ad
                     }
                 }
 
                 stage('Clang Release') {
                     agent{ label rocmnode("vega") }
                     steps{
-<<<<<<< HEAD
-                        buildJob('clang++-3.8', '-DBUILD_DEV=On -DCMAKE_BUILD_TYPE=release', "", image, "", "", "gfx900;gfx906")
-=======
                         buildJob('clang++-3.8', flags: '-DBUILD_DEV=On -DCMAKE_BUILD_TYPE=release')
->>>>>>> 1db8b1ad
                     }
                 }
 
                 stage('GCC Debug') {
                     agent{ label rocmnode("vega") }
                     steps{
-<<<<<<< HEAD
-                        buildJob('g++-5', '-DBUILD_DEV=On -DCMAKE_BUILD_TYPE=debug', "", image, "", "", "gfx900;gfx906")
-=======
                         buildJob('g++-5', flags: '-DBUILD_DEV=On -DCMAKE_BUILD_TYPE=debug')
->>>>>>> 1db8b1ad
                     }
                 }
 
                 stage('GCC Release') {
                     agent{ label rocmnode("vega") }
                     steps{
-<<<<<<< HEAD
-                        buildJob('g++-5', '-DBUILD_DEV=On -DCMAKE_BUILD_TYPE=release', "", image, "", "", "gfx900;gfx906")
-=======
                         buildJob('g++-5', flags: '-DBUILD_DEV=On -DCMAKE_BUILD_TYPE=release')
->>>>>>> 1db8b1ad
                     }
                 }
 
                 stage('Fiji GCC Debug') {
                     agent{ label rocmnode("fiji") }
                     steps{
-<<<<<<< HEAD
-                        buildJob('g++-5', '-DBUILD_DEV=On -DCMAKE_BUILD_TYPE=debug', "", image, "", "", "gfx803")
-=======
                         buildJob('g++-5', flags: '-DBUILD_DEV=On -DCMAKE_BUILD_TYPE=debug')
->>>>>>> 1db8b1ad
                     }
                 }
 
                 stage('Hip Release') {
                     agent{ label rocmnode("vega") }
                     steps{
-<<<<<<< HEAD
-                        buildJob('hcc', '-DBUILD_DEV=On -DCMAKE_BUILD_TYPE=release', "", image + "rocm", "", "", "gfx900;gfx906")
-=======
                         buildJob('hcc', flags: '-DBUILD_DEV=On -DCMAKE_BUILD_TYPE=release', image: image + "rocm")
->>>>>>> 1db8b1ad
                     }
                 }
 
@@ -307,11 +259,7 @@
                 stage('gfx908 Hip debug') {
                     agent{ label rocmnode("gfx908") }
                     steps{
-<<<<<<< HEAD
-                        buildJob('hcc', '-DMIOPEN_TEST_GFX908=On -DBUILD_DEV=On -DCMAKE_BUILD_TYPE=debug', "", image + "rocm", "", "", "gfx908")
-=======
                         buildJob('hcc', flags: '-DMIOPEN_TEST_GFX908=On -DBUILD_DEV=On -DCMAKE_BUILD_TYPE=debug', image: image+"rocm", prefixpath: '/opt/rocm')
->>>>>>> 1db8b1ad
                     }
                 }
             }
@@ -413,11 +361,7 @@
                 stage('Hip Release on /usr/local') {
                     agent{ label rocmnode("vega") }
                     steps{
-<<<<<<< HEAD
-                        buildJob('hcc', '-DBUILD_DEV=On -DCMAKE_BUILD_TYPE=release', "", image, "", "", "gfx900;gfx906")
-=======
                         buildJob('hcc', flags: '-DBUILD_DEV=On -DCMAKE_BUILD_TYPE=release')
->>>>>>> 1db8b1ad
                     }
                 }
 
@@ -430,99 +374,63 @@
                 stage('Half Hip Release') {
                     agent{ label rocmnode("vega20") }
                     steps{
-<<<<<<< HEAD
-                        buildJob('hcc', '-DMIOPEN_TEST_HALF=On -DBUILD_DEV=On -DCMAKE_BUILD_TYPE=release', "", image + "rocm", "", "", "gfx906")
-=======
                         buildJob('hcc', flags: '-DMIOPEN_TEST_HALF=On -DBUILD_DEV=On -DCMAKE_BUILD_TYPE=release', image: image+"rocm", prefixpath: '/opt/rocm')
->>>>>>> 1db8b1ad
                     }
                 }
 
                 stage('Half GCC Debug') {
                     agent{ label rocmnode("vega20") }
                     steps{
-<<<<<<< HEAD
-                        buildJob('g++-5', '-DMIOPEN_TEST_HALF=On -DBUILD_DEV=On -DCMAKE_BUILD_TYPE=debug', "", image, "", "", "gfx906")
-=======
                         buildJob('g++-5', flags: '-DMIOPEN_TEST_HALF=On -DBUILD_DEV=On -DCMAKE_BUILD_TYPE=debug')
->>>>>>> 1db8b1ad
                     }
                 }
     
                 stage('Half GCC Release') {
                     agent{ label rocmnode("vega20") }
                     steps{
-<<<<<<< HEAD
-                        buildJob('g++-5', '-DMIOPEN_TEST_HALF=On -DBUILD_DEV=On -DCMAKE_BUILD_TYPE=release', "", image, "", "", "gfx906")
-=======
                         buildJob('g++-5', flags: '-DMIOPEN_TEST_HALF=On -DBUILD_DEV=On -DCMAKE_BUILD_TYPE=release')
->>>>>>> 1db8b1ad
                     }
                 }
 
                 stage('Int8 Hip Release') {
                     agent{ label rocmnode("vega20") }
                     steps{
-<<<<<<< HEAD
-                        buildJob('hcc', '-DMIOPEN_TEST_INT8=On -DBUILD_DEV=On -DCMAKE_BUILD_TYPE=release', "", image + "rocm", "", "", "gfx906")
-=======
                         buildJob('hcc', flags: '-DMIOPEN_TEST_INT8=On -DBUILD_DEV=On -DCMAKE_BUILD_TYPE=release', image: image+"rocm", prefixpath: '/opt/rocm')
->>>>>>> 1db8b1ad
                     }
                 }
 
                 stage('Int8 GCC Debug') {
                     agent{ label rocmnode("vega20") }
                     steps{
-<<<<<<< HEAD
-                        buildJob('g++-5', '-DMIOPEN_TEST_INT8=On -DBUILD_DEV=On -DCMAKE_BUILD_TYPE=debug', "", image, "", "", "gfx906")
-=======
                         buildJob('g++-5', flags: '-DMIOPEN_TEST_INT8=On -DBUILD_DEV=On -DCMAKE_BUILD_TYPE=debug')
->>>>>>> 1db8b1ad
                     }
                 }
 
                 stage('Int8 GCC Release') {
                     agent{ label rocmnode("vega20") }
                     steps{
-<<<<<<< HEAD
-                        buildJob('g++-5', '-DMIOPEN_TEST_INT8=On -DBUILD_DEV=On -DCMAKE_BUILD_TYPE=release', "", image, "", "", "gfx906")
-=======
                         buildJob('g++-5', flags: '-DMIOPEN_TEST_INT8=On -DBUILD_DEV=On -DCMAKE_BUILD_TYPE=release')
->>>>>>> 1db8b1ad
                     }
                 }
 
                 stage('Bfloat16 Hip Release') {
                     agent{ label rocmnode("vega20") }   
                     steps{
-<<<<<<< HEAD
-                        buildJob('hcc', '-DMIOPEN_TEST_BFLOAT16=On -DBUILD_DEV=On -DCMAKE_BUILD_TYPE=release', "", image + "rocm", "", "", "gfx906")
-=======
                         buildJob('hcc', flags: '-DMIOPEN_TEST_BFLOAT16=On -DBUILD_DEV=On -DCMAKE_BUILD_TYPE=release', image: image+"rocm", prefixpath: '/opt/rocm')
->>>>>>> 1db8b1ad
                     }
                 }
 
                 stage('Bfloat16 gfx908 Hip Debug') {
                     agent{ label rocmnode("gfx908") }   
                     steps{
-<<<<<<< HEAD
-                        buildJob('hcc', '-DMIOPEN_TEST_BFLOAT16=On -DMIOPEN_TEST_GFX908=On -DBUILD_DEV=On -DCMAKE_BUILD_TYPE=debug', "", image + "rocm", "", "", "gfx908")
-=======
                         buildJob('hcc', flags: '-DMIOPEN_TEST_BFLOAT16=On -DMIOPEN_TEST_GFX908=On -DBUILD_DEV=On -DCMAKE_BUILD_TYPE=debug', image: image+"rocm", prefixpath: '/opt/rocm')
->>>>>>> 1db8b1ad
                     }
                 }
 
                 stage('Half gfx908 Hip Debug') {
                     agent{ label rocmnode("gfx908") }   
                     steps{
-<<<<<<< HEAD
-                        buildJob('hcc', '-DMIOPEN_TEST_BFLOAT16=On -DMIOPEN_TEST_GFX908=On -DBUILD_DEV=On -DCMAKE_BUILD_TYPE=debug', "", image + "rocm", "", "", "gfx908")
-=======
                         buildJob('hcc', flags: '-DMIOPEN_TEST_BFLOAT16=On -DMIOPEN_TEST_GFX908=On -DBUILD_DEV=On -DCMAKE_BUILD_TYPE=debug', image: image+"rocm", prefixpath: '/opt/rocm')
->>>>>>> 1db8b1ad
                     }
                 }
             }
@@ -533,11 +441,7 @@
                 stage('Int8 Hip Release All') {
                     agent{ label rocmnode("vega20") }
                     steps{
-<<<<<<< HEAD
-                        buildJob('hcc', '-DMIOPEN_TEST_INT8=On -DBUILD_DEV=On -DMIOPEN_TEST_ALL=On -DCMAKE_BUILD_TYPE=release', "", image + "rocm", "", "", "gfx906")
-=======
                         buildJob('hcc', flags: '-DMIOPEN_TEST_INT8=On -DBUILD_DEV=On -DMIOPEN_TEST_ALL=On -DCMAKE_BUILD_TYPE=release', image: image+"rocm", prefixpath: '/opt/rocm')
->>>>>>> 1db8b1ad
                     }
                 }
 
@@ -583,11 +487,7 @@
                 stage('GCC Release All') {
                     agent{ label rocmnode("vega") }
                     steps{
-<<<<<<< HEAD
-                        uildJob('g++-5', '-DBUILD_DEV=On -DMIOPEN_TEST_ALL=On -DCMAKE_BUILD_TYPE=release', "", image, "", "", "gfx900;gfx906")
-=======
                         buildJob('g++-5', flags: '-DBUILD_DEV=On -DMIOPEN_TEST_ALL=On -DCMAKE_BUILD_TYPE=release')
->>>>>>> 1db8b1ad
                     }
                 }
                 
@@ -711,21 +611,13 @@
                 stage('GCC OpenCL Release package') {
                     agent{ label rocmnode("rocmtest") }
                     steps{
-<<<<<<< HEAD
-                        buildJob('g++-5', '-DCMAKE_BUILD_TYPE=release', "", image, "", "", "all")
-=======
                         buildJob('g++-5', flags: '-DCMAKE_BUILD_TYPE=release')
->>>>>>> 1db8b1ad
                     }
                 }
                 stage("HCC HIP Release package"){
                     agent{ label rocmnode("rocmtest") }
                     steps{
-<<<<<<< HEAD
-                        buildJob('hcc', '-DCMAKE_BUILD_TYPE=release', "", image + "rocm", "", "", "all")
-=======
                         buildJob('hcc', flags: '-DCMAKE_BUILD_TYPE=release', image: image+"rocm", prefixpath: '/opt/rocm')
->>>>>>> 1db8b1ad
                     }
                 }
             }
