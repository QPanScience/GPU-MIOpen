
def rocmtestnode(variant, name, body) {
    def image = 'miopen'
    def cmake_build = { compiler, flags ->
        def cmd = """
            echo \$HSA_ENABLE_SDMA
            mkdir -p $WINEPREFIX
            rm -rf build
            mkdir build
            cd build
<<<<<<< HEAD
            CXX=${compiler} CXXFLAGS='-Werror' cmake -DMIOPEN_CACHE_DIR=\$(pwd) ${flags} .. 
            CTEST_PARALLEL_LEVEL=4 dumb-init make -j32 MIOpenDriver check doc
=======
            CXX=${compiler} CXXFLAGS='-Werror' cmake ${flags} .. 
            CTEST_PARALLEL_LEVEL=4 dumb-init make -j32 check doc MIOpenDriver
>>>>>>> 24f633bf
        """
        echo cmd
        sh cmd
    }
    node(name) {
        stage("checkout ${variant}") {
            // env.HCC_SERIALIZE_KERNEL=3
            // env.HCC_SERIALIZE_COPY=3
            env.HSA_ENABLE_SDMA=0 
            // env.HSA_ENABLE_INTERRUPT=0
            env.WINEPREFIX="/jenkins/.wine"
            checkout scm
        }
        stage("image ${variant}") {
            try {
                docker.build("${image}", "--build-arg PREFIX=/usr/local .")
            } catch(Exception ex) {
                docker.build("${image}", "--build-arg PREFIX=/usr/local --no-cache .")

            }
        }
        withDockerContainer(image: image, args: '--device=/dev/kfd') {
            timeout(time: 1, unit: 'HOURS') {
                body(cmake_build)
            }
        }
    }
}
@NonCPS
def rocmtest(m) {
    def builders = [:]
    for(e in m) {
        def label = e.key;
        def action = e.value;
        builders[label] = {
            action(label)
        }
    }
    parallel builders
}

@NonCPS
def rocmnode(name, body) {
    def node_name = 'rocmtest || rocm'
    if(name == 'fiji') {
        node_name = 'rocmtest && fiji';
    } else if(name == 'vega') {
        node_name = 'rocmtest && vega';
    } else {
        node_name = name
    }
    return { label ->
        rocmtestnode(label, node_name, body)
    }
}

@NonCPS
def rocmnode(body) {
    rocmnode('rocmtest || rocm', body)
}

rocmtest opencl_tidy: rocmnode('rocm') { cmake_build ->
    stage('Clang Tidy') {
        sh '''
            rm -rf build
            mkdir build
            cd build
            CXX='clang++-3.8' cmake -DBUILD_DEV=On .. 
            make tidy
        '''
    }
}, format: rocmnode('rocm') { cmake_build ->
    stage('Clang Format') {
        sh '''
            find . -iname \'*.h\' \
                -o -iname \'*.hpp\' \
                -o -iname \'*.cpp\' \
                -o -iname \'*.h.in\' \
                -o -iname \'*.hpp.in\' \
                -o -iname \'*.cpp.in\' \
                -o -iname \'*.cl\' \
            | grep -v 'build/' \
            | xargs -n 1 -P 1 -I{} -t sh -c \'clang-format-3.8 -style=file {} | diff - {}\'
        '''
    }
}, opencl: rocmnode('fiji') { cmake_build ->
    stage('Clang Debug') {
        cmake_build('clang++-3.8', '-DBUILD_DEV=On -DCMAKE_BUILD_TYPE=debug')
    }
    stage('Clang Release') {
        cmake_build('clang++-3.8', '-DBUILD_DEV=On -DMIOPEN_TEST_ALL=On -DCMAKE_BUILD_TYPE=release')
    }
    stage('GCC Debug') {
        cmake_build('g++-5', '-DBUILD_DEV=On -DCMAKE_BUILD_TYPE=debug')
    }
    stage('GCC Release') {
        cmake_build('g++-5', '-DBUILD_DEV=On -DMIOPEN_TEST_ALL=On -DCMAKE_BUILD_TYPE=release')
    }
// }, vega: rocmnode('vega') { cmake_build ->
//     stage('Vega Clang Debug') {
//         cmake_build('clang++-3.8', '-DBUILD_DEV=On -DCMAKE_BUILD_TYPE=debug')
//     }
//     stage('Vega Clang Release') {
//         cmake_build('clang++-3.8', '-DBUILD_DEV=On -DMIOPEN_TEST_ALL=On -DCMAKE_BUILD_TYPE=release')
//     }
}, hip_tidy: rocmnode('rocm') { cmake_build ->
    stage('Hip Tidy') {
        sh '''
            rm -rf build
            mkdir build
            cd build
            CXX='hcc' cmake -DBUILD_DEV=On .. 
            make tidy
        '''
    }
}, hip: rocmnode('fiji') { cmake_build ->
    // stage('Hip Debug') {
    //     cmake_build('hcc', '-DBUILD_DEV=On -DCMAKE_BUILD_TYPE=debug')
    // }
    stage('Hip Release') {
        cmake_build('hcc', '-DBUILD_DEV=On -DMIOPEN_TEST_ALL=On -DCMAKE_BUILD_TYPE=release')
    }
}, windows: rocmnode('fiji') { cmake_build ->
    stage('Windows Release') {
        cmake_build('x86_64-w64-mingw32-g++', '-DBUILD_DEV=On -DCMAKE_TOOLCHAIN_FILE=/usr/local/x86_64-w64-mingw32/cmake/toolchain.cmake -DCMAKE_BUILD_TYPE=release')
    }
}<|MERGE_RESOLUTION|>--- conflicted
+++ resolved
@@ -8,13 +8,8 @@
             rm -rf build
             mkdir build
             cd build
-<<<<<<< HEAD
-            CXX=${compiler} CXXFLAGS='-Werror' cmake -DMIOPEN_CACHE_DIR=\$(pwd) ${flags} .. 
-            CTEST_PARALLEL_LEVEL=4 dumb-init make -j32 MIOpenDriver check doc
-=======
             CXX=${compiler} CXXFLAGS='-Werror' cmake ${flags} .. 
             CTEST_PARALLEL_LEVEL=4 dumb-init make -j32 check doc MIOpenDriver
->>>>>>> 24f633bf
         """
         echo cmd
         sh cmd
