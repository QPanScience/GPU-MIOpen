
def rocmnode(name) {
    def node_name = 'rocmtest'
    if(name == 'fiji') {
        node_name = 'rocmtest && fiji';
    } else if(name == 'vega') {
        node_name = 'rocmtest && vega';
    } else if(name == 'vega10') {
        node_name = 'rocmtest && vega10';
    } else if(name == 'vega20') {
        node_name = 'rocmtest && vega20';
    } else if(name == 'gfx908') {
        node_name = 'gfx908';
    } else {
        node_name = name
    }
    return node_name
}



def cmake_build(compiler, flags, env4make, extradebugflags, prefixpath, cmd="", testflags=""){

    def workspace_dir = pwd()
    def vcache = "/var/jenkins/.cache/miopen/vcache"
    def archive = (flags == '-DCMAKE_BUILD_TYPE=release')
    def config_targets = "check doc MIOpenDriver"
    def test_flags = "--disable-verification-cache " + testflags
    def debug_flags = "-g ${extradebugflags} -fno-omit-frame-pointer -fsanitize=undefined -fno-sanitize-recover=undefined"
    def compilerpath = ""
    def configargs = ""
    if (prefixpath == "/usr/local")
        compilerpath = compiler;
    else
    {
        compilerpath = prefixpath + "/bin/" + compiler
        configargs = "-DCMAKE_PREFIX_PATH=${prefixpath}"
    }

    if (archive == true) {
        config_targets = "package"
    }

    def postcmd = ""
    precmd = """
            echo \$HSA_ENABLE_SDMA
            ulimit -c unlimited
            rm -rf build
            mkdir build
            cd build
            CXX=${compilerpath} CXXFLAGS='-Werror' cmake ${configargs} -DMIOPEN_GPU_SYNC=On -DMIOPEN_TEST_FLAGS='${test_flags}' -DCMAKE_CXX_FLAGS_DEBUG='${debug_flags}' ${flags} .. 
        """
    if (cmd == "")
    {
        postcmd = """
            ${precmd}
            MIOPEN_DEBUG_CONV_IMPLICIT_GEMM_XDLOPS=1 CTEST_PARALLEL_LEVEL=4 MIOPEN_VERIFY_CACHE_PATH=${vcache} MIOPEN_CONV_PRECISE_ROCBLAS_TIMING=0 ${env4make} dumb-init make -j\$(nproc) ${config_targets}
        """

    }
    else
    {
        postcmd = """
            ${precmd}
            ${cmd}
        """
    }

    echo postcmd
    sh postcmd

    // Only archive from master or develop
    if (archive == true && (env.BRANCH_NAME == "develop" || env.BRANCH_NAME == "master")) {
        archiveArtifacts artifacts: "build/*.deb", allowEmptyArchive: true, fingerprint: true
    }
}

def buildJob(Map conf, compiler){

        env.HSA_ENABLE_SDMA=0 
        env.CODECOV_TOKEN="aec031be-7673-43b5-9840-d8fb71a2354e"
        checkout scm
        def prefixpath = conf.get("prefixpath", "/usr/local")
        def flags = conf.get("flags", "")
        def env4make = conf.get("env4make", "")
        def image = conf.get("image", "miopen")
        def cmd = conf.get("cmd", "")
        def codecov = conf.get("codecov", false)
        def dockerOpts="--device=/dev/kfd --device=/dev/dri --group-add video --cap-add=SYS_PTRACE --security-opt seccomp=unconfined"
        def dockerArgs = "--build-arg PREFIX=${prefixpath} "
        def extradebugflags = ""
        if (codecov) {
            extradebugflags = "-fprofile-arcs -ftest-coverage"
        }
        def retimage
        try {
            retimage = docker.build("${image}", dockerArgs + '.')
            withDockerContainer(image: image, args: dockerOpts) {
                timeout(time: 5, unit: 'MINUTES')
                {
                    sh 'PATH="/opt/rocm/opencl/bin/x86_64/:$PATH" clinfo'
                }
            }
        } catch(Exception ex) {
            retimage = docker.build("${image}", dockerArgs + "--no-cache .")
            withDockerContainer(image: image, args: dockerOpts) {
                timeout(time: 5, unit: 'MINUTES')
                {
                    sh 'PATH="/opt/rocm/opencl/bin/x86_64/:$PATH" clinfo'
                }
            }
        }

        withDockerContainer(image: image, args: dockerOpts + ' -v=/var/jenkins/:/var/jenkins') {
            timeout(time: 5, unit: 'HOURS')
            {
                cmake_build(compiler, flags, env4make, extradebugflags, prefixpath, cmd)

                if (codecov) {
                    sh '''
                        cd build
                        lcov --directory . --capture --output-file $(pwd)/coverage.info
                        lcov --remove $(pwd)/coverage.info '/usr/*' --output-file $(pwd)/coverage.info
                        lcov --list $(pwd)/coverage.info
                        curl -s https://codecov.io/bash | bash
                        echo "Uploaded"
                    '''
                }
            }
        }
        return retimage
}



def buildHipClangJob(compiler, flags, env4make, image, prefixpath="/opt/rocm", cmd = "", testflags = ""){

        env.HSA_ENABLE_SDMA=0 
        checkout scm
        def dockerOpts="--device=/dev/kfd --device=/dev/dri --group-add video --cap-add=SYS_PTRACE --security-opt seccomp=unconfined"
        def dockerArgs = "--build-arg PREFIX=${prefixpath} -f hip-clang.docker "
        def retimage
        try {
            retimage = docker.build("${image}", dockerArgs + '.')
            withDockerContainer(image: image, args: dockerOpts) {
                timeout(time: 5, unit: 'MINUTES')
                {
                    sh 'PATH="/opt/rocm/opencl/bin:/opt/rocm/opencl/bin/x86_64:$PATH" clinfo'
                }
            }
        } catch(Exception ex) {
            retimage = docker.build("${image}", dockerArgs + "--no-cache .")
            withDockerContainer(image: image, args: dockerOpts) {
                timeout(time: 5, unit: 'MINUTES')
                {
                    sh 'PATH="/opt/rocm/opencl/bin:/opt/rocm/opencl/bin/x86_64:$PATH" clinfo'
                }
            }
        }

        withDockerContainer(image: image, args: dockerOpts + ' -v=/var/jenkins/:/var/jenkins') {
            timeout(time: 5, unit: 'HOURS')
            {
                if(cmd == ""){
                    cmake_build(compiler, flags, env4make, prefixpath, cmd, testflags)
                }else{
                    sh cmd
                }
            }
        }
        return retimage
}



def buildCommandJob(cmd, prefixpath=""){

        checkout scm
        def dockerOpts="--device=/dev/kfd --device=/dev/dri --group-add video --cap-add=SYS_PTRACE --security-opt seccomp=unconfined"
        def dockerArgs = "--build-arg PREFIX=${prefixpath} "
        if(prefixpath == "")
        {
            dockerArgs = ""
        }
        withDockerContainer(image: image, args: dockerOpts + ' -v=/var/jenkins/:/var/jenkins') {
            timeout(time: 5, unit: 'HOURS')
            {
                sh cmd
            }
        }
}


pipeline {
    agent none 
    options {
        parallelsAlwaysFailFast()
    }
    environment{
        image = "miopen"
    }
    stages{
        // Run all static analysis tests

        stage("Static checks"){
            parallel{
                stage('Clang Tidy') {
                    agent{  label rocmnode("rocmtest") }
                    environment{
                        cmd = "rm -rf build; mkdir build; cd build; CXX='clang++-3.8' cmake -DBUILD_DEV=On ..; make -j\$(nproc) -k analyze;"
                    }
                    steps{
                        buildCommandJob(cmd)
                    }
                }

                stage('Clang Format') {
                    agent{ label rocmnode("rocmtest") }
                    environment{
                        cmd = "find . -iname \'*.h\' \
                                -o -iname \'*.hpp\' \
                                -o -iname \'*.cpp\' \
                                -o -iname \'*.h.in\' \
                                -o -iname \'*.hpp.in\' \
                                -o -iname \'*.cpp.in\' \
                                -o -iname \'*.cl\' \
                                | grep -v 'build/' \
                                | xargs -n 1 -P 1 -I{} -t sh -c \'clang-format-3.8 -style=file {} | diff - {}\'"
                    }
                    steps{
                        buildCommandJob(cmd)
                    }
                }

                stage('Hip Tidy') {
                    agent{ label rocmnode("rocmtest") }
                    environment{
                        cmd = "rm -rf build; mkdir build; cd build; CXX=/usr/local/bin/hcc cmake -DBUILD_DEV=On ..; make -j\$(nproc) -k analyze;"
                    }
                    steps{
                        buildCommandJob(cmd)
                    }
                }
            }
        }
        
        // Run quick fp32 tests
        stage("Fast full precision"){
            parallel{
               stage('Clang Debug') {
                    agent{ label rocmnode("vega") }
                    steps{
                        buildJob('clang++-3.8', flags: '-DBUILD_DEV=On -DCMAKE_BUILD_TYPE=debug')
                    }
                }

                stage('Clang Release') {
                    agent{ label rocmnode("vega") }
                    steps{
                        buildJob('clang++-3.8', flags: '-DBUILD_DEV=On -DCMAKE_BUILD_TYPE=release')
                    }
                }

                stage('GCC Debug') {
                    agent{ label rocmnode("vega") }
                    steps{
                        buildJob('g++-5', flags: '-DBUILD_DEV=On -DCMAKE_BUILD_TYPE=debug', codecov: true)
                    }
                }

                stage('Fiji GCC Debug') {
                    agent{ label rocmnode("fiji") }
                    steps{
                        buildJob('g++-5', flags: '-DBUILD_DEV=On -DCMAKE_BUILD_TYPE=debug')
                    }
                }

                stage('Hip debug') {
                    agent{ label rocmnode("vega") }
                    environment{
                        cmd = """
                            ulimit -c unlimited
                            rm -rf build
                            mkdir build
                            cd build
                            CXX=/opt/rocm/llvm/bin/clang++ cmake -DBUILD_DEV=On -DCMAKE_BUILD_TYPE=debug -DMIOPEN_GPU_SYNC=On -DMIOPEN_TEST_FLAGS=--disable-verification-cache .. 
                            CTEST_PARALLEL_LEVEL=4 MIOPEN_DEBUG_IMPLICIT_GEMM_NON_XDLOPS_INLINE_ASM=0 MIOPEN_CONV_PRECISE_ROCBLAS_TIMING=0 make -j\$(nproc) check
                        """

                    }
                    steps{
                        buildHipClangJob('/opt/rocm/llvm/bin/clang++', '', "", image+'-hip-clang', "/usr/local", cmd)
                    }
                }

                stage('Hip release') {
                    agent{ label rocmnode("vega") }
                    environment{
                        cmd = """
                            ulimit -c unlimited
                            rm -rf build
                            mkdir build
                            cd build
                            CXX=/opt/rocm/llvm/bin/clang++ cmake -DBUILD_DEV=On -DCMAKE_BUILD_TYPE=release -DMIOPEN_GPU_SYNC=On -DMIOPEN_TEST_FLAGS=--disable-verification-cache .. 
                            CTEST_PARALLEL_LEVEL=4 MIOPEN_DEBUG_IMPLICIT_GEMM_NON_XDLOPS_INLINE_ASM=0 MIOPEN_CONV_PRECISE_ROCBLAS_TIMING=0 make -j\$(nproc) check
                        """

                    }
                    steps{
                        buildHipClangJob('/opt/rocm/llvm/bin/clang++', '', "", image+'-hip-clang', "/usr/local", cmd)
                    }
                }

                stage('gfx908 Hip debug') {
                    agent{ label rocmnode("gfx908") }
                    steps{
                        buildJob('hcc', flags: '-DMIOPEN_TEST_GFX908=On -DBUILD_DEV=On -DCMAKE_BUILD_TYPE=debug', image: image+"rocm", prefixpath: '/opt/rocm')
                    }
                }
            }
        }

        // Misc tests
        stage("Aux tests"){
            parallel{
                stage('Hip clang debug COMGR') {
                    // WORKAROUND for COMGR Vega10 testing problem. Should be "vega".
                    agent{ label rocmnode("vega20") }
                    environment{
                        cmd = """
                            ulimit -c unlimited
                            rm -rf build
                            mkdir build
                            cd build
                            CXX=/opt/rocm/llvm/bin/clang++ cmake -DMIOPEN_USE_COMGR=On -DBUILD_DEV=On -DCMAKE_BUILD_TYPE=debug -DMIOPEN_GPU_SYNC=On -DMIOPEN_TEST_FLAGS=--disable-verification-cache .. 
                            CTEST_PARALLEL_LEVEL=2 MIOPEN_DEBUG_IMPLICIT_GEMM_NON_XDLOPS_INLINE_ASM=0 MIOPEN_CONV_PRECISE_ROCBLAS_TIMING=0 make -j\$(nproc) check
                        """

                    }
                    steps{
                        buildHipClangJob('/opt/rocm/llvm/bin/clang++', '', "MIOPEN_LOG_LEVEL=5 MIOPEN_COMPILE_PARALLEL_LEVEL=1",  image+'-hip-clang', "/usr/local", cmd)
                    }
                }
                stage('Hip clang Embed Build') {
                    agent{ label rocmnode("vega20") }
                    environment{
                        cmd = """
                            ulimit -c unlimited
                            rm -rf build
                            mkdir build
                            cd build
                            CXX=/opt/rocm/llvm/bin/clang++ cmake -DMIOPEN_EMBED_DB="gfx906_60;gfx906_64" -DBUILD_DEV=On -DCMAKE_BUILD_TYPE=debug -DMIOPEN_GPU_SYNC=On -DMIOPEN_TEST_FLAGS=--disable-verification-cache .. 
                            make -j\$(nproc) check
                        """

                    }
                    steps{
                        buildHipClangJob('/opt/rocm/llvm/bin/clang++', '', "MIOPEN_LOG_LEVEL=5 MIOPEN_COMPILE_PARALLEL_LEVEL=1",  image+'-hip-clang', "/usr/local", cmd)
                    }
                }

                stage('Hip Static Release') {
                    agent{ label rocmnode("vega") }
                    environment{
                        cmd = """
                            ulimit -c unlimited
                            rm -rf build
                            mkdir build
                            cd build
                            CXX=/opt/rocm/llvm/bin/clang++ cmake -DBUILD_DEV=On -DBUILD_EMBED_BUILD=On -DCMAKE_BUILD_TYPE=release -DMIOPEN_GPU_SYNC=On -DMIOPEN_TEST_FLAGS=--disable-verification-cache .. 
                            CTEST_PARALLEL_LEVEL=4 MIOPEN_DEBUG_IMPLICIT_GEMM_NON_XDLOPS_INLINE_ASM=0 MIOPEN_CONV_PRECISE_ROCBLAS_TIMING=0 make -j\$(nproc) check
                        """

                    }
                    steps{
                        buildHipClangJob('/opt/rocm/llvm/bin/clang++', '', "",  image+'-hip-clang', "/usr/local", cmd)
                    }
                }

                stage('Hip Normal Find Mode Release') {
                    agent{ label rocmnode("vega") }
                    environment{
                        cmd = """
                            ulimit -c unlimited
                            rm -rf build
                            mkdir build
                            cd build
                            CXX=/opt/rocm/llvm/bin/clang++ cmake -DBUILD_DEV=On -DCMAKE_BUILD_TYPE=release -DMIOPEN_GPU_SYNC=On .. 
                            make -j test_conv2d
                            MIOPEN_FIND_MODE=1 CTEST_PARALLEL_LEVEL=4 MIOPEN_DEBUG_IMPLICIT_GEMM_NON_XDLOPS_INLINE_ASM=0 MIOPEN_CONV_PRECISE_ROCBLAS_TIMING=0 bin/test_conv2d --disable-verification-cache
                        """
                    }
                    steps{
                        buildHipClangJob('/opt/rocm/llvm/bin/clang++', '', "",  image+'-hip-clang', "/usr/local", cmd)
                    }
                }

                stage('Hip Fast Find Mode Release') {
                    agent{ label rocmnode("vega") }
                    environment{
                        cmd = """
                            ulimit -c unlimited
                            rm -rf build
                            mkdir build
                            cd build
                            CXX=/opt/rocm/llvm/bin/clang++ cmake -DBUILD_DEV=On -DCMAKE_BUILD_TYPE=release -DMIOPEN_GPU_SYNC=On .. 
                            make -j test_conv2d
                            MIOPEN_FIND_MODE=2 CTEST_PARALLEL_LEVEL=4 MIOPEN_DEBUG_IMPLICIT_GEMM_NON_XDLOPS_INLINE_ASM=0 MIOPEN_CONV_PRECISE_ROCBLAS_TIMING=0 bin/test_conv2d --disable-verification-cache
                        """
                    }
                    steps{
                        buildHipClangJob('/opt/rocm/llvm/bin/clang++', '', "",  image+'-hip-clang', "/usr/local", cmd)
                    }
                }

                stage('Hip Release on /usr/local') {
                    agent{ label rocmnode("vega") }
                    steps{
                        buildJob('hcc', flags: '-DBUILD_DEV=On -DCMAKE_BUILD_TYPE=release')
                    }
                }

            }
        }

        // Run fp16, bfp16, and int8 quick tests
        stage("Fast low precision"){
            parallel{
                stage('Half Hip Release') {
                    agent{ label rocmnode("vega20") }
                    steps{
                        buildJob('hcc', flags: '-DMIOPEN_TEST_HALF=On -DBUILD_DEV=On -DCMAKE_BUILD_TYPE=release', image: image+"rocm", prefixpath: '/opt/rocm')
                    }
                }

                stage('Int8 Hip Release All') {
                    agent{ label rocmnode("vega20") }
                    steps{
                        buildJob('hcc', flags: '-DMIOPEN_TEST_INT8=On -DBUILD_DEV=On -DMIOPEN_TEST_ALL=On -DCMAKE_BUILD_TYPE=release', image: image+"rocm", prefixpath: '/opt/rocm')
                    }
                }

                stage('Bfloat16 gfx908 HCC Debug') {
                    agent{ label rocmnode("gfx908") }   
                    steps{
                        buildJob('hcc', flags: '-DMIOPEN_TEST_BFLOAT16=On -DMIOPEN_TEST_GFX908=On -DBUILD_DEV=On -DCMAKE_BUILD_TYPE=debug', image: image+"rocm", prefixpath: '/opt/rocm')
                    }
                }

                stage('Half gfx908 HCC Debug') {
                    agent{ label rocmnode("gfx908") }   
                    steps{
                        buildJob('hcc', flags: '-DMIOPEN_TEST_BFLOAT16=On -DMIOPEN_TEST_GFX908=On -DBUILD_DEV=On -DCMAKE_BUILD_TYPE=debug', image: image+"rocm", prefixpath: '/opt/rocm')
                    }
                }
            }
        }

        stage("Long Tests I"){
            parallel{
                stage('Int8 conv2d Release conv2d') {
                    agent{ label rocmnode("vega") }
                    environment{
                        cmd = """
                            ulimit -c unlimited
                            rm -rf build
                            mkdir build
                            cd build
                            CXX=/opt/rocm/llvm/bin/clang++ cmake -DMIOPEN_TEST_INT8=On -DMIOPEN_USE_COMGR=Off -DBUILD_DEV=On -DCMAKE_BUILD_TYPE=Release -DMIOPEN_GPU_SYNC=On -DMIOPEN_TEST_ALL=On -DMIOPEN_TEST_LIMIT=2 -DMIOPEN_TEST_FLAGS="--disable-verification-cache" .. 
                            make -j test_conv2d
                            MIOPEN_CONV_PRECISE_ROCBLAS_TIMING=0 bin/test_conv2d --limit 3 --disable-verification-cache
                        """
                    }
                    steps{
                        buildHipClangJob('/opt/rocm/llvm/bin/clang++', '', "", image+'-hip-clang', "/usr/local", cmd)
                    }
                }

                stage('GCC Release conv2d') {
                    agent{ label rocmnode("vega") }
                    environment{
                        cmd = """
                            ulimit -c unlimited
                            rm -rf build
                            mkdir build
                            cd build
                            CXX=/usr/bin/g++ cmake -DBUILD_DEV=On -DCMAKE_BUILD_TYPE=release -DMIOPEN_HIP_COMPILER=/opt/rocm/llvm/bin/clang++ -DMIOPEN_BACKEND=OpenCL -DMIOPEN_GPU_SYNC=On -DMIOPEN_TEST_ALL=On -DMIOPEN_TEST_FLAGS=--disable-verification-cache .. 
                            make -j test_conv2d
                            CTEST_PARALLEL_LEVEL=4 MIOPEN_DEBUG_IMPLICIT_GEMM_NON_XDLOPS_INLINE_ASM=0 MIOPEN_CONV_PRECISE_ROCBLAS_TIMING=0 bin/test_conv2d --limit 3 --disable-verification-cache
                        """
                    }
                    steps{
                        buildHipClangJob('/opt/rocm/llvm/bin/clang++', '', "", image+'-hip-clang', "/usr/local", cmd)
                    }
                }

 
                stage('Bfloat16 gfx908 Hip Release All Subset') {
                    agent{ label rocmnode("gfx908") }
                    environment{
                        cmd = """
                            ulimit -c unlimited
                            rm -rf build
                            mkdir build
                            cd build
                            CXX=/opt/rocm/llvm/bin/clang++ cmake -DMIOPEN_TEST_BFLOAT16=On -DMIOPEN_TEST_GFX908=On -DMIOPEN_USE_COMGR=Off -DBUILD_DEV=On -DCMAKE_BUILD_TYPE=Release -DMIOPEN_GPU_SYNC=On -DMIOPEN_TEST_ALL=On -DMIOPEN_TEST_LIMIT=2 -DMIOPEN_TEST_FLAGS="--disable-verification-cache" .. 
                            CTEST_PARALLEL_LEVEL=4 MIOPEN_DEBUG_IMPLICIT_GEMM_NON_XDLOPS_INLINE_ASM=0 MIOPEN_CONV_PRECISE_ROCBLAS_TIMING=0 make -j\$(nproc) check
                        """
                    }
                    steps{
                        buildHipClangJob('/opt/rocm/llvm/bin/clang++', '', "", image+'-hip-clang', "/usr/local", cmd)
                    }
                }
            }
        }

        stage("Long Tests II"){
            parallel{
                
                stage('Hip Clang conv3d') {
<<<<<<< HEAD
                    agent{ label rocmnode("vega20") }
=======
                    agent{ label rocmnode("vega") }
>>>>>>> 44f20c74
                    environment{
                        cmd = """
                            ulimit -c unlimited
                            rm -rf build
                            mkdir build
                            cd build
                            CXX=/opt/rocm/llvm/bin/clang++ cmake -DBUILD_DEV=On -DCMAKE_BUILD_TYPE=debug -DMIOPEN_GPU_SYNC=On -DMIOPEN_USE_COMGR=Off -DMIOPEN_TEST_ALL=On -DMIOPEN_TEST_LIMIT=2 -DMIOPEN_TEST_FLAGS="--disable-verification-cache" .. 
                            make -j test_conv3d
                            bin/test_conv3d --all --limit=2 --disable-verification-cache
                        """
                    }
                    steps{
                        buildHipClangJob('/opt/rocm/llvm/bin/clang++', '', "", image+'-hip-clang', "/usr/local", cmd)
                    }
                }
                
                stage('Hip Clang Release All') {
<<<<<<< HEAD
                    agent{ label rocmnode("vega20") }
=======
                    agent{ label rocmnode("vega") }
>>>>>>> 44f20c74
                    environment{
                        cmd = """
                            ulimit -c unlimited
                            rm -rf build
                            mkdir build
                            cd build
<<<<<<< HEAD
                            CXX=/opt/rocm/llvm/bin/clang++ cmake -DSKIP_CONV3D=On -DBUILD_DEV=On -DCMAKE_BUILD_TYPE=debug -DMIOPEN_GPU_SYNC=On -DMIOPEN_USE_COMGR=Off -DMIOPEN_TEST_ALL=On -DMIOPEN_TEST_LIMIT=2 -DMIOPEN_TEST_FLAGS="--disable-verification-cache" .. 
=======
                            CXX=/opt/rocm/llvm/bin/clang++ cmake -DSKIP_CONV2D=On -DSKIP_CONV3D=On -DBUILD_DEV=On -DCMAKE_BUILD_TYPE=debug -DMIOPEN_GPU_SYNC=On -DMIOPEN_USE_COMGR=Off -DMIOPEN_TEST_ALL=On -DMIOPEN_TEST_LIMIT=2 -DMIOPEN_TEST_FLAGS="--disable-verification-cache" .. 
>>>>>>> 44f20c74
                            MIOPEN_ENABLE_LOGGING_CMD=1 CTEST_PARALLEL_LEVEL=4 MIOPEN_DEBUG_IMPLICIT_GEMM_NON_XDLOPS_INLINE_ASM=0 MIOPEN_CONV_PRECISE_ROCBLAS_TIMING=0 make -j\$(nproc) check
                        """
                    }
                    steps{
                        buildHipClangJob('/opt/rocm/llvm/bin/clang++', '', "", image+'-hip-clang', "/usr/local", cmd)
<<<<<<< HEAD
                    }
                }
=======
                    }
                }

                stage('Hip Clang conv2d') {
                    agent{ label rocmnode("vega") }
                    environment{
                        cmd = """
                            ulimit -c unlimited
                            rm -rf build
                            mkdir build
                            cd build
                            CXX=/opt/rocm/llvm/bin/clang++ cmake -DBUILD_DEV=On -DCMAKE_BUILD_TYPE=debug -DMIOPEN_GPU_SYNC=On -DMIOPEN_USE_COMGR=Off -DMIOPEN_TEST_ALL=On -DMIOPEN_TEST_LIMIT=2 -DMIOPEN_TEST_FLAGS="--disable-verification-cache" .. 
                            make -j test_conv2d
                            bin/test_conv2d --all --limit=2 --disable-verification-cache
                        """
                    }
                    steps{
                        buildHipClangJob('/opt/rocm/llvm/bin/clang++', '', "", image+'-hip-clang', "/usr/local", cmd)
                    }
                }
                
>>>>>>> 44f20c74

                stage('FP32 gfx908 Hip Release All subset') {
                    agent{ label rocmnode("gfx908") }
                    environment{
                        cmd = """
                            ulimit -c unlimited
                            rm -rf build
                            mkdir build
                            cd build
                            CXX=/opt/rocm/llvm/bin/clang++ cmake -DBUILD_DEV=On -DCMAKE_BUILD_TYPE=release -DMIOPEN_TEST_GFX908=On -DMIOPEN_TEST_LIMIT=2 -DMIOPEN_GPU_SYNC=On -DMIOPEN_USE_COMGR=Off -DMIOPEN_TEST_ALL=On -DMIOPEN_TEST_FLAGS=--disable-verification-cache .. 
                            CTEST_PARALLEL_LEVEL=4 MIOPEN_DEBUG_IMPLICIT_GEMM_NON_XDLOPS_INLINE_ASM=0 MIOPEN_CONV_PRECISE_ROCBLAS_TIMING=0 make -j\$(nproc) check
                        """
                    }
                    steps{
                        buildHipClangJob('/opt/rocm/llvm/bin/clang++', '', "", image+'-hip-clang', "/usr/local", cmd)
                    }
                }       
            }
        }

        stage("Long Tests III"){
            parallel{
                stage('Half Hip Clang Release All') {
                    agent{ label rocmnode("vega20") }
                    environment{
                        cmd = """
                            ulimit -c unlimited
                            rm -rf build
                            mkdir build
                            cd build
                            CXX=/opt/rocm/llvm/bin/clang++ cmake -DBUILD_DEV=On -DCMAKE_BUILD_TYPE=release -DMIOPEN_TEST_HALF=On -DMIOPEN_GPU_SYNC=On -DMIOPEN_USE_COMGR=Off -DMIOPEN_TEST_LIMIT=2 -DMIOPEN_TEST_ALL=On -DMIOPEN_TEST_FLAGS=--disable-verification-cache .. 
                            CTEST_PARALLEL_LEVEL=4 MIOPEN_DEBUG_IMPLICIT_GEMM_NON_XDLOPS_INLINE_ASM=0 MIOPEN_CONV_PRECISE_ROCBLAS_TIMING=0 make -j\$(nproc) check
                        """

                    }
                    steps{
                        buildHipClangJob('/opt/rocm/llvm/bin/clang++', '', "", image+'-hip-clang', "/usr/local", cmd)
                    }
                }

                stage('Half gfx908 Hip Release All Subset') {
                    agent{ label rocmnode("gfx908") }
                    environment{
                        cmd = """
                            ulimit -c unlimited
                            rm -rf build
                            mkdir build
                            cd build
                            CXX=/opt/rocm/llvm/bin/clang++ cmake -DBUILD_DEV=On -DCMAKE_BUILD_TYPE=release -DMIOPEN_TEST_GFX908=On -DMIOPEN_USE_COMGR=Off -DMIOPEN_TEST_HALF=On -DMIOPEN_TEST_LIMIT=2 -DMIOPEN_GPU_SYNC=On -DMIOPEN_TEST_ALL=On -DMIOPEN_TEST_FLAGS=--disable-verification-cache .. 
                            CTEST_PARALLEL_LEVEL=4 MIOPEN_DEBUG_IMPLICIT_GEMM_NON_XDLOPS_INLINE_ASM=0 MIOPEN_CONV_PRECISE_ROCBLAS_TIMING=0 make -j\$(nproc) check
                        """
                    }
                    steps{
                        buildHipClangJob('/opt/rocm/llvm/bin/clang++', '', "", image+'-hip-clang', "/usr/local", cmd)
                    }
                }
            }
        }

       // Run package building
        stage("Packages"){
            parallel {
                stage('GCC OpenCL Release package') {
                    agent{ label rocmnode("rocmtest") }
                    steps{
                        buildJob('g++-5', flags: '-DCMAKE_BUILD_TYPE=release')
                    }
                }
 
                stage('Hip Clang Release package') {
                    agent{ label rocmnode("rocmtest") }
                    environment{
                        cmd = """
                            ulimit -c unlimited
                            rm -rf build
                            mkdir build
                            cd build
                            CXX=/opt/rocm/llvm/bin/clang++ cmake -DCMAKE_BUILD_TYPE=release .. 
                            make -j\$(nproc) package
                        """

                    }
                    steps{
                        buildHipClangJob('/opt/rocm/llvm/bin/clang++', '', "", image+'-hip-clang', "/usr/local", cmd)
                    }
                }
            }
        }
    }    
}
<|MERGE_RESOLUTION|>--- conflicted
+++ resolved
@@ -518,11 +518,7 @@
             parallel{
                 
                 stage('Hip Clang conv3d') {
-<<<<<<< HEAD
-                    agent{ label rocmnode("vega20") }
-=======
-                    agent{ label rocmnode("vega") }
->>>>>>> 44f20c74
+                    agent{ label rocmnode("vega") }
                     environment{
                         cmd = """
                             ulimit -c unlimited
@@ -540,31 +536,19 @@
                 }
                 
                 stage('Hip Clang Release All') {
-<<<<<<< HEAD
-                    agent{ label rocmnode("vega20") }
-=======
-                    agent{ label rocmnode("vega") }
->>>>>>> 44f20c74
-                    environment{
-                        cmd = """
-                            ulimit -c unlimited
-                            rm -rf build
-                            mkdir build
-                            cd build
-<<<<<<< HEAD
-                            CXX=/opt/rocm/llvm/bin/clang++ cmake -DSKIP_CONV3D=On -DBUILD_DEV=On -DCMAKE_BUILD_TYPE=debug -DMIOPEN_GPU_SYNC=On -DMIOPEN_USE_COMGR=Off -DMIOPEN_TEST_ALL=On -DMIOPEN_TEST_LIMIT=2 -DMIOPEN_TEST_FLAGS="--disable-verification-cache" .. 
-=======
+                    agent{ label rocmnode("vega") }
+                    environment{
+                        cmd = """
+                            ulimit -c unlimited
+                            rm -rf build
+                            mkdir build
+                            cd build
                             CXX=/opt/rocm/llvm/bin/clang++ cmake -DSKIP_CONV2D=On -DSKIP_CONV3D=On -DBUILD_DEV=On -DCMAKE_BUILD_TYPE=debug -DMIOPEN_GPU_SYNC=On -DMIOPEN_USE_COMGR=Off -DMIOPEN_TEST_ALL=On -DMIOPEN_TEST_LIMIT=2 -DMIOPEN_TEST_FLAGS="--disable-verification-cache" .. 
->>>>>>> 44f20c74
                             MIOPEN_ENABLE_LOGGING_CMD=1 CTEST_PARALLEL_LEVEL=4 MIOPEN_DEBUG_IMPLICIT_GEMM_NON_XDLOPS_INLINE_ASM=0 MIOPEN_CONV_PRECISE_ROCBLAS_TIMING=0 make -j\$(nproc) check
                         """
                     }
                     steps{
                         buildHipClangJob('/opt/rocm/llvm/bin/clang++', '', "", image+'-hip-clang', "/usr/local", cmd)
-<<<<<<< HEAD
-                    }
-                }
-=======
                     }
                 }
 
@@ -586,7 +570,6 @@
                     }
                 }
                 
->>>>>>> 44f20c74
 
                 stage('FP32 gfx908 Hip Release All subset') {
                     agent{ label rocmnode("gfx908") }
