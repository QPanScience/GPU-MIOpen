

def rocmnode(name) {
    def node_name = 'rocmtest'
    if(name == 'fiji') {
        node_name = 'rocmtest && fiji';
    } else if(name == 'vega') {
        node_name = 'rocmtest && vega';
    } else if(name == 'vega10') {
        node_name = 'rocmtest && vega10';
    } else if(name == 'vega20') {
        node_name = 'rocmtest && vega20';
    } else if(name == 'gfx908') {
        node_name = 'gfx908';
    } else {
        node_name = name
    }
    return node_name
}



def cmake_build(compiler, flags, env4make, prefixpath){
    def workspace_dir = pwd()
    def vcache = "/var/jenkins/.cache/miopen/vcache"
    def archive = (flags == '-DCMAKE_BUILD_TYPE=release')
    def config_targets = "check doc MIOpenDriver"
    def test_flags = "--disable-verification-cache"
    def debug_flags = "-g -fno-omit-frame-pointer -fsanitize=undefined -fno-sanitize-recover=undefined"
    def compilerpath = ""
    def configargs = ""
    if (prefixpath == "")
        compilerpath = compiler;
    else
    {
        compilerpath = prefixpath + "/bin/" + compiler
        configargs = "-DCMAKE_PREFIX_PATH=${prefixpath}"
    }

    if (archive == true) {
        config_targets = "package"
    }
    def cmd = """
        echo \$HSA_ENABLE_SDMA
        ulimit -c unlimited
        rm -rf build
        mkdir build
        cd build
        CXX=${compilerpath} CXXFLAGS='-Werror' cmake ${configargs} -DMIOPEN_GPU_SYNC=On -DMIOPEN_TEST_FLAGS='${test_flags}' -DCMAKE_CXX_FLAGS_DEBUG='${debug_flags}' ${flags} .. 
        MIOPEN_DEBUG_CONV_IMPLICIT_GEMM_XDLOPS=1 CTEST_PARALLEL_LEVEL=4 MIOPEN_VERIFY_CACHE_PATH=${vcache} MIOPEN_CONV_PRECISE_ROCBLAS_TIMING=0 ${env4make} dumb-init make -j\$(nproc) ${config_targets}
    """
    echo cmd
    sh cmd
    // Only archive from master or develop
    if (archive == true && (env.BRANCH_NAME == "develop" || env.BRANCH_NAME == "master")) {
        archiveArtifacts artifacts: "build/*.deb", allowEmptyArchive: true, fingerprint: true
    }
}

def buildJob(compiler, flags, env4make, image, prefixpath="/opt/rocm", cmd = ""){

        env.HSA_ENABLE_SDMA=0 
        checkout scm
        def dockerOpts="--device=/dev/kfd --device=/dev/dri --group-add video --cap-add=SYS_PTRACE --security-opt seccomp=unconfined"
        def dockerArgs = "--build-arg PREFIX=${prefixpath} "
        if(prefixpath == "")
        {
            dockerArgs = ""
        }
        def retimage
        try {
            retimage = docker.build("${image}", dockerArgs + '.')
            withDockerContainer(image: image, args: dockerOpts) {
                timeout(time: 5, unit: 'MINUTES')
                {
                    sh 'PATH="/opt/rocm/opencl/bin/x86_64/:$PATH" clinfo'
                }
            }
        } catch(Exception ex) {
            retimage = docker.build("${image}", dockerArgs + "--no-cache .")
            withDockerContainer(image: image, args: dockerOpts) {
                timeout(time: 5, unit: 'MINUTES')
                {
                    sh 'PATH="/opt/rocm/opencl/bin/x86_64/:$PATH" clinfo'
                }
            }
        }

        withDockerContainer(image: image, args: dockerOpts + ' -v=/var/jenkins/:/var/jenkins') {
            timeout(time: 5, unit: 'HOURS')
            {
                if(cmd == ""){
                    cmake_build(compiler, flags, env4make, prefixpath)
                }else{
                    sh cmd
                }
            }
        }
        return retimage
}

def buildHipClangJob(compiler, flags, env4make, image, prefixpath="/opt/rocm", cmd = ""){

        env.HSA_ENABLE_SDMA=0 
        checkout scm
        def dockerOpts="--device=/dev/kfd --device=/dev/dri --group-add video --cap-add=SYS_PTRACE --security-opt seccomp=unconfined"
        def dockerArgs = "--build-arg PREFIX=${prefixpath} -f hip-clang.docker "
        def retimage
        try {
            retimage = docker.build("${image}", dockerArgs + '.')
            withDockerContainer(image: image, args: dockerOpts) {
                timeout(time: 5, unit: 'MINUTES')
                {
                    sh 'PATH="/opt/rocm/opencl/bin:/opt/rocm/opencl/bin/x86_64:$PATH" clinfo'
                }
            }
        } catch(Exception ex) {
            retimage = docker.build("${image}", dockerArgs + "--no-cache .")
            withDockerContainer(image: image, args: dockerOpts) {
                timeout(time: 5, unit: 'MINUTES')
                {
                    sh 'PATH="/opt/rocm/opencl/bin:/opt/rocm/opencl/bin/x86_64:$PATH" clinfo'
                }
            }
        }

        withDockerContainer(image: image, args: dockerOpts + ' -v=/var/jenkins/:/var/jenkins') {
            timeout(time: 5, unit: 'HOURS')
            {
                if(cmd == ""){
                    cmake_build(compiler, flags, env4make, prefixpath)
                }else{
                    sh cmd
                }
            }
        }
        return retimage
}



pipeline {
    agent none 
    options {
        parallelsAlwaysFailFast()
    }
    environment{
        image = "miopen"
    }
    stages{
        // Run all static analysis tests
        stage("Static checks"){
            parallel{
                stage('Clang Tidy') {
                    agent{  label rocmnode("rocmtest") }
                    environment{
                        cmd = "rm -rf build; mkdir build; cd build; CXX='clang++-3.8' cmake -DBUILD_DEV=On ..; make -j\$(nproc) -k analyze;"
                    }
                    steps{
                        buildJob('hcc', '-DCMAKE_BUILD_TYPE=release', "", image, "", cmd)
                    }
                }

                stage('Clang Format') {
                    agent{ label rocmnode("rocmtest") }
                    environment{
                        cmd = "find . -iname \'*.h\' \
                                -o -iname \'*.hpp\' \
                                -o -iname \'*.cpp\' \
                                -o -iname \'*.h.in\' \
                                -o -iname \'*.hpp.in\' \
                                -o -iname \'*.cpp.in\' \
                                -o -iname \'*.cl\' \
                                | grep -v 'build/' \
                                | xargs -n 1 -P 1 -I{} -t sh -c \'clang-format-3.8 -style=file {} | diff - {}\'"
                    }
                    steps{
                        buildJob('hcc', '-DCMAKE_BUILD_TYPE=release', "", image, "", cmd)
                    }
                }

                stage('Hip Tidy') {
                    agent{ label rocmnode("rocmtest") }
                    environment{
                        cmd = "rm -rf build; mkdir build; cd build; CXX=/usr/local/bin/hcc cmake -DBUILD_DEV=On ..; make -j\$(nproc) -k analyze;"
                    }
                    steps{
                        buildJob('hcc', '-DCMAKE_BUILD_TYPE=release', "", image, "", cmd)
                    }
                }
            }
        }
        
        // Run quick fp32 tests
        stage("Fast full precision"){
            parallel{
               stage('Clang Debug') {
                    agent{ label rocmnode("vega") }
                    steps{
                        buildJob('clang++-3.8', '-DBUILD_DEV=On -DCMAKE_BUILD_TYPE=debug', "", image, "")
                    }
                }

                stage('Clang Release') {
                    agent{ label rocmnode("vega") }
                    steps{
                        buildJob('clang++-3.8', '-DBUILD_DEV=On -DCMAKE_BUILD_TYPE=release', "", image, "")
                    }
                }

                stage('GCC Debug') {
                    agent{ label rocmnode("vega") }
                    steps{
                        buildJob('g++-5', '-DBUILD_DEV=On -DCMAKE_BUILD_TYPE=debug', "", image, "")
                    }
                }

                stage('GCC Release') {
                    agent{ label rocmnode("vega") }
                    steps{
                        buildJob('g++-5', '-DBUILD_DEV=On -DCMAKE_BUILD_TYPE=release', "", image, "")
                    }
                }

                stage('Fiji GCC Debug') {
                    agent{ label rocmnode("fiji") }
                    steps{
                        buildJob('g++-5', '-DBUILD_DEV=On -DCMAKE_BUILD_TYPE=debug', "", image, "")
                    }
                }

                stage('Hip Release') {
                    agent{ label rocmnode("vega") }
                    steps{
                        buildJob('hcc', '-DBUILD_DEV=On -DCMAKE_BUILD_TYPE=release', "", image + "rocm")
                    }
                }

                stage('Hip clang debug') {
                    agent{ label rocmnode("vega") }
                    environment{
                        cmd = """
                            ulimit -c unlimited
                            rm -rf build
                            mkdir build
                            cd build
                            CXX=/opt/rocm/llvm/bin/clang++ cmake -DBUILD_DEV=On -DCMAKE_BUILD_TYPE=debug -DMIOPEN_GPU_SYNC=On -DMIOPEN_TEST_FLAGS=--disable-verification-cache .. 
                            CTEST_PARALLEL_LEVEL=4 MIOPEN_DEBUG_IMPLICIT_GEMM_NON_XDLOPS_INLINE_ASM=0 MIOPEN_CONV_PRECISE_ROCBLAS_TIMING=0 make -j\$(nproc) check
                        """

                    }
                    steps{
                        buildHipClangJob('/opt/rocm/llvm/bin/clang++', '', "", image+'-hip-clang', "/usr/local", cmd)
                    }
                }



                stage('gfx908 Hip debug') {
                    agent{ label rocmnode("gfx908") }
                    steps{
                        buildJob('hcc', '-DMIOPEN_TEST_GFX908=On -DBUILD_DEV=On -DCMAKE_BUILD_TYPE=debug', "", image + "rocm")
                    }
                }
            }
        }

        // Misc tests
        stage("Aux tests"){
            parallel{
                stage('Hip clang debug COMGR') {
                    // WORKAROUND for COMGR Vega10 testing problem. Should be "vega".
                    agent{ label rocmnode("vega20") }
                    environment{
                        cmd = """
                            ulimit -c unlimited
                            rm -rf build
                            mkdir build
                            cd build
                            CXX=/opt/rocm/llvm/bin/clang++ cmake -DMIOPEN_USE_COMGR=On -DBUILD_DEV=On -DCMAKE_BUILD_TYPE=debug -DMIOPEN_GPU_SYNC=On -DMIOPEN_TEST_FLAGS=--disable-verification-cache .. 
                            CTEST_PARALLEL_LEVEL=2 MIOPEN_DEBUG_IMPLICIT_GEMM_NON_XDLOPS_INLINE_ASM=0 MIOPEN_CONV_PRECISE_ROCBLAS_TIMING=0 make -j\$(nproc) check
                        """

                    }
                    steps{
                        buildHipClangJob('/opt/rocm/llvm/bin/clang++', '', "MIOPEN_LOG_LEVEL=5 MIOPEN_COMPILE_PARALLEL_LEVEL=1",  image+'-hip-clang', "/usr/local", cmd)
                    }
                }
                stage('Hip clang Embed Build') {
                    agent{ label rocmnode("vega20") }
                    environment{
                        cmd = """
                            ulimit -c unlimited
                            rm -rf build
                            mkdir build
                            cd build
<<<<<<< HEAD
                            CXX=/opt/rocm/llvm/bin/clang++ cmake -DMIOPEN_EMBED_DB="gfx906_60;gfx906_64" -DBUILD_DEV=On -DCMAKE_BUILD_TYPE=debug -DMIOPEN_GPU_SYNC=On -DMIOPEN_TEST_FLAGS=--disable-verification-cache .. 
=======
                            CXX=/opt/rocm/llvm/bin/clang++ cmake -DMIOPEN_EMBED_DB=\"gfx906_60;gfx906_64\" -DBUILD_DEV=On -DCMAKE_BUILD_TYPE=debug -DMIOPEN_GPU_SYNC=On -DMIOPEN_TEST_FLAGS=--disable-verification-cache .. 
>>>>>>> 1be725b2
                            make -j\$(nproc) check
                        """

                    }
                    steps{
                        buildHipClangJob('/opt/rocm/llvm/bin/clang++', '', "MIOPEN_LOG_LEVEL=5 MIOPEN_COMPILE_PARALLEL_LEVEL=1",  image+'-hip-clang', "/usr/local", cmd)
                    }
                }

                stage('Hip Static Release') {
                    agent{ label rocmnode("vega") }
                    environment{
                        cmd = """
                            ulimit -c unlimited
                            rm -rf build
                            mkdir build
                            cd build
                            CXX=/opt/rocm/llvm/bin/clang++ cmake -DBUILD_DEV=On -DBUILD_SHARED_LIBS=Off -DCMAKE_BUILD_TYPE=release -DMIOPEN_GPU_SYNC=On -DMIOPEN_TEST_FLAGS=--disable-verification-cache .. 
                            CTEST_PARALLEL_LEVEL=4 MIOPEN_DEBUG_IMPLICIT_GEMM_NON_XDLOPS_INLINE_ASM=0 MIOPEN_CONV_PRECISE_ROCBLAS_TIMING=0 make -j\$(nproc) check
                        """

                    }
                    steps{
                        buildHipClangJob('/opt/rocm/llvm/bin/clang++', '', "",  image+'-hip-clang', "/usr/local", cmd)
                    }
                }

                stage('Hip Normal Find Mode Release') {
                    agent{ label rocmnode("vega") }
                    environment{
                        cmd = """
                            ulimit -c unlimited
                            rm -rf build
                            mkdir build
                            cd build
                            CXX=/opt/rocm/llvm/bin/clang++ cmake -DBUILD_DEV=On -DCMAKE_BUILD_TYPE=release -DMIOPEN_GPU_SYNC=On .. 
                            make -j test_conv2d
                            MIOPEN_FIND_MODE=1 CTEST_PARALLEL_LEVEL=4 MIOPEN_DEBUG_IMPLICIT_GEMM_NON_XDLOPS_INLINE_ASM=0 MIOPEN_CONV_PRECISE_ROCBLAS_TIMING=0 bin/test_conv2d --disable-verification-cache
                        """
                    }
                    steps{
                        buildHipClangJob('/opt/rocm/llvm/bin/clang++', '', "",  image+'-hip-clang', "/usr/local", cmd)
                    }
                }

                stage('Hip Fast Find Mode Release') {
                    agent{ label rocmnode("vega") }
                    environment{
                        cmd = """
                            ulimit -c unlimited
                            rm -rf build
                            mkdir build
                            cd build
                            CXX=/opt/rocm/llvm/bin/clang++ cmake -DBUILD_DEV=On -DCMAKE_BUILD_TYPE=release -DMIOPEN_GPU_SYNC=On .. 
                            make -j test_conv2d
                            MIOPEN_FIND_MODE=2 CTEST_PARALLEL_LEVEL=4 MIOPEN_DEBUG_IMPLICIT_GEMM_NON_XDLOPS_INLINE_ASM=0 MIOPEN_CONV_PRECISE_ROCBLAS_TIMING=0 bin/test_conv2d --disable-verification-cache
                        """
                    }
                    steps{
                        buildHipClangJob('/opt/rocm/llvm/bin/clang++', '', "",  image+'-hip-clang', "/usr/local", cmd)
                    }
                }

                stage('Hip Release on /usr/local') {
                    agent{ label rocmnode("vega") }
                    steps{
                        buildJob('hcc', '-DBUILD_DEV=On -DCMAKE_BUILD_TYPE=release', "", image, "")
                    }
                }

            }
        }

        // Run fp16, bfp16, and int8 quick tests
        stage("Fast low precision"){
            parallel{
                stage('Half Hip Release') {
                    agent{ label rocmnode("vega20") }
                    steps{
                        buildJob('hcc', '-DMIOPEN_TEST_HALF=On -DBUILD_DEV=On -DCMAKE_BUILD_TYPE=release', "", image + "rocm")
                    }
                }

                stage('Half GCC Debug') {
                    agent{ label rocmnode("vega20") }
                    steps{
                        buildJob('g++-5', '-DMIOPEN_TEST_HALF=On -DBUILD_DEV=On -DCMAKE_BUILD_TYPE=debug', "", image, "")
                    }
                }
    
                stage('Half GCC Release') {
                    agent{ label rocmnode("vega20") }
                    steps{
                        buildJob('g++-5', '-DMIOPEN_TEST_HALF=On -DBUILD_DEV=On -DCMAKE_BUILD_TYPE=release', "", image, "")
                    }
                }

                stage('Int8 Hip Release') {
                    agent{ label rocmnode("vega20") }
                    steps{
                        buildJob('hcc', '-DMIOPEN_TEST_INT8=On -DBUILD_DEV=On -DCMAKE_BUILD_TYPE=release', "", image + "rocm")
                    }
                }

                stage('Int8 GCC Debug') {
                    agent{ label rocmnode("vega20") }
                    steps{
                        buildJob('g++-5', '-DMIOPEN_TEST_INT8=On -DBUILD_DEV=On -DCMAKE_BUILD_TYPE=debug', "", image, "")
                    }
                }

                stage('Int8 GCC Release') {
                    agent{ label rocmnode("vega20") }
                    steps{
                        buildJob('g++-5', '-DMIOPEN_TEST_INT8=On -DBUILD_DEV=On -DCMAKE_BUILD_TYPE=release', "", image, "")
                    }
                }

                stage('Bfloat16 Hip Release') {
                    agent{ label rocmnode("vega20") }   
                    steps{
                        buildJob('hcc', '-DMIOPEN_TEST_BFLOAT16=On -DBUILD_DEV=On -DCMAKE_BUILD_TYPE=release', "", image + "rocm")
                    }
                }

                stage('Bfloat16 gfx908 Hip Debug') {
                    agent{ label rocmnode("gfx908") }   
                    steps{
                        buildJob('hcc', '-DMIOPEN_TEST_BFLOAT16=On -DMIOPEN_TEST_GFX908=On -DBUILD_DEV=On -DCMAKE_BUILD_TYPE=debug', "", image + "rocm")
                    }
                }

                stage('Half gfx908 Hip Debug') {
                    agent{ label rocmnode("gfx908") }   
                    steps{
                        buildJob('hcc', '-DMIOPEN_TEST_BFLOAT16=On -DMIOPEN_TEST_GFX908=On -DBUILD_DEV=On -DCMAKE_BUILD_TYPE=debug', "", image + "rocm")
                    }
                }
            }
        }

        stage("Full tests I"){
            parallel{
                stage('Int8 Hip Release All') {
                    agent{ label rocmnode("vega20") }
                    steps{
                        buildJob('hcc', '-DMIOPEN_TEST_INT8=On -DBUILD_DEV=On -DMIOPEN_TEST_ALL=On -DCMAKE_BUILD_TYPE=release', "", image + "rocm")
                    }
                }

                stage('Bfloat16 Hip Release All') {
                    agent{ label rocmnode("vega20") }
                    environment{
                        cmd = """
                            ulimit -c unlimited
                            rm -rf build
                            mkdir build
                            cd build
                            CXX=/opt/rocm/llvm/bin/clang++ cmake -DMIOPEN_TEST_BFLOAT16=On -DMIOPEN_TEST_ALL=On -DBUILD_DEV=On -DCMAKE_BUILD_TYPE=release -DMIOPEN_GPU_SYNC=On .. 
                            make -j test_conv2d
                        """
                    }
                    steps{
                        buildHipClangJob('/opt/rocm/llvm/bin/clang++', '', "",  image+'-hip-clang', "/usr/local", cmd)
                    }
                }

                stage('Bfloat16 gfx908 Hip Release All Subset') {
                    agent{ label rocmnode("gfx908") }
                    steps{
                        buildJob('hcc', '-DMIOPEN_TEST_BFLOAT16=On -DMIOPEN_TEST_GFX908=On -DBUILD_DEV=On -DMIOPEN_TEST_ALL=On -DCMAKE_BUILD_TYPE=release', "", image + "rocm")
                    }
                }
            }
        }

        stage("Full tests II"){
            parallel{
                stage('GCC Release All') {
                    agent{ label rocmnode("vega") }
                    steps{
                        buildJob('g++-5', '-DBUILD_DEV=On -DMIOPEN_TEST_ALL=On -DCMAKE_BUILD_TYPE=release', "", image, "")
                    }
                }

                stage('FP32 gfx908 Hip Release All subset') {
                    agent{ label rocmnode("gfx908") }
                    steps{
                        buildJob('hcc', '-DMIOPEN_TEST_GFX908=On -DBUILD_DEV=On -DMIOPEN_TEST_ALL=On -DCMAKE_BUILD_TYPE=release', "MIOPEN_LOG_LEVEL=5", image + "rocm")
                    }
                }

                stage('Half gfx908 Hip Release All Subset') {
                    agent{ label rocmnode("gfx908") }
                    steps{
                        buildJob('hcc', '-DMIOPEN_TEST_HALF=On -DMIOPEN_TEST_GFX908=On -DBUILD_DEV=On -DMIOPEN_TEST_ALL=On -DCMAKE_BUILD_TYPE=release', "", image + "rocm")
                    }
                }
            }
        }

        stage("Full tests III"){
            parallel{
                stage('Half Hip Clang Release All') {
                    agent{ label rocmnode("vega20") }
                    environment{
                        cmd = """
                            ulimit -c unlimited
                            rm -rf build
                            mkdir build
                            cd build
                            CXX=/opt/rocm/llvm/bin/clang++ cmake -DBUILD_DEV=On -DCMAKE_BUILD_TYPE=release -DMIOPEN_TEST_HALF=On -DMIOPEN_GPU_SYNC=On -DMIOPEN_TEST_ALL=On -DMIOPEN_TEST_FLAGS=--disable-verification-cache .. 
                            CTEST_PARALLEL_LEVEL=4 MIOPEN_DEBUG_IMPLICIT_GEMM_NON_XDLOPS_INLINE_ASM=0 MIOPEN_CONV_PRECISE_ROCBLAS_TIMING=0 make -j\$(nproc) check
                        """

                    }
                    steps{
                        buildHipClangJob('/opt/rocm/llvm/bin/clang++', '', "", image+'-hip-clang', "/usr/local", cmd)
                    }
                }

                stage('Hip Clang Release All') {
                    agent{ label rocmnode("vega20") }
                    environment{
                        cmd = """
                            ulimit -c unlimited
                            rm -rf build
                            mkdir build
                            cd build
                            CXX=/opt/rocm/llvm/bin/clang++ cmake -DBUILD_DEV=On -DCMAKE_BUILD_TYPE=release -DMIOPEN_GPU_SYNC=On -DMIOPEN_TEST_ALL=On -DMIOPEN_TEST_FLAGS=--disable-verification-cache .. 
                            CTEST_PARALLEL_LEVEL=4 MIOPEN_DEBUG_IMPLICIT_GEMM_NON_XDLOPS_INLINE_ASM=0 MIOPEN_CONV_PRECISE_ROCBLAS_TIMING=0 make -j\$(nproc) check
                        """

                    }
                    steps{
                        buildHipClangJob('/opt/rocm/llvm/bin/clang++', '', "", image+'-hip-clang', "/usr/local", cmd)
                    }
                }
            }
        }


       // Run package building
        stage("Packages"){
            parallel {
                stage('GCC OpenCL Release package') {
                    agent{ label rocmnode("rocmtest") }
                    steps{
                        buildJob('g++-5', '-DCMAKE_BUILD_TYPE=release', "", image, "")
                    }
                }
                stage("HCC HIP Release package"){
                    agent{ label rocmnode("rocmtest") }
                    steps{
                        buildJob('hcc', '-DCMAKE_BUILD_TYPE=release', "", image + "rocm")
                    }
                }
            }
        }
    }    
}
<|MERGE_RESOLUTION|>--- conflicted
+++ resolved
@@ -294,11 +294,7 @@
                             rm -rf build
                             mkdir build
                             cd build
-<<<<<<< HEAD
                             CXX=/opt/rocm/llvm/bin/clang++ cmake -DMIOPEN_EMBED_DB="gfx906_60;gfx906_64" -DBUILD_DEV=On -DCMAKE_BUILD_TYPE=debug -DMIOPEN_GPU_SYNC=On -DMIOPEN_TEST_FLAGS=--disable-verification-cache .. 
-=======
-                            CXX=/opt/rocm/llvm/bin/clang++ cmake -DMIOPEN_EMBED_DB=\"gfx906_60;gfx906_64\" -DBUILD_DEV=On -DCMAKE_BUILD_TYPE=debug -DMIOPEN_GPU_SYNC=On -DMIOPEN_TEST_FLAGS=--disable-verification-cache .. 
->>>>>>> 1be725b2
                             make -j\$(nproc) check
                         """
 
