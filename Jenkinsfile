

def rocmnode(name) {
    def node_name = 'rocmtest'
    if(name == 'fiji') {
        node_name = 'rocmtest && fiji';
    } else if(name == 'vega') {
        node_name = 'rocmtest && vega';
    } else if(name == 'vega10') {
        node_name = 'rocmtest && vega10';
    } else if(name == 'vega20') {
        node_name = 'rocmtest && vega20';
    } else if(name == 'gfx908') {
        node_name = 'gfx908';
    } else {
        node_name = name
    }
    return node_name
}


def cmake_build(compiler, flags, env4make, prefixpath="/opt/rocm", cmd="", testflags=""){
    def workspace_dir = pwd()
    def vcache = "/var/jenkins/.cache/miopen/vcache"
    def archive = (flags == '-DCMAKE_BUILD_TYPE=release')
    def config_targets = "check doc MIOpenDriver"
    def test_flags = "--disable-verification-cache " + testflags
    def debug_flags = "-g -fno-omit-frame-pointer -fsanitize=undefined -fno-sanitize-recover=undefined"
    def compilerpath = ""
    def configargs = ""
    if (prefixpath == "")
        compilerpath = compiler;
    else
    {
        compilerpath = prefixpath + "/bin/" + compiler
        configargs = "-DCMAKE_PREFIX_PATH=${prefixpath}"
    }

    if (archive == true) {
        config_targets = "package"
    }

    def postcmd = ""
    precmd = """
            echo \$HSA_ENABLE_SDMA
            ulimit -c unlimited
            rm -rf build
            mkdir build
            cd build
            CXX=${compilerpath} CXXFLAGS='-Werror' cmake ${configargs} -DMIOPEN_GPU_SYNC=On -DMIOPEN_TEST_FLAGS='${test_flags}' -DCMAKE_CXX_FLAGS_DEBUG='${debug_flags}' ${flags} .. 
        """
    if (cmd == "")
    {
        postcmd = """
            ${precmd}
            MIOPEN_DEBUG_CONV_IMPLICIT_GEMM_XDLOPS=1 CTEST_PARALLEL_LEVEL=4 MIOPEN_VERIFY_CACHE_PATH=${vcache} MIOPEN_CONV_PRECISE_ROCBLAS_TIMING=0 ${env4make} dumb-init make -j\$(nproc) ${config_targets}
        """

    }
    else
    {
        postcmd = """
            ${precmd}
            ${cmd}
        """
    }

    echo postcmd
    sh postcmd

    // Only archive from master or develop
    if (archive == true && (env.BRANCH_NAME == "develop" || env.BRANCH_NAME == "master")) {
        archiveArtifacts artifacts: "build/*.deb", allowEmptyArchive: true, fingerprint: true
    }
}

def buildJob(compiler, flags, env4make, image, prefixpath="/opt/rocm", cmd = "", testflags = ""){

        env.HSA_ENABLE_SDMA=0 
        checkout scm
        def dockerOpts="--device=/dev/kfd --device=/dev/dri --group-add video --cap-add=SYS_PTRACE --security-opt seccomp=unconfined"
        def dockerArgs = "--build-arg PREFIX=${prefixpath} "
        if(prefixpath == "")
        {
            dockerArgs = ""
        }
        def retimage
        try {
            retimage = docker.build("${image}", dockerArgs + '.')
            withDockerContainer(image: image, args: dockerOpts) {
                timeout(time: 5, unit: 'MINUTES')
                {
                    sh 'PATH="/opt/rocm/opencl/bin/x86_64/:$PATH" clinfo'
                }
            }
        } catch(Exception ex) {
            retimage = docker.build("${image}", dockerArgs + "--no-cache .")
            withDockerContainer(image: image, args: dockerOpts) {
                timeout(time: 5, unit: 'MINUTES')
                {
                    sh 'PATH="/opt/rocm/opencl/bin/x86_64/:$PATH" clinfo'
                }
            }
        }

        withDockerContainer(image: image, args: dockerOpts + ' -v=/var/jenkins/:/var/jenkins') {
            timeout(time: 5, unit: 'HOURS')
            {
                cmake_build(compiler, flags, env4make, prefixpath, cmd, testflags)
            }
        }
        return retimage
}



def buildHipClangJob(compiler, flags, env4make, image, prefixpath="/opt/rocm", cmd = "", testflags = ""){

        env.HSA_ENABLE_SDMA=0 
        checkout scm
        def dockerOpts="--device=/dev/kfd --device=/dev/dri --group-add video --cap-add=SYS_PTRACE --security-opt seccomp=unconfined"
        def dockerArgs = "--build-arg PREFIX=${prefixpath} -f hip-clang.docker "
        def retimage
        try {
            retimage = docker.build("${image}", dockerArgs + '.')
            withDockerContainer(image: image, args: dockerOpts) {
                timeout(time: 5, unit: 'MINUTES')
                {
                    sh 'PATH="/opt/rocm/opencl/bin:/opt/rocm/opencl/bin/x86_64:$PATH" clinfo'
                }
            }
        } catch(Exception ex) {
            retimage = docker.build("${image}", dockerArgs + "--no-cache .")
            withDockerContainer(image: image, args: dockerOpts) {
                timeout(time: 5, unit: 'MINUTES')
                {
                    sh 'PATH="/opt/rocm/opencl/bin:/opt/rocm/opencl/bin/x86_64:$PATH" clinfo'
                }
            }
        }

        withDockerContainer(image: image, args: dockerOpts + ' -v=/var/jenkins/:/var/jenkins') {
            timeout(time: 5, unit: 'HOURS')
            {
                if(cmd == ""){
                    cmake_build(compiler, flags, env4make, prefixpath, cmd, testflags)
                }else{
                    sh cmd
                }
            }
        }
        return retimage
}



def buildCommandJob(cmd, prefixpath=""){

        checkout scm
        def dockerOpts="--device=/dev/kfd --device=/dev/dri --group-add video --cap-add=SYS_PTRACE --security-opt seccomp=unconfined"
        def dockerArgs = "--build-arg PREFIX=${prefixpath} "
        if(prefixpath == "")
        {
            dockerArgs = ""
        }
        withDockerContainer(image: image, args: dockerOpts + ' -v=/var/jenkins/:/var/jenkins') {
            timeout(time: 5, unit: 'HOURS')
            {
                sh cmd
            }
        }
}


pipeline {
    agent none 
    options {
        parallelsAlwaysFailFast()
    }
    environment{
        image = "miopen"
    }
    stages{
        // Run all static analysis tests
        stage("Static checks"){
            parallel{
                stage('Clang Tidy') {
                    agent{  label rocmnode("rocmtest") }
                    environment{
                        cmd = "rm -rf build; mkdir build; cd build; CXX='clang++-3.8' cmake -DBUILD_DEV=On ..; make -j\$(nproc) -k analyze;"
                    }
                    steps{
                        buildCommandJob(cmd)
                    }
                }

                stage('Clang Format') {
                    agent{ label rocmnode("rocmtest") }
                    environment{
                        cmd = "find . -iname \'*.h\' \
                                -o -iname \'*.hpp\' \
                                -o -iname \'*.cpp\' \
                                -o -iname \'*.h.in\' \
                                -o -iname \'*.hpp.in\' \
                                -o -iname \'*.cpp.in\' \
                                -o -iname \'*.cl\' \
                                | grep -v 'build/' \
                                | xargs -n 1 -P 1 -I{} -t sh -c \'clang-format-3.8 -style=file {} | diff - {}\'"
                    }
                    steps{
                        buildCommandJob(cmd)
                    }
                }

                stage('Hip Tidy') {
                    agent{ label rocmnode("rocmtest") }
                    environment{
                        cmd = "rm -rf build; mkdir build; cd build; CXX=/usr/local/bin/hcc cmake -DBUILD_DEV=On ..; make -j\$(nproc) -k analyze;"
                    }
                    steps{
                        buildCommandJob(cmd)
                    }
                }
            }
        }
        
        // Run quick fp32 tests
        stage("Fast full precision"){
            parallel{
               stage('Clang Debug') {
                    agent{ label rocmnode("vega") }
                    steps{
                        buildJob('clang++-3.8', '-DBUILD_DEV=On -DCMAKE_BUILD_TYPE=debug', "", image, "")
                    }
                }

                stage('Clang Release') {
                    agent{ label rocmnode("vega") }
                    steps{
                        buildJob('clang++-3.8', '-DBUILD_DEV=On -DCMAKE_BUILD_TYPE=release', "", image, "")
                    }
                }

                stage('GCC Debug') {
                    agent{ label rocmnode("vega") }
                    steps{
                        buildJob('g++-5', '-DBUILD_DEV=On -DCMAKE_BUILD_TYPE=debug', "", image, "")
                    }
                }

                stage('Fiji GCC Debug') {
                    agent{ label rocmnode("fiji") }
                    steps{
                        buildJob('g++-5', '-DBUILD_DEV=On -DCMAKE_BUILD_TYPE=debug', "", image, "")
                    }
                }

                stage('Hip Release') {
                    agent{ label rocmnode("vega") }
                    steps{
                        buildJob('hcc', '-DBUILD_DEV=On -DCMAKE_BUILD_TYPE=release', "", image + "rocm")
                    }
                }

                stage('Hip clang debug') {
                    agent{ label rocmnode("vega") }
                    environment{
                        cmd = """
                            ulimit -c unlimited
                            rm -rf build
                            mkdir build
                            cd build
                            CXX=/opt/rocm/llvm/bin/clang++ cmake -DBUILD_DEV=On -DCMAKE_BUILD_TYPE=debug -DMIOPEN_GPU_SYNC=On -DMIOPEN_TEST_FLAGS=--disable-verification-cache .. 
                            CTEST_PARALLEL_LEVEL=4 MIOPEN_DEBUG_IMPLICIT_GEMM_NON_XDLOPS_INLINE_ASM=0 MIOPEN_CONV_PRECISE_ROCBLAS_TIMING=0 make -j\$(nproc) check
                        """

                    }
                    steps{
                        buildHipClangJob('/opt/rocm/llvm/bin/clang++', '', "", image+'-hip-clang', "/usr/local", cmd)
                    }
                }



                stage('gfx908 Hip debug') {
                    agent{ label rocmnode("gfx908") }
                    steps{
                        buildJob('hcc', '-DMIOPEN_TEST_GFX908=On -DBUILD_DEV=On -DCMAKE_BUILD_TYPE=debug', "", image + "rocm")
                    }
                }
            }
        }

        // Misc tests
        stage("Aux tests"){
            parallel{
                stage('Hip clang debug COMGR') {
                    // WORKAROUND for COMGR Vega10 testing problem. Should be "vega".
                    agent{ label rocmnode("vega20") }
                    environment{
                        cmd = """
                            ulimit -c unlimited
                            rm -rf build
                            mkdir build
                            cd build
                            CXX=/opt/rocm/llvm/bin/clang++ cmake -DMIOPEN_USE_COMGR=On -DBUILD_DEV=On -DCMAKE_BUILD_TYPE=debug -DMIOPEN_GPU_SYNC=On -DMIOPEN_TEST_FLAGS=--disable-verification-cache .. 
                            CTEST_PARALLEL_LEVEL=2 MIOPEN_DEBUG_IMPLICIT_GEMM_NON_XDLOPS_INLINE_ASM=0 MIOPEN_CONV_PRECISE_ROCBLAS_TIMING=0 make -j\$(nproc) check
                        """

                    }
                    steps{
                        buildHipClangJob('/opt/rocm/llvm/bin/clang++', '', "MIOPEN_LOG_LEVEL=5 MIOPEN_COMPILE_PARALLEL_LEVEL=1",  image+'-hip-clang', "/usr/local", cmd)
                    }
                }
                stage('Hip clang Embed Build') {
                    agent{ label rocmnode("vega20") }
                    environment{
                        cmd = """
                            ulimit -c unlimited
                            rm -rf build
                            mkdir build
                            cd build
                            CXX=/opt/rocm/llvm/bin/clang++ cmake -DMIOPEN_EMBED_DB="gfx906_60;gfx906_64" -DBUILD_DEV=On -DCMAKE_BUILD_TYPE=debug -DMIOPEN_GPU_SYNC=On -DMIOPEN_TEST_FLAGS=--disable-verification-cache .. 
                            make -j\$(nproc) check
                        """

                    }
                    steps{
                        buildHipClangJob('/opt/rocm/llvm/bin/clang++', '', "MIOPEN_LOG_LEVEL=5 MIOPEN_COMPILE_PARALLEL_LEVEL=1",  image+'-hip-clang', "/usr/local", cmd)
                    }
                }

                stage('Hip Static Release') {
                    agent{ label rocmnode("vega") }
                    environment{
                        cmd = """
                            ulimit -c unlimited
                            rm -rf build
                            mkdir build
                            cd build
                            CXX=/opt/rocm/llvm/bin/clang++ cmake -DBUILD_DEV=On -DBUILD_SHARED_LIBS=Off -DCMAKE_BUILD_TYPE=release -DMIOPEN_GPU_SYNC=On -DMIOPEN_TEST_FLAGS=--disable-verification-cache .. 
                            CTEST_PARALLEL_LEVEL=4 MIOPEN_DEBUG_IMPLICIT_GEMM_NON_XDLOPS_INLINE_ASM=0 MIOPEN_CONV_PRECISE_ROCBLAS_TIMING=0 make -j\$(nproc) check
                        """

                    }
                    steps{
                        buildHipClangJob('/opt/rocm/llvm/bin/clang++', '', "",  image+'-hip-clang', "/usr/local", cmd)
                    }
                }

                stage('Hip Normal Find Mode Release') {
                    agent{ label rocmnode("vega") }
                    environment{
                        cmd = """
                            ulimit -c unlimited
                            rm -rf build
                            mkdir build
                            cd build
                            CXX=/opt/rocm/llvm/bin/clang++ cmake -DBUILD_DEV=On -DCMAKE_BUILD_TYPE=release -DMIOPEN_GPU_SYNC=On .. 
                            make -j test_conv2d
                            MIOPEN_FIND_MODE=1 CTEST_PARALLEL_LEVEL=4 MIOPEN_DEBUG_IMPLICIT_GEMM_NON_XDLOPS_INLINE_ASM=0 MIOPEN_CONV_PRECISE_ROCBLAS_TIMING=0 bin/test_conv2d --disable-verification-cache
                        """
                    }
                    steps{
                        buildHipClangJob('/opt/rocm/llvm/bin/clang++', '', "",  image+'-hip-clang', "/usr/local", cmd)
                    }
                }

                stage('Hip Fast Find Mode Release') {
                    agent{ label rocmnode("vega") }
                    environment{
                        cmd = """
                            ulimit -c unlimited
                            rm -rf build
                            mkdir build
                            cd build
                            CXX=/opt/rocm/llvm/bin/clang++ cmake -DBUILD_DEV=On -DCMAKE_BUILD_TYPE=release -DMIOPEN_GPU_SYNC=On .. 
                            make -j test_conv2d
                            MIOPEN_FIND_MODE=2 CTEST_PARALLEL_LEVEL=4 MIOPEN_DEBUG_IMPLICIT_GEMM_NON_XDLOPS_INLINE_ASM=0 MIOPEN_CONV_PRECISE_ROCBLAS_TIMING=0 bin/test_conv2d --disable-verification-cache
                        """
                    }
                    steps{
                        buildHipClangJob('/opt/rocm/llvm/bin/clang++', '', "",  image+'-hip-clang', "/usr/local", cmd)
                    }
                }

                stage('Hip Release on /usr/local') {
                    agent{ label rocmnode("vega") }
                    steps{
                        buildJob('hcc', '-DBUILD_DEV=On -DCMAKE_BUILD_TYPE=release', "", image, "")
                    }
                }

            }
        }

        // Run fp16, bfp16, and int8 quick tests
        stage("Fast low precision"){
            parallel{
                stage('Half Hip Release') {
                    agent{ label rocmnode("vega20") }
                    steps{
                        buildJob('hcc', '-DMIOPEN_TEST_HALF=On -DBUILD_DEV=On -DCMAKE_BUILD_TYPE=release', "", image + "rocm")
                    }
                }

                stage('Int8 HCC Release') {
                    agent{ label rocmnode("vega20") }
                    steps{
                        buildJob('hcc', '-DMIOPEN_TEST_INT8=On -DBUILD_DEV=On -DCMAKE_BUILD_TYPE=release', "", image + "rocm")
                    }
                }

                stage('Bfloat16 gfx908 HCC Debug') {
                    agent{ label rocmnode("gfx908") }   
                    steps{
                        buildJob('hcc', '-DMIOPEN_TEST_BFLOAT16=On -DMIOPEN_TEST_GFX908=On -DBUILD_DEV=On -DCMAKE_BUILD_TYPE=debug', "", image + "rocm")
                    }
                }

                stage('Half gfx908 HCC Debug') {
                    agent{ label rocmnode("gfx908") }   
                    steps{
                        buildJob('hcc', '-DMIOPEN_TEST_BFLOAT16=On -DMIOPEN_TEST_GFX908=On -DBUILD_DEV=On -DCMAKE_BUILD_TYPE=debug', "", image + "rocm")
                    }
                }
            }
        }

        stage("Full tests I"){
            parallel{
                stage('Int8 Hip Release All') {
                    agent{ label rocmnode("vega20") }
                    steps{
                        buildJob('hcc', '-DMIOPEN_TEST_INT8=On -DBUILD_DEV=On -DMIOPEN_TEST_ALL=On -DMIOPEN_TEST_LIMIT=3 -DCMAKE_BUILD_TYPE=release', "", image + "rocm", "/opt/rocm")
                    }
                }


                stage('GCC Release All') {
                    agent{ label rocmnode("vega") }
                    environment{
                        cmd = """
                            ulimit -c unlimited
                            rm -rf build
                            mkdir build
                            cd build
                            CXX=/usr/bin/g++ cmake -DBUILD_DEV=On -DCMAKE_BUILD_TYPE=release -DMIOPEN_HIP_COMPILER=/opt/rocm/llvm/bin/clang++ -DMIOPEN_BACKEND=OpenCL -DMIOPEN_GPU_SYNC=On -DMIOPEN_TEST_ALL=On -DMIOPEN_TEST_FLAGS=--disable-verification-cache .. 
                            make -j test_conv2d
                            CTEST_PARALLEL_LEVEL=4 MIOPEN_DEBUG_IMPLICIT_GEMM_NON_XDLOPS_INLINE_ASM=0 MIOPEN_CONV_PRECISE_ROCBLAS_TIMING=0 bin/test_conv2d --limit 3 --disable-verification-cache
                        """
                    }
                    steps{
                        buildHipClangJob('/opt/rocm/llvm/bin/clang++', '', "", image+'-hip-clang', "/usr/local", cmd)
                    }
                }

 
                stage('Bfloat16 gfx908 Hip Release All Subset') {
                    agent{ label rocmnode("gfx908") }
                    environment{
                        cmd = """
                            ulimit -c unlimited
                            rm -rf build
                            mkdir build
                            cd build
<<<<<<< HEAD
                            CXX=/opt/rocm/llvm/bin/clang++ cmake -DMIOPEN_TEST_BFLOAT16=On -DMIOPEN_TEST_GFX908=On -DMIOPEN_USE_COMGR=Off -DBUILD_DEV=On -DCMAKE_BUILD_TYPE=Release -DMIOPEN_GPU_SYNC=On -DMIOPEN_TEST_ALL=On -DMIOPEN_TEST_LIMIT=2 -DMIOPEN_TEST_FLAGS="--disable-verification-cache" .. 
                            CTEST_PARALLEL_LEVEL=4 MIOPEN_DEBUG_IMPLICIT_GEMM_NON_XDLOPS_INLINE_ASM=0 MIOPEN_CONV_PRECISE_ROCBLAS_TIMING=0 make -j\$(nproc) check
                        """
                    }
                    steps{
                        buildHipClangJob('/opt/rocm/llvm/bin/clang++', '', "", image+'-hip-clang', "/usr/local", cmd)
=======
                            CXX=/opt/rocm/llvm/bin/clang++ cmake -DMIOPEN_TEST_BFLOAT16=On -DMIOPEN_TEST_GFX908=On -DMIOPEN_TEST_ALL=On -DBUILD_DEV=On -DCMAKE_BUILD_TYPE=release -DMIOPEN_GPU_SYNC=On .. 
                            MIOPEN_LOG_LEVEL=5 CTEST_PARALLEL_LEVEL=4 MIOPEN_DEBUG_IMPLICIT_GEMM_NON_XDLOPS_INLINE_ASM=0 MIOPEN_CONV_PRECISE_ROCBLAS_TIMING=0 make -j\$(nproc) check
                        """
                    }
                    steps{
                        buildHipClangJob('/opt/rocm/llvm/bin/clang++', '', "",  image+'-hip-clang', "/usr/local", cmd)
>>>>>>> 15116b90
                    }
                }
            }
        }


        stage("Full tests II"){
            parallel{
                
                stage('Hip Clang Release All') {
                    agent{ label rocmnode("vega20") }
                    environment{
                        cmd = """
                            ulimit -c unlimited
                            rm -rf build
                            mkdir build
                            cd build
                            CXX=/opt/rocm/llvm/bin/clang++ cmake -DBUILD_DEV=On -DCMAKE_BUILD_TYPE=release -DMIOPEN_GPU_SYNC=On -DMIOPEN_TEST_ALL=On -DMIOPEN_TEST_LIMIT=2 -DMIOPEN_TEST_FLAGS="--disable-verification-cache" .. 
                            CTEST_PARALLEL_LEVEL=4 MIOPEN_DEBUG_IMPLICIT_GEMM_NON_XDLOPS_INLINE_ASM=0 MIOPEN_CONV_PRECISE_ROCBLAS_TIMING=0 make -j\$(nproc) check
                        """
                    }
                    steps{
                        buildHipClangJob('/opt/rocm/llvm/bin/clang++', '', "", image+'-hip-clang', "/usr/local", cmd)
                    }
                }
                
                stage('FP32 gfx908 Hip Release All subset') {
                    agent{ label rocmnode("gfx908") }
                    environment{
                        cmd = """
                            ulimit -c unlimited
                            rm -rf build
                            mkdir build
                            cd build
<<<<<<< HEAD
                            CXX=/opt/rocm/llvm/bin/clang++ cmake -DBUILD_DEV=On -DCMAKE_BUILD_TYPE=release -DMIOPEN_TEST_GFX908=On -DMIOPEN_TEST_LIMIT=2 -DMIOPEN_GPU_SYNC=On -DMIOPEN_TEST_ALL=On -DMIOPEN_TEST_FLAGS=--disable-verification-cache .. 
                            CTEST_PARALLEL_LEVEL=4 MIOPEN_DEBUG_IMPLICIT_GEMM_NON_XDLOPS_INLINE_ASM=0 MIOPEN_CONV_PRECISE_ROCBLAS_TIMING=0 make -j\$(nproc) check
                        """

                    }
                    steps{
                        buildHipClangJob('/opt/rocm/llvm/bin/clang++', '', "", image+'-hip-clang', "/usr/local", cmd)
=======
                            CXX=/opt/rocm/llvm/bin/clang++ cmake -DMIOPEN_TEST_GFX908=On -DMIOPEN_TEST_ALL=On -DBUILD_DEV=On -DCMAKE_BUILD_TYPE=release -DMIOPEN_GPU_SYNC=On .. 
                            MIOPEN_LOG_LEVEL=5 CTEST_PARALLEL_LEVEL=4 MIOPEN_DEBUG_IMPLICIT_GEMM_NON_XDLOPS_INLINE_ASM=0 MIOPEN_CONV_PRECISE_ROCBLAS_TIMING=0 make -j\$(nproc) check
                        """
                    }
                    steps{
                        buildHipClangJob('/opt/rocm/llvm/bin/clang++', '', "",  image+'-hip-clang', "/usr/local", cmd)
                    }
                }
                
                stage('Half gfx908 Hip Release All Subset') {
                    agent{ label rocmnode("gfx908") }
                    environment{
                        cmd = """
                            ulimit -c unlimited
                            rm -rf build
                            mkdir build
                            cd build
                            CXX=/opt/rocm/llvm/bin/clang++ cmake -DMIOPEN_TEST_HALF=On -DMIOPEN_TEST_GFX908=On -DMIOPEN_TEST_ALL=On -DBUILD_DEV=On -DCMAKE_BUILD_TYPE=release -DMIOPEN_GPU_SYNC=On .. 
                            MIOPEN_LOG_LEVEL=5 CTEST_PARALLEL_LEVEL=4 MIOPEN_DEBUG_IMPLICIT_GEMM_NON_XDLOPS_INLINE_ASM=0 MIOPEN_CONV_PRECISE_ROCBLAS_TIMING=0 make -j\$(nproc) check
                        """
                    }
                    steps{
                        buildHipClangJob('/opt/rocm/llvm/bin/clang++', '', "",  image+'-hip-clang', "/usr/local", cmd)
>>>>>>> 15116b90
                    }
                }       
            }
        }

        stage("Full tests III"){
            parallel{
                stage('Half Hip Clang Release All') {
                    agent{ label rocmnode("vega20") }
                    environment{
                        cmd = """
                            ulimit -c unlimited
                            rm -rf build
                            mkdir build
                            cd build
                            CXX=/opt/rocm/llvm/bin/clang++ cmake -DBUILD_DEV=On -DCMAKE_BUILD_TYPE=release -DMIOPEN_TEST_HALF=On -DMIOPEN_GPU_SYNC=On -DMIOPEN_TEST_LIMIT=2 -DMIOPEN_TEST_ALL=On -DMIOPEN_TEST_FLAGS=--disable-verification-cache .. 
                            CTEST_PARALLEL_LEVEL=4 MIOPEN_DEBUG_IMPLICIT_GEMM_NON_XDLOPS_INLINE_ASM=0 MIOPEN_CONV_PRECISE_ROCBLAS_TIMING=0 make -j\$(nproc) check
                        """

                    }
                    steps{
                        buildHipClangJob('/opt/rocm/llvm/bin/clang++', '', "", image+'-hip-clang', "/usr/local", cmd)
                    }
                }

                stage('Half gfx908 Hip Release All Subset') {
                    agent{ label rocmnode("gfx908") }
                    environment{
                        cmd = """
                            ulimit -c unlimited
                            rm -rf build
                            mkdir build
                            cd build
                            CXX=/opt/rocm/llvm/bin/clang++ cmake -DBUILD_DEV=On -DCMAKE_BUILD_TYPE=release -DMIOPEN_TEST_GFX908=On -DMIOPEN_TEST_HALF=On -DMIOPEN_TEST_LIMIT=2 -DMIOPEN_GPU_SYNC=On -DMIOPEN_TEST_ALL=On -DMIOPEN_TEST_FLAGS=--disable-verification-cache .. 
                            CTEST_PARALLEL_LEVEL=4 MIOPEN_DEBUG_IMPLICIT_GEMM_NON_XDLOPS_INLINE_ASM=0 MIOPEN_CONV_PRECISE_ROCBLAS_TIMING=0 make -j\$(nproc) check
                        """

                    }
                    steps{
                        buildHipClangJob('/opt/rocm/llvm/bin/clang++', '', "", image+'-hip-clang', "/usr/local", cmd)
                    }
                }
            }
        }

       // Run package building
        stage("Packages"){
            parallel {
                stage('GCC OpenCL Release package') {
                    agent{ label rocmnode("rocmtest") }
                    steps{
                        buildJob('g++-5', '-DCMAKE_BUILD_TYPE=release', "", image, "")
                    }
                }
 
                stage('Hip Clang Release package') {
                    agent{ label rocmnode("rocmtest") }
                    environment{
                        cmd = """
                            ulimit -c unlimited
                            rm -rf build
                            mkdir build
                            cd build
                            CXX=/opt/rocm/llvm/bin/clang++ cmake -DCMAKE_BUILD_TYPE=release .. 
                            make -j\$(nproc) package
                        """

                    }
                    steps{
                        buildHipClangJob('/opt/rocm/llvm/bin/clang++', '', "", image+'-hip-clang', "/usr/local", cmd)
                    }
                }
            }
        }
    }    
}
<|MERGE_RESOLUTION|>--- conflicted
+++ resolved
@@ -464,21 +464,13 @@
                             rm -rf build
                             mkdir build
                             cd build
-<<<<<<< HEAD
+
                             CXX=/opt/rocm/llvm/bin/clang++ cmake -DMIOPEN_TEST_BFLOAT16=On -DMIOPEN_TEST_GFX908=On -DMIOPEN_USE_COMGR=Off -DBUILD_DEV=On -DCMAKE_BUILD_TYPE=Release -DMIOPEN_GPU_SYNC=On -DMIOPEN_TEST_ALL=On -DMIOPEN_TEST_LIMIT=2 -DMIOPEN_TEST_FLAGS="--disable-verification-cache" .. 
                             CTEST_PARALLEL_LEVEL=4 MIOPEN_DEBUG_IMPLICIT_GEMM_NON_XDLOPS_INLINE_ASM=0 MIOPEN_CONV_PRECISE_ROCBLAS_TIMING=0 make -j\$(nproc) check
                         """
                     }
                     steps{
                         buildHipClangJob('/opt/rocm/llvm/bin/clang++', '', "", image+'-hip-clang', "/usr/local", cmd)
-=======
-                            CXX=/opt/rocm/llvm/bin/clang++ cmake -DMIOPEN_TEST_BFLOAT16=On -DMIOPEN_TEST_GFX908=On -DMIOPEN_TEST_ALL=On -DBUILD_DEV=On -DCMAKE_BUILD_TYPE=release -DMIOPEN_GPU_SYNC=On .. 
-                            MIOPEN_LOG_LEVEL=5 CTEST_PARALLEL_LEVEL=4 MIOPEN_DEBUG_IMPLICIT_GEMM_NON_XDLOPS_INLINE_ASM=0 MIOPEN_CONV_PRECISE_ROCBLAS_TIMING=0 make -j\$(nproc) check
-                        """
-                    }
-                    steps{
-                        buildHipClangJob('/opt/rocm/llvm/bin/clang++', '', "",  image+'-hip-clang', "/usr/local", cmd)
->>>>>>> 15116b90
                     }
                 }
             }
@@ -496,7 +488,7 @@
                             rm -rf build
                             mkdir build
                             cd build
-                            CXX=/opt/rocm/llvm/bin/clang++ cmake -DBUILD_DEV=On -DCMAKE_BUILD_TYPE=release -DMIOPEN_GPU_SYNC=On -DMIOPEN_TEST_ALL=On -DMIOPEN_TEST_LIMIT=2 -DMIOPEN_TEST_FLAGS="--disable-verification-cache" .. 
+                            CXX=/opt/rocm/llvm/bin/clang++ cmake -DBUILD_DEV=On -DCMAKE_BUILD_TYPE=release -DMIOPEN_GPU_SYNC=On -DMIOPEN_USE_COMGR=Off -DMIOPEN_TEST_ALL=On -DMIOPEN_TEST_LIMIT=2 -DMIOPEN_TEST_FLAGS="--disable-verification-cache" .. 
                             CTEST_PARALLEL_LEVEL=4 MIOPEN_DEBUG_IMPLICIT_GEMM_NON_XDLOPS_INLINE_ASM=0 MIOPEN_CONV_PRECISE_ROCBLAS_TIMING=0 make -j\$(nproc) check
                         """
                     }
@@ -513,24 +505,37 @@
                             rm -rf build
                             mkdir build
                             cd build
-<<<<<<< HEAD
-                            CXX=/opt/rocm/llvm/bin/clang++ cmake -DBUILD_DEV=On -DCMAKE_BUILD_TYPE=release -DMIOPEN_TEST_GFX908=On -DMIOPEN_TEST_LIMIT=2 -DMIOPEN_GPU_SYNC=On -DMIOPEN_TEST_ALL=On -DMIOPEN_TEST_FLAGS=--disable-verification-cache .. 
-                            CTEST_PARALLEL_LEVEL=4 MIOPEN_DEBUG_IMPLICIT_GEMM_NON_XDLOPS_INLINE_ASM=0 MIOPEN_CONV_PRECISE_ROCBLAS_TIMING=0 make -j\$(nproc) check
-                        """
-
-                    }
-                    steps{
-                        buildHipClangJob('/opt/rocm/llvm/bin/clang++', '', "", image+'-hip-clang', "/usr/local", cmd)
-=======
-                            CXX=/opt/rocm/llvm/bin/clang++ cmake -DMIOPEN_TEST_GFX908=On -DMIOPEN_TEST_ALL=On -DBUILD_DEV=On -DCMAKE_BUILD_TYPE=release -DMIOPEN_GPU_SYNC=On .. 
-                            MIOPEN_LOG_LEVEL=5 CTEST_PARALLEL_LEVEL=4 MIOPEN_DEBUG_IMPLICIT_GEMM_NON_XDLOPS_INLINE_ASM=0 MIOPEN_CONV_PRECISE_ROCBLAS_TIMING=0 make -j\$(nproc) check
-                        """
-                    }
-                    steps{
-                        buildHipClangJob('/opt/rocm/llvm/bin/clang++', '', "",  image+'-hip-clang', "/usr/local", cmd)
-                    }
-                }
-                
+                            CXX=/opt/rocm/llvm/bin/clang++ cmake -DBUILD_DEV=On -DCMAKE_BUILD_TYPE=release -DMIOPEN_TEST_GFX908=On -DMIOPEN_TEST_LIMIT=2 -DMIOPEN_GPU_SYNC=On -DMIOPEN_USE_COMGR=Off -DMIOPEN_TEST_ALL=On -DMIOPEN_TEST_FLAGS=--disable-verification-cache .. 
+                            CTEST_PARALLEL_LEVEL=4 MIOPEN_DEBUG_IMPLICIT_GEMM_NON_XDLOPS_INLINE_ASM=0 MIOPEN_CONV_PRECISE_ROCBLAS_TIMING=0 make -j\$(nproc) check
+                        """
+                    }
+                    steps{
+                        buildHipClangJob('/opt/rocm/llvm/bin/clang++', '', "", image+'-hip-clang', "/usr/local", cmd)
+                    }
+                }       
+            }
+        }
+
+        stage("Full tests III"){
+            parallel{
+                stage('Half Hip Clang Release All') {
+                    agent{ label rocmnode("vega20") }
+                    environment{
+                        cmd = """
+                            ulimit -c unlimited
+                            rm -rf build
+                            mkdir build
+                            cd build
+                            CXX=/opt/rocm/llvm/bin/clang++ cmake -DBUILD_DEV=On -DCMAKE_BUILD_TYPE=release -DMIOPEN_TEST_HALF=On -DMIOPEN_GPU_SYNC=On -DMIOPEN_USE_COMGR=Off -DMIOPEN_TEST_LIMIT=2 -DMIOPEN_TEST_ALL=On -DMIOPEN_TEST_FLAGS=--disable-verification-cache .. 
+                            CTEST_PARALLEL_LEVEL=4 MIOPEN_DEBUG_IMPLICIT_GEMM_NON_XDLOPS_INLINE_ASM=0 MIOPEN_CONV_PRECISE_ROCBLAS_TIMING=0 make -j\$(nproc) check
+                        """
+
+                    }
+                    steps{
+                        buildHipClangJob('/opt/rocm/llvm/bin/clang++', '', "", image+'-hip-clang', "/usr/local", cmd)
+                    }
+                }
+
                 stage('Half gfx908 Hip Release All Subset') {
                     agent{ label rocmnode("gfx908") }
                     environment{
@@ -539,50 +544,9 @@
                             rm -rf build
                             mkdir build
                             cd build
-                            CXX=/opt/rocm/llvm/bin/clang++ cmake -DMIOPEN_TEST_HALF=On -DMIOPEN_TEST_GFX908=On -DMIOPEN_TEST_ALL=On -DBUILD_DEV=On -DCMAKE_BUILD_TYPE=release -DMIOPEN_GPU_SYNC=On .. 
-                            MIOPEN_LOG_LEVEL=5 CTEST_PARALLEL_LEVEL=4 MIOPEN_DEBUG_IMPLICIT_GEMM_NON_XDLOPS_INLINE_ASM=0 MIOPEN_CONV_PRECISE_ROCBLAS_TIMING=0 make -j\$(nproc) check
-                        """
-                    }
-                    steps{
-                        buildHipClangJob('/opt/rocm/llvm/bin/clang++', '', "",  image+'-hip-clang', "/usr/local", cmd)
->>>>>>> 15116b90
-                    }
-                }       
-            }
-        }
-
-        stage("Full tests III"){
-            parallel{
-                stage('Half Hip Clang Release All') {
-                    agent{ label rocmnode("vega20") }
-                    environment{
-                        cmd = """
-                            ulimit -c unlimited
-                            rm -rf build
-                            mkdir build
-                            cd build
-                            CXX=/opt/rocm/llvm/bin/clang++ cmake -DBUILD_DEV=On -DCMAKE_BUILD_TYPE=release -DMIOPEN_TEST_HALF=On -DMIOPEN_GPU_SYNC=On -DMIOPEN_TEST_LIMIT=2 -DMIOPEN_TEST_ALL=On -DMIOPEN_TEST_FLAGS=--disable-verification-cache .. 
-                            CTEST_PARALLEL_LEVEL=4 MIOPEN_DEBUG_IMPLICIT_GEMM_NON_XDLOPS_INLINE_ASM=0 MIOPEN_CONV_PRECISE_ROCBLAS_TIMING=0 make -j\$(nproc) check
-                        """
-
-                    }
-                    steps{
-                        buildHipClangJob('/opt/rocm/llvm/bin/clang++', '', "", image+'-hip-clang', "/usr/local", cmd)
-                    }
-                }
-
-                stage('Half gfx908 Hip Release All Subset') {
-                    agent{ label rocmnode("gfx908") }
-                    environment{
-                        cmd = """
-                            ulimit -c unlimited
-                            rm -rf build
-                            mkdir build
-                            cd build
-                            CXX=/opt/rocm/llvm/bin/clang++ cmake -DBUILD_DEV=On -DCMAKE_BUILD_TYPE=release -DMIOPEN_TEST_GFX908=On -DMIOPEN_TEST_HALF=On -DMIOPEN_TEST_LIMIT=2 -DMIOPEN_GPU_SYNC=On -DMIOPEN_TEST_ALL=On -DMIOPEN_TEST_FLAGS=--disable-verification-cache .. 
-                            CTEST_PARALLEL_LEVEL=4 MIOPEN_DEBUG_IMPLICIT_GEMM_NON_XDLOPS_INLINE_ASM=0 MIOPEN_CONV_PRECISE_ROCBLAS_TIMING=0 make -j\$(nproc) check
-                        """
-
+                            CXX=/opt/rocm/llvm/bin/clang++ cmake -DBUILD_DEV=On -DCMAKE_BUILD_TYPE=release -DMIOPEN_TEST_GFX908=On -DMIOPEN_USE_COMGR=Off -DMIOPEN_TEST_HALF=On -DMIOPEN_TEST_LIMIT=2 -DMIOPEN_GPU_SYNC=On -DMIOPEN_TEST_ALL=On -DMIOPEN_TEST_FLAGS=--disable-verification-cache .. 
+                            CTEST_PARALLEL_LEVEL=4 MIOPEN_DEBUG_IMPLICIT_GEMM_NON_XDLOPS_INLINE_ASM=0 MIOPEN_CONV_PRECISE_ROCBLAS_TIMING=0 make -j\$(nproc) check
+                        """
                     }
                     steps{
                         buildHipClangJob('/opt/rocm/llvm/bin/clang++', '', "", image+'-hip-clang', "/usr/local", cmd)
