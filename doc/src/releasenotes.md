
## MIOpen Release notes


<<<<<<< HEAD

### 02/26/2020 [ 2.2.1 ]
=======
### 03/01/2020 [ 2.3.0 ]

- This release contains new implementations of the implicitGEMM and Winograd algorithms, performance improvements for convolutions, further support for 3D convolutional networks, and various bug fixes.

- Added 3D Pooling layers
- Added backwards data algorithm for implicitGEMM
- Added GEMM performance improvements via relaxed constraints in rocBLAS-Tensile
- Added full CO v3 support for all kernels in MIOpen
- Added new Winograd group convolution kernels
- Added an API to query MIOpen's version
- Added parallel compilation in initial convolutional algorithm search; partial solution to [#130](https://github.com/ROCmSoftwarePlatform/MIOpen/issues/130)
- Added SQLite binary program cache
- Improved logging across all layers
- Improved MIOpen's internal design for calling convolutional solvers
- Fixed various bugs for the implicitGEMM algorithm


### 01/24/2020 [ 2.2.1 ]
>>>>>>> ef17912f

- This release contains bug fixes, documentation updates, and further code object version 3 support


Changes:

- Added support for multiple ROCm installations
- Added additional support for code object v3
- Fixed issue with incorrect LRN calculation [#127](https://github.com/ROCmSoftwarePlatform/MIOpen/issues/127)
- Fixed incorrect performance database documentation
- Fixed issue with incorrect workspace calculation in group convolutions
- Fixed issue with unsupported hardware instructions used with inline assembly


<<<<<<< HEAD

=======
>>>>>>> ef17912f
### 12/19/2019 [ 2.2.0 ]

- This release contains bug fixes, performance improvements, and expanded applicability for specific convolutional algorithms.
- MIOpen has posted a citable paper on ArXiv [here](https://arxiv.org/abs/1910.00078).
- An SQLite database has been added to replace the text-based performance database. While the text file still exists, by default SQLite is used over the text-based performance database; see [documentation](https://rocmsoftwareplatform.github.io/MIOpen/doc/html/perfdatabase.html) from more details. 


Changes:

- Added per solution algorithm filtering environmental variable for debugging
- Added SQLite3 database and build dependency. The text-based performance database support is deprecated and will be removed in the next release.
- Added citation page to documentation pointing to [MIOpen's paper](https://arxiv.org/abs/1910.00078)
- Added to the overall documentation
- Fixed fusion compilation check issue
- Fixed fusion group convolution warning
- Improved performance of forward pooling
- Improved performance of convolutions
- Improved performance of spatial training batch normalization for some large batch size input configurations
- Improved applicability of implicit GEMM convolution algorithm
- Improved performance of calls to miopenConvolutionXXXGetWorkSpaceSize() functions
- Improved conformance to code object version 3
<<<<<<< HEAD
- Disabled SCGEMM convolution algorithm by default; this algorithm is deprecated and will be removed in future releases
- Changed "hip_hhc" to "hip-hcc" for the MIOpen package requirements in CMakeLists.txt

=======
- Removed SCGEMM convolution algorithm by default; this algorithm is deprecated and will be removed in future releases
- Changed "hip_hcc" to "hip-hcc" for the MIOpen package requirements in CMakeLists.txt
>>>>>>> ef17912f


### 09/25/2019 [ 2.1.0 ]

- This release contains new layers, bug fixes, and a new convolution algorithm.

Changes:

- Added a dropout layer API for training
- Added a new SCGEMM algorithm for convolutions
- Added further support for bfp16 in convolutions
- Added a [docker hub link](https://hub.docker.com/r/rocm/miopen/tags) for MIOpen docker images.
- Fixed issue with NaN appearing on batch normalization backwards pass in fp16
- Fixed softmax kernel bug in log mode [#112](https://github.com/ROCmSoftwarePlatform/MIOpen/issues/112)
- Fixed ROCm gfx803 support issue [#869](https://github.com/RadeonOpenCompute/ROCm/issues/869)
- Improved performance of batch normalization fp16 forward training layers
- Improved performance of convolutions layers
- Removed MIOpenGEMM as a requirement for the HIP backend. It is now optional.



### 08/13/2019 [ 2.0.1 ]

- This release contains bug fixes and performance improvements.
- Additionally, the convolution algorithm Implicit GEMM is now enabled by default
- Known issues: 
    - Backward propagation for batch normalization in fp16 mode may trigger NaN in some cases
    - Softmax Log mode may produce an incorrect result in back propagation

Changes:

- Added Winograd multi-pass convolution kernel
- Fixed issue with hip compiler paths
- Fixed immediate mode behavior with auto-tuning environment variable
- Fixed issue with system find-db in-memory cache, the fix enable the cache by default
- Improved logging
- Improved how symbols are hidden in the library
- Updated default behavior to enable implicit GEMM



### 07/08/2019 [ 2.0.0 ]

- This release contains several new features including an immediate mode for selecting convolutions, bfloat16 support, new layers, modes, and algorithms.
- MIOpenDriver, a tool for benchmarking and developing kernels is now shipped with MIOpen.
- BFloat16 now supported in HIP requires an updated rocBLAS as a GEMM backend.
- Immediate mode API now provides the ability to quickly obtain a convolution kernel. 
- MIOpen now contains HIP source kernels and implements the ImplicitGEMM kernels. This is a new feature and is currently disabled by default. Use the environmental variable "MIOPEN_DEBUG_CONV_IMPLICIT_GEMM=1" to activation this feature. ImplicitGEMM requires an up to date HIP version of at least 1.5.9211.
- A new "loss" catagory of layers has been added, of which, CTC loss is the first. See the API reference for more details.
- 2.0 is the last release of active support for gfx803 architectures. In future releases, MIOpen will not actively debug and develop new features specifically for gfx803.
- System Find-Db in memory cache is disabled by default. Please see build instructions to enable this feature.


Changes:

- Added support for bfloat16 datatype in convolutions
- Added softmax channel mode and new softmax version 2 API
- Added fast / accurate / log softmax algorithms 
- Added new implicit GEMM convolution algorithm for forward and backwards data passes, disabled by default
- Added int32 datatype support for output tensors in int8 convolutions
- Added immediate mode for finding the best convolution kernel for a given configuration
- Added a Find-Db infrastructure which stashes results of find on a user's system
- Added a shipped System Find-Db containing offline run Find() results
- Added an additional, faster batch norm assembly kernel for fp16
- Added CTC loss layer
- Added MIOpenDriver as a default component in MIOpen's build [#34](https://github.com/ROCmSoftwarePlatform/MIOpen/issues/34)
- Fixed C compatability for boolean types in C API [#103](https://github.com/ROCmSoftwarePlatform/MIOpen/issues/103)
- Fixed incorrect calculation in per-activation batch norm backwards pass [#104](https://github.com/ROCmSoftwarePlatform/MIOpen/issues/104)
- Fixed bug [#95](https://github.com/ROCmSoftwarePlatform/MIOpen/issues/95) with asm batch norm ISA 
- Fixed IsApplicable bug in Conv3x3Asm for group convolutions
- Improved performance of 1x1 stride 2 fp32 convolutions in the forward and backwards data passes
- Improved 3-D convolution stability
- Improved applicability of direct convolution backwards weights for 2x2, 5x10, and 5x20 filter sizes
- Improved maintainability in kernels and cpp code
- Updated rocBLAS minimum version to branch [master-rocm-2.6](https://github.com/ROCmSoftwarePlatform/rocBLAS/tree/master-rocm-2.6)


### 05/03/2019 [ 1.8.1 ]

- This release contains minor bug fixes and additional performance database improvements.

Changes:

- Fixed accuracy issue with backwards weights
- Fixed issue with name parsing for newer architectures
- Added narrow workaround for 5x10 and 5x20 filter performance regression
- Improved support in performance database for Radeon VII


### 04/11/2019 [ 1.8.0 ]

- This release contaings full 3-D convolution support and int8 support for interfence. 
- Additionally, there are major updates in the performance database for major models including those found in Torchvision. 
- This release contains full 3-D convolution support and int8 support for inference. 
- Additionally, there are updates in the performance database for major models including those found in Torchvision. 
- An assortment of bugs have been resolved in this release.


Changes:
- Fixed various issues in assembly kernels
- Fixed issue #92 and #79 for miopenOpTensor
- Fixed issue #88 for bzip2
- Fixed issue #77 algorithm mismatch
- Added Winograd suport for fp32 backwards weights
- Added Winograd support for fp32 backwards weights
- Added pooling inclusive mode
- Added tuning for direct group convolution algorithms
- Added additional kernel supoort for group convolutions
- Added additional kernel support for group convolutions
- Added API for 3-D convolutions
- Added support for int8 inference convolutions
- Added integer selection for pooling indexing
- Added minimum dependencies support
- Added RNN fp16 support on the MIOpen-HIP backend
- Added 1x1 convolution + bias + activation fusions
- Added workaround for issue #84 GPU memory access fault
- Added performance tuning for direct backwards weights
- Improved performance database coverage
- Improved internal quality by reducing redunant code
- Improved build instructions in README.md
- Improved performance database coverage for fusions
- Updated Docker components and requirements


Known Issues:

- RNNs do not support fp16 on the MIOpen-OpenCL backend
- OpenCL backend does not support GEMM convolutions in fp16



### 02/06/2019 [ 1.7.1 ]

- This release contains minor bug fixes and performance improvements.
  

Changes:

- Fixed corrupt and obsolete performance database entries
- Fixed issue #70, "SIGFPE (DIV/0) in ConvOclBwdWrW2::GetSolution()"
- Fixed issue #72, "workSpaceSize check assertion fails in ConvolutionBackwardWeights() - DEBUG builds only"
- Fixed issue #77, "Results of ConvBwdWeightsAlgoDirect and ConvBwdWeightsAlgoGEMM mismatch for some specific parameters"
- Removed default dependency of RNNs on rocBLAS
- Added a workaround for softmax fp16 correctness issue
- Added check to only make MIOpen with static boost libraries
- Improved performance database coverage

Known Issues:

- RNNs do not support fp16
- OpenCL backend does not support GEMM convolutions in fp16
- Layer fusions for convolution 1x1 fp16 are not supported
- Layer fusions for large image 1x1 convolutions may cause an exception instead of a warning during compile phase if plan is not supported


### 12/19/2018 [ 1.7.0 ]

- This release contains general bug fixes and an updated performance database
- Group convolutions backwards weights performance has been improved
- Logging across the library has been improved
- Performance database has been updated

  
Changes:

- Fixed logging issues with group convolution and pooling
- Fixed sphinx version issue in document generation
- Fixed issues with corrupt entries in performance database
- Removed external dependency on libSSL and libCrypto
- Added support for large image backwards weights in direct convolution
- Added fp16 support for RNNs on the HIP backend
- Improved performance database coverage

Known Issues:

- RNNs do not support fp16
- OpenCL backend does not support GEMM convolutions in fp16
- Layer fusions for convolution 1x1 fp16 are not supported
- Layer fusions for large image 1x1 convolutions may cause an exception instead of a warning during compile phase if plan is not supported


### 11/18/2018 [ 1.6.0 ]

- Training in fp16 (half precision) including mixed-precision is now fully supported
- Batch Normalization in fp16 (half precision) including mixed-precision are now available
- Performance improvements for 3x3 and 1x1 single-precision convolutions
- Layer fusions for BatchNorm+Activation are now available
- Layer fusions with convolutions now support varying strides and padding configurations

Changes: 

- rocBLAS is now used as the default BLAS library for the HIP backend (minimum version 14.3.0)
- Fixed various bugs in convolution kernels
- Fixed issues with bad references in layer fusion 
- Fixed gfx803 assembily issues
- Added support fp16 Winograd convolutions
- Added support for fp16 pooling
- Improved error reporting for convolutions and layer fusions
- Improved documentation

Known Issues:

- RNNs do not support fp16
- OpenCL backend does not have full fp16 support
- Layer fusions for convolution 1x1 fp16 are not supported


### 09/14/2018 [ 1.5.0 ]

Notes:

- A new kernel fusion API is now available for inference for convolution, bias, 
  batch normalization, and activations.
- This release includes new features and bug fixes
- Group and Depthwise convolutions are now available
- 3D Batch Normalization has been implemented for fully packed tensors
- Dilation for convolutions have been implemented

Changes:

- Fixed bugs in direct convolutions
- Fixed issue with paths when $HOME variable is not set
- Fixed padding issues with 1x1 convolutions
- Added incremental support for fp16
- Added fused kernels for Winograd and direct with bias and activations
- Added a getting started guide for kernel fusion.
- Added group and depthwise API for convolutions
- Added 3-D batch normalization support with 5-D tensors
- Improved max pooling performance
- Improved debug and error reporting information
- Improved documentation for convolutions

Known Issues:

- RNNs do not support fp16
- Training with CNNs does not support fp16


### 07/30/2018 [ 1.4.2 ]

Notes: 

- This release is a hot-fix to enable ICNet and PSPNet

Known Issues:

- RNNs do not support fp16
- Training with CNNs does not support fp16
- Users may encounter a warning that their performance database is out of date. The performance database can be updated by setting the environment variable for just the initial run of an application: `MIOPEN_FIND_ENFORCE=search`
For more information on the performance database, see: https://rocmsoftwareplatform.github.io/MIOpen/doc/html/perfdatabase.html#

### 07/19/2018 [ 1.4.1 ]

Notes: 

- This release includes a bug fix for 3x3 convolutions
- Updated README file configuration instructions

Known Issues:

- RNNs do not support fp16
- Training with CNNs does not support fp16
- Users may encounter a warning that their performance database is out of date. The performance database can be updated by setting the environment variable for just the initial run of an application: `MIOPEN_FIND_ENFORCE=search`
For more information on the performance database, see: https://rocmsoftwareplatform.github.io/MIOpen/doc/html/perfdatabase.html#

### 07/06/2018 [ 1.4.0 ]

Notes:

- This release includes a number of performance improvements and bug fixes
- New features have been added to convolutions for auto-tuning kernels
- Activations now have new modes available
- Documentation has been updated and corrected

Changes:

- Fixed documentation errors
- Fixed bug in activations with pass-through mode
- Fixed performance database locking issues
- Fixed Winograd kernel behavior for stride 2 backwards data
- Fixed a bug in OpTensor layer
- Fixed a timing issue with batch normalization inline assembly 
- Fixed issue with an unnecessary binary creation in assembly bug detection
- Fixed issue with disk program cache directory not being created
- Fixed a bug with convolution+bias
- Added to performance database functionality
- Added leaky-ReLU, clipped, and exponential-ReLU modes to activation
- Added documentation for performance database usage
- Added support for 1x1 convolutions with non-zero padding
- Added API for printing status codes as strings
- Added auto-tuning feature for convolutions
- Improved LSTM and GRU backwards pass performance
- Improved debug and error reporting information
- Improved performance of batch normalization spatial mode
- Improved find stage for convolutions
- Improved readability for user database file

Known Issues:

- RNNs do not support fp16
- Training with CNNs does not support fp16

### 03/30/2018 [ 1.3.0 ]

Notes: 

- Performance improvements for RNNs
- Performance improvements for convolutions using 1x1 filters
- Performance improvement for Batch Normalization
- This release adds preliminary fp16 support for Inference using CNNs
- Bug fixes for various components of MIOpen

Changes:

- Added 2 new API for RNNs: miopenGetRNNLayerParamOffset and miopenGetRNNLayerBiasOffset
- Added support for uninitialized hidden states and nullptr outputs in RNNs
- Added support for Set and Scale operations for strided tensors with dimensions 1 to 5
- Added multi-thread and multi-process support for the performance database
- Improved performance for OpTensor
- Fixed bug in convolutions for backward bias
- Fixed logic issues in get and set layer functions and related w_supertensor test
- Fixed hang in batch norm with batch sizes greater than 256

Known Issues:

- RNNs do not support fp16
- Training with CNNs does not support fp16


### 03/08/2018 [ 1.2.1 ]

Notes:

- This release adds support for ROCm 1.7.1.


### 12/15/2017 [ 1.2.0 ]

Notes:

- This release adds the support for recurrent neural networks (RNNs) for three flavors - Vanilla, LSTMs, and GRU
- Users can now themselves update the perf-db file, which hosts the tuning parameters for convolutions, by setting appropriate environment variables

Changes:

- Over 50% improvement in ResNet performance since the last release
- Multiple padding modes like Same and Valid added
- Winograd convolution kernels added for strided bwd-data convolutions
- Tensor Ops allow for beta and alpha scaling values and support up to 5 dimensions with strides and offsets
- Tensor Copy supports up to 5 dimesnional copies with strides and offsets
- Unit-tests for LRN are added
- Several bug fixes for all the layers of the library

Known issues:

- RNNs may give incorrect result due to a known compiler bug; issue may particulary arise during some RNNs configs with GEMM of size power of 4
- Potential issue where OpenCL resources will be exhausted for large RNN


### 09/08/2017 [ 1.1.0 ]

Notes: 

- The scaling parameter alpha and shift parameter beta for layers kernels are only supported for alpha = 1 and beta = 0.
The exceptions to this are for miopenOptTensor, miopenConvolutionForwardBias, and miopenConvolutionBackwardBias.

- Currently, only 32-bit floats are supported in MIOpen.

- MIOpen only supports tensor layout NCHW.

Changes:
- Added persistent cache for compiled GPU kernels
- Performance improvements for batch normalization kernels
- Performance improvements for all types of convolutions for 1x1 filters
- Performance improvements for all types of convolutions with non-unit strides
- Performance improvements for backward-weights convolutions for 3x3 filters
- Performance improvements for the AddTensor operation
- Various bug fixes for Winograd convolutions 


### 08/27/2017 [ 1.0.2 ]
- Fixed 1x1 forward and backward convolutions for large input
- Fixed pooling MIOpendriver
- Disabled 1x1 Winograd convolution for HIP
- Disabled asm. backward-weights convolutions for input width == 175 
 

### 07/26/2017 [ 1.0.1 ] 
- Added dilation support for convolutions 
- Added unit-tests for Softmax
- Added miopengemm as a required dependency for MIOpen build
- Performance improvements for batch normalization via activation of data-parallel primitives (DPP) hardware instructions
- Fixed documentation to remove GEMM API interface
- Fixed Bwd-Weights Convolutions with 1x1 filters with stride=2
- Fixed Softmax grid-size selection
- Fixed debug prints of kernel launch parameters.
- Removed GEMM interface from the MIOpen API


### 06/30/2017 [ 1.0.0 ] Initial release 
 <|MERGE_RESOLUTION|>--- conflicted
+++ resolved
@@ -2,10 +2,6 @@
 ## MIOpen Release notes
 
 
-<<<<<<< HEAD
-
-### 02/26/2020 [ 2.2.1 ]
-=======
 ### 03/01/2020 [ 2.3.0 ]
 
 - This release contains new implementations of the implicitGEMM and Winograd algorithms, performance improvements for convolutions, further support for 3D convolutional networks, and various bug fixes.
@@ -24,7 +20,6 @@
 
 
 ### 01/24/2020 [ 2.2.1 ]
->>>>>>> ef17912f
 
 - This release contains bug fixes, documentation updates, and further code object version 3 support
 
@@ -39,10 +34,6 @@
 - Fixed issue with unsupported hardware instructions used with inline assembly
 
 
-<<<<<<< HEAD
-
-=======
->>>>>>> ef17912f
 ### 12/19/2019 [ 2.2.0 ]
 
 - This release contains bug fixes, performance improvements, and expanded applicability for specific convolutional algorithms.
@@ -64,14 +55,8 @@
 - Improved applicability of implicit GEMM convolution algorithm
 - Improved performance of calls to miopenConvolutionXXXGetWorkSpaceSize() functions
 - Improved conformance to code object version 3
-<<<<<<< HEAD
-- Disabled SCGEMM convolution algorithm by default; this algorithm is deprecated and will be removed in future releases
-- Changed "hip_hhc" to "hip-hcc" for the MIOpen package requirements in CMakeLists.txt
-
-=======
 - Removed SCGEMM convolution algorithm by default; this algorithm is deprecated and will be removed in future releases
 - Changed "hip_hcc" to "hip-hcc" for the MIOpen package requirements in CMakeLists.txt
->>>>>>> ef17912f
 
 
 ### 09/25/2019 [ 2.1.0 ]
