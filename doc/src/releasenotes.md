
## MIOpen Release notes


<<<<<<< HEAD
=======
### 09/14/2020 [ 2.7.0 ]

- This release contains a new reduction API; see [API documentation](https://rocmsoftwareplatform.github.io/MIOpen/doc/html/apireference.html) for more information. Additional features for embedded builds have been added, and further support for 3D convolutional networks. 

- Added additional tunings into performance database
- Added general reduction API
- Added cmake flag for embedding binary database into a static MIOpen build
- Added cmake flag for embedding system find-db text files into static MIOpen build
- Fixed issue with GEMM workspace size calculation for backwards data convolutions [#381](https://github.com/ROCmSoftwarePlatform/MIOpen/issues/381)
- Fixed issue with 3D pooling indexing [#365](https://github.com/ROCmSoftwarePlatform/MIOpen/issues/365)

>>>>>>> 3aee82ed

### 08/20/2020 [ 2.6.0 ]

- This release contains convolution performance improvements, improved multi-threading behavior, and improved stability for half precision convolutions. Initial iteration time has been reduced with the introduction of hybrid find mode. Builds for a static library have been refined for this release.

- Added MIOPEN_FIND_MODE=3 as the new default convolution Find mode; see documentation [here](https://rocmsoftwareplatform.github.io/MIOpen/doc/html/find_and_immediate.html#find-modes) for details
- Added a more runtime-parameterized version of pooling to reduce the number of online compilations
- Improved the performance of backwards spatial batch normalization for small images
- Fixed issue with std::logic_error in SQLite deleter [#306](https://github.com/ROCmSoftwarePlatform/MIOpen/issues/306)
- Fixed issues with half precision stability for convolutions
- Fixed issues with multi-threaded SQLite database accesses
- Fixed issues with 3-D convolutions and incorrect parameters
- Fixed various issues with implicit GEMM static assert failures
- Removed inactive implicit GEMM convolution solvers
- Removed SCGEMM convolutional algorithm from MIOpen


### 07/10/2020 [ 2.5.0 ]

- This release contains convolution performance improvements, various minor fixes and documentation updates.

- Added a script to detect and install appropriate precompiled kernels
- Added 3D convolution backwards weights implicit GEMM implementation 
- Improve performance of convolution implicit GEMM algorithm
- Improved database coverage for batch size 1
- Improved logging and error reporting
- Improved documentation for debugging with numeric checks
- Fixed issue with potential infinities and NaNs appearing during low precision training on CNNs


### 06/02/2020 [ 2.4.0 ]

- This release contains new implementations of 3D convolutions using implicitGEMM, general performance improvements for convolutions, bug fixes, better versioning in directories, integration with the new rocclr, and dropout support in RNNs.

- Added 3D convolutions for the implicitGEMM algorithm in the forward and backward-data passes
- Added dropout support for RNN layer; e.g., RNN-vanilla, GRU, and LSTM
- Added support for AMD's rocclr runtime and compiler
- Improved performance for implicitGEMM and Winograd algorithms
- Improved database locking
- Fixed issue with GPU memory segmentation fault on asymmetric padding [#142](https://github.com/ROCmSoftwarePlatform/MIOpen/issues/142)


### 03/01/2020 [ 2.3.0 ]

- This release contains new implementations of the implicitGEMM and Winograd algorithms, performance improvements for convolutions, further support for 3D convolutional networks, and various bug fixes.

- Added 3D Pooling layers
- Added backwards data algorithm for implicitGEMM
- Added GEMM performance improvements via relaxed constraints in rocBLAS-Tensile
- Added full CO v3 support for all kernels in MIOpen
- Added new Winograd group convolution kernels
- Added an API to query MIOpen's version
- Added parallel compilation in initial convolutional algorithm search; partial solution to [#130](https://github.com/ROCmSoftwarePlatform/MIOpen/issues/130)
- Added SQLite binary program cache
- Improved logging across all layers
- Improved MIOpen's internal design for calling convolutional solvers
- Fixed various bugs for the implicitGEMM algorithm


### 01/24/2020 [ 2.2.1 ]

- This release contains bug fixes, documentation updates, and further code object version 3 support


Changes:

- Added support for multiple ROCm installations
- Added additional support for code object v3
- Fixed issue with incorrect LRN calculation [#127](https://github.com/ROCmSoftwarePlatform/MIOpen/issues/127)
- Fixed incorrect performance database documentation
- Fixed issue with incorrect workspace calculation in group convolutions
- Fixed issue with unsupported hardware instructions used with inline assembly


### 12/19/2019 [ 2.2.0 ]

- This release contains bug fixes, performance improvements, and expanded applicability for specific convolutional algorithms.
- MIOpen has posted a citable paper on ArXiv [here](https://arxiv.org/abs/1910.00078).
- An SQLite database has been added to replace the text-based performance database. While the text file still exists, by default SQLite is used over the text-based performance database; see [documentation](https://rocmsoftwareplatform.github.io/MIOpen/doc/html/perfdatabase.html) from more details. 


Changes:

- Added per solution algorithm filtering environmental variable for debugging
- Added SQLite3 database and build dependency. The text-based performance database support is deprecated and will be removed in the next release.
- Added citation page to documentation pointing to [MIOpen's paper](https://arxiv.org/abs/1910.00078)
- Added to the overall documentation
- Fixed fusion compilation check issue
- Fixed fusion group convolution warning
- Improved performance of forward pooling
- Improved performance of convolutions
- Improved performance of spatial training batch normalization for some large batch size input configurations
- Improved applicability of implicit GEMM convolution algorithm
- Improved performance of calls to miopenConvolutionXXXGetWorkSpaceSize() functions
- Improved conformance to code object version 3
- Removed SCGEMM convolution algorithm by default; this algorithm is deprecated and will be removed in future releases
- Changed "hip_hcc" to "hip-hcc" for the MIOpen package requirements in CMakeLists.txt


### 09/25/2019 [ 2.1.0 ]

- This release contains new layers, bug fixes, and a new convolution algorithm.

Changes:

- Added a dropout layer API for training
- Added a new SCGEMM algorithm for convolutions
- Added further support for bfp16 in convolutions
- Added a [docker hub link](https://hub.docker.com/r/rocm/miopen/tags) for MIOpen docker images.
- Fixed issue with NaN appearing on batch normalization backwards pass in fp16
- Fixed softmax kernel bug in log mode [#112](https://github.com/ROCmSoftwarePlatform/MIOpen/issues/112)
- Fixed ROCm gfx803 support issue [#869](https://github.com/RadeonOpenCompute/ROCm/issues/869)
- Improved performance of batch normalization fp16 forward training layers
- Improved performance of convolutions layers
- Removed MIOpenGEMM as a requirement for the HIP backend. It is now optional.



### 08/13/2019 [ 2.0.1 ]

- This release contains bug fixes and performance improvements.
- Additionally, the convolution algorithm Implicit GEMM is now enabled by default
- Known issues: 
    - Backward propagation for batch normalization in fp16 mode may trigger NaN in some cases
    - Softmax Log mode may produce an incorrect result in back propagation

Changes:

- Added Winograd multi-pass convolution kernel
- Fixed issue with hip compiler paths
- Fixed immediate mode behavior with auto-tuning environment variable
- Fixed issue with system find-db in-memory cache, the fix enable the cache by default
- Improved logging
- Improved how symbols are hidden in the library
- Updated default behavior to enable implicit GEMM



### 07/08/2019 [ 2.0.0 ]

- This release contains several new features including an immediate mode for selecting convolutions, bfloat16 support, new layers, modes, and algorithms.
- MIOpenDriver, a tool for benchmarking and developing kernels is now shipped with MIOpen.
- BFloat16 now supported in HIP requires an updated rocBLAS as a GEMM backend.
- Immediate mode API now provides the ability to quickly obtain a convolution kernel. 
- MIOpen now contains HIP source kernels and implements the ImplicitGEMM kernels. This is a new feature and is currently disabled by default. Use the environmental variable "MIOPEN_DEBUG_CONV_IMPLICIT_GEMM=1" to activation this feature. ImplicitGEMM requires an up to date HIP version of at least 1.5.9211.
- A new "loss" catagory of layers has been added, of which, CTC loss is the first. See the API reference for more details.
- 2.0 is the last release of active support for gfx803 architectures. In future releases, MIOpen will not actively debug and develop new features specifically for gfx803.
- System Find-Db in memory cache is disabled by default. Please see build instructions to enable this feature.


Changes:

- Added support for bfloat16 datatype in convolutions
- Added softmax channel mode and new softmax version 2 API
- Added fast / accurate / log softmax algorithms 
- Added new implicit GEMM convolution algorithm for forward and backwards data passes, disabled by default
- Added int32 datatype support for output tensors in int8 convolutions
- Added immediate mode for finding the best convolution kernel for a given configuration
- Added a Find-Db infrastructure which stashes results of find on a user's system
- Added a shipped System Find-Db containing offline run Find() results
- Added an additional, faster batch norm assembly kernel for fp16
- Added CTC loss layer
- Added MIOpenDriver as a default component in MIOpen's build [#34](https://github.com/ROCmSoftwarePlatform/MIOpen/issues/34)
- Fixed C compatability for boolean types in C API [#103](https://github.com/ROCmSoftwarePlatform/MIOpen/issues/103)
- Fixed incorrect calculation in per-activation batch norm backwards pass [#104](https://github.com/ROCmSoftwarePlatform/MIOpen/issues/104)
- Fixed bug [#95](https://github.com/ROCmSoftwarePlatform/MIOpen/issues/95) with asm batch norm ISA 
- Fixed IsApplicable bug in Conv3x3Asm for group convolutions
- Improved performance of 1x1 stride 2 fp32 convolutions in the forward and backwards data passes
- Improved 3-D convolution stability
- Improved applicability of direct convolution backwards weights for 2x2, 5x10, and 5x20 filter sizes
- Improved maintainability in kernels and cpp code
- Updated rocBLAS minimum version to branch [master-rocm-2.6](https://github.com/ROCmSoftwarePlatform/rocBLAS/tree/master-rocm-2.6)


### 05/03/2019 [ 1.8.1 ]

- This release contains minor bug fixes and additional performance database improvements.

Changes:

- Fixed accuracy issue with backwards weights
- Fixed issue with name parsing for newer architectures
- Added narrow workaround for 5x10 and 5x20 filter performance regression
- Improved support in performance database for Radeon VII


### 04/11/2019 [ 1.8.0 ]

- This release contaings full 3-D convolution support and int8 support for interfence. 
- Additionally, there are major updates in the performance database for major models including those found in Torchvision. 
- This release contains full 3-D convolution support and int8 support for inference. 
- Additionally, there are updates in the performance database for major models including those found in Torchvision. 
- An assortment of bugs have been resolved in this release.


Changes:
- Fixed various issues in assembly kernels
- Fixed issue #92 and #79 for miopenOpTensor
- Fixed issue #88 for bzip2
- Fixed issue #77 algorithm mismatch
- Added Winograd suport for fp32 backwards weights
- Added Winograd support for fp32 backwards weights
- Added pooling inclusive mode
- Added tuning for direct group convolution algorithms
- Added additional kernel supoort for group convolutions
- Added additional kernel support for group convolutions
- Added API for 3-D convolutions
- Added support for int8 inference convolutions
- Added integer selection for pooling indexing
- Added minimum dependencies support
- Added RNN fp16 support on the MIOpen-HIP backend
- Added 1x1 convolution + bias + activation fusions
- Added workaround for issue #84 GPU memory access fault
- Added performance tuning for direct backwards weights
- Improved performance database coverage
- Improved internal quality by reducing redunant code
- Improved build instructions in README.md
- Improved performance database coverage for fusions
- Updated Docker components and requirements


Known Issues:

- RNNs do not support fp16 on the MIOpen-OpenCL backend
- OpenCL backend does not support GEMM convolutions in fp16



### 02/06/2019 [ 1.7.1 ]

- This release contains minor bug fixes and performance improvements.
  

Changes:

- Fixed corrupt and obsolete performance database entries
- Fixed issue #70, "SIGFPE (DIV/0) in ConvOclBwdWrW2::GetSolution()"
- Fixed issue #72, "workSpaceSize check assertion fails in ConvolutionBackwardWeights() - DEBUG builds only"
- Fixed issue #77, "Results of ConvBwdWeightsAlgoDirect and ConvBwdWeightsAlgoGEMM mismatch for some specific parameters"
- Removed default dependency of RNNs on rocBLAS
- Added a workaround for softmax fp16 correctness issue
- Added check to only make MIOpen with static boost libraries
- Improved performance database coverage

Known Issues:

- RNNs do not support fp16
- OpenCL backend does not support GEMM convolutions in fp16
- Layer fusions for convolution 1x1 fp16 are not supported
- Layer fusions for large image 1x1 convolutions may cause an exception instead of a warning during compile phase if plan is not supported


### 12/19/2018 [ 1.7.0 ]

- This release contains general bug fixes and an updated performance database
- Group convolutions backwards weights performance has been improved
- Logging across the library has been improved
- Performance database has been updated

  
Changes:

- Fixed logging issues with group convolution and pooling
- Fixed sphinx version issue in document generation
- Fixed issues with corrupt entries in performance database
- Removed external dependency on libSSL and libCrypto
- Added support for large image backwards weights in direct convolution
- Added fp16 support for RNNs on the HIP backend
- Improved performance database coverage

Known Issues:

- RNNs do not support fp16
- OpenCL backend does not support GEMM convolutions in fp16
- Layer fusions for convolution 1x1 fp16 are not supported
- Layer fusions for large image 1x1 convolutions may cause an exception instead of a warning during compile phase if plan is not supported


### 11/18/2018 [ 1.6.0 ]

- Training in fp16 (half precision) including mixed-precision is now fully supported
- Batch Normalization in fp16 (half precision) including mixed-precision are now available
- Performance improvements for 3x3 and 1x1 single-precision convolutions
- Layer fusions for BatchNorm+Activation are now available
- Layer fusions with convolutions now support varying strides and padding configurations

Changes: 

- rocBLAS is now used as the default BLAS library for the HIP backend (minimum version 14.3.0)
- Fixed various bugs in convolution kernels
- Fixed issues with bad references in layer fusion 
- Fixed gfx803 assembily issues
- Added support fp16 Winograd convolutions
- Added support for fp16 pooling
- Improved error reporting for convolutions and layer fusions
- Improved documentation

Known Issues:

- RNNs do not support fp16
- OpenCL backend does not have full fp16 support
- Layer fusions for convolution 1x1 fp16 are not supported


### 09/14/2018 [ 1.5.0 ]

Notes:

- A new kernel fusion API is now available for inference for convolution, bias, 
  batch normalization, and activations.
- This release includes new features and bug fixes
- Group and Depthwise convolutions are now available
- 3D Batch Normalization has been implemented for fully packed tensors
- Dilation for convolutions have been implemented

Changes:

- Fixed bugs in direct convolutions
- Fixed issue with paths when $HOME variable is not set
- Fixed padding issues with 1x1 convolutions
- Added incremental support for fp16
- Added fused kernels for Winograd and direct with bias and activations
- Added a getting started guide for kernel fusion.
- Added group and depthwise API for convolutions
- Added 3-D batch normalization support with 5-D tensors
- Improved max pooling performance
- Improved debug and error reporting information
- Improved documentation for convolutions

Known Issues:

- RNNs do not support fp16
- Training with CNNs does not support fp16


### 07/30/2018 [ 1.4.2 ]

Notes: 

- This release is a hot-fix to enable ICNet and PSPNet

Known Issues:

- RNNs do not support fp16
- Training with CNNs does not support fp16
- Users may encounter a warning that their performance database is out of date. The performance database can be updated by setting the environment variable for just the initial run of an application: `MIOPEN_FIND_ENFORCE=search`
For more information on the performance database, see: https://rocmsoftwareplatform.github.io/MIOpen/doc/html/perfdatabase.html#

### 07/19/2018 [ 1.4.1 ]

Notes: 

- This release includes a bug fix for 3x3 convolutions
- Updated README file configuration instructions

Known Issues:

- RNNs do not support fp16
- Training with CNNs does not support fp16
- Users may encounter a warning that their performance database is out of date. The performance database can be updated by setting the environment variable for just the initial run of an application: `MIOPEN_FIND_ENFORCE=search`
For more information on the performance database, see: https://rocmsoftwareplatform.github.io/MIOpen/doc/html/perfdatabase.html#

### 07/06/2018 [ 1.4.0 ]

Notes:

- This release includes a number of performance improvements and bug fixes
- New features have been added to convolutions for auto-tuning kernels
- Activations now have new modes available
- Documentation has been updated and corrected

Changes:

- Fixed documentation errors
- Fixed bug in activations with pass-through mode
- Fixed performance database locking issues
- Fixed Winograd kernel behavior for stride 2 backwards data
- Fixed a bug in OpTensor layer
- Fixed a timing issue with batch normalization inline assembly 
- Fixed issue with an unnecessary binary creation in assembly bug detection
- Fixed issue with disk program cache directory not being created
- Fixed a bug with convolution+bias
- Added to performance database functionality
- Added leaky-ReLU, clipped, and exponential-ReLU modes to activation
- Added documentation for performance database usage
- Added support for 1x1 convolutions with non-zero padding
- Added API for printing status codes as strings
- Added auto-tuning feature for convolutions
- Improved LSTM and GRU backwards pass performance
- Improved debug and error reporting information
- Improved performance of batch normalization spatial mode
- Improved find stage for convolutions
- Improved readability for user database file

Known Issues:

- RNNs do not support fp16
- Training with CNNs does not support fp16

### 03/30/2018 [ 1.3.0 ]

Notes: 

- Performance improvements for RNNs
- Performance improvements for convolutions using 1x1 filters
- Performance improvement for Batch Normalization
- This release adds preliminary fp16 support for Inference using CNNs
- Bug fixes for various components of MIOpen

Changes:

- Added 2 new API for RNNs: miopenGetRNNLayerParamOffset and miopenGetRNNLayerBiasOffset
- Added support for uninitialized hidden states and nullptr outputs in RNNs
- Added support for Set and Scale operations for strided tensors with dimensions 1 to 5
- Added multi-thread and multi-process support for the performance database
- Improved performance for OpTensor
- Fixed bug in convolutions for backward bias
- Fixed logic issues in get and set layer functions and related w_supertensor test
- Fixed hang in batch norm with batch sizes greater than 256

Known Issues:

- RNNs do not support fp16
- Training with CNNs does not support fp16


### 03/08/2018 [ 1.2.1 ]

Notes:

- This release adds support for ROCm 1.7.1.


### 12/15/2017 [ 1.2.0 ]

Notes:

- This release adds the support for recurrent neural networks (RNNs) for three flavors - Vanilla, LSTMs, and GRU
- Users can now themselves update the perf-db file, which hosts the tuning parameters for convolutions, by setting appropriate environment variables

Changes:

- Over 50% improvement in ResNet performance since the last release
- Multiple padding modes like Same and Valid added
- Winograd convolution kernels added for strided bwd-data convolutions
- Tensor Ops allow for beta and alpha scaling values and support up to 5 dimensions with strides and offsets
- Tensor Copy supports up to 5 dimesnional copies with strides and offsets
- Unit-tests for LRN are added
- Several bug fixes for all the layers of the library

Known issues:

- RNNs may give incorrect result due to a known compiler bug; issue may particulary arise during some RNNs configs with GEMM of size power of 4
- Potential issue where OpenCL resources will be exhausted for large RNN


### 09/08/2017 [ 1.1.0 ]

Notes: 

- The scaling parameter alpha and shift parameter beta for layers kernels are only supported for alpha = 1 and beta = 0.
The exceptions to this are for miopenOptTensor, miopenConvolutionForwardBias, and miopenConvolutionBackwardBias.

- Currently, only 32-bit floats are supported in MIOpen.

- MIOpen only supports tensor layout NCHW.

Changes:
- Added persistent cache for compiled GPU kernels
- Performance improvements for batch normalization kernels
- Performance improvements for all types of convolutions for 1x1 filters
- Performance improvements for all types of convolutions with non-unit strides
- Performance improvements for backward-weights convolutions for 3x3 filters
- Performance improvements for the AddTensor operation
- Various bug fixes for Winograd convolutions 


### 08/27/2017 [ 1.0.2 ]
- Fixed 1x1 forward and backward convolutions for large input
- Fixed pooling MIOpendriver
- Disabled 1x1 Winograd convolution for HIP
- Disabled asm. backward-weights convolutions for input width == 175 
 

### 07/26/2017 [ 1.0.1 ] 
- Added dilation support for convolutions 
- Added unit-tests for Softmax
- Added miopengemm as a required dependency for MIOpen build
- Performance improvements for batch normalization via activation of data-parallel primitives (DPP) hardware instructions
- Fixed documentation to remove GEMM API interface
- Fixed Bwd-Weights Convolutions with 1x1 filters with stride=2
- Fixed Softmax grid-size selection
- Fixed debug prints of kernel launch parameters.
- Removed GEMM interface from the MIOpen API


### 06/30/2017 [ 1.0.0 ] Initial release 
 <|MERGE_RESOLUTION|>--- conflicted
+++ resolved
@@ -2,8 +2,6 @@
 ## MIOpen Release notes
 
 
-<<<<<<< HEAD
-=======
 ### 09/14/2020 [ 2.7.0 ]
 
 - This release contains a new reduction API; see [API documentation](https://rocmsoftwareplatform.github.io/MIOpen/doc/html/apireference.html) for more information. Additional features for embedded builds have been added, and further support for 3D convolutional networks. 
@@ -15,7 +13,6 @@
 - Fixed issue with GEMM workspace size calculation for backwards data convolutions [#381](https://github.com/ROCmSoftwarePlatform/MIOpen/issues/381)
 - Fixed issue with 3D pooling indexing [#365](https://github.com/ROCmSoftwarePlatform/MIOpen/issues/365)
 
->>>>>>> 3aee82ed
 
 ### 08/20/2020 [ 2.6.0 ]
 
