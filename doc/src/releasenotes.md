--- conflicted
+++ resolved
@@ -1,329 +1,3 @@
-<<<<<<< HEAD
-
-## MIOpen Release notes
-
-
-### 05/03/2019 [ 1.8.1 ]
-
-- This release contains minor bug fixes and additional performance database improvements.
-
-Changes:
-
-- Fixed accuracy issue with backwards weights
-- Fixed issue with name parsing for newer architectures
-- Added narrow workaround for 5x10 and 5x20 filter performance regression
-- Improved support in performance database for Radeon VII
-
-
-
-### 04/11/2019 [ 1.8.0 ]
-
-- This release contains full 3-D convolution support and int8 support for inference. 
-- Additionally, there are updates in the performance database for major models including those found in Torchvision. 
-- An assortment of bugs have been resolved in this release.
-
-  
-Changes:
-
-- Fixed various issues in assembly kernels
-- Fixed issue #92 and #79 for miopenOpTensor
-- Fixed issue #88 for bzip2
-- Fixed issue #77 algorithm mismatch
-- Added Winograd support for fp32 backwards weights
-- Added pooling inclusive mode
-- Added tuning for direct group convolution algorithms
-- Added additional kernel support for group convolutions
-- Added API for 3-D convolutions
-- Added support for int8 inference convolutions
-- Added integer selection for pooling indexing
-- Added minimum dependencies support
-- Added RNN fp16 support on the MIOpen-HIP backend
-- Added 1x1 convolution + bias + activation fusions
-- Added workaround for issue #84 GPU memory access fault
-- Added performance tuning for direct backwards weights
-- Improved performance database coverage
-- Improved internal quality by reducing redunant code
-- Improved build instructions in README.md
-- Improved performance database coverage for fusions
-- Updated Docker components and requirements
-
-
-Known Issues:
-
-- RNNs do not support fp16 on the MIOpen-OpenCL backend
-- OpenCL backend does not support GEMM convolutions in fp16
-
-
-
-### 02/06/2019 [ 1.7.1 ]
-
-- This release contains minor bug fixes and performance improvements.
-  
-
-Changes:
-
-- Fixed corrupt and obsolete performance database entries
-- Fixed issue #70, "SIGFPE (DIV/0) in ConvOclBwdWrW2::GetSolution()"
-- Fixed issue #72, "workSpaceSize check assertion fails in ConvolutionBackwardWeights() - DEBUG builds only"
-- Fixed issue #77, "Results of ConvBwdWeightsAlgoDirect and ConvBwdWeightsAlgoGEMM mismatch for some specific parameters"
-- Removed default dependency of RNNs on rocBLAS
-- Added a workaround for softmax fp16 correctness issue
-- Added check to only make MIOpen with static boost libraries
-- Improved performance database coverage
-
-Known Issues:
-
-- RNNs do not support fp16
-- OpenCL backend does not support GEMM convolutions in fp16
-- Layer fusions for convolution 1x1 fp16 are not supported
-- Layer fusions for large image 1x1 convolutions may cause an exception instead of a warning during compile phase if plan is not supported
-
-
-### 12/19/2018 [ 1.7.0 ]
-
-- This release contains general bug fixes and an updated performance database
-- Group convolutions backwards weights performance has been improved
-- Logging across the library has been improved
-- Performance database has been updated
-  
-Changes:
-
-- Fixed logging issues with group convolution and pooling
-- Fixed sphinx version issue in document generation
-- Fixed issues with corrupt entries in performance database
-- Removed external dependency on libSSL and libCrypto
-- Added support for large image backwards weights in direct convolution
-- Added fp16 support for RNNs on the HIP backend
-- Improved performance database coverage
-
-Known Issues:
-
-- RNNs do not support fp16
-- OpenCL backend does not support GEMM convolutions in fp16
-- Layer fusions for convolution 1x1 fp16 are not supported
-- Layer fusions for large image 1x1 convolutions may cause an exception instead of a warning during compile phase if plan is not supported
-
-
-### 11/18/2018 [ 1.6.0 ]
-
-- Training in fp16 (half precision) including mixed-precision is now fully supported
-- Batch Normalization in fp16 (half precision) including mixed-precision are now available
-- Performance improvements for 3x3 and 1x1 single-precision convolutions
-- Layer fusions for BatchNorm+Activation are now available
-- Layer fusions with convolutions now support varying strides and padding configurations
-
-Changes: 
-
-- rocBLAS is now used as the default BLAS library for the HIP backend (minimum version 14.3.0)
-- Fixed various bugs in convolution kernels
-- Fixed issues with bad references in layer fusion 
-- Fixed gfx803 assembily issues
-- Added support fp16 Winograd convolutions
-- Added support for fp16 pooling
-- Improved error reporting for convolutions and layer fusions
-- Improved documentation
-
-Known Issues:
-
-- RNNs do not support fp16
-- OpenCL backend does not have full fp16 support
-- Layer fusions for convolution 1x1 fp16 are not supported
-
-
-### 09/14/2018 [ 1.5.0 ]
-
-Notes:
-
-- A new kernel fusion API is now available for inference for convolution, bias, 
-  batch normalization, and activations.
-- This release includes new features and bug fixes
-- Group and Depthwise convolutions are now available
-- 3D Batch Normalization has been implemented for fully packed tensors
-- Dilation for convolutions have been implemented
-
-Changes:
-
-- Fixed bugs in direct convolutions
-- Fixed issue with paths when $HOME variable is not set
-- Fixed padding issues with 1x1 convolutions
-- Added incremental support for fp16
-- Added fused kernels for Winograd and direct with bias and activations
-- Added a getting started guide for kernel fusion.
-- Added group and depthwise API for convolutions
-- Added 3-D batch normalization support with 5-D tensors
-- Improved max pooling performance
-- Improved debug and error reporting information
-- Improved documentation for convolutions
-
-Known Issues:
-
-- RNNs do not support fp16
-- Training with CNNs does not support fp16
-
-
-### 07/30/2018 [ 1.4.2 ]
-
-Notes: 
-
-- This release is a hot-fix to enable ICNet and PSPNet
-
-Known Issues:
-
-- RNNs do not support fp16
-- Training with CNNs does not support fp16
-- Users may encounter a warning that their performance database is out of date. The performance database can be updated by setting the environment variable for just the initial run of an application: `MIOPEN_FIND_ENFORCE=search`
-For more information on the performance database, see: https://rocmsoftwareplatform.github.io/MIOpen/doc/html/perfdatabase.html#
-
-### 07/19/2018 [ 1.4.1 ]
-
-Notes: 
-
-- This release includes a bug fix for 3x3 convolutions
-- Updated README file configuration instructions
-
-Known Issues:
-
-- RNNs do not support fp16
-- Training with CNNs does not support fp16
-- Users may encounter a warning that their performance database is out of date. The performance database can be updated by setting the environment variable for just the initial run of an application: `MIOPEN_FIND_ENFORCE=search`
-For more information on the performance database, see: https://rocmsoftwareplatform.github.io/MIOpen/doc/html/perfdatabase.html#
-
-### 07/06/2018 [ 1.4.0 ]
-
-Notes:
-
-- This release includes a number of performance improvements and bug fixes
-- New features have been added to convolutions for auto-tuning kernels
-- Activations now have new modes available
-- Documentation has been updated and corrected
-
-Changes:
-
-- Fixed documentation errors
-- Fixed bug in activations with pass-through mode
-- Fixed performance database locking issues
-- Fixed Winograd kernel behavior for stride 2 backwards data
-- Fixed a bug in OpTensor layer
-- Fixed a timing issue with batch normalization inline assembly 
-- Fixed issue with an unnecessary binary creation in assembly bug detection
-- Fixed issue with disk program cache directory not being created
-- Fixed a bug with convolution+bias
-- Added to performance database functionality
-- Added leaky-ReLU, clipped, and exponential-ReLU modes to activation
-- Added documentation for performance database usage
-- Added support for 1x1 convolutions with non-zero padding
-- Added API for printing status codes as strings
-- Added auto-tuning feature for convolutions
-- Improved LSTM and GRU backwards pass performance
-- Improved debug and error reporting information
-- Improved performance of batch normalization spatial mode
-- Improved find stage for convolutions
-- Improved readability for user database file
-
-Known Issues:
-
-- RNNs do not support fp16
-- Training with CNNs does not support fp16
-
-### 03/30/2018 [ 1.3.0 ]
-
-Notes: 
-
-- Performance improvements for RNNs
-- Performance improvements for convolutions using 1x1 filters
-- Performance improvement for Batch Normalization
-- This release adds preliminary fp16 support for Inference using CNNs
-- Bug fixes for various components of MIOpen
-
-Changes:
-
-- Added 2 new API for RNNs: miopenGetRNNLayerParamOffset and miopenGetRNNLayerBiasOffset
-- Added support for uninitialized hidden states and nullptr outputs in RNNs
-- Added support for Set and Scale operations for strided tensors with dimensions 1 to 5
-- Added multi-thread and multi-process support for the performance database
-- Improved performance for OpTensor
-- Fixed bug in convolutions for backward bias
-- Fixed logic issues in get and set layer functions and related w_supertensor test
-- Fixed hang in batch norm with batch sizes greater than 256
-
-Known Issues:
-
-- RNNs do not support fp16
-- Training with CNNs does not support fp16
-
-
-### 03/08/2018 [ 1.2.1 ]
-
-Notes:
-
-- This release adds support for ROCm 1.7.1.
-
-
-### 12/15/2017 [ 1.2.0 ]
-
-Notes:
-
-- This release adds the support for recurrent neural networks (RNNs) for three flavors - Vanilla, LSTMs, and GRU
-- Users can now themselves update the perf-db file, which hosts the tuning parameters for convolutions, by setting appropriate environment variables
-
-Changes:
-
-- Over 50% improvement in ResNet performance since the last release
-- Multiple padding modes like Same and Valid added
-- Winograd convolution kernels added for strided bwd-data convolutions
-- Tensor Ops allow for beta and alpha scaling values and support up to 5 dimensions with strides and offsets
-- Tensor Copy supports up to 5 dimesnional copies with strides and offsets
-- Unit-tests for LRN are added
-- Several bug fixes for all the layers of the library
-
-Known issues:
-
-- RNNs may give incorrect result due to a known compiler bug; issue may particulary arise during some RNNs configs with GEMM of size power of 4
-- Potential issue where OpenCL resources will be exhausted for large RNN
-
-
-### 09/08/2017 [ 1.1.0 ]
-
-Notes: 
-
-- The scaling parameter alpha and shift parameter beta for layers kernels are only supported for alpha = 1 and beta = 0.
-The exceptions to this are for miopenOptTensor, miopenConvolutionForwardBias, and miopenConvolutionBackwardBias.
-
-- Currently, only 32-bit floats are supported in MIOpen.
-
-- MIOpen only supports tensor layout NCHW.
-
-Changes:
-- Added persistent cache for compiled GPU kernels
-- Performance improvements for batch normalization kernels
-- Performance improvements for all types of convolutions for 1x1 filters
-- Performance improvements for all types of convolutions with non-unit strides
-- Performance improvements for backward-weights convolutions for 3x3 filters
-- Performance improvements for the AddTensor operation
-- Various bug fixes for Winograd convolutions 
-
-
-### 08/27/2017 [ 1.0.2 ]
-- Fixed 1x1 forward and backward convolutions for large input
-- Fixed pooling MIOpendriver
-- Disabled 1x1 Winograd convolution for HIP
-- Disabled asm. backward-weights convolutions for input width == 175 
- 
-
-### 07/26/2017 [ 1.0.1 ] 
-- Added dilation support for convolutions 
-- Added unit-tests for Softmax
-- Added miopengemm as a required dependency for MIOpen build
-- Performance improvements for batch normalization via activation of data-parallel primitives (DPP) hardware instructions
-- Fixed documentation to remove GEMM API interface
-- Fixed Bwd-Weights Convolutions with 1x1 filters with stride=2
-- Fixed Softmax grid-size selection
-- Fixed debug prints of kernel launch parameters.
-- Removed GEMM interface from the MIOpen API
-
-
-### 06/30/2017 [ 1.0.0 ] Initial release  
-=======
 
 ## MIOpen Release notes
 
@@ -687,5 +361,4 @@
 
 
 ### 06/30/2017 [ 1.0.0 ] Initial release 
- 
->>>>>>> 326bf225
+ 