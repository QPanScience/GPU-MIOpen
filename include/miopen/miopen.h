#ifndef MIOPEN_GUARD_MIOPEN_H_
#define MIOPEN_GUARD_MIOPEN_H_

#ifdef __clang__
#pragma clang diagnostic push
#pragma clang diagnostic ignored "-Wextern-c-compat"
#endif

#include <stddef.h>

#include <miopen/export.h>
#include <miopen/config.h>

#if MIOPEN_BACKEND_OPENCL
#if defined(__APPLE__) || defined(__MACOSX)
#include <OpenCL/cl.h>
#else
#include <CL/cl.h>
#endif

#elif MIOPEN_BACKEND_HIP
#include <hip/hip_runtime_api.h>
#endif

/*! Constructs type name from a struct */
#define MIOPEN_DECLARE_OBJECT(name) \
struct name {}; \
typedef struct name * name ## _t;

#ifdef __cplusplus
extern "C" {
#endif

#if MIOPEN_BACKEND_OPENCL
typedef cl_command_queue miopenAcceleratorQueue_t;
#elif MIOPEN_BACKEND_HIP
typedef hipStream_t miopenAcceleratorQueue_t;
#endif


/*! \brief Creates the miopenHandle_t type */
MIOPEN_DECLARE_OBJECT(miopenHandle);


/*! \enum miopenStatus_t 
 * Error codes that are returned by all MIOpen API calls.
*/
typedef enum {
    miopenStatusSuccess         = 0, /*!< No errors */
    miopenStatusNotInitialized  = 1, /*!< Data not initialized. */
    miopenStatusInvalidValue    = 2, /*!< Incorrect variable value. */
    miopenStatusBadParm         = 3, /*!< Incorrect parameter detected. */
    miopenStatusAllocFailed     = 4, /*!< Memory allocation error. */
    miopenStatusInternalError   = 5, /*!< MIOpen failure. */ 
    miopenStatusNotImplemented  = 6, /*!< Use of unimplemented feature. */
    miopenStatusUnknownError    = 7, /*!< Unknown error occurred. */
} miopenStatus_t;


/*! \brief Method to create the MIOpen handle object. 
 *
 * Creates a MIOpen handle. This is called at the very start to initialize the MIOpen environment.
 * \param handle     A pointer to a MIOpen handle type
 * \return           miopenStatus_t 
*/
MIOPEN_EXPORT miopenStatus_t miopenCreate(miopenHandle_t *handle);

/*! \brief Create a MIOpen handle with an accelerator stream. 
 *
 * Create a handle with a previously created accelerator command queue
 * \param handle     A pointer to a  MIOpen handle type
 * \param streamID   An accelerator queue type
 * \return           miopenStatus_t 
*/
MIOPEN_EXPORT miopenStatus_t miopenCreateWithStream(miopenHandle_t *handle,
        miopenAcceleratorQueue_t        stream);

/*! \brief Destroys the MIOpen handle.
 *
 * This is called when breaking down the MIOpen environment.
 * \param handle     MIOpen handle
 * \return           miopenStatus_t 
*/
MIOPEN_EXPORT miopenStatus_t miopenDestroy(miopenHandle_t handle);

/*! \brief Set accelerator command queue previously created 
 *
 * Set a command queue for an accelerator device
 * \param handle     MIOpen handle
 * \param streamID   An accelerator queue type
 * \return           miopenStatus_t 
*/
MIOPEN_EXPORT miopenStatus_t miopenSetStream(miopenHandle_t handle,
        miopenAcceleratorQueue_t        streamID);

/*! \brief Get the previously created accelerator command queue  
 *
 * Creates a command queue for an accelerator device
 * \param handle     MIOpen handle
 * \param streamID   Pointer to a accelerator queue type
 * \return           miopenStatus_t 
*/
MIOPEN_EXPORT miopenStatus_t miopenGetStream(miopenHandle_t handle,
        miopenAcceleratorQueue_t        *streamID);

/*! \brief Get time for last kernel launched
 *
 *  This function is used only when profiling mode has been enabled.
 * \param handle     MIOpen handle
 * \param time       Pointer to a float type to contain kernel time in milliseconds
 * \return           miopenStatus_t 
*/
MIOPEN_EXPORT miopenStatus_t miopenGetKernelTime(miopenHandle_t handle, float* time);

/*! \brief Enable profiling to retrieve kernel time
 * 
 * Enable or disable kernel profiling. This profiling is only for kernel time.
 * \param handle     MIOpen handle
 * \param enable     Boolean to toggle profiling
 * \return           miopenStatus_t 
*/ 
MIOPEN_EXPORT miopenStatus_t miopenEnableProfiling(miopenHandle_t handle, bool enable);

/*! \brief Creates the miopenTensorDescriptor_t type */
MIOPEN_DECLARE_OBJECT(miopenTensorDescriptor);

/*! \brief Creates the miopenConvolutionDescriptor_t type */
MIOPEN_DECLARE_OBJECT(miopenConvolutionDescriptor);

/*! \brief Creates the miopenPoolingDescriptor_t type */
MIOPEN_DECLARE_OBJECT(miopenPoolingDescriptor);

/*! \brief Creates the miopenLRNDescriptor_t type */
MIOPEN_DECLARE_OBJECT(miopenLRNDescriptor);

/*! \brief Creates the miopenActivationDescriptor_t type */
MIOPEN_DECLARE_OBJECT(miopenActivationDescriptor);


/*! \enum miopenDataType_t
 * MIOpen floating point datatypes. Currently only 32-bit floats are fully supported in MIOpen.
*/ 
typedef enum {
    miopenHalf  = 0, /*!< 16-bit floating point (not supported) */
    miopenFloat = 1, /*!< 32-bit floating point (fully supported) */
} miopenDataType_t;


/*! \enum miopenTensorOp_t
 * Element-wise tensor operation modes
*/ 
typedef enum {
    miopenTensorOpAdd = 0, /*!< Add tensors element-wise */
    miopenTensorOpMul = 1, /*!< Multiply two tensors element-wise */ 
    miopenTensorOpMin = 2, /*!< Minimum of tensor element pairs */
    miopenTensorOpMax = 3, /*!< Maximum of tensor element pairs */
} miopenTensorOp_t;

/*! \enum miopenConvolutionMode_t
 * Convolution mode selection for convolution layer preference
*/ 
typedef enum {
<<<<<<< HEAD
    miopenConvolution      = 0, /*!< Convolutions */
    miopenCrossCorrelation = 1, /*!< Cross Correllation; not implemented */
=======
    miopenConvolution   = 0,
    miopenTranspose = 1,
>>>>>>> b28da2ec
} miopenConvolutionMode_t;

/*! \enum miopenPoolingMode_t
 * Pooling layer mode
*/
typedef enum {
    miopenPoolingMax     = 0, /*!< Maximum pooling */
    miopenPoolingAverage = 1, /*!< Average pooling */
} miopenPoolingMode_t;


/*! \enum miopenLRNMode_t
 * Local Response Normalization layer mode
*/ 
typedef enum {
    miopenLRNWithinChannel = 0, /*!< Channel independent */
    miopenLRNCrossChannel  = 1, /*!< Cross Channel */
} miopenLRNMode_t;

/*! \enum miopenBatchNormMode_t;
 * Batch Normalization layer mode
*/
typedef enum {
<<<<<<< HEAD
        miopenBNPerActivation = 0,/*!< Element-wise normalization for fully connected layer */
        miopenBNSpatial       = 1,/*!< Mini-batch spatial normalization for convolutional layers */
=======
   miopenBNPerActivation = 0,
   miopenBNSpatial       = 1,
>>>>>>> b28da2ec
}miopenBatchNormMode_t;

/*! \enum miopenActivationMode_t
 * Activation layer modes
 */ 
typedef enum {
    miopenActivationPATHTRU     = 0, /*!< No activation, pass through the data */
    miopenActivationLOGISTIC    = 1, /*!< Sigmoid function: \f$1 / (1 + e^-x)\f$ */
    miopenActivationTANH        = 2, /*!< Tanh activation \f$ a * tanh( b * x) \f$ */
    miopenActivationRELU        = 3, /*!< Rectified Linear Unit \f$ max(0, x) \f$ */
    miopenActivationSOFTRELU    = 4, /*!< \f$log(1 + e^x)\f$ */
    miopenActivationABS         = 5, /*!< Absolute value \f$abs(x)\f$ */
    miopenActivationPOWER       = 6, /*!< Scaled and shifted power \f$(a + b * x)^p\f$ */
} miopenActivationMode_t;

/*! \brief Create a Tensor Descriptor
 *
 * API for creating an uninitialized tensor descriptor.
 * \param tensorDesc Pointer to a tensor descriptor type
 * \return           miopenStatus_t
*/ 
MIOPEN_EXPORT miopenStatus_t miopenCreateTensorDescriptor(miopenTensorDescriptor_t *tensorDesc);

/*! \brief Set shape of 4D tensor
 * 
 * Interface for setting 4-D tensor shape. MIOpen currently only implements NCHW layout.
 * \param tensorDesc Tensor descriptor type
 * \param dataType   Currently only miopenFloat is implemented
 * \param n          Mini-batch size
 * \param c          Number of channels
 * \param h          Data height dimension size
 * \param w          Data width dimension size
 * \return           miopenStatus_t
*/ 
MIOPEN_EXPORT miopenStatus_t miopenSet4dTensorDescriptor(
        miopenTensorDescriptor_t        tensorDesc,
        miopenDataType_t                dataType, 
        int                             n,
        int                             c,
        int                             h,
        int                             w);

/*! \brief Get the details of the tensor desciptor
 * 
 * Interface to query the 4-D tensor shape.
 * \param tensorDesc Tensor descriptor type
 * \param dataType   Currently only miopenFloat is implemented
 * \param n          Mini-batch size
 * \param c          Number of channels
 * \param h          Data height dimension size
 * \param w          Data width dimension size
 * \param nstride    Mini-batch dimension stride
 * \param cstride    Channel dimension stride
 * \param hstride    Height dimension stride
 * \param wstride    Width dimension stride
 * \return           miopenStatus_t
*/ 
MIOPEN_EXPORT miopenStatus_t miopenGet4dTensorDescriptor(
        miopenTensorDescriptor_t        tensorDesc,
        miopenDataType_t                *dataType,
        int                             *n,
        int                             *c, 
        int                             *h,
        int                             *w,
        int                             *nStride,
        int                             *cStride,
        int                             *hStride,
        int                             *wStride);

/*! \brief Set shape of 4D tensor
 * 
 * Interface for setting ensor shape. MIOpen only has 4-D tensors in NCHW layout.
 * \param tensorDesc   Tensor descriptor type
 * \param dataType     Currently only miopenFloat is implemented
 * \param nbDims       Number of dimensions in the dimsA array
 * \param dimsA        Array containing the size of dimensions
 * \param stridesA     Array containing the size of stride
 * \return             miopenStatus_t
*/ 
MIOPEN_EXPORT miopenStatus_t miopenSetTensorDescriptor(
        miopenTensorDescriptor_t        tensorDesc,
        miopenDataType_t                dataType,
        int                             nbDims,
        int                             *dimsA,
        int                             *stridesA);


/*! \brief Set shape of 4D tensor
 * 
 * Interface for querying tensor size. MIOpen only has 4-D tensors in NCHW layout.
 * \param tensorDesc   Tensor descriptor type
 * \param size         number of elements in tensor described by the descriptor
 * \return             miopenStatus_t
*/ 
MIOPEN_EXPORT miopenStatus_t miopenGetTensorDescriptorSize(miopenTensorDescriptor_t tensorDesc, int* size);

/*! \brief Get the details of the n-dimensional tensor descriptor.
 *
 * \param tensorDesc Tensor descriptor type
 * \param dataType   Currently only miopenFloat is implemented
 * \param dimsA      Array containing the size of dimensions
 * \param stridesA   Array containing the size of stride
 * \return           miopenStatus_t
 */  
MIOPEN_EXPORT miopenStatus_t miopenGetTensorDescriptor(
        miopenTensorDescriptor_t        tensorDesc,
        miopenDataType_t                *dataType,
        int                             *dimsA,
        int                             *stridesA);
        
/*! \brief Destroys the tensor descriptor
 * 
 * \param tensorDesc Tensor descriptor type
 * \return           miopenStatus_t
*/ 
MIOPEN_EXPORT miopenStatus_t miopenDestroyTensorDescriptor(miopenTensorDescriptor_t tensorDesc);

/*! \brief Execute element-wise tensor operations
 * 
 *  This function implements the equation \f$ C = op ( alpha1[0] * A, alpha2[0] * B * ) + beta[0] * C \f$
 *  For Forward Bias one can also use, miopenConvolutionForwardBias()
 * \param handle     MIOpen handle
 * \param tensorOp   Operation from miopenTensorOp_t
 * \param alpha1     Tensor A's scaling factor currently always 1
 * \param aDesc      Tensor descriptor for tensor A
 * \param A          Tensor A
 * \param alpha2     Tensor B's scaling factor is currently always 1
 * \param bDesc      Tensor descriptor for tensor B
 * \param B          Tensor B
 * \param beta       Tensor C's scaling factor
 * \param cDesc      Tensor descriptor for tensor C
 * \param C          Tensor C
 * \return           miopenStatus_t 
 */
MIOPEN_EXPORT miopenStatus_t miopenOpTensor(miopenHandle_t handle,
        miopenTensorOp_t                tensorOp,
        const void                      *alpha1,
        const miopenTensorDescriptor_t  aDesc,
        const void                      *A,
        const void                      *alpha2,
        const miopenTensorDescriptor_t  bDesc,
        const void                      *B,
        const void                      *beta,
        const miopenTensorDescriptor_t  cDesc,
        void                            *C);

/*! \brief Fills a tensor with a single value.
 * 
 * \param handle     MIOpen handle
 * \param cDesc      Tensor descriptor for tensor y
 * \param alpha      Pointer to fill value
 * \return           miopenStatus_t 
 */
MIOPEN_EXPORT miopenStatus_t miopenSetTensor(miopenHandle_t handle,
        const miopenTensorDescriptor_t  yDesc,
        void                            *y,
        const void                      *alpha );

/*! \brief Scales all elements in a tensor by a single value.
 * 
 * \param handle     MIOpen handle
 * \param cDesc      Tensor descriptor for tensor y
 * \param alpha      Pointer to scaling value
 * \return           miopenStatus_t 
 */
MIOPEN_EXPORT miopenStatus_t miopenScaleTensor(miopenHandle_t handle,
        const miopenTensorDescriptor_t  yDesc,
        void                            *y,
        const void                      *alpha );

/*! \brief Creates a convolution layer descriptor
 * 
 * \param convDesc   Convolution layer descriptor
 * \return           miopenStatus_t 
 */
MIOPEN_EXPORT miopenStatus_t miopenCreateConvolutionDescriptor(
        miopenConvolutionDescriptor_t *convDesc);

/*! \brief Creates a convolution layer descriptor
 * 
 * \param convDesc   Convolution layer descriptor
 * \param mode       Convolutional mode
 * \param pad_h      Height input data padding
 * \param pad_w      Width input data padding
 * \param u          Stride for the height of input data
 * \param v          Stride for the width of input data
 * \param upscalex   Dilation height (only a value of 1 is currently supported)
 * \param upscaley   Dilation widdth (only a value of 1 is currently supported)
 * \return           miopenStatus_t 
 */
MIOPEN_EXPORT miopenStatus_t miopenInitConvolutionDescriptor(miopenConvolutionDescriptor_t convDesc,
        miopenConvolutionMode_t         mode,
        int                             pad_h,
        int                             pad_w,
        int                             u,
        int                             v,
        int                             dilation_h,
        int                             dilation_w);

/*! \brief Retrieves a convolution layer descriptor's details
 * 
 * \param convDesc   Convolution layer descriptor
 * \param mode       Convolutional mode
 * \param pad_h      Height input data padding
 * \param pad_w      Width input data padding
 * \param u          Stride for the height of input data
 * \param v          Stride for the width of input data
 * \param upscalex   Dilation height (only a value of 1 is currently supported)
 * \param upscaley   Dilation widdth (only a value of 1 is currently supported)
 * \return           miopenStatus_t 
 */
MIOPEN_EXPORT miopenStatus_t miopenGetConvolutionDescriptor(miopenConvolutionDescriptor_t convDesc,
        miopenConvolutionMode_t         *mode,
        int                             *pad_h,
        int                             *pad_w,
        int                             *u,
        int                             *v,
        int                             *dilation_h,
        int                             *dilation_w);

/*! \brief Get the shape of  a resulting 4-D tensor from a 2-D convolution
 * 
 * This function returns the dimensions of the resulting 4D tensor of a 2D
 * convolution, given the convolution descriptor, the input tensor descriptor
 * and the filter descriptor This function can help to setup the output tensor
 * and allocate the proper amount of memory prior to launch the actual
 * convolution.
 * 
 * \param convDesc   Convolution layer descriptor
 * \param mode       Convolutional mode
 * \param n          Mini-batch size
 * \param c          Number of channels
 * \param h          Data height dimension size
 * \param w          Data width dimension size
 * \return           miopenStatus_t  
 */
MIOPEN_EXPORT miopenStatus_t miopenGetConvolutionForwardOutputDim(miopenConvolutionDescriptor_t convDesc,
        const miopenTensorDescriptor_t  inputTensorDesc,
        const miopenTensorDescriptor_t  filterDesc,
        int                             *n,
        int                             *c,
        int                             *h,
        int                             *w);
        
/*! \brief Destroys the tensor descriptor object
 * 
 * \param tensorDesc Convolution tensor descriptor type
 * \return           miopenStatus_t
*/ 
MIOPEN_EXPORT miopenStatus_t miopenDestroyConvolutionDescriptor(miopenConvolutionDescriptor_t convDesc);

/*! \enum miopenConvFwdAlgorithm_t
 * Convolutional algorithm mode for forward propagation.
 */
typedef enum {
    miopenConvolutionFwdAlgoGEMM     = 0, /*!< GEMM variant */
    miopenConvolutionFwdAlgoDirect   = 1, /*!< Direct convolutions */
    miopenConvolutionFwdAlgoFFT      = 2, /*!< Fast Fourier Transform indirect convolutions */
    miopenConvolutionFwdAlgoWinograd = 3, /*!< Winograd indirect convolutions */
} miopenConvFwdAlgorithm_t;

/*! \enum miopenConvBwdWeightsAlgorithm_t
 * Convolutional algorithm mode for back propagation on weights.
 */
typedef enum {
    miopenConvolutionBwdWeightsAlgoGEMM   = 0, /*!< GEMM variant */
    miopenConvolutionBwdWeightsAlgoDirect = 1, /*!< Direct convolution algorithm */
} miopenConvBwdWeightsAlgorithm_t;

/*! \enum miopenConvBwdDataAlgorithm_t
 * Convolutional algorithm mode for back propagation on data.
 */
typedef enum {
<<<<<<< HEAD
    miopenConvolutionBwdDataAlgoGEMM     = 0, /*!< GEMM variant */
    miopenConvolutionBwdDataAlgoDirect   = 1, /*!< Direct convolutions */
    miopenConvolutionBwdDataAlgoFFT      = 2, /*!< Fast Fourier Transform indirect convolutions */
    miopenConvolutionBwdDataAlgoWinograd = 3, /*!< Winograd indirect convolutions */
=======
    miopenConvolutionBwdDataAlgoGEMM     = 0,
    miopenConvolutionBwdDataAlgoDirect   = 1,
    miopenConvolutionBwdDataAlgoFFT      = 2,
    miopenConvolutionBwdDataAlgoWinograd = 3,
  	miopenTransposeBwdDataAlgoGEMM       = 4,
>>>>>>> b28da2ec
} miopenConvBwdDataAlgorithm_t;

/*! \struct miopenConvAlgoPerf_t
 * \brief Perf struct for forward, backward filter, or backward data algorithms
 * 
 * Contains the union to hold the selected convolution algorithm for forward, or backwards layers.
 * Also contains the time it took to run the algorithm and the workspace required to run the algorithm.
 */ 
typedef struct{
    union {
        miopenConvFwdAlgorithm_t fwd_algo; /*!< Forward convolution algorithm enum selection */
        miopenConvBwdWeightsAlgorithm_t bwd_weights_algo; /*!< Back propagation on weights convolution algorithm enum selection */
        miopenConvBwdDataAlgorithm_t bwd_data_algo;/*!< Back propagation on data convolution algorithm enum selection */
    };
    float time; /*!< Time to exectued the selected algorithm represented in the union */
    size_t memory; /*!< Workspace required to run the selected algorithm represented in the union */
} miopenConvAlgoPerf_t;


/*! \brief Query the workspace size required for a forward convolution layer
 * 
 * This call is required for running the convolutional layers and for running the findConvolution functions.
 * 
 * \param handle         MIOpen handle
 * \param wDesc          Tensor descriptor for weight tensor w
 * \param xDesc          Tensor descriptor for input data tensor x
 * \param convDesc       Convolution layer descriptor
 * \param yDesc          Tensor descriptor for output data tensor y
 * \param workSpaceSize  Pointer to memory to return size in bytes
 * \return               miopenStatus_t 
 */
MIOPEN_EXPORT miopenStatus_t miopenConvolutionForwardGetWorkSpaceSize(
        miopenHandle_t                      handle,
        const miopenTensorDescriptor_t      wDesc,
        const miopenTensorDescriptor_t      xDesc,
        const miopenConvolutionDescriptor_t convDesc,
        const miopenTensorDescriptor_t      yDesc,
        size_t                              *workSpaceSize);

/*! \brief Search and run the forward convolutional algorithms and return a list of kernel times.
 * 
 * This function attempts all MIOpen algorithms for miopenConvolutionForward(), and outputs performance metrics to a user- allocated array of miopenConvAlgoPerf_t. 
 * These metrics are written in sorted fashion where the first element has the lowest compute time.
 * This function is mandatory before using forward convolutions. Users can chose the top-most algorithm if they only care about the fastest algorithm.
 * 
 * \param handle             MIOpen handle
 * \param xDesc              Tensor descriptor for data input tensor x
 * \param x                  Data tensor x
 * \param wDesc              Tensor descriptor for weight tensor w
 * \param w                  Weights tensor w
 * \param convDesc           Convolution layer descriptor
 * \param yDesc              Tensor descriptor for output data tensor y
 * \param y                  Data tensor y
 * \param requestAlgoCount   Number of algorithms to return kernel times
 * \param returnedAlgoCount  Pointer to number of algorithms returned
 * \param perResults         Pointer to union of best algorithm for forward and backwards
 * \param workSpace          Pointer to workspace required for the search
 * \param workSpaceSize      Size in bytes of the memory needed for find
 * \param exhaustiveSearch   A boolean to toggle a full search of all algorithms and configurations.
 * \return                   miopenStatus_t 
 */
MIOPEN_EXPORT miopenStatus_t miopenFindConvolutionForwardAlgorithm(miopenHandle_t handle,
        const miopenTensorDescriptor_t      xDesc,
        const void                          *x,
        const miopenTensorDescriptor_t      wDesc,
        const void                          *w,
        const miopenConvolutionDescriptor_t convDesc,
        const miopenTensorDescriptor_t      yDesc,
        void                                *y,
        const int                           requestAlgoCount,
        int                                 *returnedAlgoCount,
        miopenConvAlgoPerf_t                *perfResults,
        void                                *workSpace,
        size_t                              workSpaceSize,
        bool                                exhaustiveSearch);

/*! \brief Execute a forward convolution layer
 * 
 * \param handle         MIOpen handle
 * \param alpha          Scaling factor, always equal to 1
 * \param xDesc          Tensor descriptor for data input tensor x
 * \param x              Data tensor x
 * \param wDesc          Tensor descriptor for weight tensor w
 * \param w              Weights tensor w
 * \param convDesc       Convolution layer descriptor
 * \param algo           Algorithm selected
 * \param beta           Shift factor, always equal to 0
 * \param yDesc          Tensor descriptor for output data tensor y
 * \param y              Data tensor y
 * \param workSpace      Pointer to workspace required for the search
 * \param workSpaceSize  Size in bytes of the memory needed for find
 * \return               miopenStatus_t 
 */
MIOPEN_EXPORT miopenStatus_t miopenConvolutionForward(miopenHandle_t handle,
        const void                          *alpha,
        const miopenTensorDescriptor_t      xDesc,
        const void                          *x,
        const miopenTensorDescriptor_t      wDesc,
        const void                          *w,
        const miopenConvolutionDescriptor_t convDesc,
        miopenConvFwdAlgorithm_t            algo,
        const void                          *beta,
        const miopenTensorDescriptor_t      yDesc,
        void                                *y,
        void                                *workSpace,
        size_t                              workSpaceSize);

/*! \brief Calculate element-wise scale and shift of a tensor via a bias tensor
 * 
 *  This function applies an element-wise bias to a data tensor from an input bias tensor. Currently for MIOpen v1.0 alpha and beta are 1 and 0 respectively.
 * 
 * \param handle         MIOpen handle
 * \param alpha          Scaling factor, always equal to 1
 * \param bDesc         Tensor descriptor for bias tensor b
 * \param dy             Bias tensor b
 * \param beta           Shift factor, always equal to 0
 * \param dyDesc         Tensor descriptor for data tensor y
 * \param y              Data tensor y
 * \return               miopenStatus_t 
 */
MIOPEN_EXPORT miopenStatus_t miopenConvolutionForwardBias(miopenHandle_t handle,
        const void                          *alpha,
        const miopenTensorDescriptor_t      bDesc,
        const void                          *b,
        const void                          *beta,
        const miopenTensorDescriptor_t      yDesc,
        void                                *y);

/*! \brief Search and run the backwards data convolutional algorithms and return a list of kernel times.
 * 
 * This function attempts all MIOpen algorithms for miopenConvolutionBackwardsData(), and outputs performance metrics to a user- allocated array of miopenConvAlgoPerf_t. 
 * These metrics are written in sorted fashion where the first element has the lowest compute time.
 * This function is mandatory before using backwards convolutions. Users can chose the top-most algorithm if they only care about the fastest algorithm.
 * 
 * \param handle             MIOpen handle
 * \param dyDesc             Tensor descriptor for data input tensor dy
 * \param y                  Data delta tensor dy
 * \param wDesc              Tensor descriptor for weight tensor w
 * \param w                  Weights tensor w
 * \param convDesc           Convolution layer descriptor
 * \param dxDesc             Tensor descriptor for output data tensor dx
 * \param dx                 Data delta tensor dx
 * \param requestAlgoCount   Number of algorithms to return kernel times
 * \param returnedAlgoCount  Pointer to number of algorithms returned
 * \param perResults         Pointer to union of best algorithm for forward and backwards
 * \param workSpace          Pointer to workspace required for the search
 * \param workSpaceSize      Size in bytes of the memory needed for find
 * \param exhaustiveSearch   A boolean to toggle a full search of all algorithms and configurations.
 * \return                   miopenStatus_t 
 */
MIOPEN_EXPORT miopenStatus_t miopenFindConvolutionBackwardDataAlgorithm(miopenHandle_t handle,
        const miopenTensorDescriptor_t      dyDesc,
        const void                          *dy,
        const miopenTensorDescriptor_t      wDesc,
        const void                          *w,
        const miopenConvolutionDescriptor_t convDesc,
        const miopenTensorDescriptor_t      dxDesc,
        const void                          *dx,
        const int                           requestAlgoCount,
        int                                 *returnedAlgoCount,
        miopenConvAlgoPerf_t                *perfResults,
        void                                *workSpace,
        size_t                              workSpaceSize,
        bool                                exhaustiveSearch);

/*! \brief Execute a backward data convolution layer
 * 
 * \param handle         MIOpen handle
 * \param alpha          Scaling factor, always equal to 1
 * \param dyDesc         Tensor descriptor for data input tensor dy
 * \param dy             Data delta tensor dy
 * \param wDesc          Tensor descriptor for weight tensor w
 * \param w              Weights tensor w
 * \param convDesc       Convolution layer descriptor
 * \param algo           Algorithm selected
 * \param beta           Shift factor, always equal to 0
 * \param dxDesc         Tensor descriptor for output data tensor dx
 * \param dx             Data delta tensor dx
 * \param workSpace      Pointer to workspace required for the search
 * \param workSpaceSize  Size in bytes of the memory needed for find
 * \return               miopenStatus_t 
 */
MIOPEN_EXPORT miopenStatus_t miopenConvolutionBackwardData(miopenHandle_t handle,
        const void                          *alpha,
        const miopenTensorDescriptor_t      dyDesc,
        const void                          *dy,
        const miopenTensorDescriptor_t      wDesc,
        const void                          *w,
        const miopenConvolutionDescriptor_t convDesc,
        miopenConvBwdDataAlgorithm_t        algo,
        const void                          *beta,
        const miopenTensorDescriptor_t      dxDesc,
        void                                *dx,
        void                                *workSpace,
        size_t                              workSpaceSize);


/*! \brief Get the GPU memory required for the backward data convolution algorithm.
 * 
 * For a provided tensor descriptors and algorithm selection, this function calculates and returns the workspace size required for back propagation on data.
 * 
 * \param handle         MIOpen handle
 * \param dyDesc         Tensor descriptor for data input tensor dy
 * \param wDesc          Tensor descriptor for weight tensor w
 * \param convDesc       Convolution layer descriptor
 * \param dxDesc         Tensor descriptor for output data tensor dx
 * \param workSpaceSize  Size in bytes of the memory required
 * \return               miopenStatus_t 
*/ 
MIOPEN_EXPORT miopenStatus_t miopenConvolutionBackwardDataGetWorkSpaceSize(
        miopenHandle_t                      handle,
        const miopenTensorDescriptor_t      dyDesc,
        const miopenTensorDescriptor_t      wDesc,
        const miopenConvolutionDescriptor_t convDesc,
        const miopenTensorDescriptor_t      dxDesc,
        size_t                              *workSpaceSize);


/*! \brief Get the GPU memory required for the backward weights convolution algorithm.
 * 
 * For a provided tensor descriptors and algorithm selection, this function calculates and returns the workspace size required for back propagation on weights.
 * 
 * \param handle         MIOpen handle
 * \param dyDesc         Tensor descriptor for data input tensor dy
 * \param xDesc          Tensor descriptor for data tensor x
 * \param convDesc       Convolution layer descriptor
 * \param dwDesc         Tensor descriptor for output weights tensor dw
 * \param workSpaceSize  Size in bytes of the memory required
 * \return               miopenStatus_t 
*/ 
MIOPEN_EXPORT miopenStatus_t miopenConvolutionBackwardWeightsGetWorkSpaceSize(
        miopenHandle_t                      handle,
        const miopenTensorDescriptor_t      dyDesc,
        const miopenTensorDescriptor_t      xDesc,
        const miopenConvolutionDescriptor_t convDesc,
        const miopenTensorDescriptor_t      dwDesc,
        size_t                              *workSpaceSize);


/*! \brief Search and run the backwards weights convolutional algorithms and return a list of kernel times.
 * 
 * This function attempts all MIOpen algorithms for miopenConvolutionBackwardsWeights(), and outputs performance metrics to a user- allocated array of miopenConvAlgoPerf_t. 
 * These metrics are written in sorted fashion where the first element has the lowest compute time.
 * This function is mandatory before using backwards weight convolutions. Users can chose the top-most algorithm if they only care about the fastest algorithm.
 * 
 * \param handle             MIOpen handle
 * \param dyDesc             Tensor descriptor for data input tensor dy
 * \param y                  Data delta tensor dy
 * \param xDesc              Tensor descriptor for output data tensor x
 * \param x                  Data delta tensor dx
 * \param convDesc           Convolution layer descriptor
 * \param wDesc              Tensor descriptor for weight tensor w
 * \param w                  Weights tensor w
 * \param requestAlgoCount   Number of algorithms to return kernel times
 * \param returnedAlgoCount  Pointer to number of algorithms returned
 * \param perResults         Pointer to union of best algorithm for forward and backwards
 * \param workSpace          Pointer to workspace required for the search
 * \param workSpaceSize      Size in bytes of the memory needed for find
 * \param exhaustiveSearch   A boolean to toggle a full search of all algorithms and configurations.
 * \return                   miopenStatus_t 
 */
MIOPEN_EXPORT miopenStatus_t miopenFindConvolutionBackwardWeightsAlgorithm(miopenHandle_t handle,
        const miopenTensorDescriptor_t      dyDesc,
        const void                          *dy,
        const miopenTensorDescriptor_t      xDesc,
        const void                          *x,
        const miopenConvolutionDescriptor_t convDesc,
        const miopenTensorDescriptor_t      dwDesc,
        void                                *dw,
        const int                           requestAlgoCount,
        int                                 *returnedAlgoCount,
        miopenConvAlgoPerf_t                *perfResults,
        void                                *workSpace,
        size_t                              workSpaceSize,
        bool                                exhaustiveSearch);

/*! \brief Execute a backward weights convolution layer
 * 
 * \param handle         MIOpen handle
 * \param alpha          Scaling factor, always equal to 1
 * \param dyDesc         Tensor descriptor for data tensor dy
 * \param dy             Data delta tensor dy
 * \param xDesc          Tensor descriptor for data tensor x
 * \param x              Data tensor x
 * \param convDesc       Convolution layer descriptor
 * \param algo           Algorithm selected
 * \param beta           Shift factor, always equal to 0
 * \param dwDesc         Tensor descriptor for weight tensor dw
 * \param dw             Weights delta tensor dw
 * \param workSpace      Pointer to workspace required for the search
 * \param workSpaceSize  Size in bytes of the memory needed for find
 * \return               miopenStatus_t 
 */
MIOPEN_EXPORT miopenStatus_t miopenConvolutionBackwardWeights(miopenHandle_t handle,
        const void                          *alpha,
        const miopenTensorDescriptor_t      dyDesc,
        const void                          *dy,
        const miopenTensorDescriptor_t      xDesc,
        const void                          *x,
        const miopenConvolutionDescriptor_t convDesc,
        miopenConvBwdWeightsAlgorithm_t     algo,
        const void                          *beta,
        const miopenTensorDescriptor_t      dwDesc,
        void                                *dw,
        void                                *workSpace,
        size_t                              workSpaceSize);


/*! \brief Calculates the gradient with respect to the bias.
 * 
 * Compute the convolution backwards gradient with respect to the bias tensor. Currently for MIOpen v1.0 alpha and beta are 1 and 0 respectively.
 * 
 * \param handle         MIOpen handle
 * \param alpha          Scaling factor, always equal to 1
 * \param dyDesc         Tensor descriptor for data input tensor dy
 * \param dy             Data delta tensor dy
 * \param beta           Shift factor, always equal to 0
 * \param dbDesc         Tensor descriptor for input bias tensor db
 * \param db             Bias delta tensor db
 * \return               miopenStatus_t 
 */
MIOPEN_EXPORT miopenStatus_t miopenConvolutionBackwardBias(miopenHandle_t handle,
        const void                          *alpha,
        const miopenTensorDescriptor_t      dyDesc,
        const void                          *dy,
        const void                          *beta,
        const miopenTensorDescriptor_t      dbDesc,
        void                                *db);




// Pooling APIs

/*! \brief Creates a pooling layer descriptor
 * 
 * \param poolDesc   Pointer to a pooling layer descriptor
 * \return           miopenStatus_t 
 */
MIOPEN_EXPORT miopenStatus_t miopenCreatePoolingDescriptor(miopenPoolingDescriptor_t *poolDesc);


/*! \brief Sets a 2-D pooling layer descriptor details 
 * 
 * Sets the window shape, padding, and stride for a previously created 2-D pooling descriptor
 * 
 * \param poolDesc       Pointer to a pooling layer descriptor
 * \param mode           Pooling mode enum
 * \param windowHeight   Input window height dimension
 * \param windowWidth    Input window width dimension
 * \param pad_h          Number of elements to pad height        
 * \param pad_h          Number of elements to pad width
 * \param u              Vertical stride 
 * \param v              Horizontal stride 
 * \return               miopenStatus_t 
 */
MIOPEN_EXPORT miopenStatus_t miopenSet2dPoolingDescriptor(
        miopenPoolingDescriptor_t           poolDesc,
        miopenPoolingMode_t                 mode,
        int                                 windowHeight,
        int                                 windowWidth,
        int                                 pad_h,
        int                                 pad_w,
        int                                 u,
        int                                 v);

/*! \brief Gets a 2-D pooling layer descriptor details 
 * 
 * Gets the window shape, padding, and stride for a previously created 2-D pooling descriptor
 * 
 * \param poolDesc       Pointer to a pooling layer descriptor
 * \param mode           Pooling mode enum
 * \param windowHeight   Input window height dimension
 * \param windowWidth    Input window width dimension
 * \param pad_h          Number of elements to pad height        
 * \param pad_h          Number of elements to pad width
 * \param u              Vertical stride 
 * \param v              Horizontal stride 
 * \return               miopenStatus_t 
 */
MIOPEN_EXPORT miopenStatus_t miopenGet2dPoolingDescriptor(
        const miopenPoolingDescriptor_t     poolDesc,
        miopenPoolingMode_t                 *mode,
        int                                 *windowHeight,
        int                                 *windowWidth,
        int                                 *pad_h,
        int                                 *pad_w,
        int                                 *u,
        int                                 *v);

/*! \brief Gets the shape of the output tensor for 2-D pooling
 * 
 * Retrieve the tensor dimensions for the forward 2-D pooling 
 * 
 * \param poolDesc       Pointer to a pooling layer descriptor
 * \param mode           Pooling mode enum
 * \param windowHeight   Input window height dimension
 * \param windowWidth    Input window width dimension
 * \param pad_h          Number of elements to pad height        
 * \param pad_h          Number of elements to pad width
 * \param u              Vertical stride 
 * \param v              Horizontal stride 
 * \return               miopenStatus_t 
 */
MIOPEN_EXPORT miopenStatus_t miopenGetPoolingForwardOutputDim(
        const miopenPoolingDescriptor_t     poolDesc,
        const miopenTensorDescriptor_t      tensorDesc,
        int                                 *n,
        int                                 *c,
        int                                 *h,
        int                                 *w);

/*! \brief Get the amount of GPU memory required for pooling
 * 
 * Retrieves the amount of workspace in bytes require for pooling
 * 
 * \param yDesc          Descriptor for pooling layer
 * \param workSpaceSize  Pointer to workSpaceSize
 * \return               miopenStatus_t 
 */
MIOPEN_EXPORT miopenStatus_t miopenPoolingGetWorkSpaceSize(
        const miopenTensorDescriptor_t      yDesc,
        size_t                              *workSpaceSize);

/*! \brief Execute a forward pooling layer
 * 
 * \param handle         MIOpen handle
 * \param poolDesc       Descriptor for pooling layer
 * \param alpha          Scaling factor, always equal to 1
 * \param xDesc          Tensor descriptor for data input tensor x
 * \param x              Data tensor x
 * \param beta           Shift factor, always equal to 0
 * \param yDesc          Tensor descriptor for output data tensor y
 * \param y              Data tensor y
 * \param do_backward    Boolean to toggle save data in workspace for backwards pass
 * \param workSpace      Pointer user allocated memory
 * \param workSpaceSize  Size in bytes of the memory needed 
 * \return               miopenStatus_t 
 */
MIOPEN_EXPORT miopenStatus_t miopenPoolingForward(
        miopenHandle_t                      handle,
        const miopenPoolingDescriptor_t     poolDesc,
        const void                          *alpha,
        const miopenTensorDescriptor_t      xDesc,
        const void                          *x,
        const void                          *beta,
        const miopenTensorDescriptor_t      yDesc,
        void                                *y,
        bool                                do_backward,
        void                                *workSpace,
        size_t                              workSpaceSize);


/*! \brief Execute a backward pooling layer
 * 
 * \param handle         MIOpen handle
 * \param poolDesc       Descriptor for pooling layer
 * \param alpha          Scaling factor, always equal to 1
 * \param yDesc          Tensor descriptor for output data tensor y
 * \param y              Data tensor y
 * \param dyDesc         Tensor descriptor for data input tensor dy
 * \param dy             Data delta tensor dy
 * \param xDesc          Tensor descriptor for output data tensor x
 * \param x              Data tensor x
 * \param beta           Shift factor, always equal to 0
 * \param dxDesc         Tensor descriptor for tensor dx
 * \param dx             Weights delta tensor dx
 * \param workSpace      Pointer to user allocated workspace
 * \return               miopenStatus_t 
 */
MIOPEN_EXPORT miopenStatus_t miopenPoolingBackward(
        miopenHandle_t                      handle,
        const miopenPoolingDescriptor_t     poolDesc,
        const void                          *alpha,
        const miopenTensorDescriptor_t      yDesc,
        const void                          *y,
        const miopenTensorDescriptor_t      dyDesc,
        const void                          *dy,
        const miopenTensorDescriptor_t      xDesc,
        const void                          *x,
        const void                          *beta,
        const miopenTensorDescriptor_t      dxDesc,
        void                                *dx,
        const void                          *workSpace);


/*! \brief Destroys the pooling descriptor object
 * 
 * \param poolDesc Pooling tensor descriptor type
 * \return           miopenStatus_t
*/ 
MIOPEN_EXPORT miopenStatus_t miopenDestroyPoolingDescriptor(miopenPoolingDescriptor_t poolDesc);





// LRN APIs
/*! \brief Creates a local response normalization (LRN) layer descriptor
 * 
 * \param lrnDesc    Pointer to a local response normalization layer descriptor type
 * \return           miopenStatus_t 
 */
MIOPEN_EXPORT miopenStatus_t miopenCreateLRNDescriptor(miopenLRNDescriptor_t *lrnDesc);

/*! \brief Sets a LRN layer descriptor details 
 * 
 * Sets all of the descriptor details for the LRN layer
 * Normalization windows are calculated using \f$ [center-back, center+ahead] \f$, and \f$ back = floor( (lrnN-1)/2 ) \f$, \f$ ahead = lrnN-back-1\f$.
 * 
 * \param lrnDesc      Pointer to a LRN layer descriptor
 * \param mode         LRN mode enum
 * \param lrnN         Number of normalization window elements
 * \param lrnAlpha     Scaling factor
 * \param lrnBeta      Shift factor
 * \param lrnK         K factor
 * \return             miopenStatus_t 
 */
MIOPEN_EXPORT miopenStatus_t miopenSetLRNDescriptor(
    const miopenLRNDescriptor_t             lrnDesc,
    miopenLRNMode_t                         mode,
    unsigned int                            lrnN,
    double                                  lrnAlpha,
    double                                  lrnBeta,
    double                                  lrnK);


/*! \brief Gets a LRN layer descriptor details 
 * 
 * Retrieve the LRN descriptor details
 * 
 * \param lrnDesc      Pointer to a LRN layer descriptor
 * \param mode         LRN mode enum
 * \param lrnN         Number of normalization window elements
 * \param lrnAlpha     Scaling factor
 * \param lrnBeta      Shift factor
 * \param lrnK         K factor
 * \return             miopenStatus_t 
 */
MIOPEN_EXPORT miopenStatus_t miopenGetLRNDescriptor(
        const miopenLRNDescriptor_t         lrnDesc,
        miopenLRNMode_t                     *mode,
        unsigned int                        *lrnN,
        double                              *lrnAlpha,
        double                              *lrnBeta,
        double                              *lrnK);



/*! \brief Determine the workspace requirements.
 * 
 * This function determines the GPU memory allocation required to execute the LRN layer based on the LRN descriptor
 * 
 * \param yDesc           Pointer to a LRN layer descriptor
 * \param workSpaceSize   Output variable for workspace size
 * \return                miopenStatus_t 
 */
MIOPEN_EXPORT miopenStatus_t miopenLRNGetWorkSpaceSize(
        const miopenTensorDescriptor_t      yDesc,
        size_t                              *workSpaceSize);


/*! \brief Execute a LRN forward layer
 * 
 * \param handle         MIOpen handle
 * \param lrnDesc       Descriptor for LRN layer
 * \param alpha          Scaling factor, always equal to 1
 * \param xDesc          Tensor descriptor for data input tensor x
 * \param x              Data tensor x
 * \param beta           Shift factor, always equal to 0
 * \param yDesc          Tensor descriptor for output data tensor y
 * \param y              Data tensor y
 * \param do_backward    Boolean to toggle save data in workspace for backwards pass
 * \param workSpace      Pointer user allocated memory
 * \param workSpaceSize  Size in bytes of the memory needed 
 * \return               miopenStatus_t 
 */
MIOPEN_EXPORT miopenStatus_t miopenLRNForward(
        miopenHandle_t                      handle,
        const miopenLRNDescriptor_t         lrnDesc,
        const void                          *alpha,
        const miopenTensorDescriptor_t      xDesc,
        const void                          *x,
        const void                          *beta,
        const miopenTensorDescriptor_t      yDesc,
        void                                *y,
        bool                                do_backward,
        void                                *workSpace);


/*! \brief Execute a LRN backward layer
 * 
 * \param handle         MIOpen handle
 * \param lrnDesc       Descriptor for LRN layer
 * \param alpha          Scaling factor, always equal to 1
 * \param yDesc          Tensor descriptor for data input tensor y
 * \param y              Data tensor y
 * \param dyDesc         Tensor descriptor for data input tensor dy
 * \param dy             Data delta tensor dy
 * \param xDesc          Tensor descriptor for input data tensor x
 * \param x              Data tensor x
 * \param beta           Shift factor, always equal to 0
 * \param dxDesc         Tensor descriptor for output data tensor dx
 * \param dx             Data delta tensor x
 * \param workSpace      Pointer user allocated memory
 * \return               miopenStatus_t 
 */
MIOPEN_EXPORT miopenStatus_t miopenLRNBackward(
        miopenHandle_t                      handle,
        const miopenLRNDescriptor_t         lrnDesc,
        const void                          *alpha,
        const miopenTensorDescriptor_t      yDesc,
        const void                          *y,
        const miopenTensorDescriptor_t      dyDesc,
        const void                          *dy,
        const miopenTensorDescriptor_t      xDesc,
        const void                          *x,
        const void                          *beta,
        const miopenTensorDescriptor_t      dxDesc,
        void                                *dx,
        const void                          *workSpace);


/*! \brief Destroys the LRN descriptor object
 * 
 * \param lrnDesc   LRN tensor descriptor type
 * \return          miopenStatus_t
*/ 
MIOPEN_EXPORT miopenStatus_t miopenDestroyLRNDescriptor(miopenLRNDescriptor_t lrnDesc);




// Batch-Normalization APIs

/*! \brief Derive tensor for gamma and beta from input tensor descriptor
 * 
 * This function takes the input tensor descriptor and outputs a derived tensor for the normalization scale (gamma) and shift (beta) tensors. 
 * For an input tensor NCHW the and spatial mode, the output derived tensor is 1C11, while for per-activation the derived tensor is 1CHW.
 * /*! \brief Destroys the LRN descriptor object
 * 
 * \param derivedBnDesc   Output derived tensor descriptor
 * \param xDesc           Input tensor descriptor
 * \param bn_mode         Batch Normalization mode
 * \return                miopenStatus_t
*/ 
MIOPEN_EXPORT miopenStatus_t miopenDeriveBNTensorDescriptor(
        miopenTensorDescriptor_t            derivedBnDesc,
        const miopenTensorDescriptor_t      xDesc,
        miopenBatchNormMode_t               bn_mode);

/*! \brief Execute forward training layer for batch normalization
 * 
 * Batch normalization pass for forward training pass. 
 * Takes in batch normalization mode bn_mode and input tensor x, output tensor y, bnBias and bnScale with their descriptor. 
 * If either resultSaveMean, or resultSaveInvVariance are null pointers then the values for the mean and inverse variance will not be used. 
 * Likewise, if either resultRunningMean, or resultRunningVariance are null pointers then the values for the running mean and variance will not be saved.
 * Running averages and variances are scaled using an exponential averaging factor: \f$ \mu_{old} = \mu_{new}*factor + \mu_{old}*(1-factor) \f$ where \f$factor=1/(1+iteration)\f$
 * 
 * \param handle                    MIOpen handle
 * \param bn_mode                   Batch normalization mode (spatial/ per-activation)
 * \param alpha                     Scaling factor, always equal to 1
 * \param beta                      Shift factor, always equal to 0
 * \param xDesc                     Tensor descriptor for data input tensor x
 * \param x                         Data tensor x
 * \param yDesc                     Tensor descriptor for output data tensor y
 * \param y                         Data tensor y
 * \param bnScaleBiasMeanVarDesc    Tensor descriptor for BN scaling, shifting, saved variance and mean
 * \param bnScale                   Batch norm scaling (gamma) tensor
 * \param bnBias                    Batch norm bias (beta) tensor
 * \param expAvgFactor              Exponential averaging factor
 * \param resultRunningMean         Running average saved for inference
 * \param resultRunningVariance     Running variance saved for inference
 * \param epsilon                   Value to stablize inverse variance calculation
 * \param resultSavedMean           Saved mini-batch mean for backwards pass
 * \param resultSavedInvVariance    Saved mini-bathc inverse variance for backwards pass
 * \return                          miopenStatus_t 
*/ 
MIOPEN_EXPORT miopenStatus_t miopenBatchNormalizationForwardTraining(
        miopenHandle_t                      handle,
        miopenBatchNormMode_t               bn_mode,
        void                                *alpha,
        void                                *beta,
        const miopenTensorDescriptor_t      xDesc,
        const void                          *x,
        const miopenTensorDescriptor_t      yDesc,
        void                                *y,
        const miopenTensorDescriptor_t      bnScaleBiasMeanVarDesc,
        void                                *bnScale,
        void                                *bnBias,
        double                              expAvgFactor,
        void                                *resultRunningMean,
        void                                *resultRunningVariance,
        double                              epsilon,
        void                                *resultSaveMean,
        void                                *resultSaveInvVariance);


/*! \brief Execute forward inference layer for batch normalization
 * 
 * Batch normalization pass for forward inference pass. 
 * Takes in batch normalization mode bn_mode and input tensor x, output tensor y, bnBias and bnScale with their descriptor. 
 * If either estimatedMEan, or estimatedVariance are null pointers then the values for the mean and variance will not be used. 
 * 
 * \param handle                    MIOpen handle
 * \param bn_mode                   Batch normalization mode (spatial/ per-activation)
 * \param alpha                     Scaling factor, always equal to 1
 * \param beta                      Shift factor, always equal to 0
 * \param xDesc                     Tensor descriptor for data input tensor x
 * \param x                         Data tensor x
 * \param yDesc                     Tensor descriptor for output data tensor y
 * \param y                         Data tensor y
 * \param bnScaleBiasMeanVarDesc    Tensor descriptor for BN scaling, shifting, saved variance and mean
 * \param bnScale                   Batch norm scaling (gamma) tensor
 * \param bnBias                    Batch norm bias (beta) tensor
 * \param estimatedMean             Running average saved during forward training
 * \param estimatedVariance         Running variance saved during forward training
 * \param epsilon                   Value to stablize inverse variance calculation
 * \return                          miopenStatus_t 
*/ 
MIOPEN_EXPORT miopenStatus_t miopenBatchNormalizationForwardInference(
        miopenHandle_t                      handle,
        miopenBatchNormMode_t               bn_mode,
        void                                *alpha,
        void                                *beta,
        const miopenTensorDescriptor_t      xDesc,
        const void                          *x,
        const miopenTensorDescriptor_t      yDesc,
        void                                *y,
        const miopenTensorDescriptor_t      bnScaleBiasMeanVarDesc,
        void                                *bnScale,
        void                                *bnBias,
        void                                *estimatedMean,
        void                                *estimatedVariance,
        double                              epsilon);


/*! \brief Execute backwards propagation layer for batch normalization
 * 
 * Batch normalization pass for backwards propagation training pass. 
 * The method for backwards propagation batch normalization. 
 * Takes in batch normalization mode bn_mode and input tensor data x, input activation tensor dy, output tensor dx, the learned tensors resultBNBiasDiff and resultBNScaleDiff with their descriptor. 
 * If BOTH savedMean, and savedVariance are not null pointers then the method will use the saved mean and variance calculated by the forward training phase.
 * 
 * \param handle                    MIOpen handle
 * \param bn_mode                   Batch normalization mode (spatial/ per-activation)
 * \param alpha                     Scaling factor, always equal to 1
 * \param beta                      Shift factor, always equal to 0
 * \param xDesc                     Tensor descriptor for data input tensor x
 * \param x                         Data tensor x
 * \param yDesc                     Tensor descriptor for output data tensor y
 * \param y                         Data tensor y
 * \param bnScaleBiasMeanVarDesc    Tensor descriptor for BN scaling, shifting, saved variance and mean
 * \param bnScale                   Batch norm scaling (gamma) tensor
 * \param bnBias                    Batch norm bias (beta) tensor
 * \param expAvgFactor              Exponential averaging factor
 * \param resultRunningMean         Running average saved for inference
 * \param resultRunningVariance     Running variance saved for inference
 * \param epsilon                   Value to stablize inverse variance calculation
 * \param resultSavedMean           Saved mini-batch mean for backwards pass
 * \param resultSavedInvVariance    Saved mini-bathc inverse variance for backwards pass
 * \return                          miopenStatus_t 
*/ 
MIOPEN_EXPORT miopenStatus_t miopenBatchNormalizationBackward(
        miopenHandle_t                      handle,
        miopenBatchNormMode_t               bn_mode,
        const void                          *alphaDataDiff,
        const void                          *betaDataDiff,
        const void                          *alphaParamDiff,
        const void                          *betaParamDiff,
        const miopenTensorDescriptor_t      xDesc,
        const void                          *x,
        const miopenTensorDescriptor_t      dyDesc,
        const void                          *dy,
        const miopenTensorDescriptor_t      dxDesc,
        void                                *dx,
        const miopenTensorDescriptor_t      bnScaleBiasDiffDesc,
        const void                          *bnScale,
        void                                *resultBnScaleDiff,
        void                                *resultBnBiasDiff,
        double                              epsilon,
        const void                          *savedMean,
        const void                          *savedInvVariance);




// Activation APIs


/*! \brief Creates the Activation descriptor object
 * 
 * \param activDesc Pointer to an activation tensor descriptor type
 * \return          miopenStatus_t
*/ 
MIOPEN_EXPORT miopenStatus_t miopenCreateActivationDescriptor(miopenActivationDescriptor_t *activDesc);


/*! \brief Sets the activation layer descriptor details 
 * 
 * Sets all of the descriptor details for the activation layer
 * 
 * \param activDesc    Pointer to a activation layer descriptor
 * \param mode         Activation mode enum
 * \param activAlpha   Alpha value for some activation modes
 * \param activeBeta   Beta value for some activation modes
 * \param activPower   Power exponent value for some activation modes
 * \return             miopenStatus_t 
 */
MIOPEN_EXPORT miopenStatus_t miopenSetActivationDescriptor(
    const miopenActivationDescriptor_t      activDesc,
    miopenActivationMode_t                  mode,
    double                                  activAlpha,
    double                                  activBeta,
    double                                  activPower);

/*! \brief Gets the activation layer descriptor details 
 * 
 * Retrieves all of the descriptor details for the activation layer
 * 
 * \param activDesc    Pointer to a activation layer descriptor
 * \param mode         Activation mode enum
 * \param activAlpha   Alpha value for some activation modes
 * \param activeBeta   Beta value for some activation modes
 * \param activPower   Power exponent value for some activation modes
 * \return             miopenStatus_t 
 */
MIOPEN_EXPORT miopenStatus_t miopenGetActivationDescriptor(
    const miopenActivationDescriptor_t      activDesc,
    miopenActivationMode_t                  *mode,
    double                                  *activAlpha,
    double                                  *activBeta,
    double                                  *activPower);

/*! \brief Execute an activation forward layer
 * 
 * \param handle         MIOpen handle
 * \param poolDesc       Descriptor for LRN layer
 * \param alpha          Scaling factor, always equal to 1
 * \param xDesc          Tensor descriptor for data input tensor x
 * \param x              Data tensor x
 * \param beta           Shift factor, always equal to 0
 * \param yDesc          Tensor descriptor for output data tensor y
 * \param y              Data tensor y
 * \return               miopenStatus_t 
 */
MIOPEN_EXPORT miopenStatus_t miopenActivationForward(
    miopenHandle_t                          handle,
    const miopenActivationDescriptor_t      activDesc,
    const void                              *alpha,
    const miopenTensorDescriptor_t          xDesc,
    const void                              *x,
    const void                              *beta,
    const miopenTensorDescriptor_t          yDesc,
    void                                    *y);

/*! \brief Execute a activation backwards layer
 * 
 * \param handle         MIOpen handle
 * \param activDesc      Descriptor for activation layer
 * \param alpha          Scaling factor, always equal to 1
 * \param yDesc          Tensor descriptor for input data tensor y
 * \param y              Data tensor y
 * \param dyDesc         Tensor descriptor for input data tensor dy
 * \param dy             Data delta tensor dy
 * \param xDesc          Tensor descriptor for data input tensor x
 * \param x              Data tensor x
 * \param beta           Shift factor, always equal to 0
 * \param dxDesc         Tensor descriptor for data output tensor dx
 * \param dx             Output data delta tensor dx
 * \return               miopenStatus_t 
 */
MIOPEN_EXPORT miopenStatus_t miopenActivationBackward(
    miopenHandle_t                          handle,
    const miopenActivationDescriptor_t      activDesc,
    const void                              *alpha,
    const miopenTensorDescriptor_t          yDesc,
    const void                              *y,
    const miopenTensorDescriptor_t          dyDesc,
    const void                              *dy,
    const miopenTensorDescriptor_t          xDesc,
    const void                              *x,
    const void                              *beta,
    const miopenTensorDescriptor_t          dxDesc,
    void                                    *dx);


/*! \brief Destroys the activation descriptor object
 * 
 * \param activDesc   Activation tensor descriptor type
 * \return            miopenStatus_t
*/ 
MIOPEN_EXPORT miopenStatus_t miopenDestroyActivationDescriptor(miopenActivationDescriptor_t activDesc);




// Softmax APIs


/*! \brief Execute a softmax forward layer
 * 
 * MIOpen does not support Softmax modes. MIOpen implements the SOFTMAX_MODE_CHANNEL flavor.
 * 
 * \param handle         MIOpen handle
 * \param alpha          Scaling factor, always equal to 1
 * \param xDesc          Tensor descriptor for data input tensor x
 * \param x              Data tensor x
 * \param beta           Shift factor, always equal to 0
 * \param yDesc          Tensor descriptor for output data tensor y
 * \param y              Data tensor y
 * \return               miopenStatus_t 
 */
MIOPEN_EXPORT miopenStatus_t miopenSoftmaxForward(
    miopenHandle_t                          handle,
    const void                              *alpha,
    const miopenTensorDescriptor_t          xDesc,
    const void                              *x,
    const void                              *beta,
    const miopenTensorDescriptor_t          yDesc,
    void                                    *y);


/*! \brief Execute a softmax backwards layer
 * 
 * MIOpen does not support Softmax modes. MIOpen implements the SOFTMAX_MODE_CHANNEL flavor.
 * 
 * \param handle         MIOpen handle
 * \param alpha          Scaling factor, always equal to 1
 * \param yDesc          Tensor descriptor for input data tensor y
 * \param y              Data tensor y
 * \param dyDesc         Tensor descriptor for input data tensor dy
 * \param dy             Data delta tensor dy
 * \param beta           Shift factor, always equal to 0
 * \param dxDesc         Tensor descriptor for data output tensor dx
 * \param dx             Output data delta tensor dx
 * \return               miopenStatus_t 
 */
MIOPEN_EXPORT miopenStatus_t miopenSoftmaxBackward(
    miopenHandle_t                          handle,
    const void                              *alpha,
    const miopenTensorDescriptor_t          yDesc,
    const void                              *y,
    const miopenTensorDescriptor_t          dyDesc,
    const void                              *dy,
    const void                              *beta,
    const miopenTensorDescriptor_t          dxDesc,
    void                                    *dx);

// GEMM API
/*! \brief Interface for GEMM
 * 
 * Executes \f$C = \alpha*op(A)*op(B) + \beta*C \f$with transposed options (op()) on A and B, but not Hermitian-Transpose. 
 * Data can be represented in column major format.
 * 
 * 
 * \param handle         MIOpen handle
 * \param isDataColMajor Indicate column major mode
 * \param transA         Transpose matrix A
 * \param transB         Transpose matrix B
 * \param M              Number of rows in matrix op(A) and C
 * \param N              Number of columns in matrix op(B) and C
 * \param K              Number of columns in matrix op(A) and C
 * \param alpha          Scaling factor, always equal to 1
 * \param A              Pointer to matrix A
 * \param lda            leading dimension of A depending on isDataColMajor and transA
 * \param B              Pointer to matrix B
 * \param ldb            leading dimension of B depending on isDataColMajor and transB
 * \param beta           Shift factor, always equal to 0
 * \param C              Pointer to matrix C
 * \param ldc            leading dimension of C depending on isDataColMajor
 * \return               miopenStatus_t 
 */ 
MIOPEN_EXPORT miopenStatus_t miopenGemm(
        miopenHandle_t                  handle,
        bool                            isDataColMajor,
        bool                            transA, 
        bool                            transB, 
        int                             M, 
        int                             N, 
        int                             K, 
        const void                      *alpha, 
        const void                      *A, 
        int                             lda, 
        const void                      *B, 
        int                             ldb, 
        const void                      *beta, 
        void                            *C, 
        int                             ldc);

#ifdef __cplusplus
}
#endif

#ifdef __clang__
#pragma clang diagnostic pop
#endif

#endif // MIOPEN_GUARD_MIOPEN_H_<|MERGE_RESOLUTION|>--- conflicted
+++ resolved
@@ -160,13 +160,8 @@
  * Convolution mode selection for convolution layer preference
 */ 
 typedef enum {
-<<<<<<< HEAD
-    miopenConvolution      = 0, /*!< Convolutions */
-    miopenCrossCorrelation = 1, /*!< Cross Correllation; not implemented */
-=======
-    miopenConvolution   = 0,
-    miopenTranspose = 1,
->>>>>>> b28da2ec
+    miopenConvolution = 0, /*!< Convolutions */
+    miopenTranspose   = 1, /*!< Transpose convolutions */
 } miopenConvolutionMode_t;
 
 /*! \enum miopenPoolingMode_t
@@ -190,13 +185,8 @@
  * Batch Normalization layer mode
 */
 typedef enum {
-<<<<<<< HEAD
-        miopenBNPerActivation = 0,/*!< Element-wise normalization for fully connected layer */
-        miopenBNSpatial       = 1,/*!< Mini-batch spatial normalization for convolutional layers */
-=======
-   miopenBNPerActivation = 0,
-   miopenBNSpatial       = 1,
->>>>>>> b28da2ec
+   miopenBNPerActivation = 0,/*!< Element-wise normalization for fully connected layer */
+   miopenBNSpatial       = 1,/*!< Mini-batch spatial normalization for convolutional layers */
 }miopenBatchNormMode_t;
 
 /*! \enum miopenActivationMode_t
@@ -470,18 +460,11 @@
  * Convolutional algorithm mode for back propagation on data.
  */
 typedef enum {
-<<<<<<< HEAD
     miopenConvolutionBwdDataAlgoGEMM     = 0, /*!< GEMM variant */
     miopenConvolutionBwdDataAlgoDirect   = 1, /*!< Direct convolutions */
     miopenConvolutionBwdDataAlgoFFT      = 2, /*!< Fast Fourier Transform indirect convolutions */
     miopenConvolutionBwdDataAlgoWinograd = 3, /*!< Winograd indirect convolutions */
-=======
-    miopenConvolutionBwdDataAlgoGEMM     = 0,
-    miopenConvolutionBwdDataAlgoDirect   = 1,
-    miopenConvolutionBwdDataAlgoFFT      = 2,
-    miopenConvolutionBwdDataAlgoWinograd = 3,
-  	miopenTransposeBwdDataAlgoGEMM       = 4,
->>>>>>> b28da2ec
+    miopenTransposeBwdDataAlgoGEMM       = 4, /*!< Transpose GEMM variant */
 } miopenConvBwdDataAlgorithm_t;
 
 /*! \struct miopenConvAlgoPerf_t
