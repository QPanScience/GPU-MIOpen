/*******************************************************************************
 *
 * MIT License
 *
 * Copyright (c) 2019 Advanced Micro Devices, Inc.
 *
 * Permission is hereby granted, free of charge, to any person obtaining a copy
 * of this software and associated documentation files (the "Software"), to deal
 * in the Software without restriction, including without limitation the rights
 * to use, copy, modify, merge, publish, distribute, sublicense, and/or sell
 * copies of the Software, and to permit persons to whom the Software is
 * furnished to do so, subject to the following conditions:
 *
 * The above copyright notice and this permission notice shall be included in all
 * copies or substantial portions of the Software.
 *
 * THE SOFTWARE IS PROVIDED "AS IS", WITHOUT WARRANTY OF ANY KIND, EXPRESS OR
 * IMPLIED, INCLUDING BUT NOT LIMITED TO THE WARRANTIES OF MERCHANTABILITY,
 * FITNESS FOR A PARTICULAR PURPOSE AND NONINFRINGEMENT. IN NO EVENT SHALL THE
 * AUTHORS OR COPYRIGHT HOLDERS BE LIABLE FOR ANY CLAIM, DAMAGES OR OTHER
 * LIABILITY, WHETHER IN AN ACTION OF CONTRACT, TORT OR OTHERWISE, ARISING FROM,
 * OUT OF OR IN CONNECTION WITH THE SOFTWARE OR THE USE OR OTHER DEALINGS IN THE
 * SOFTWARE.
 *
 *******************************************************************************/
#include "conv_common.hpp"

template <class T>
struct conv2d_driver : conv_driver<T>
{
    conv2d_driver() : conv_driver<T>()
    {
        this->add(this->input_dims, "input");
<<<<<<< HEAD
        this->add(this->weight_dims, "weights");
=======
        this->add(this->weight_tensor_dims, "weights");
>>>>>>> f9c38ecf
        this->add(
            this->batch_size, "batch_size", this->generate_data_limited(this->get_batch_sizes()));
        this->add(this->input_channels,
                  "input_channels",
                  this->generate_data_limited(this->get_input_channels()));
        this->add(this->output_channels,
                  "output_channels",
                  this->generate_data_limited(this->get_output_channels()));
        this->add(this->spatial_dim_elements,
                  "spatial_dim_elements",
                  this->generate_data_limited(this->get_2d_spatial_dims()));
<<<<<<< HEAD

=======
        this->add(this->filter_dims,
                  "filter_dims",
                  this->generate_data_limited(this->get_2d_filter_dims()));
>>>>>>> f9c38ecf
        this->add(this->pads_strides_dilations,
                  "pads_strides_dilations",
                  this->generate_data(this->get_2d_pads_strides_dilations()));
        this->add(this->trans_output_pads,
                  "trans_output_pads",
                  this->generate_data(this->get_2d_trans_output_pads()));
    }
};

int main(int argc, const char* argv[]) { test_drive<conv2d_driver>(argc, argv); }<|MERGE_RESOLUTION|>--- conflicted
+++ resolved
@@ -31,11 +31,7 @@
     conv2d_driver() : conv_driver<T>()
     {
         this->add(this->input_dims, "input");
-<<<<<<< HEAD
-        this->add(this->weight_dims, "weights");
-=======
         this->add(this->weight_tensor_dims, "weights");
->>>>>>> f9c38ecf
         this->add(
             this->batch_size, "batch_size", this->generate_data_limited(this->get_batch_sizes()));
         this->add(this->input_channels,
@@ -47,13 +43,9 @@
         this->add(this->spatial_dim_elements,
                   "spatial_dim_elements",
                   this->generate_data_limited(this->get_2d_spatial_dims()));
-<<<<<<< HEAD
-
-=======
         this->add(this->filter_dims,
                   "filter_dims",
                   this->generate_data_limited(this->get_2d_filter_dims()));
->>>>>>> f9c38ecf
         this->add(this->pads_strides_dilations,
                   "pads_strides_dilations",
                   this->generate_data(this->get_2d_pads_strides_dilations()));
