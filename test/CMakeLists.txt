--- conflicted
+++ resolved
@@ -535,16 +535,6 @@
 )
 
 set(DYNAMIC_IMPLICITGEMM_COMMON
-<<<<<<< HEAD
-    MIOPEN_DEBUG_FIND_ONLY_SOLVER=ConvAsmImplicitGemmV4R1DynamicFwd
-    MIOPEN_DEBUG_CONV_FFT=0
-    MIOPEN_DEBUG_CONV_GEMM=0
-    MIOPEN_DEBUG_CONV_WINOGRAD=0)
-
-set(DYNAMIC_IMPLICITGEMM_ENVS
-    MIOPEN_DEBUG_FIND_ONLY_SOLVER=ConvAsmImplicitGemmV4R1DynamicFwd
-=======
->>>>>>> ee4dcc3c
     MIOPEN_DEBUG_CONV_FFT=0
     MIOPEN_DEBUG_CONV_GEMM=0
     MIOPEN_DEBUG_CONV_WINOGRAD=0)
@@ -567,13 +557,10 @@
 COMMAND ${DYNAMIC_IMPLICITGEMM_ENVS}     $<TARGET_FILE:test_conv2d> --verbose --input  16  64 34 34 --weights 64  64 3 3 --pads_strides_dilations 0 0 1 1 1 1 --disable-backward-data --disable-backward-weights
 COMMAND ${DYNAMIC_IMPLICITGEMM_ENVS}     $<TARGET_FILE:test_conv2d> --verbose --input  32  32 17 17 --weights 32  32 1 7 --pads_strides_dilations 0 3 1 1 1 1 --disable-backward-data --disable-backward-weights
 COMMAND ${DYNAMIC_IMPLICITGEMM_1X1_ENVS} $<TARGET_FILE:test_conv2d> --verbose --input  16 384  8  8 --weights 64 384 1 1 --pads_strides_dilations 0 0 1 1 1 1 --disable-backward-data --disable-backward-weights
-<<<<<<< HEAD
 COMMAND ${DYNAMIC_IMPLICITGEMM_WRW_ENVS} $<TARGET_FILE:test_conv2d> --verbose --input  64  64 28 28 --weights 16  64 1 1 --pads_strides_dilations 0 0 1 1 1 1 --disable-forward --disable-backward-data
 COMMAND ${DYNAMIC_IMPLICITGEMM_WRW_ENVS} $<TARGET_FILE:test_conv2d> --verbose --input  16  128 36 36 --weights 32  128 1 1 --pads_strides_dilations 0 0 1 1 1 1 --disable-forward --disable-backward-data
-=======
 COMMAND ${DYNAMIC_IMPLICITGEMM_BWD_ENVS} $<TARGET_FILE:test_conv2d> --verbose --input  64  64 28 28 --weights 16  64 1 1 --pads_strides_dilations 0 0 1 1 1 1 --disable-forward --disable-backward-weights
 COMMAND ${DYNAMIC_IMPLICITGEMM_BWD_ENVS} $<TARGET_FILE:test_conv2d> --verbose --input  16  128 36 36 --weights 32  128 1 1 --pads_strides_dilations 0 0 1 1 1 1 --disable-forward --disable-backward-weights
->>>>>>> ee4dcc3c
 )
 
 add_custom_test(test_conv_igemm_dynamic SKIP_UNLESS_ALL
@@ -586,18 +573,15 @@
 COMMAND ${DYNAMIC_IMPLICITGEMM_1X1_ENVS} $<TARGET_FILE:test_conv2d> --verbose --input 128  256 28 28 --weights 128  256 1 1 --pads_strides_dilations 0 0 1 1 1 1 --disable-backward-data --disable-backward-weights
 COMMAND ${DYNAMIC_IMPLICITGEMM_1X1_ENVS} $<TARGET_FILE:test_conv2d> --verbose --input  64 1536  8  8 --weights 256 1536 1 1 --pads_strides_dilations 0 0 1 1 1 1 --disable-backward-data --disable-backward-weights
 COMMAND ${DYNAMIC_IMPLICITGEMM_1X1_ENVS} $<TARGET_FILE:test_conv2d> --verbose --input 128  768 17 17 --weights 128  768 1 1 --pads_strides_dilations 0 0 1 1 1 1 --disable-backward-data --disable-backward-weights
-<<<<<<< HEAD
 COMMAND ${DYNAMIC_IMPLICITGEMM_WRW_ENVS} $<TARGET_FILE:test_conv2d> --verbose --input  64   64 56 56 --weights 256  64  1 1 --pads_strides_dilations 0 0 1 1 1 1 --disable-forward --disable-backward-data
 COMMAND ${DYNAMIC_IMPLICITGEMM_WRW_ENVS} $<TARGET_FILE:test_conv2d> --verbose --input  32  128 34 34 --weights 64  128  3 3 --pads_strides_dilations 0 0 1 1 1 1 --disable-forward --disable-backward-data
 COMMAND ${DYNAMIC_IMPLICITGEMM_WRW_ENVS} $<TARGET_FILE:test_conv2d> --verbose --input 128  128 35 35 --weights 128  128 3 3 --pads_strides_dilations 1 1 1 1 1 1 --disable-forward --disable-backward-data
 COMMAND ${DYNAMIC_IMPLICITGEMM_WRW_ENVS} $<TARGET_FILE:test_conv2d> --verbose --input 128  256 56 56 --weights 64  256 1 1 --pads_strides_dilations 0 0 1 1 1 1 --disable-forward --disable-backward-data
-)
-=======
 COMMAND ${DYNAMIC_IMPLICITGEMM_BWD_ENVS} $<TARGET_FILE:test_conv2d> --verbose --input  64   64 56 56 --weights 256  64  1 1 --pads_strides_dilations 0 0 1 1 1 1 --disable-forward --disable-backward-weights
 COMMAND ${DYNAMIC_IMPLICITGEMM_BWD_ENVS} $<TARGET_FILE:test_conv2d> --verbose --input  32  128 34 34 --weights 64  128  3 3 --pads_strides_dilations 0 0 1 1 1 1 --disable-forward --disable-backward-weights
 COMMAND ${DYNAMIC_IMPLICITGEMM_BWD_ENVS} $<TARGET_FILE:test_conv2d> --verbose --input 128  128 35 35 --weights 128  128 3 3 --pads_strides_dilations 1 1 1 1 1 1 --disable-forward --disable-backward-weights
-COMMAND ${DYNAMIC_IMPLICITGEMM_BWD_ENVS} $<TARGET_FILE:test_conv2d> --verbose --input 128  256 56 56 --weights 64  256 1 1 --pads_strides_dilations 0 0 1 1 1 1 --disable-forward --disable-backward-weights)
->>>>>>> ee4dcc3c
+COMMAND ${DYNAMIC_IMPLICITGEMM_BWD_ENVS} $<TARGET_FILE:test_conv2d> --verbose --input 128  256 56 56 --weights 64  256 1 1 --pads_strides_dilations 0 0 1 1 1 1 --disable-forward --disable-backward-weights
+)
 
 if(MIOPEN_TEST_DEEPBENCH)
     add_custom_test(test_deepbench_conv
