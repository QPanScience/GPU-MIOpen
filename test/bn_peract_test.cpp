--- conflicted
+++ resolved
@@ -95,15 +95,10 @@
 
         if(input.desc.GetType() == miopenFloat)
         {
-<<<<<<< HEAD
-            runMean = tensor<U>{rs_n_batch, rs_channels, rs_height, rs_width}.generate(rand_gen{});
-            runVar  = tensor<U>{rs_n_batch, rs_channels, rs_height, rs_width}.generate(rand_gen{});
-=======
-            runMean = tensor<T>{rs_n_batch, rs_channels, rs_height, rs_width}.generate(
+            runMean = tensor<U>{rs_n_batch, rs_channels, rs_height, rs_width}.generate(
                 tensor_elem_gen_integer{17});
-            runVar = tensor<T>{rs_n_batch, rs_channels, rs_height, rs_width}.generate(
+            runVar = tensor<U>{rs_n_batch, rs_channels, rs_height, rs_width}.generate(
                 tensor_elem_gen_integer{17});
->>>>>>> 078ab88a
         }
         else
         {
@@ -225,15 +220,10 @@
 
         if(input.desc.GetType() == miopenFloat)
         {
-<<<<<<< HEAD
-            runMean = tensor<U>{rs_n_batch, rs_channels, rs_height, rs_width}.generate(rand_gen{});
-            runVar  = tensor<U>{rs_n_batch, rs_channels, rs_height, rs_width}.generate(rand_gen{});
-=======
-            runMean = tensor<T>{rs_n_batch, rs_channels, rs_height, rs_width}.generate(
+            runMean = tensor<U>{rs_n_batch, rs_channels, rs_height, rs_width}.generate(
                 tensor_elem_gen_integer{17});
-            runVar = tensor<T>{rs_n_batch, rs_channels, rs_height, rs_width}.generate(
+            runVar = tensor<U>{rs_n_batch, rs_channels, rs_height, rs_width}.generate(
                 tensor_elem_gen_integer{17});
->>>>>>> 078ab88a
         }
         else
         {
@@ -988,13 +978,8 @@
 
         if(input.desc.GetType() == miopenFloat)
         {
-<<<<<<< HEAD
-            scale = tensor<PREC_TYPE>{ssn, ssc, ssh, ssw}.generate(rand_gen{});
-            shift = tensor<PREC_TYPE>{ssn, ssc, ssh, ssw}.generate(rand_gen{});
-=======
-            scale = tensor<T>{ssn, ssc, ssh, ssw}.generate(tensor_elem_gen_integer{17});
-            shift = tensor<T>{ssn, ssc, ssh, ssw}.generate(tensor_elem_gen_integer{17});
->>>>>>> 078ab88a
+            scale = tensor<PREC_TYPE>{ssn, ssc, ssh, ssw}.generate(tensor_elem_gen_integer{17});
+            shift = tensor<PREC_TYPE>{ssn, ssc, ssh, ssw}.generate(tensor_elem_gen_integer{17});
         }
         else
         {
@@ -1027,17 +1012,11 @@
             input, scale, shift, estMean, estVar});
 
         // backprop recalc
-<<<<<<< HEAD
-        auto dy_input =
-            tensor<T>{n, c, h, w}.generate(rand_gen{}); //= std::get<0>(outpair.first);//
-        verify(verify_backward_bn_per_activation_recalc<T, PREC_TYPE>{input, dy_input, scale});
-=======
         unsigned long max_value = miopen_type<T>{} == miopenHalf ? 5 : 17;
 
         auto dy_input = tensor<T>{n, c, h, w}.generate(
             tensor_elem_gen_integer{max_value}); //= std::get<0>(outpair.first);//
-        verify(verify_backward_bn_per_activation_recalc<T>{input, dy_input, scale});
->>>>>>> 078ab88a
+        verify(verify_backward_bn_per_activation_recalc<T, PREC_TYPE>{input, dy_input, scale});
 
         // backprop use saved values
         auto savedMean   = std::get<3>(outpair.second);
