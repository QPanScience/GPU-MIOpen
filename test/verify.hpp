/*******************************************************************************
 *
 * MIT License
 *
 * Copyright (c) 2017 Advanced Micro Devices, Inc.
 *
 * Permission is hereby granted, free of charge, to any person obtaining a copy
 * of this software and associated documentation files (the "Software"), to deal
 * in the Software without restriction, including without limitation the rights
 * to use, copy, modify, merge, publish, distribute, sublicense, and/or sell
 * copies of the Software, and to permit persons to whom the Software is
 * furnished to do so, subject to the following conditions:
 *
 * The above copyright notice and this permission notice shall be included in all
 * copies or substantial portions of the Software.
 *
 * THE SOFTWARE IS PROVIDED "AS IS", WITHOUT WARRANTY OF ANY KIND, EXPRESS OR
 * IMPLIED, INCLUDING BUT NOT LIMITED TO THE WARRANTIES OF MERCHANTABILITY,
 * FITNESS FOR A PARTICULAR PURPOSE AND NONINFRINGEMENT. IN NO EVENT SHALL THE
 * AUTHORS OR COPYRIGHT HOLDERS BE LIABLE FOR ANY CLAIM, DAMAGES OR OTHER
 * LIABILITY, WHETHER IN AN ACTION OF CONTRACT, TORT OR OTHERWISE, ARISING FROM,
 * OUT OF OR IN CONNECTION WITH THE SOFTWARE OR THE USE OR OTHER DEALINGS IN THE
 * SOFTWARE.
 *
 *******************************************************************************/
#ifndef GUARD_VERIFY_HPP
#define GUARD_VERIFY_HPP

#include <algorithm>
#include <cmath>
#include <functional>
#include <iostream>
#include <miopen/float_equal.hpp>
#include <miopen/returns.hpp>
#include <numeric>

namespace miopen {

// Compute the value of a range
template <class R>
using range_value = typename std::decay<decltype(*std::declval<R>().begin())>::type;

struct sum_fn
{
    template <class T, class U>
    auto operator()(T x, U y) const MIOPEN_RETURNS(x + y);
};
static constexpr sum_fn sum{};

struct max_fn
{
    template <class T>
    static T id(T x)
    {
        return x;
    }

    template <class T, class U>
    auto operator()(T x, U y) const MIOPEN_RETURNS(max_fn::id(x > y ? x : y));
};
static constexpr max_fn max{};

struct abs_diff_fn
{
    template <class T, class U>
    auto operator()(T x, U y) const MIOPEN_RETURNS(std::fabs(x - y));
};

static constexpr abs_diff_fn abs_diff{};

struct not_finite_fn
{
    template <class T>
    bool operator()(T x) const
    {
        return not std::isfinite(x);
    }
};
static constexpr not_finite_fn not_finite{};

template <class T, class U>
T as(T, U x)
{
    return x;
}

struct compare_mag_fn
{
    template <class T, class U>
    bool operator()(T x, U y) const
    {
        return std::fabs(x) < std::fabs(y);
    }
};
static constexpr compare_mag_fn compare_mag{};

struct square_diff_fn
{
    template <class T, class U>
    double operator()(T x, U y) const
    {
        return (x - y) * (x - y);
    }
};
static constexpr square_diff_fn square_diff{};

template <class R1>
bool range_empty(R1&& r1)
{
    return r1.begin() == r1.end();
}

template <class R1>
auto range_distance(R1&& r1) MIOPEN_RETURNS(std::distance(r1.begin(), r1.end()));

template <class R1>
bool range_zero(R1&& r1)
{
    return std::all_of(r1.begin(), r1.end(), [](float x) { return x == 0.0; });
}

template <class R1, class R2, class T, class Reducer, class Product>
T range_product(R1&& r1, R2&& r2, T state, Reducer r, Product p)
{
    return std::inner_product(r1.begin(), r1.end(), r2.begin(), state, r, p);
}

template <class R1, class R2, class Compare>
std::size_t mismatch_idx(R1&& r1, R2&& r2, Compare compare)
{
    auto p = std::mismatch(r1.begin(), r1.end(), r2.begin(), compare);
    return std::distance(r1.begin(), p.first);
}

template <class R1, class Predicate>
long find_idx(R1&& r1, Predicate p)
{
    auto it = std::find_if(r1.begin(), r1.end(), p);
    if(it == r1.end())
        return -1;
    else
        return std::distance(r1.begin(), it);
}

template <class R1, class R2>
double max_diff(R1&& r1, R2&& r2)
{
    return range_product(r1, r2, 0.0, max, abs_diff);
}

template <class R1, class R2, class T>
std::size_t mismatch_diff(R1&& r1, R2&& r2, T diff)
{
    return mismatch_idx(
        r1,
        r2,
        std::bind(
            float_equal, diff, std::bind(abs_diff, std::placeholders::_1, std::placeholders::_2)));
}

template <class R1, class R2>
double rms_range(R1&& r1, R2&& r2)
{
    std::size_t n = range_distance(r1);
    if(n == range_distance(r2))
    {
        double square_difference = range_product(r1, r2, 0.0, sum_fn{}, square_diff);
        double mag1              = *std::max_element(r1.begin(), r1.end(), compare_mag);
        double mag2              = *std::max_element(r2.begin(), r2.end(), compare_mag);
        double mag =
            std::max({std::fabs(mag1), std::fabs(mag2), std::numeric_limits<double>::min()});
        return std::sqrt(square_difference) / (std::sqrt(n) * mag);
    }
    else
        return std::numeric_limits<range_value<R1>>::max();
}
<<<<<<< HEAD
} // miopen namespace

=======
} // namespace miopen
>>>>>>> 1ef5d774
#endif<|MERGE_RESOLUTION|>--- conflicted
+++ resolved
@@ -174,10 +174,5 @@
     else
         return std::numeric_limits<range_value<R1>>::max();
 }
-<<<<<<< HEAD
-} // miopen namespace
-
-=======
 } // namespace miopen
->>>>>>> 1ef5d774
 #endif