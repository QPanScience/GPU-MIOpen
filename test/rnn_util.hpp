/*******************************************************************************
 *
 * MIT License
 *
 * Copyright (c) 2017 Advanced Micro Devices, Inc.
 *
 * Permission is hereby granted, free of charge, to any person obtaining a copy
 * of this software and associated documentation files (the "Software"), to deal
 * in the Software without restriction, including without limitation the rights
 * to use, copy, modify, merge, publish, distribute, sublicense, and/or sell
 * copies of the Software, and to permit persons to whom the Software is
 * furnished to do so, subject to the following conditions:
 *
 * The above copyright notice and this permission notice shall be included in all
 * copies or substantial portions of the Software.
 *
 * THE SOFTWARE IS PROVIDED "AS IS", WITHOUT WARRANTY OF ANY KIND, EXPRESS OR
 * IMPLIED, INCLUDING BUT NOT LIMITED TO THE WARRANTIES OF MERCHANTABILITY,
 * FITNESS FOR A PARTICULAR PURPOSE AND NONINFRINGEMENT. IN NO EVENT SHALL THE
 * AUTHORS OR COPYRIGHT HOLDERS BE LIABLE FOR ANY CLAIM, DAMAGES OR OTHER
 * LIABILITY, WHETHER IN AN ACTION OF CONTRACT, TORT OR OTHERWISE, ARISING FROM,
 * OUT OF OR IN CONNECTION WITH THE SOFTWARE OR THE USE OR OTHER DEALINGS IN THE
 * SOFTWARE.
 *
 *******************************************************************************/

#ifndef MIOPEN_RNN_UTIL_H_
#define MIOPEN_RNN_UTIL_H_

#include <cfloat>
#include <cmath>
#include <initializer_list>
#include <set>
#include <vector>
#include <cstdlib>

#include "gemm.hpp"

#define RNN_MM_TRANSPOSE 1

// RNN VANILLA configs
inline std::vector<int> get_rnn_num_layers()
{
    // return {{1, 5, 20}};
    return {{1, 5}};
}

inline std::vector<int> get_rnn_batchSize()
{
    // return {128};
    return {31};
}

inline std::vector<int> get_rnn_seq_len()
{
    // return {50};
    return {{3, 51}};
}

inline std::vector<int> get_rnn_vector_len()
{
    // return {32};
    return {31};
}

inline std::vector<int> get_rnn_hidden_size()
{
    // return {{16,64,128,256,1760,2048,2560}};
    return {127};
}

// LSTM configs
inline std::vector<int> get_lstm_num_layers() { return {{1, 5}}; }

inline std::vector<int> get_lstm_batchSize()
{
    // return {16};
    return {53};
}

inline std::vector<int> get_lstm_seq_len()
{
    return {25};
    // return {{2, 50}};
}

inline std::vector<int> get_lstm_vector_len()
{
    return {17};
    // return {{4, 32}};
}

inline std::vector<int> get_lstm_hidden_size()
{
    return {67};
    // return {{16,64,128,256,1760,2048,2560}};
}

// GRU configs
inline std::vector<int> get_gru_num_layers() { return {{1, 5}}; }

inline std::vector<int> get_gru_batchSize()
{
    // return {16};
    return {53};
}

inline std::vector<int> get_gru_seq_len()
{
    return {23};
    // return {{2, 50}};
}

inline std::vector<int> get_gru_vector_len()
{
    return {13};
    // return {{4, 32}};
}

inline std::vector<int> get_gru_hidden_size()
{
    return {67};
    // return {{16,64,128,256,1760,2048,2560}};
}

inline std::vector<std::vector<int>> generate_batchSeq(const int batchSize, const int seqLength)
{

    int modval = 3;
    srand(modval);
    int currentval = batchSize;
    std::vector<int> batchSeq;
    for(int i = 0; i < seqLength; i++)
    {
        if(i > 0)
        {
            int nvalue = currentval - rand() % modval;
            currentval = (nvalue < 1) ? 1 : nvalue;
            // printf("current value: %d\n", currentval);
        }
        // printf("adding a value to batch sequence: %d\n", currentval);
        batchSeq.push_back(currentval);
    }
    return {batchSeq};
}

inline int sumvc(std::vector<int>& x)
{
    int sum = 0;
    for(int i : x)
    {
        sum += i;
    }
    return sum;
}

inline float activfunc(float x, int actvf)
{
    float alpha = 1, beta0 = 0, beta1 = 1;
    if(actvf == 0)
    {
        //        float y = 0;
        //        return std::max(x, y);
        return (x > 0) ? x : x * beta0;
    }
    else if(actvf == 2)
    {
        return 1 / (1 + std::exp(-x));
    }

    //    return tanh(x);
    return alpha * std::tanh(beta1 * x);
}

inline float dervactivfunc(float x, int actvf)
{
    if(actvf == 0)
    {
        return (x > 0 ? 1 : 0);
    }
    else if(actvf == 2)
    {
        return std::exp(-x) / (1 + std::exp(-x)) / (1 + std::exp(-x));
    }

    return 1 / std::cosh(x) / std::cosh(x);
}

template <typename Dtype>
void RNN_mm_cpu(const Dtype* a_ptr,
                size_t a_cols,
                size_t a_rows,
                size_t a_stride,
                int a_flags,
                const Dtype* b_ptr,
                size_t b_cols,
                size_t b_rows,
                size_t b_stride,
                int b_flags,
                Dtype* c_ptr,
                size_t c_cols,
                size_t c_rows,
                size_t c_stride,
                int /*c_flags*/,
                double d_alpha,
                double d_beta)
{

    auto alpha = Dtype(d_alpha);
    auto beta  = Dtype(d_beta);
    if((!(a_flags & RNN_MM_TRANSPOSE) && !(b_flags & RNN_MM_TRANSPOSE) &&
        ((a_cols != b_rows) || (a_rows != c_rows) || (b_cols != c_cols))) ||
       ((a_flags & RNN_MM_TRANSPOSE) && (b_flags & RNN_MM_TRANSPOSE) &&
        ((a_rows != b_cols) || (a_cols != c_rows) || (b_rows != c_cols))) ||
       ((a_flags & RNN_MM_TRANSPOSE) && !(b_flags & RNN_MM_TRANSPOSE) &&
        ((a_rows != b_rows) || (a_cols != c_rows) || (b_cols != c_cols))) ||
       (!(a_flags & RNN_MM_TRANSPOSE) && (b_flags & RNN_MM_TRANSPOSE) &&
        ((a_cols != b_cols) || (a_rows != c_rows) || (b_rows != c_cols))))
    {
        printf("MM_CPU ERROR; %zd %zd   %zd %zd   %zd %zd\n",
               a_cols,
               a_rows,
               b_cols,
               b_rows,
               c_rows,
               c_cols);
        return;
    }

    auto c_out = [&](int i, int j, double x) {
        c_ptr[i * c_stride + j] = beta * c_ptr[i * c_stride + j] + alpha * x;
    };

    size_t inner_loop = (!(a_flags & RNN_MM_TRANSPOSE)) ? a_cols : a_rows;

    if(!(a_flags & RNN_MM_TRANSPOSE) && !(b_flags & RNN_MM_TRANSPOSE))
    {
<<<<<<< HEAD
        for(size_t n = 0; n < c_rows; ++n)
        {
            for(size_t k = 0; k < c_cols; ++k)
            {
                double mm_e = 0;
                for(size_t m = 0; m < inner_loop; ++m)
                {
                    mm_e += a_ptr[n * a_stride + m] * b_ptr[m * b_stride + k];
                }
                c_ptr[n * c_stride + k] = beta * c_ptr[n * c_stride + k] + alpha * mm_e;
            }
        }
    }
    else if((a_flags & RNN_MM_TRANSPOSE) && !(b_flags & RNN_MM_TRANSPOSE))
    {
        for(size_t n = 0; n < c_rows; ++n)
        {
            for(size_t k = 0; k < c_cols; ++k)
            {

                double mm_e = 0;
                for(size_t m = 0; m < inner_loop; ++m)
                {
                    mm_e += a_ptr[m * a_stride + n] * b_ptr[m * b_stride + k];
#if 0
					if (
						(n == 0 && k == 33
						|| n == 1 && k == 32
						|| n == 3 && k == 1
						|| n == 4 && k == 0

						)
						&& a_ptr[m*a_stride + n] * b_ptr[m*b_stride + k] != 0
						)
					{
						printf("C:mm:%d %d %d   %11.9f %11.9f %11.9f %11.9f\n",
							n, k, m,
							mm_e, a_ptr[m*a_stride + n], b_ptr[m*b_stride + k], a_ptr[m*a_stride + n] * b_ptr[m*b_stride + k]);
					}
#endif
                }
                c_ptr[n * c_stride + k] = beta * c_ptr[n * c_stride + k] + alpha * mm_e;
            }
        }
    }
    else if(!(a_flags & RNN_MM_TRANSPOSE) && (b_flags & RNN_MM_TRANSPOSE))
    {
        for(size_t n = 0; n < c_rows; ++n)
        {
            for(size_t k = 0; k < c_cols; ++k)
            {
                double mm_e = 0;

                for(size_t m = 0; m < inner_loop; ++m)
                {
                    mm_e += a_ptr[n * a_stride + m] * b_ptr[k * b_stride + m];
#if 0
					if (n == 0 && k == 6 && a_ptr[n*a_stride + m] * b_ptr[k*b_stride + m] != 0)
					{
						printf("%4d  %11.9f %11.9f %11.9f\n", m, mm_e, a_ptr[n*a_stride + m], b_ptr[k*b_stride + m]);
					}
#endif
                }
                c_ptr[n * c_stride + k] = beta * c_ptr[n * c_stride + k] + alpha * mm_e;
            }
        }
    }
    else
    {
        for(size_t n = 0; n < c_rows; ++n)
        {
            for(size_t k = 0; k < c_cols; ++k)
            {
                double mm_e = 0;
                for(size_t m = 0; m < inner_loop; ++m)
                {
                    c_ptr[n * c_stride + k] += a_ptr[m * a_stride + n] * b_ptr[k * b_stride + m];
                }
                c_ptr[n * c_stride + k] = beta * c_ptr[n * c_stride + k] + alpha * mm_e;
            }
        }
=======
        gemm(c_rows,
             c_cols,
             inner_loop,
             with_stride(a_ptr, a_stride),
             with_stride(b_ptr, b_stride),
             c_out);
    }
    else if((a_flags & RNN_MM_TRANSPOSE) && !(b_flags & RNN_MM_TRANSPOSE))
    {
        gemm(c_rows,
             c_cols,
             inner_loop,
             miopen::flip(with_stride(a_ptr, a_stride)),
             with_stride(b_ptr, b_stride),
             c_out);
    }
    else if(!(a_flags & RNN_MM_TRANSPOSE) && (b_flags & RNN_MM_TRANSPOSE))
    {
        gemm(c_rows,
             c_cols,
             inner_loop,
             with_stride(a_ptr, a_stride),
             miopen::flip(with_stride(b_ptr, b_stride)),
             c_out);
    }
    else
    {
        gemm(c_rows,
             c_cols,
             inner_loop,
             miopen::flip(with_stride(a_ptr, a_stride)),
             miopen::flip(with_stride(b_ptr, b_stride)),
             c_out);
>>>>>>> a78e38e1
    }
}

#endif<|MERGE_RESOLUTION|>--- conflicted
+++ resolved
@@ -37,6 +37,7 @@
 #include "gemm.hpp"
 
 #define RNN_MM_TRANSPOSE 1
+#define RNN_MM_USEPARAGEMM 1
 
 // RNN VANILLA configs
 inline std::vector<int> get_rnn_num_layers()
@@ -235,7 +236,7 @@
 
     if(!(a_flags & RNN_MM_TRANSPOSE) && !(b_flags & RNN_MM_TRANSPOSE))
     {
-<<<<<<< HEAD
+#if(!RNN_MM_USEPARAGEMM)
         for(size_t n = 0; n < c_rows; ++n)
         {
             for(size_t k = 0; k < c_cols; ++k)
@@ -317,7 +318,7 @@
                 c_ptr[n * c_stride + k] = beta * c_ptr[n * c_stride + k] + alpha * mm_e;
             }
         }
-=======
+#else
         gemm(c_rows,
              c_cols,
              inner_loop,
@@ -351,7 +352,7 @@
              miopen::flip(with_stride(a_ptr, a_stride)),
              miopen::flip(with_stride(b_ptr, b_stride)),
              c_out);
->>>>>>> a78e38e1
+#endif
     }
 }
 
