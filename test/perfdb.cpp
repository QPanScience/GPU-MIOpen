--- conflicted
+++ resolved
@@ -86,7 +86,7 @@
         static constexpr const char* ramdb = "ramdb";
 
         template <class TDb>
-        static constexpr std::enable_if_t<std::is_same<TDb, Db>::value, const char*> Get()
+        static constexpr std::enable_if_t<std::is_same<TDb, PlainTextDb>::value, const char*> Get()
         {
             return db;
         }
@@ -284,14 +284,8 @@
     }
 
     template <class TDb, class TKey, class TValue, size_t count>
-<<<<<<< HEAD
-    static void ValidateSingleEntry(TKey key,
-                                    const std::array<std::pair<const char*, TValue>, count> values,
-                                    TDb& db)
-=======
     static void ValidateSingleEntry(
-        TKey key, const std::array<std::pair<const std::string, TValue>, count> values, TDb db)
->>>>>>> 124aee91
+        TKey key, const std::array<std::pair<const std::string, TValue>, count> values, TDb& db)
     {
         boost::optional<DbRecord> record = db.FindRecord(key);
 
@@ -321,11 +315,7 @@
 
         RawWrite(temp_file, key(), common_data());
 
-<<<<<<< HEAD
         TDb db(temp_file);
-=======
-        PlainTextDb db(temp_file);
->>>>>>> 124aee91
         ValidateSingleEntry(key(), common_data(), db);
 
         const TestData invalid_key(100, 200);
@@ -352,11 +342,7 @@
         EXPECT(record.SetValues(id1(), value1()));
 
         {
-<<<<<<< HEAD
             TDb db(temp_file);
-=======
-            PlainTextDb db(temp_file);
->>>>>>> 124aee91
 
             EXPECT(db.StoreRecord(record));
         }
@@ -364,12 +350,8 @@
         std::string read;
         EXPECT(std::getline(std::ifstream(temp_file), read).good());
 
-<<<<<<< HEAD
         TDb db{temp_file};
         ValidateSingleEntry(key(), common_data(), db);
-=======
-        ValidateSingleEntry(key(), common_data(), PlainTextDb(temp_file));
->>>>>>> 124aee91
     }
 };
 
@@ -391,11 +373,7 @@
         EXPECT(record0.SetValues(id0(), value0()));
 
         {
-<<<<<<< HEAD
             TDb db(temp_file);
-=======
-            PlainTextDb db(temp_file);
->>>>>>> 124aee91
 
             EXPECT(db.StoreRecord(record0));
         }
@@ -405,11 +383,7 @@
         EXPECT(record1.SetValues(id1(), value1()));
 
         {
-<<<<<<< HEAD
             TDb db(temp_file);
-=======
-            PlainTextDb db(temp_file);
->>>>>>> 124aee91
 
             EXPECT(db.UpdateRecord(record1));
         }
@@ -422,12 +396,8 @@
         EXPECT_EQUAL(value1(), read1);
 
         // Check record that is stored in db (key=id0:value0;id1:value1)
-<<<<<<< HEAD
         TDb db{temp_file};
         ValidateSingleEntry(key(), common_data(), db);
-=======
-        ValidateSingleEntry(key(), common_data(), PlainTextDb(temp_file));
->>>>>>> 124aee91
     }
 };
 
@@ -450,21 +420,13 @@
         EXPECT(record.SetValues(id1(), value1()));
 
         {
-<<<<<<< HEAD
             TDb db(temp_file);
-=======
-            PlainTextDb db(temp_file);
->>>>>>> 124aee91
 
             EXPECT(db.StoreRecord(record));
         }
 
         {
-<<<<<<< HEAD
             TDb db(temp_file);
-=======
-            PlainTextDb db(temp_file);
->>>>>>> 124aee91
 
             EXPECT(db.FindRecord(key()));
             EXPECT(db.RemoveRecord(key()));
@@ -488,12 +450,8 @@
                                      << " for reading premade file by Load...");
 
         RawWrite(temp_file, key(), common_data());
-<<<<<<< HEAD
         TDb db{temp_file};
         ValidateSingleEntry(key(), common_data(), db);
-=======
-        ValidateSingleEntry(key(), common_data(), PlainTextDb(temp_file));
->>>>>>> 124aee91
     }
 };
 
@@ -511,11 +469,7 @@
                                      << " for storing unexistent records by update...");
 
         {
-<<<<<<< HEAD
             TDb db(temp_file);
-=======
-            PlainTextDb db(temp_file);
->>>>>>> 124aee91
 
             EXPECT(db.Update(key(), id0(), value0()));
             EXPECT(db.Update(key(), id1(), value1()));
@@ -524,12 +478,8 @@
         std::string read;
         EXPECT(std::getline(std::ifstream(temp_file), read).good());
 
-<<<<<<< HEAD
         TDb db{temp_file};
         ValidateSingleEntry(key(), common_data(), db);
-=======
-        ValidateSingleEntry(key(), common_data(), PlainTextDb(temp_file));
->>>>>>> 124aee91
     }
 };
 
@@ -549,11 +499,7 @@
         const TestData to_be_rewritten(7, 8);
 
         {
-<<<<<<< HEAD
             TDb db(temp_file);
-=======
-            PlainTextDb db(temp_file);
->>>>>>> 124aee91
 
             EXPECT(db.Update(key(), id0(), to_be_rewritten));
             EXPECT(db.Update(key(), id1(), to_be_rewritten));
@@ -567,11 +513,7 @@
         }
 
         {
-<<<<<<< HEAD
             TDb db(temp_file);
-=======
-            PlainTextDb db(temp_file);
->>>>>>> 124aee91
 
             // Rewriting existing value to store it to file.
             EXPECT(db.Update(key(), id0(), value0()));
@@ -580,11 +522,7 @@
         {
             TestData read0, read1, read_missing;
             const auto read_missing_cmp(read_missing);
-<<<<<<< HEAD
             TDb db(temp_file);
-=======
-            PlainTextDb db(temp_file);
->>>>>>> 124aee91
 
             // Loading by id not present in record should execute well but return false as nothing
             // was read.
@@ -615,11 +553,7 @@
         {
             TestData read0, read1;
             const auto read_missing_cmp(read0);
-<<<<<<< HEAD
             TDb db(temp_file);
-=======
-            PlainTextDb db(temp_file);
->>>>>>> 124aee91
 
             EXPECT(!db.Load(key(), id0(), read0));
             EXPECT(db.Load(key(), id1(), read1));
@@ -645,22 +579,13 @@
                        << " for using two objects targeting one file existing in one scope...");
 
         {
-<<<<<<< HEAD
             TDb db(temp_file);
-=======
-            PlainTextDb db(temp_file);
->>>>>>> 124aee91
             EXPECT(db.Update(key(), id0(), value0()));
         }
 
         {
-<<<<<<< HEAD
             TDb db0(temp_file);
             TDb db1(temp_file);
-=======
-            PlainTextDb db0(temp_file);
-            PlainTextDb db1(temp_file);
->>>>>>> 124aee91
 
             auto r0 = db0.FindRecord(key());
             auto r1 = db1.FindRecord(key());
@@ -679,12 +604,8 @@
             {id0(), value0()}, {id1(), value1()}, {id2(), value2()},
         }};
 
-<<<<<<< HEAD
         TDb db{temp_file};
         ValidateSingleEntry(key(), data, db);
-=======
-        ValidateSingleEntry(key(), data, PlainTextDb(temp_file));
->>>>>>> 124aee91
     }
 };
 
@@ -938,11 +859,7 @@
         MIOPEN_LOG_CUSTOM(LoggingLevel::Default, "Test", "Launching test threads...");
         threads.reserve(DBMultiThreadedTestWork::threads_count);
         const std::string p = temp_file;
-<<<<<<< HEAD
         const auto c        = [&p]() MIOPEN_RETURNS(GetDbInstance<TDb>(p));
-=======
-        const auto c        = [&p]() { return PlainTextDb(p); };
->>>>>>> 124aee91
 
         {
             std::unique_lock<std::mutex> lock(mutex);
@@ -986,12 +903,7 @@
 
         MIOPEN_LOG_CUSTOM(LoggingLevel::Default, "Test", "Initializing test data...");
         const std::string p = temp_file;
-<<<<<<< HEAD
         const auto c        = [&p]() MIOPEN_RETURNS(GetDbInstance<TDb>(p));
-=======
-        const auto c        = [&p]() { return PlainTextDb(p); };
-        ResetDb();
->>>>>>> 124aee91
         DBMultiThreadedTestWork::FillForReading(c);
 
         MIOPEN_LOG_CUSTOM(LoggingLevel::Default, "Test", "Launching test threads...");
@@ -1069,11 +981,7 @@
         std::remove(lock_file_path.c_str());
 
         const std::string p = temp_file;
-<<<<<<< HEAD
         const auto c        = [&p]() MIOPEN_RETURNS(GetDbInstance<TDb>(p));
-=======
-        const auto c        = [&p]() { return PlainTextDb(p); };
->>>>>>> 124aee91
 
         MIOPEN_LOG_CUSTOM(LoggingLevel::Default, "Test", "Validating results...");
         DBMultiThreadedTestWork::ValidateCommonPart(c);
@@ -1087,11 +995,7 @@
             std::lock_guard<LockFile> lock(file_lock);
         }
 
-<<<<<<< HEAD
         const auto c = [&db_path]() MIOPEN_RETURNS(GetDbInstance<TDb>(db_path));
-=======
-        const auto c = [&db_path]() { return PlainTextDb(db_path); };
->>>>>>> 124aee91
 
         if(write)
             DBMultiThreadedTestWork::WorkItem(id, c, "mp");
@@ -1121,11 +1025,7 @@
 
         MIOPEN_LOG_CUSTOM(LoggingLevel::Default, "Test", "Initializing test data...");
         std::string p = temp_file;
-<<<<<<< HEAD
         const auto c  = [&p]() MIOPEN_RETURNS(GetDbInstance<TDb>(p));
-=======
-        const auto c  = [&p]() { return PlainTextDb(p); };
->>>>>>> 124aee91
         DBMultiThreadedTestWork::FillForReading(c);
 
         MIOPEN_LOG_CUSTOM(LoggingLevel::Default, "Test", "Launching test processes...");
@@ -1173,11 +1073,7 @@
             std::lock_guard<LockFile> lock(file_lock);
         }
 
-<<<<<<< HEAD
         const auto c = [&db_path]() { return TDb(db_path); };
-=======
-        const auto c = [&db_path]() { return PlainTextDb(db_path); };
->>>>>>> 124aee91
 
         DBMultiThreadedTestWork::WorkItem(id, c, "mp");
     }
@@ -1257,29 +1153,15 @@
     void ReadUser() const
     {
         RawWrite(user_db_path, key(), single_item_data());
-<<<<<<< HEAD
-        MultiFileDb<Db, Db, merge_records> db(temp_file, user_db_path);
+        MultiFileDb<PlainTextDb, PlainTextDb, merge_records> db(temp_file, user_db_path);
         ValidateSingleEntry(key(), single_item_data(), db);
-=======
-        ValidateSingleEntry(
-            key(),
-            single_item_data(),
-            MultiFileDb<PlainTextDb, PlainTextDb, merge_records>(temp_file, user_db_path));
->>>>>>> 124aee91
     }
 
     void ReadInstalled() const
     {
         RawWrite(temp_file, key(), single_item_data());
-<<<<<<< HEAD
-        MultiFileDb<Db, Db, merge_records> db(temp_file, user_db_path);
+        MultiFileDb<PlainTextDb, PlainTextDb, merge_records> db(temp_file, user_db_path);
         ValidateSingleEntry(key(), single_item_data(), db);
-=======
-        ValidateSingleEntry(
-            key(),
-            single_item_data(),
-            MultiFileDb<PlainTextDb, PlainTextDb, merge_records>(temp_file, user_db_path));
->>>>>>> 124aee91
     }
 
     void ReadConflict() const
@@ -1312,14 +1194,8 @@
         EXPECT(!std::getline(std::ifstream(temp_file), read).good());
         EXPECT(std::getline(std::ifstream(user_db_path), read).good());
 
-<<<<<<< HEAD
-        auto db = MultiFileDb<Db, Db, true>{temp_file, user_db_path};
+        auto db = MultiFileDb<PlainTextDb, PlainTextDb, true>{temp_file, user_db_path};
         ValidateSingleEntry(key(), common_data(), db);
-=======
-        ValidateSingleEntry(key(),
-                            common_data(),
-                            MultiFileDb<PlainTextDb, PlainTextDb, true>(temp_file, user_db_path));
->>>>>>> 124aee91
     }
 };
 
@@ -1431,12 +1307,8 @@
         MIOPEN_LOG_CUSTOM(LoggingLevel::Default, "Test", "Initializing test data...");
         const std::string p = temp_file;
         const auto& up      = user_db_path;
-<<<<<<< HEAD
-        const auto c        = [&p, up]() { return MultiFileDb<Db, Db, true>(p, up); };
-=======
         const auto c = [&p, up]() { return MultiFileDb<PlainTextDb, PlainTextDb, true>(p, up); };
         ResetDb();
->>>>>>> 124aee91
         DBMultiThreadedTestWork::FillForReading(c);
 
         MIOPEN_LOG_CUSTOM(LoggingLevel::Default, "Test", "Launching test threads...");
@@ -1536,7 +1408,8 @@
         if(mt_child_id >= 0)
         {
             if(mt_child_db_class == ArgsHelper::db_class::db)
-                DbMultiProcessTest<Db>::WorkItem(mt_child_id, mt_child_db_path, test_write);
+                DbMultiProcessTest<PlainTextDb>::WorkItem(
+                    mt_child_id, mt_child_db_path, test_write);
             else if(mt_child_db_class == ArgsHelper::db_class::ramdb)
                 DbMultiProcessTest<RamDb>::WorkItem(mt_child_id, mt_child_db_path, test_write);
             return;
@@ -1544,7 +1417,7 @@
 
         TempFile temp_file{"miopen.tests.perfdb"};
 
-        DbTests<Db>(temp_file);
+        DbTests<PlainTextDb>(temp_file);
         DbTests<RamDb>(temp_file);
         MultiFileDbTests(temp_file);
     }
