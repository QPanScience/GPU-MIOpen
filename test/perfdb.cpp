--- conflicted
+++ resolved
@@ -1415,22 +1415,9 @@
             return;
         }
 
-<<<<<<< HEAD
         TempFile temp_file{"miopen.tests.perfdb"};
 
-        DbTests<PlainTextDb>(temp_file);
-        DbTests<RamDb>(temp_file);
-        MultiFileDbTests(temp_file);
-=======
-        DbFindTest().Run();
-        DbStoreTest().Run();
-        DbUpdateTest().Run();
-        DbRemoveTest().Run();
-        DbReadTest().Run();
-        DbWriteTest().Run();
-        DbOperationsTest().Run();
-        DbParallelTest().Run();
-
+#endif
         DbMultiThreadedReadTest().Run();
         DbMultiProcessReadTest().Run();
         DbMultiThreadedTest().Run();
@@ -1443,7 +1430,6 @@
         DbMultiFileMultiThreadedReadTest().Run();
         DbMultiFileMultiThreadedTest().Run();
 #endif
->>>>>>> 42f7889d
     }
 
     private:
