/*******************************************************************************
 *
 * MIT License
 *
 * Copyright (c) 2019 Advanced Micro Devices, Inc.
 *
 * Permission is hereby granted, free of charge, to any person obtaining a copy
 * of this software and associated documentation files (the "Software"), to deal
 * in the Software without restriction, including without limitation the rights
 * to use, copy, modify, merge, publish, distribute, sublicense, and/or sell
 * copies of the Software, and to permit persons to whom the Software is
 * furnished to do so, subject to the following conditions:
 *
 * The above copyright notice and this permission notice shall be included in all
 * copies or substantial portions of the Software.
 *
 * THE SOFTWARE IS PROVIDED "AS IS", WITHOUT WARRANTY OF ANY KIND, EXPRESS OR
 * IMPLIED, INCLUDING BUT NOT LIMITED TO THE WARRANTIES OF MERCHANTABILITY,
 * FITNESS FOR A PARTICULAR PURPOSE AND NONINFRINGEMENT. IN NO EVENT SHALL THE
 * AUTHORS OR COPYRIGHT HOLDERS BE LIABLE FOR ANY CLAIM, DAMAGES OR OTHER
 * LIABILITY, WHETHER IN AN ACTION OF CONTRACT, TORT OR OTHERWISE, ARISING FROM,
 * OUT OF OR IN CONNECTION WITH THE SOFTWARE OR THE USE OR OTHER DEALINGS IN THE
 * SOFTWARE.
 *
 *******************************************************************************/
#include "conv_common.hpp"

template <class T>
struct conv3d_driver : conv_driver<T, true>
{
    conv3d_driver() : conv_driver<T, true>()
    {
<<<<<<< HEAD
        this->add(this->batch_size, "batch_size", this->generate_data(this->get_batch_sizes()));
        this->add(this->input_channels,
                  "input_channels",
                  this->generate_data(this->get_input_channels()));
        this->add(this->output_channels,
                  "output_channels",
                  this->generate_data(this->get_output_channels()));
        this->add(this->spatial_dim_elements,
                  "spatial_dim_elements",
                  this->generate_data(this->get_3d_spatial_dims()));
=======
        this->add(this->input_dims, "input");
        this->add(this->weight_tensor_dims, "weights");
        this->add(
            this->batch_size, "batch_size", this->generate_data_limited(this->get_batch_sizes()));
        this->add(this->input_channels,
                  "input_channels",
                  this->generate_data_limited(this->get_input_channels()));
        this->add(this->output_channels,
                  "output_channels",
                  this->generate_data_limited(this->get_output_channels()));
        this->add(this->spatial_dim_elements,
                  "spatial_dim_elements",
                  this->generate_data_limited(this->get_3d_spatial_dims()));
        this->add(this->filter_dims,
                  "filter_dims",
                  this->generate_data_limited(this->get_3d_filter_dims()));
>>>>>>> f9c38ecf
        this->add(this->pads_strides_dilations,
                  "pads_strides_dilations",
                  this->generate_data(this->get_3d_pads_strides_dilations()));
        this->add(this->trans_output_pads,
                  "trans_output_pads",
                  this->generate_data(this->get_3d_trans_output_pads()));
    }
};

int main(int argc, const char* argv[]) { test_drive<conv3d_driver>(argc, argv); }<|MERGE_RESOLUTION|>--- conflicted
+++ resolved
@@ -30,18 +30,6 @@
 {
     conv3d_driver() : conv_driver<T, true>()
     {
-<<<<<<< HEAD
-        this->add(this->batch_size, "batch_size", this->generate_data(this->get_batch_sizes()));
-        this->add(this->input_channels,
-                  "input_channels",
-                  this->generate_data(this->get_input_channels()));
-        this->add(this->output_channels,
-                  "output_channels",
-                  this->generate_data(this->get_output_channels()));
-        this->add(this->spatial_dim_elements,
-                  "spatial_dim_elements",
-                  this->generate_data(this->get_3d_spatial_dims()));
-=======
         this->add(this->input_dims, "input");
         this->add(this->weight_tensor_dims, "weights");
         this->add(
@@ -58,7 +46,6 @@
         this->add(this->filter_dims,
                   "filter_dims",
                   this->generate_data_limited(this->get_3d_filter_dims()));
->>>>>>> f9c38ecf
         this->add(this->pads_strides_dilations,
                   "pads_strides_dilations",
                   this->generate_data(this->get_3d_pads_strides_dilations()));
