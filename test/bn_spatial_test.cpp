
#include <miopen/miopen.h>
#include "test.hpp"
#include <array>
#include <iterator>
#include <memory>
#include <utility>
#include <iostream>
#include <miopen/tensor.hpp>
#include <miopen/batch_norm.hpp>
#include <limits>
#include "tensor_holder.hpp"
#include "verify.hpp"
#include "driver.hpp"
#if(0)
#include "get_handle.hpp"
#include <cmath>
#include <ctime>
#include <iomanip>

//Run CPU emulations in hierarchical reduction mode.
#define MIO_HEIRARCH_SEL 1
#define MIO_BN_TEST_EXPAVGFACTOR 0.1
#define MIO_BN_TEST_EPSILON 0.000001
#define MIO_BN_SP_TEST_DEBUG 0

#endif


//****************************************************
//FORWARD TRAIN
//****************************************************
template<class T>
struct verify_forward_train_bn_spatial
{
    
    const tensor<T> input;
    const tensor<T> scale; 
    const tensor<T> shift;
#if(0)    
    std::tuple<tensor<T>,tensor<T>,tensor<T>,tensor<T>,tensor<T>> cpu() {

#if (MIO_BN_TIME_EVERYTHING==1)
        auto t_start = std::chrono::high_resolution_clock::now();
#endif        
        double epsilon = MIO_BN_TEST_EPSILON;
        double expAvgFactor = MIO_BN_TEST_EXPAVGFACTOR;
    
        int n_batch, channels, height, width;
        std::tie(n_batch, channels, height, width) = miopen::tie4(input.desc.GetLengths());
        
        int rs_n_batch, rs_channels, rs_height, rs_width;
        auto  derivedBnDesc = miopen::TensorDescriptor{};
        miopen::DeriveBNTensorDescriptor(derivedBnDesc, input.desc, miopenBNSpatial);
        
        std::tie(rs_n_batch, rs_channels, rs_height, rs_width) = miopen::tie4(derivedBnDesc.GetLengths());
        
        auto runMean    = tensor<T>{rs_n_batch, rs_channels, rs_height, rs_width}.generate(rand_gen{});
        auto runVar     = tensor<T>{rs_n_batch, rs_channels, rs_height, rs_width}.generate(rand_gen{});
        auto saveMean   = tensor<T>{rs_n_batch, rs_channels, rs_height, rs_width};
        auto saveInvVar = tensor<T>{rs_n_batch, rs_channels, rs_height, rs_width};
        auto out = input;
        std::fill(out.begin(), out.end(), 0);

        const unsigned int in_cstride = height*width;
        const auto nhw              = double(in_cstride*n_batch);

        par_for(channels, 1,[&](int cidx){

            double elemStd          = 0.;
            double variance_accum   = 0.;
            double mean_accum       = 0.;  
            double invVar           = 0.;
            double newRunMean       = 0.;
            double adjust           = 0.;
            
            #if(MIO_HEIRARCH_SEL==1)
                std::vector<double> variance_accum_arr(height,0.0);
                std::vector<double> mean_accum_arr(height,0.0);
                std::vector<double> dshift_accum_arr(height,0.0);
                std::vector<double> dscale_accum_arr(height,0.0);
            #endif

            mean_accum = 0.;

#if(MIO_HEIRARCH_SEL==0)
            // process the batch per channel
            for (int bidx = 0; bidx < n_batch; bidx++){ //via mini_batch
                for (int row = 0; row < height; row++){ //via rows
                    for(int column = 0; column < width; column++){// via columns    
                        // #1 calculate the mean
                        // iterating through the stack of images in the mini_batch
                        mean_accum += input(bidx,cidx,row,column);                    
                    }//end for (column)
                }//end for (row)
            }//end for (n)
#else
            for (int row = 0; row < height; row++){ //via rows
                for(int column = 0; column < width; column++){// via columns
                    for (int bidx = 0; bidx < n_batch; bidx++){ //via mini_batch
                        mean_accum_arr[row] += input(bidx,cidx,row,column);
                    }	
                }// for (column)
            }// for (row)  
            for(int i = 0; i<height; i++) mean_accum += mean_accum_arr[i];    
#endif
            mean_accum /= nhw;
            
            elemStd = 0.;
            variance_accum = 0.;

#if(MIO_HEIRARCH_SEL==0)
            // #2 calculate the variances
            // sigma^2 = (1/batch_mean) * sum( (x_i - batch_mean)^2 )
            for (int bidx = 0; bidx < n_batch; bidx++){ //via mini_batch
                for (int row = 0; row < height; row++){ //via rows
                    for(int column = 0; column < width; column++){// via columns    
                        //using out buffer as scratchpad
                        out(bidx,cidx,row,column) = elemStd = (input(bidx,cidx,row,column) - mean_accum);// (x_i - mean)
                        variance_accum += (elemStd*elemStd); // sum{ (x_i - mean)^2 }        
                    }//end for (column)
                }//end for (row)
            }//end for(n)

#else
            for (int row = 0; row < height; row++){ //via rows
                for(int column = 0; column < width; column++){// via columns
                    for (int bidx = 0; bidx < n_batch; bidx++){ //via mini_batch
                        out(bidx,cidx,row,column) = elemStd = input(bidx,cidx,row,column) - mean_accum;
                        variance_accum_arr[row] += elemStd*elemStd;
                    }	
                }// for (column)
            }// for (row)  
            for(int i = 0; i<height; i++) variance_accum += variance_accum_arr[i];    
#endif   
            variance_accum /= nhw; // (1/N)*sum{ (x_i - mean)^2 }
            // #3 add epsilon for numeric stability, sqr_root, and invert
            invVar = 1.0/sqrt(variance_accum + epsilon);

            // #4 apply the normalization
            // x_hat = (x_i - mean) / sqrt(variance_accum + epsilon)
            for (int bidx = 0; bidx < n_batch; bidx++){ //via mini_batch
                for (int row = 0; row < height; row++){ //via rows
                    for(int column = 0; column < width; column++){// via columns
                        // #5 Gamma and Beta adjust
                        // y_i = gamma*x_hat + beta
                        out(bidx,cidx,row,column) = scale(0,cidx,0,0)*(invVar*out(bidx,cidx,row,column))+shift(0,cidx,0,0);
                    } // for (column)
                } // for (row)
            }//end for(n_batchs)
        
            saveMean(0,cidx,0,0) = mean_accum;
            saveInvVar(0,cidx,0,0) = invVar;

            newRunMean = runMean(0,cidx,0,0)*(1-expAvgFactor);
            runMean(0,cidx,0,0) = mean_accum*expAvgFactor+newRunMean;//newMean*factor + tmp
                // var(n+1) = p * var(n-1) + (1 - p)*(b/b-1)*var(n)
            adjust = (n_batch*height*width == 1) ? variance_accum : (nhw/(nhw-1))*variance_accum;
            runVar(0,cidx,0,0) = expAvgFactor*runVar(0,cidx,0,0) + (1 - expAvgFactor)*adjust;
        });
        
#if (MIO_BN_TIME_EVERYTHING==1)
        auto t_end = std::chrono::high_resolution_clock::now();
        
        std::cout << "Wall clock: CPU forward_train_bn_spatial pass time: "
              << std::chrono::duration<double>(t_end-t_start).count()
              << " seconds." << std::endl;
#endif
        return std::make_tuple(out,runMean,runVar,saveMean,saveInvVar);

    }

    
    std::tuple<tensor<T>,tensor<T>,tensor<T>,tensor<T>,tensor<T>> gpu(){
  
#if (MIO_BN_TIME_EVERYTHING==1)
        auto t_start = std::chrono::high_resolution_clock::now();
#endif
        
        auto&& handle = get_handle();
        
        int n_batch, channels, height, width;
        std::tie(n_batch, channels, height, width) = miopen::tie4(input.desc.GetLengths());
        
        auto out = input;
        std::fill(out.begin(), out.end(), 0);   
        
        int rs_n_batch, rs_channels, rs_height, rs_width;
        auto  derivedBnDesc = miopen::TensorDescriptor{};
        miopen::DeriveBNTensorDescriptor(derivedBnDesc, input.desc, miopenBNSpatial);
        std::tie(rs_n_batch, rs_channels, rs_height, rs_width) = miopen::tie4(derivedBnDesc.GetLengths());
        
        auto runMean    = tensor<T>{rs_n_batch, rs_channels, rs_height, rs_width}.generate(rand_gen{});
        auto runVar     = tensor<T>{rs_n_batch, rs_channels, rs_height, rs_width}.generate(rand_gen{});
        auto saveMean   = tensor<T>{rs_n_batch, rs_channels, rs_height, rs_width};
        auto saveInvVar = tensor<T>{rs_n_batch, rs_channels, rs_height, rs_width};
        
        //in buffers
        auto in_dev         = handle.Write(input.data);
        auto scale_dev      = handle.Write(scale.data);
        auto shift_dev      = handle.Write(shift.data);
        
        //out buffers
        auto runMean_dev    = handle.Write(runMean.data);
        auto runVar_dev     = handle.Write(runVar.data);
        auto saveMean_dev   = handle.Create<T>(channels);
        auto saveInvVar_dev = handle.Create<T>(channels);
        auto out_dev        = handle.Create<T>(n_batch*channels*height*width);
        
        double epsilon = MIO_BN_TEST_EPSILON;
        double expAvgFactor = MIO_BN_TEST_EXPAVGFACTOR;

        int alpha = 1, beta = 1;
        miopen::BatchNormForwardTraining(handle, miopenBNSpatial, &alpha, &beta, input.desc, in_dev.get(), out.desc, out_dev.get(), 
                                        scale.desc, scale_dev.get(), shift_dev.get(), expAvgFactor, runMean_dev.get(), runVar_dev.get(), 
                                        epsilon, saveMean_dev.get(), saveInvVar_dev.get());//TODO: add multi-out

        saveMean.data   = handle.Read<T>(saveMean_dev, saveMean.data.size());
        saveInvVar.data = handle.Read<T>(saveInvVar_dev, saveInvVar.data.size());
        runMean.data    = handle.Read<T>(runMean_dev, runMean.data.size());
        runVar.data     = handle.Read<T>(runVar_dev, runVar.data.size());
        out.data        = handle.Read<T>(out_dev, out.data.size());

#if (MIO_BN_TIME_EVERYTHING==1)
        auto t_end = std::chrono::high_resolution_clock::now();
        
        std::cout << "Wall clock: GPU forward_train_bn_spatial pass time: "
              << std::chrono::duration<double>(t_end-t_start).count()
              << " seconds." << std::endl;
#endif       
        
        return std::make_tuple(out,runMean,runVar,saveMean,saveInvVar);
    }


    void fail(int badtensor)  {
        std::cout << "Forward Train Spatial Batch Normalization: " << std::endl;
        std::cout << "Input tensor: " << input.desc.ToString() << std::endl;

        switch (badtensor){
            case(0): 
                std::cout << "Output tensor output failed verification." << std::endl;
                break;
            case(1):
                std::cout << "Running Mean output tensor failed verification." << std::endl;
                break;
            case(2): 
                std::cout << "Running Variance output tensor failed verification." << std::endl;
                break;
            case(3):
                std::cout << "Saved Mean tensor failed verification." << std::endl;
                break;
            case(4):
                std::cout << "Saved Variance tensor failed verification." << std::endl;
                break;
        }       
    }
#endif // if 0
};









//****************************************************
//FORWARD INFERENCE
//****************************************************
template<class T>
struct verify_forward_infer_bn_spatial_recalc
{

    const tensor<T> input;
    const tensor<T> scale; 
    const tensor<T> shift;
    
#if(0)
    tensor<T> cpu()
    {
        
#if (MIO_BN_TIME_EVERYTHING==1)
        auto t_start = std::chrono::high_resolution_clock::now();
#endif        
        double epsilon = MIO_BN_TEST_EPSILON;
    
        int n_batch, channels, height, width;
        std::tie(n_batch, channels, height, width) = miopen::tie4(input.desc.GetLengths());
        
        auto out = input;
        std::fill(out.begin(), out.end(), 0);

        const unsigned int in_cstride = height*width;
        const auto nhw              = double(in_cstride*n_batch);
                
        par_for(channels, 1,[&](int cidx){

            double elemStd = 0.;
            double variance_accum = 0.;
            double mean_accum = 0.;
            double inhat = 0.;
            double invVar = 0.;

            mean_accum = 0.;
            // process the batch per channel
            for (int row = 0; row < height; row++){ //via rows
                for(int column = 0; column < width; column++){// via columns
                    // #1 calculate the mean
                    for (int bidx = 0; bidx < n_batch; bidx++){ //via mini_batch
                        // iterating through the stack of images in the mini_batch
                        mean_accum += input(bidx,cidx,row,column);
                    }//end for (n)
                }//end for (column)
            }//end for (row)
            mean_accum /= nhw;

            elemStd = 0.;
            variance_accum = 0.;
            // #2 calculate the variances
            // sigma^2 = (1/batch_mean) * sum( (x_i - batch_mean)^2 )
            for (int row = 0; row < height; row++){ //via rows
                for(int column = 0; column < width; column++){// via columns
                    for (int bidx = 0; bidx < n_batch; bidx++){ //via mini_batch
                        //using out buffer as scratchpad
                        out(bidx,cidx,row,column) = elemStd = (input(bidx,cidx,row,column) - mean_accum);// (x_i - mean)
                        variance_accum += (elemStd*elemStd); // sum{ (x_i - mean)^2 }
                    }//end for(n)
                }//end for (column)
            }//end for (row)
            variance_accum /= nhw; // (1/N)*sum{ (x_i - mean)^2 }

            // #3 add epsilon for numeric stability, sqr_root, and invert
            invVar = 1.0/sqrt(variance_accum + epsilon);

            // #4 apply the normalization
            // x_hat = (x_i - mean) / sqrt(variance_accum - epsilon)
            for (int row = 0; row < height; row++){ //via rows
                for(int column = 0; column < width; column++){// via columns
                    for (int bidx = 0; bidx < n_batch; bidx++){ //via mini_batch
                        elemStd = out(bidx,cidx,row,column);//using saved values from output tensor
                        inhat = elemStd*invVar;
                        // #5 Gamma and Beta adjust // y_i = gamma*x_hat + beta
                        out(bidx,cidx,row,column) = scale(0,cidx,0,0)*inhat+shift(0,cidx,0,0);
                    }//end for(n_batchs)
                } // for (column)
            } // for (row)
        });
        
#if (MIO_BN_TIME_EVERYTHING==1)
        auto t_end = std::chrono::high_resolution_clock::now();
        
        std::cout << "Wall clock: CPU forward_infer_bn_spatial_recalc pass time: "
              << std::chrono::duration<double>(t_end-t_start).count()
              << " seconds." << std::endl;
#endif 
        return out;
    }


    tensor<T> gpu()
    {
        
#if (MIO_BN_TIME_EVERYTHING==1)
        auto t_start = std::chrono::high_resolution_clock::now();
#endif
        auto&& handle = get_handle();
        auto out = input;
        std::fill(out.begin(), out.end(), 0);
        
        auto in_dev   = handle.Write(input.data);
        auto scale_dev = handle.Write(scale.data);
        auto shift_dev  = handle.Write(shift.data);
        auto out_dev   = handle.Write(out.data);

        int alpha = 1, beta = 1;
        
        double epsilon = MIO_BN_TEST_EPSILON;
    

        miopen::BatchNormForwardInference(handle, miopenBNSpatial, &alpha, &beta, 
                                        input.desc, in_dev.get(), out.desc, out_dev.get(), 
                                        scale.desc, scale_dev.get(), shift_dev.get(),
                                        nullptr, nullptr, 
                                        epsilon);
        out.data = handle.Read<T>(out_dev, out.data.size());
        
#if (MIO_BN_TIME_EVERYTHING==1)
        auto t_end = std::chrono::high_resolution_clock::now();
        
        std::cout << "Wall clock: GPU forward_infer_bn_spatial_recalc pass time: "
              << std::chrono::duration<double>(t_end-t_start).count()
              << " seconds." << std::endl;
#endif 
        return out;
    }
    
    void fail(int )
    {
        std::cout << "Forward Inference Spatial Batch Normalization Recalc: " << std::endl;
        std::cout << "Input tensor: " << input.desc.ToString() << std::endl;
    }
#endif //if(0)
};



template<class T>
struct verify_forward_infer_bn_spatial_use_est
{

    const tensor<T> input;
    const tensor<T> scale; 
    const tensor<T> shift;
    const tensor<T> estMean; 
    const tensor<T> estVar;
#if(0)    
    tensor<T> cpu() {
        
#if (MIO_BN_TIME_EVERYTHING==1)
        auto t_start = std::chrono::high_resolution_clock::now();
#endif
        
        double epsilon = MIO_BN_TEST_EPSILON;
    
        int n_batch, channels, height, width;
        std::tie(n_batch, channels, height, width) = miopen::tie4(input.desc.GetLengths());
        
        auto out = input;
        std::fill(out.begin(), out.end(), 0);
        
        par_for(channels, 1,[&](int cidx){
            double elemStd = 0.;
            double variance = 0.;
            double mean = 0.;
            double inhat = 0.;
            double invVar = 0.;
 
            mean     = estMean(0,cidx,0,0);
            variance = estVar(0,cidx,0,0);
            invVar   = 1.0/sqrt(variance + epsilon);
            // process the batch per channel
            for (int bidx = 0; bidx < n_batch; bidx++){ //via mini_batch
                for (int row = 0; row < height; row++){ //via rows
                    for(int column = 0; column < width; column++){// via columns

                        elemStd = input(bidx,cidx,row,column) - mean;
                        inhat = elemStd*invVar;
                        out(bidx,cidx,row,column) = scale(0,cidx,0,0)*inhat+shift(0,cidx,0,0);
                    }
                }
            }
        });
#if (MIO_BN_TIME_EVERYTHING==1)
        auto t_end = std::chrono::high_resolution_clock::now();
        
        std::cout << "Wall clock: CPU forward_infer_bn_spatial_use_est pass time: "
              << std::chrono::duration<double>(t_end-t_start).count()
              << " seconds." << std::endl;
#endif

        return out;
    }


    tensor<T> gpu() {
#if (MIO_BN_TIME_EVERYTHING==1)
        auto t_start = std::chrono::high_resolution_clock::now();
#endif
        auto&& handle = get_handle();
        auto out = input;
        std::fill(out.begin(), out.end(), 0);
        
        auto in_dev   = handle.Write(input.data);
        auto estMean_dev = handle.Write(estMean.data);
        auto estVar_dev  = handle.Write(estVar.data);
        auto scale_dev = handle.Write(scale.data);
        auto shift_dev  = handle.Write(shift.data);
        auto out_dev   = handle.Write(out.data);

        int alpha = 1, beta = 1;
        
        double epsilon = MIO_BN_TEST_EPSILON;
    
        miopen::BatchNormForwardInference(handle, miopenBNSpatial, &alpha, &beta, 
                                        input.desc, in_dev.get(), out.desc, out_dev.get(), 
                                        scale.desc, scale_dev.get(), shift_dev.get(),
                                        estMean_dev.get(), estVar_dev.get(),
                                        epsilon);
        out.data = handle.Read<T>(out_dev, out.data.size());
#if (MIO_BN_TIME_EVERYTHING==1)
        auto t_end = std::chrono::high_resolution_clock::now();
        
        std::cout << "Wall clock: GPU forward_infer_bn_spatial_use_est pass time: "
              << std::chrono::duration<double>(t_end-t_start).count()
              << " seconds." << std::endl;
#endif  
        return out;
    }
    
    void fail(int ){
        std::cout << "Forward Inference Spatial Batch Normalization Use Estimated: " << std::endl;
        std::cout << "Input tensor: " << input.desc.ToString() << std::endl;
    }
#endif

};







//****************************************************
// BACKWARDS PROPAGATION
//****************************************************
template<class T>
struct verify_backward_bn_spatial_recalc
{
    
    const tensor<T> x_input;
    const tensor<T> dy_input;
    const tensor<T> scale; 
#if(0)    

    std::tuple<tensor<T>,tensor<T>,tensor<T>> cpu() {

#if (MIO_BN_TIME_EVERYTHING==1)
        auto t_start = std::chrono::high_resolution_clock::now();
#endif
        double epsilon = MIO_BN_TEST_EPSILON;
    
        int n_batch, channels, height, width;
        std::tie(n_batch, channels, height, width) = miopen::tie4(x_input.desc.GetLengths());
        
        int ss_n_batch, ss_channels, ss_height, ss_width;
        auto  derivedBnDesc = miopen::TensorDescriptor{};
        miopen::DeriveBNTensorDescriptor(derivedBnDesc, x_input.desc, miopenBNSpatial);
        std::tie(ss_n_batch, ss_channels, ss_height, ss_width) = miopen::tie4(derivedBnDesc.GetLengths());
        
        auto dx_out  = tensor<T>{n_batch,channels,height,width};
        std::fill(dx_out.begin(), dx_out.end(), 0);
        
        auto dscale  = tensor<T>{ss_n_batch, ss_channels, ss_height, ss_width};
        std::fill(dscale.begin(), dscale.end(), 0);

        auto dshift  = tensor<T>{ss_n_batch, ss_channels, ss_height, ss_width};
        std::fill(dshift.begin(), dshift.end(), 0);
        
        const unsigned int in_cstride = height*width;
        const auto nhw = double(in_cstride*n_batch);
   
        par_for(channels, 1,[&](int cidx){
        
            double elemStd = 0.;
            unsigned int xhat_index;
            double mean = 0.;
            double invVar = 0.;
            double dyelem = 0.;
            double variance = 0.;

            std::vector<double> xhat(n_batch*in_cstride,0.0);
            
            #if(MIO_HEIRARCH_SEL==1)
                std::vector<double> variance_accum_arr(height,0.0);
                std::vector<double> mean_accum_arr(height,0.0);
                std::vector<double> dshift_accum_arr(height,0.0);
                std::vector<double> dscale_accum_arr(height,0.0);
            #endif

                
            // process the batch per channel
            mean = 0.;
#if(MIO_HEIRARCH_SEL==0)
            for (int row = 0; row < height; row++){ //via rows
                for(int column = 0; column < width; column++){// via columns
                    for (int bidx = 0; bidx < n_batch; bidx++){ //via mini_batch
                        // #1 calculate the mean
                        mean += x_input(bidx,cidx,row,column);
                    }	
                }// for (column)
            }// for (row)
#else
            for (int row = 0; row < height; row++){ //via rows
                for(int column = 0; column < width; column++){// via columns
                    for (int bidx = 0; bidx < n_batch; bidx++){ //via mini_batch
                        mean_accum_arr[row] += x_input(bidx,cidx,row,column);
                    }	
                }// for (column)
            }// for (row)  
            for(int i = 0; i<height; i++) mean += mean_accum_arr[i];    
#endif                
            mean /= nhw;

            elemStd = 0.;
            variance = 0.;
#if(MIO_HEIRARCH_SEL==0)
            for (int row = 0; row < height; row++){ //via rows
                for(int column = 0; column < width; column++){// via columns
                    // #2 calculate the variances
                    // sigma^2 = (1/batch_mean) * sum( (x_i - batch_mean)^2 )
                    for (int bidx = 0; bidx < n_batch; bidx++){ //via mini_batch
                        //per (x-dims) channel load a block of data into LDS
                        elemStd = x_input(bidx,cidx,row,column) - mean;// (x_i - mean)
                        variance += elemStd*elemStd; // sum{ (x_i - mean)^2 }
                    }//end for(n)
                }// for (column)
            }// for (row)
#else
            for (int row = 0; row < height; row++){ //via rows
                for(int column = 0; column < width; column++){// via columns
                    for (int bidx = 0; bidx < n_batch; bidx++){ //via mini_batch
                        elemStd = x_input(bidx,cidx,row,column) - mean;
                        variance_accum_arr[row] += elemStd*elemStd;
                    }	
                }// for (column)
            }// for (row)  
            for(int i = 0; i<height; i++) variance += variance_accum_arr[i];    
#endif   
            variance /= nhw; // (1/(N*H*W))*sum{ (x_i - mean)^2 }
            invVar = 1./double(sqrt(variance + epsilon));

            dscale(0,cidx,0,0) = 0.;
            
#if(MIO_HEIRARCH_SEL==0)
            for (int row = 0; row < height; row++){ //via rows
                for(int column = 0; column < width; column++){// via columns
                    for (int bidx = 0; bidx < n_batch; bidx++){ //via mini_batch
                        xhat_index = in_cstride*bidx + (width*row + column);
                        //per (x-dims) channel load a block of data into LDS
                        elemStd             = x_input(bidx,cidx,row,column) - mean;// (x_i - mean)
                        xhat[xhat_index]    = elemStd*invVar;
                        dyelem              = dy_input(bidx,cidx,row,column);
                        dshift(0,cidx,0,0) += dyelem;
                        dscale(0,cidx,0,0) += xhat[xhat_index]*dyelem;
                    }//end for(n_batch)
                }// for (column)
            }// for (row)
#else   
            
            for (int row = 0; row < height; row++){ //via rows
                for(int column = 0; column < width; column++){// via columns
                    for (int bidx = 0; bidx < n_batch; bidx++){ //via mini_batch
                        xhat_index = in_cstride*bidx + (width*row + column);
                        //per (x-dims) channel load a block of data into LDS
                        elemStd             = x_input(bidx,cidx,row,column) - mean;// (x_i - mean)
                        xhat[xhat_index]    = elemStd*invVar;
                        dyelem              = dy_input(bidx,cidx,row,column);
                        dshift_accum_arr[row] += dyelem;
                        dscale_accum_arr[row] += xhat[xhat_index]*dyelem;
                    }	
                }// for (column)
            }// for (row)  
            for(int i = 0; i<height; i++) {
                dshift(0,cidx,0,0) += dshift_accum_arr[i];    
                dscale(0,cidx,0,0) += dscale_accum_arr[i];    
            }
#endif
            dscale(0,cidx,0,0) /= nhw;

            for (int row = 0; row < height; row++){ //via rows
                for(int column = 0; column < width; column++){// via columns
                    for (int bidx = 0; bidx < n_batch; bidx++){ //via mini_batch
                        xhat_index = in_cstride*bidx + (width*row + column);

                        double tmp1 = nhw*dy_input(bidx,cidx,row,column) - dshift(0,cidx,0,0);
                        double tmp2 = -xhat[xhat_index]*dscale(0,cidx,0,0);
                        double tmp3 = (scale(0,cidx,0,0)*invVar)/nhw;
                        dx_out(bidx,cidx,row,column) = tmp3*(tmp2+tmp1);
                    }//end for(n_batchs)
                } // for (column)
            } // for (row)
        }); // for (channel)
 
#if (MIO_BN_TIME_EVERYTHING==1)
        auto t_end = std::chrono::high_resolution_clock::now();
        
        std::cout << "Wall clock: CPU backward_bn_spatial_recalc pass time: "
              << std::chrono::duration<double>(t_end-t_start).count()
              << " seconds." << std::endl;
#endif           
            
            
    return std::make_tuple(dx_out, dscale, dshift);
    }

    
    std::tuple<tensor<T>,tensor<T>,tensor<T>> gpu(){
#if (MIO_BN_TIME_EVERYTHING==1)
        auto t_start = std::chrono::high_resolution_clock::now();
#endif        
        auto&& handle = get_handle();
        
        int n_batch, channels, height, width;
        std::tie(n_batch, channels, height, width) = miopen::tie4(x_input.desc.GetLengths());
        
        auto dx_out  = tensor<T>{n_batch,channels,height,width};
        std::fill(dx_out.begin(), dx_out.end(), 0);
        
        int ss_n_batch, ss_channels, ss_height, ss_width;
        auto  derivedBnDesc = miopen::TensorDescriptor{};
        miopen::DeriveBNTensorDescriptor(derivedBnDesc, x_input.desc, miopenBNSpatial);
        std::tie(ss_n_batch, ss_channels, ss_height, ss_width) = miopen::tie4(derivedBnDesc.GetLengths());
        
        auto dscale  = tensor<T>{ss_n_batch, ss_channels, ss_height, ss_width};
        std::fill(dscale.begin(), dscale.end(), 0);

        auto dshift  = tensor<T>{ss_n_batch, ss_channels, ss_height, ss_width};
        std::fill(dshift.begin(), dshift.end(), 0);

        int alpha = 1, beta = 1;
                
        auto xin_dev    = handle.Write(x_input.data);
        auto dyin_dev   = handle.Write(dy_input.data);
        auto scale_dev  = handle.Write(scale.data);
        auto dscale_dev = handle.Write(dscale.data);
        auto dshift_dev = handle.Write(dshift.data);
        auto dx_out_dev = handle.Write(dx_out.data);

        double epsilon = MIO_BN_TEST_EPSILON;
            
        miopen::BatchNormBackward(handle, miopenBNSpatial, &alpha, &beta, &alpha, &beta,
                                        x_input.desc, xin_dev.get(), dy_input.desc, dyin_dev.get(), dx_out.desc, dx_out_dev.get(), 
                                        scale.desc, scale_dev.get(), dscale_dev.get(), dshift_dev.get(), epsilon, nullptr,nullptr);

        dx_out.data = handle.Read<T>(dx_out_dev, dx_out.data.size());
        dscale.data = handle.Read<T>(dscale_dev, dscale.data.size());
        dshift.data = handle.Read<T>(dshift_dev, dshift.data.size());

#if (MIO_BN_TIME_EVERYTHING==1)
        auto t_end = std::chrono::high_resolution_clock::now();
        
        std::cout << "Wall clock: GPU backward_bn_spatial_recalc pass time: "
              << std::chrono::duration<double>(t_end-t_start).count()
              << " seconds." << std::endl;
#endif
        return std::make_tuple(dx_out, dscale, dshift);
    }

    void fail(int badtensor){
        std::cout << "Backward Batch Spatial Normalization Recalc Mean and Variance: " << std::endl;
        std::cout << "X Input tensor: " << x_input.desc.ToString() << std::endl;
        std::cout << "Delta Y Input tensor: " << dy_input.desc.ToString() << std::endl;
        switch (badtensor){
            case(0): 
                std::cout << "Delta X output tensor output failed verification." << std::endl;
                break;
            case(1):
                std::cout << "Delta scale output tensor failed verification." << std::endl;
                break;
            case(2): 
                std::cout << "Delta shift output tensor failed verification." << std::endl;
                break;
        } 
    }
#endif //if 0
};



template<class T>
struct verify_backward_bn_spatial_use_saved
{
    
    const tensor<T> x_input;
    const tensor<T> dy_input;
    const tensor<T> scale; 
    const tensor<T> savedMean;
    const tensor<T> savedInvVar; 
#if(0)
    std::tuple<tensor<T>,tensor<T>,tensor<T>> cpu() {
        
#if (MIO_BN_TIME_EVERYTHING==1)
        auto t_start = std::chrono::high_resolution_clock::now();
#endif
    
        int n_batch, channels, height, width;
        std::tie(n_batch, channels, height, width) = miopen::tie4(x_input.desc.GetLengths());
        
        auto dx_out  = tensor<T>{n_batch,channels,height,width};
        std::fill(dx_out.begin(), dx_out.end(), 0);
        
        int ss_n_batch, ss_channels, ss_height, ss_width;
        auto  derivedBnDesc = miopen::TensorDescriptor{};
        miopen::DeriveBNTensorDescriptor(derivedBnDesc, x_input.desc, miopenBNSpatial);
        std::tie(ss_n_batch, ss_channels, ss_height, ss_width) = miopen::tie4(derivedBnDesc.GetLengths());
        
        auto dscale  = tensor<T>{ss_n_batch, ss_channels, ss_height, ss_width};
        std::fill(dscale.begin(), dscale.end(), 0);

        auto dshift  = tensor<T>{ss_n_batch, ss_channels, ss_height, ss_width};
        std::fill(dshift.begin(), dshift.end(), 0);
        
        const unsigned int in_cstride = height*width;
        const auto nhw = double(in_cstride*n_batch);

        par_for(channels, 1,[&](int cidx){
        
            double elemStd = 0.;
            unsigned int xhat_index;
            double mean = 0.;
            double invVar = 0.;
            double dyelem = 0.;
            
            std::vector<double> xhat(n_batch*in_cstride,0.0);
            
            #if(MIO_HEIRARCH_SEL==1)
                std::vector<double> dshift_accum_arr(height,0.0);
                std::vector<double> dscale_accum_arr(height,0.0);
            #endif

                
            // process the batch per channel
            mean = savedMean(0,cidx,0,0); // HxW elements
            invVar = savedInvVar(0,cidx,0,0); //HxW elements
            dscale(0,cidx,0,0) = 0.;
            
#if(MIO_HEIRARCH_SEL==0)
            for (int row = 0; row < height; row++){ //via rows
                for(int column = 0; column < width; column++){// via columns
                    for (int bidx = 0; bidx < n_batch; bidx++){ //via mini_batch
                        xhat_index = in_cstride*bidx + (width*row + column);
                        //per (x-dims) channel load a block of data into LDS
                        elemStd             = x_input(bidx,cidx,row,column) - mean;// (x_i - mean)
                        xhat[xhat_index]    = elemStd*invVar;
                        dyelem              = dy_input(bidx,cidx,row,column);
                        dshift(0,cidx,0,0) += dyelem;
                        dscale(0,cidx,0,0) += xhat[xhat_index]*dyelem;
                    }//end for(n_batch)
                }// for (column)
            }// for (row)
#else   
            
            for (int row = 0; row < height; row++){ //via rows
                for(int column = 0; column < width; column++){// via columns
                    for (int bidx = 0; bidx < n_batch; bidx++){ //via mini_batch
                        xhat_index = in_cstride*bidx + (width*row + column);
                        //per (x-dims) channel load a block of data into LDS
                        elemStd             = x_input(bidx,cidx,row,column) - mean;// (x_i - mean)
                        xhat[xhat_index]    = elemStd*invVar;
                        dyelem              = dy_input(bidx,cidx,row,column);
                        dshift_accum_arr[row] += dyelem;
                        dscale_accum_arr[row] += xhat[xhat_index]*dyelem;
                    }	
                }// for (column)
            }// for (row)  
            for(int i = 0; i<height; i++) {
                dshift(0,cidx,0,0) += dshift_accum_arr[i];    
                dscale(0,cidx,0,0) += dscale_accum_arr[i];    
            }
#endif
            dscale(0,cidx,0,0) /= nhw;

            for (int row = 0; row < height; row++){ //via rows
                for(int column = 0; column < width; column++){// via columns
                    for (int bidx = 0; bidx < n_batch; bidx++){ //via mini_batch
                        xhat_index = in_cstride*bidx + (width*row + column);

                        double tmp1 = nhw*dy_input(bidx,cidx,row,column) - dshift(0,cidx,0,0);
                        double tmp2 = -xhat[xhat_index]*dscale(0,cidx,0,0);
                        double tmp3 = (scale(0,cidx,0,0)*invVar)/nhw;
                        dx_out(bidx,cidx,row,column) = tmp3*(tmp2+tmp1);
                    }//end for(n_batchs)
                } // for (column)
            } // for (row) 
        }); // for (channel)
#if (MIO_BN_TIME_EVERYTHING==1)
        auto t_end = std::chrono::high_resolution_clock::now();
        
        std::cout << "Wall clock: CPU backward_bn spatial_use_saved pass time: "
              << std::chrono::duration<double>(t_end-t_start).count()
              << " seconds." << std::endl;
#endif
        return std::make_tuple(dx_out, dscale, dshift);
    }

    
    std::tuple<tensor<T>,tensor<T>,tensor<T>> gpu(){
        
#if (MIO_BN_TIME_EVERYTHING==1)
        auto t_start = std::chrono::high_resolution_clock::now();
#endif
        auto&& handle = get_handle();
        
        int n_batch, channels, height, width;
        std::tie(n_batch, channels, height, width) = miopen::tie4(x_input.desc.GetLengths());
        
        auto dx_out  = tensor<T>{n_batch,channels,height,width};
        std::fill(dx_out.begin(), dx_out.end(), 0);
        
        int ss_n_batch, ss_channels, ss_height, ss_width;
        auto  derivedBnDesc = miopen::TensorDescriptor{};
        miopen::DeriveBNTensorDescriptor(derivedBnDesc, x_input.desc, miopenBNSpatial);
        std::tie(ss_n_batch, ss_channels, ss_height, ss_width) = miopen::tie4(derivedBnDesc.GetLengths());
        
        auto dscale  = tensor<T>{ss_n_batch, ss_channels, ss_height, ss_width};
        std::fill(dscale.begin(), dscale.end(), 0);

        auto dshift  = tensor<T>{ss_n_batch, ss_channels, ss_height, ss_width};
        std::fill(dshift.begin(), dshift.end(), 0);

        int alpha = 1, beta = 1;
                
        auto xin_dev   = handle.Write(x_input.data);
        auto dyin_dev   = handle.Write(dy_input.data);
        auto scale_dev = handle.Write(scale.data);
        auto dscale_dev = handle.Write(dscale.data);
        auto dshift_dev  = handle.Write(dshift.data);
        auto dx_out_dev   = handle.Write(dx_out.data);
        auto savedMean_dev  = handle.Write(savedMean.data);
        auto savedInvVar_dev   = handle.Write(savedInvVar.data);

        double epsilon = MIO_BN_TEST_EPSILON;
            
        miopen::BatchNormBackward(handle, miopenBNSpatial, &alpha, &beta, &alpha, &beta,
                                        x_input.desc, xin_dev.get(), dy_input.desc, dyin_dev.get(), dx_out.desc, dx_out_dev.get(), 
                                        scale.desc, scale_dev.get(), dscale_dev.get(), dshift_dev.get(), 
                                        epsilon, savedMean_dev.get(), savedInvVar_dev.get());
        
        dx_out.data = handle.Read<T>(dx_out_dev, dx_out.data.size());
        dscale.data = handle.Read<T>(dscale_dev, dscale.data.size());
        dshift.data = handle.Read<T>(dshift_dev, dshift.data.size());
        
#if (MIO_BN_TIME_EVERYTHING==1)
        auto t_end = std::chrono::high_resolution_clock::now();
        
        std::cout << "Wall clock: GPU backward_bn_spatial_use_saved pass time: "
              << std::chrono::duration<double>(t_end-t_start).count()
              << " seconds." << std::endl;
#endif
        
        return std::make_tuple(dx_out, dscale, dshift);
    }

    void fail(int badtensor){
        std::cout << "Backward Batch Spatial Normalization Use Saved Mean and Variance: " << std::endl;
        std::cout << "X Input tensor: " << x_input.desc.ToString() << std::endl;
        std::cout << "Delta Y Input tensor: " << dy_input.desc.ToString() << std::endl;
        switch (badtensor){
            case(0): 
                std::cout << "Delta X output tensor output failed verification." << std::endl;
                break;
            case(1):
                std::cout << "Delta scale output tensor failed verification." << std::endl;
                break;
            case(2): 
                std::cout << "Delta shift output tensor failed verification." << std::endl;
                break;
        } 
    }
#endif
};









//====== DRIVERS ===========================================
template<class T>
struct batch_norm_spatial_driver : test_driver
{
    tensor<T> input;
    tensor<T> scale;
    tensor<T> shift;
 #if(0)
    batch_norm_spatial_driver(){
        this->batch_factor=8;
        this->verbose=true;
        add(input, "input", get_bn_spatial_input_tensor());
        //add(input, "input", get_input_tensor());        
    }

    void run(){
        int n, c, h, w;
        
        std::tie(n,c,h,w)=miopen::tie4(input.desc.GetLengths());

	if(n==1){//Invalid batch size for batch normalization
		return;
	}
        
        int ssn, ssc, ssh, ssw;
        auto  derivedBnDesc = miopen::TensorDescriptor{};
        miopen::DeriveBNTensorDescriptor(derivedBnDesc, input.desc, miopenBNSpatial);
        std::tie(ssn, ssc, ssh, ssw) = miopen::tie4(derivedBnDesc.GetLengths());

        scale = tensor<T>{ssn, ssc, ssh, ssw}.generate(rand_gen{});
        shift  = tensor<T>{ssn, ssc, ssh, ssw}.generate(rand_gen{});
        
        //train
        std::cout << "Running forward train spatial with R and S set." << std::endl;
        auto outpair = verify(verify_forward_train_bn_spatial<T>{ input, scale, shift });
        //returns:  std::make_tuple(out,runMean,runVar,saveMean,saveInvVar);

        //inference recalc
        std::cout << "Running forward inference spatial recalc." << std::endl;
        verify(verify_forward_infer_bn_spatial_recalc<T>{ input, scale, shift });
        
        //inference use estimated running values
        auto estMean = std::get<1>(outpair.second);
        auto estVar  = std::get<2>(outpair.second);
        std::cout << "Running forward inference spatial with R set." << std::endl;
        verify(verify_forward_infer_bn_spatial_use_est<T>{ input, scale, shift, estMean, estVar });
        
        //backprop recalc
        auto dy_input = std::get<0>(outpair.second);
        
#if MIO_BN_SP_TEST_DEBUG == 1
        auto debugvals = verify(verify_backward_bn_spatial_recalc<T>{ input, dy_input, scale });
        auto gpuout = std::get<0>(debugvals.second);
        auto cpuout = std::get<0>(debugvals.first);
        
        
        double maxdiff = 0.;
        int mn = 0;
        int mc = 0;
        int mh = 0;
        int mw = 0;
        
        for (int bidx = 0;  bidx < n;   bidx++)  { //via mini_batch
        for (int cidx = 0;  cidx < c;   cidx++)  { //via mini_batch
        for (int row = 0;   row < h;    row++)   { //via rows
        for (int column = 0;column < w; column++){// via columns
            double diff = fabs(gpuout(bidx,cidx,row,column)-cpuout(bidx,cidx,row,column));
            if(diff>maxdiff){ 
                maxdiff = diff;
                mn = bidx; mc= cidx; mh = row; mw = column;
            }
            if(diff>1.){
                std::cout << "gpu[" << bidx << ", " << cidx << ", " << row << ", " << column << "]: " << gpuout(bidx,cidx,row,column) << " :: ";
                std::cout << "cpu[" << bidx << ", " << cidx << ", " << row << ", " << column << "]: " << cpuout(bidx,cidx,row,column) << " :: ";
                std::cout << "diff: " << diff  << std::endl;
            }

        }}}}
        if(maxdiff>0){
            std::cout << "Max diff: " << maxdiff << std::endl;
            std::cout << "gpu[" << mn << ", " << mc << ", " << mh << ", " << mw << "]: " << gpuout(mn,mc,mh,mw) << " :: ";
            std::cout << "cpu[" << mn << ", " << mc << ", " << mh << ", " << mw << "]: " << cpuout(mn,mc,mh,mw) << std::endl;
        }
#else
        std::cout << "Running back propagation spatial recalc." << std::endl;
        verify(verify_backward_bn_spatial_recalc<T>{ input, dy_input, scale });
#endif
        
        //backprop use saved values
        auto savedMean = std::get<3>(outpair.second);
        auto savedInvVar = std::get<4>(outpair.second);
        std::cout << "Running back propagation spatial with S set." << std::endl;
        verify(verify_backward_bn_spatial_use_saved<T>{ input, dy_input, scale, savedMean, savedInvVar });
 
    }
#endif
};


int main(){
#if(0)
int main(int argc, const char *argv[]){
    auto t_start = std::chrono::high_resolution_clock::now();
    
    test_drive<batch_norm_spatial_driver<float>>(argc, argv);
    
    auto t_end = std::chrono::high_resolution_clock::now();
        
    std::cout << "Wall clock: full SPATIAL test pass time: "
              << std::chrono::duration<double>(t_end-t_start).count()
              << " seconds."<<std::endl;
<<<<<<< HEAD
    exit(0);
    
}
=======
#endif // if 0    
    exit(0);    
}


>>>>>>> 69cc3dd5
<|MERGE_RESOLUTION|>--- conflicted
+++ resolved
@@ -12,7 +12,6 @@
 #include "tensor_holder.hpp"
 #include "verify.hpp"
 #include "driver.hpp"
-#if(0)
 #include "get_handle.hpp"
 #include <cmath>
 #include <ctime>
@@ -37,7 +36,6 @@
     const tensor<T> input;
     const tensor<T> scale; 
     const tensor<T> shift;
-#if(0)    
     std::tuple<tensor<T>,tensor<T>,tensor<T>,tensor<T>,tensor<T>> cpu() {
 
 #if (MIO_BN_TIME_EVERYTHING==1)
@@ -255,7 +253,6 @@
                 break;
         }       
     }
-#endif // if 0
 };
 
 
@@ -277,7 +274,6 @@
     const tensor<T> scale; 
     const tensor<T> shift;
     
-#if(0)
     tensor<T> cpu()
     {
         
@@ -401,7 +397,6 @@
         std::cout << "Forward Inference Spatial Batch Normalization Recalc: " << std::endl;
         std::cout << "Input tensor: " << input.desc.ToString() << std::endl;
     }
-#endif //if(0)
 };
 
 
@@ -415,7 +410,6 @@
     const tensor<T> shift;
     const tensor<T> estMean; 
     const tensor<T> estVar;
-#if(0)    
     tensor<T> cpu() {
         
 #if (MIO_BN_TIME_EVERYTHING==1)
@@ -503,7 +497,6 @@
         std::cout << "Forward Inference Spatial Batch Normalization Use Estimated: " << std::endl;
         std::cout << "Input tensor: " << input.desc.ToString() << std::endl;
     }
-#endif
 
 };
 
@@ -523,7 +516,6 @@
     const tensor<T> x_input;
     const tensor<T> dy_input;
     const tensor<T> scale; 
-#if(0)    
 
     std::tuple<tensor<T>,tensor<T>,tensor<T>> cpu() {
 
@@ -755,7 +747,6 @@
                 break;
         } 
     }
-#endif //if 0
 };
 
 
@@ -769,7 +760,6 @@
     const tensor<T> scale; 
     const tensor<T> savedMean;
     const tensor<T> savedInvVar; 
-#if(0)
     std::tuple<tensor<T>,tensor<T>,tensor<T>> cpu() {
         
 #if (MIO_BN_TIME_EVERYTHING==1)
@@ -950,7 +940,6 @@
                 break;
         } 
     }
-#endif
 };
 
 
@@ -968,7 +957,6 @@
     tensor<T> input;
     tensor<T> scale;
     tensor<T> shift;
- #if(0)
     batch_norm_spatial_driver(){
         this->batch_factor=8;
         this->verbose=true;
@@ -1056,12 +1044,9 @@
         verify(verify_backward_bn_spatial_use_saved<T>{ input, dy_input, scale, savedMean, savedInvVar });
  
     }
-#endif
 };
 
 
-int main(){
-#if(0)
 int main(int argc, const char *argv[]){
     auto t_start = std::chrono::high_resolution_clock::now();
     
@@ -1072,14 +1057,8 @@
     std::cout << "Wall clock: full SPATIAL test pass time: "
               << std::chrono::duration<double>(t_end-t_start).count()
               << " seconds."<<std::endl;
-<<<<<<< HEAD
     exit(0);
     
 }
-=======
-#endif // if 0    
-    exit(0);    
-}
-
-
->>>>>>> 69cc3dd5
+
+
