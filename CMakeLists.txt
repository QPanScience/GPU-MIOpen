################################################################################
#
# MIT License
#
# Copyright (c) 2017 Advanced Micro Devices, Inc.
#
# Permission is hereby granted, free of charge, to any person obtaining a copy
# of this software and associated documentation files (the "Software"), to deal
# in the Software without restriction, including without limitation the rights
# to use, copy, modify, merge, publish, distribute, sublicense, and/or sell
# copies of the Software, and to permit persons to whom the Software is
# furnished to do so, subject to the following conditions:
#
# The above copyright notice and this permission notice shall be included in all
# copies or substantial portions of the Software.
#
# THE SOFTWARE IS PROVIDED "AS IS", WITHOUT WARRANTY OF ANY KIND, EXPRESS OR
# IMPLIED, INCLUDING BUT NOT LIMITED TO THE WARRANTIES OF MERCHANTABILITY,
# FITNESS FOR A PARTICULAR PURPOSE AND NONINFRINGEMENT. IN NO EVENT SHALL THE
# AUTHORS OR COPYRIGHT HOLDERS BE LIABLE FOR ANY CLAIM, DAMAGES OR OTHER
# LIABILITY, WHETHER IN AN ACTION OF CONTRACT, TORT OR OTHERWISE, ARISING FROM,
# OUT OF OR IN CONNECTION WITH THE SOFTWARE OR THE USE OR OTHER DEALINGS IN THE
# SOFTWARE.
#
################################################################################
cmake_minimum_required( VERSION 3.5 )

# This has to be initialized before the project() command appears
# Set the default of CMAKE_BUILD_TYPE to be release, unless user specifies with -D.  MSVC_IDE does not use CMAKE_BUILD_TYPE
if( NOT MSVC_IDE AND NOT CMAKE_BUILD_TYPE )
    set( CMAKE_BUILD_TYPE Release CACHE STRING "Choose the type of build, options are: None Debug Release RelWithDebInfo MinSizeRel." )
endif()

# Default installation path
if(WIN32)
    set(CMAKE_INSTALL_PREFIX "/opt/rocm/x86_64-w64-mingw32" CACHE PATH "")
else()
    set(CMAKE_INSTALL_PREFIX "/opt/rocm" CACHE PATH "")
endif()

project ( MIOpen C CXX )

enable_testing()

find_package(ROCM REQUIRED PATHS /opt/rocm)

include(ROCMInstallTargets)
include(ROCMPackageConfigHelpers)
include(ROCMSetupVersion)
include(ROCMInstallSymlinks)
include(ROCMCreatePackage)
include(CheckCXXCompilerFlag)

set(MIOPEN_ENABLE_SQLITE On CACHE BOOL "")
# Use SQLITE for compiled kernels, when turned off this will use raw files
set(MIOPEN_ENABLE_SQLITE_KERN_CACHE On CACHE BOOL "")
if(MIOPEN_ENABLE_SQLITE)
    # MIOpen now depends on SQLite as well
    find_package(PkgConfig)
    pkg_check_modules(SQLITE3 REQUIRED sqlite3)
endif()
find_package(BZip2)
if(MIOPEN_ENABLE_SQLITE_KERN_CACHE AND NOT MIOPEN_ENABLE_SQLITE)
    message(FATAL_ERROR "MIOPEN_ENABLE_SQLITE_KERN_CACHE requires MIOPEN_ENABLE_SQLITE")
endif()

option( BUILD_DEV "Build for development only" OFF)


# Strip symbols for release
if(NOT WIN32 AND NOT APPLE)
    set(CMAKE_C_FLAGS_RELEASE "${CMAKE_C_FLAGS_RELEASE} -s")
    set(CMAKE_CXX_FLAGS_RELEASE "${CMAKE_CXX_FLAGS_RELEASE} -s")
endif()

rocm_setup_version(VERSION 2.6.0)

list( APPEND CMAKE_MODULE_PATH ${PROJECT_SOURCE_DIR}/cmake )
include(TargetFlags)

if(CMAKE_CXX_COMPILER_ID STREQUAL "GNU")
    if(CMAKE_CXX_COMPILER_VERSION VERSION_LESS "5.3")
        message(FATAL_ERROR "MIOpen requires at least gcc 5.3")
    endif()
endif()




############################################################
# require C++14
add_compile_options(-std=c++14)

############################################################
# OPTION - MIOpen Backend
# - OpenCL
# - HIP
check_cxx_compiler_flag("--cuda-host-only -x hip" HAS_HIP)
if(CMAKE_CXX_COMPILER MATCHES ".*hcc" OR CMAKE_CXX_COMPILER MATCHES ".*hipcc" OR HAS_HIP)
    set(MIOPEN_DEFAULT_BACKEND "HIP")
else()
    set(MIOPEN_DEFAULT_BACKEND "OpenCL")
endif()

if(WIN32 AND CMAKE_CROSSCOMPILING)
    set(WINE_CMD "wine")
else()
    set(WINE_CMD)
endif()

list(APPEND CMAKE_PREFIX_PATH /opt/rocm /opt/rocm/llvm /opt/rocm/hip /opt/rocm/hcc)

option(ENABLE_HIP_WORKAROUNDS Off)
set(MIOPEN_INSTALL_CXX_HEADERS Off CACHE BOOL "Install MIOpen's C++ header interface")


# Embedded Build Configuration
<<<<<<< HEAD
set(MIOPEN_EMBED_DB "" CACHE STRING "Colon separated list of of architecture CU pairs to embed on-disk DBs in the binary. Example gfx906_60:gfx900_56")
set(MIOPEN_BINCACHE_PATH "" CACHE STRING "URL or path containing binary cache files to embed")
=======
set(MIOPEN_EMBED_DB "" CACHE STRING "Semi-colon separated list of of architecture CU pairs to embed on-disk DBs in the binary. Example gfx906_60:gfx900_56")
>>>>>>> 83c7887d
option(MIOPEN_EMBED_BUILD "Build with the set of embed flags." Off)
option(MIOPEN_USE_COMGR "Use comgr to build kernels instead of offline tools" ${MIOPEN_EMBED_BUILD})
option(MIOPEN_DISABLE_USERDB "Disable user database access" ${MIOPEN_EMBED_BUILD})
option(MIOPEN_DISABLE_SYSDB  "Disable sys database access" ${MIOPEN_EMBED_BUILD})

# MIOPEN_USE_HIP_KERNELS is a Workaround for COMgr issues
if(MIOPEN_EMBED_BUILD)
    option(BUILD_SHARED_LIBS "Build as a shared library" Off)
    option(MIOPEN_USE_HIP_KERNELS "Use HIP kernels." Off)
else()
    option(BUILD_SHARED_LIBS "Build as a shared library" ON)
    option(MIOPEN_USE_HIP_KERNELS "Use HIP kernels." On)
endif()


set( MIOPEN_BACKEND ${MIOPEN_DEFAULT_BACKEND} CACHE STRING
    "Which of MIOpens's backends to use?" )
set_property( CACHE MIOPEN_BACKEND PROPERTY STRINGS
    OpenCL HIP HIPOC )

# OpenCL 1.2
if( MIOPEN_BACKEND STREQUAL "OpenCL")
    set(MIOPEN_BACKEND_OPENCL 1)
    find_package( OpenCL REQUIRED )
    find_program(MIOPEN_HIP_COMPILER hcc
            PATH_SUFFIXES bin
            PATHS /opt/rocm
    )
    set(MIOPEN_USE_MIOPENGEMM ON CACHE BOOL "")
    if(MIOPEN_HIP_COMPILER)
        message("hip compiler: ${MIOPEN_HIP_COMPILER}")
    else()
        find_program(MIOPEN_HIP_COMPILER clang++
            PATH_SUFFIXES bin
	        PATHS /opt/rocm/llvm
        )
        if(MIOPEN_HIP_COMPILER)
            message("hip compiler: ${MIOPEN_HIP_COMPILER}")
        else()
            message(FATAL_ERROR "hip compiler not found")
        endif()
    endif()

    # TODO (priority_low) Use to build HIP and ASM kernels.
    if(MIOPEN_USE_COMGR)
        message(FATAL_ERROR "comgr cannot be used with OpenCL backend")
    endif()
endif()


# HIP is always required
find_package(hip REQUIRED PATHS /opt/rocm)
message(STATUS "Build with HIP ${hip_VERSION}")
target_flags(HIP_COMPILER_FLAGS hip::device)
# Remove cuda arch flags
string(REGEX REPLACE --cuda-gpu-arch=[a-z0-9]+ "" HIP_COMPILER_FLAGS "${HIP_COMPILER_FLAGS}")

message(STATUS "Hip compiler flags: ${HIP_COMPILER_FLAGS}")

add_definitions("-DHIP_COMPILER_FLAGS=${HIP_COMPILER_FLAGS}")



# HIP
if( MIOPEN_BACKEND STREQUAL "HIP" OR MIOPEN_BACKEND STREQUAL "HIPOC")
    set(MIOPEN_BACKEND_HIP 1)
    set(MIOPEN_USE_MIOPENGEMM OFF CACHE BOOL "")
    find_program(HIP_OC_COMPILER clang-ocl
        PATH_SUFFIXES bin
        PATHS /opt/rocm
    )
    if(HIP_OC_COMPILER)
        message(STATUS "hip compiler: ${HIP_OC_COMPILER}")
        set(HIP_OC_COMPILER "${HIP_OC_COMPILER}")
    else()
        message(FATAL_ERROR "clang-ocl not found")
    endif()

    if(CMAKE_CXX_COMPILER MATCHES ".*hcc")
        link_libraries(stdc++)

        # A hack to make this work without the device enumerator
        link_libraries(-amdgpu-target=gfx803 -amdgpu-target=gfx900 -Wno-unused-command-line-argument)
        CHECK_CXX_COMPILER_FLAG("-amdgpu-target=gfx906 -Werror" GFX_906_FLAG_VALID)
        if(GFX_906_FLAG_VALID)
            link_libraries(-amdgpu-target=gfx906)
        endif()

        CHECK_CXX_COMPILER_FLAG(-amdgpu-target=gfx908 -Werror, GFX_908_FLAG_VALID)
        if(GFX_908_FLAG_VALID)
            link_libraries(-amdgpu-target=gfx908)
        endif()
        # end hack
    else()
        # Hcc's clang always defines __HCC__ even when not using hcc driver
        add_definitions(-U__HCC__)
    endif()
    # end hack

    set(MIOPEN_HIP_COMPILER ${CMAKE_CXX_COMPILER} CACHE PATH "")


    # rocblas
    set(MIOPEN_USE_ROCBLAS ON CACHE BOOL "")
    if(MIOPEN_USE_ROCBLAS)
        find_package(rocblas REQUIRED PATHS /opt/rocm)
        message(STATUS "Build with rocblas")
    else()
        message(STATUS "Build without rocblas")
    endif()
endif()
message( STATUS "${MIOPEN_BACKEND} backend selected." )
	
# look for and register clang-offload-bundler
if(MIOPEN_HIP_COMPILER MATCHES ".*clang\\+\\+$")
    find_program(MIOPEN_OFFLOADBUNDLER_BIN clang-offload-bundler
        PATH_SUFFIXES bin
        PATHS /opt/rocm/llvm
    )
endif()
if(MIOPEN_OFFLOADBUNDLER_BIN)
    message(STATUS "clang-offload-bundler found: ${MIOPEN_OFFLOADBUNDLER_BIN}")
    set(MIOPEN_OFFLOADBUNDLER_BIN "${MIOPEN_OFFLOADBUNDLER_BIN}")
else()
    # look for and register extractkernel
    message(STATUS "clang-offload-bundler not found")

    find_program(EXTRACTKERNEL_BIN extractkernel
        PATH_SUFFIXES bin
        PATHS
            /opt/rocm/hip
            /opt/rocm/hcc
            /opt/rocm
    )
    if(EXTRACTKERNEL_BIN)
        message(STATUS "extractkernel found: ${EXTRACTKERNEL_BIN}")
        set(EXTRACTKERNEL_BIN "${EXTRACTKERNEL_BIN}")
    else()
        message(FATAL_ERROR "extractkernel not found")
    endif()
endif()


# Online assembler
find_program(MIOPEN_AMDGCN_ASSEMBLER
    NAMES clang
    PATHS
        ${MIOPEN_AMDGCN_ASSEMBLER_PATH}
        /opt/rocm
        /opt/rocm/llvm
        /opt/rocm/hcc
        ${CMAKE_INSTALL_PREFIX}
        ${CMAKE_INSTALL_PREFIX}/llvm
        ${CMAKE_INSTALL_PREFIX}/hcc
    PATH_SUFFIXES
        /opencl/bin/x86_64
        /bin
    NO_DEFAULT_PATH
)
message(STATUS "AMDGCN assembler: ${MIOPEN_AMDGCN_ASSEMBLER}")

# miopengemm
if(MIOPEN_USE_MIOPENGEMM)
    find_package(miopengemm PATHS /opt/rocm)
    if(miopengemm_FOUND)
        message(STATUS "Build with miopengemm")
        set(MIOPEN_USE_MIOPENGEMM 1)
    else()
        message(STATUS "Build without miopengemm")
        set(MIOPEN_USE_MIOPENGEMM 0)
    endif()
else()
    message(STATUS "Build without miopengemm")
    set(MIOPEN_USE_MIOPENGEMM 0)
endif()

if(MIOPEN_USE_COMGR)
    find_package(amd_comgr REQUIRED CONFIG)
    message(STATUS "Build with comgr ${amd_comgr_VERSION}")
endif()

option(Boost_USE_STATIC_LIBS "Use boost static libraries" ON)
set(BOOST_COMPONENTS filesystem)
add_definitions(-DBOOST_ALL_NO_LIB=1)
find_package(Boost REQUIRED COMPONENTS ${BOOST_COMPONENTS})

find_path(HALF_INCLUDE_DIR half.hpp)

option( MIOPEN_DEBUG_FIND_DB_CACHING "Use system find-db caching" ON)

set( MIOPEN_INSTALL_DIR miopen)
set( DATA_INSTALL_DIR ${MIOPEN_INSTALL_DIR}/${CMAKE_INSTALL_DATAROOTDIR}/miopen )

set(MIOPEN_GPU_SYNC Off CACHE BOOL "")
if(BUILD_DEV)
    set(MIOPEN_BUILD_DEV 1)
    set(MIOPEN_SYSTEM_DB_PATH "${CMAKE_SOURCE_DIR}/src/kernels" CACHE PATH "Default path of system db files")
    set(MIOPEN_USER_DB_PATH "${CMAKE_SOURCE_DIR}/src/kernels" CACHE PATH "Default path of user db files")
    set(MIOPEN_USER_DB_SUFFIX "${MIOPEN_BACKEND}.${MIOpen_VERSION_MAJOR}_${MIOpen_VERSION_MINOR}_${MIOpen_VERSION_PATCH}" CACHE PATH "Filename suffix for the user find-db files")
    set(MIOPEN_CACHE_DIR "" CACHE STRING "")
else()
    set(MIOPEN_BUILD_DEV 0)
    set(MIOPEN_SYSTEM_DB_PATH "${CMAKE_INSTALL_PREFIX}/${DATA_INSTALL_DIR}/db" CACHE PATH "Default path of system db files")
    set(MIOPEN_USER_DB_PATH "~/.config/miopen/" CACHE STRING "Default path of user db files")
    set(MIOPEN_CACHE_DIR "~/.cache/miopen/" CACHE STRING "")
    set(MIOPEN_USER_DB_SUFFIX "${MIOPEN_BACKEND}.${MIOpen_VERSION_MAJOR}_${MIOpen_VERSION_MINOR}_${MIOpen_VERSION_PATCH}_${MIOpen_VERSION_TWEAK}" CACHE PATH "Filename suffix for the user find-db files")
endif()
set(MIOPEN_SYSTEM_FIND_DB_SUFFIX "${MIOPEN_BACKEND}" CACHE PATH "Filename suffix for the system find-db files")


set(MIOPEN_PACKAGE_REQS "rocm-utils, hip-hcc")
if(MIOPEN_USE_MIOPENGEMM)
    set(MIOPEN_PACKAGE_REQS "${MIOPEN_PACKAGE_REQS}, miopengemm")
endif()
set(CPACK_DEBIAN_PACKAGE_DEPENDS "${MIOPEN_PACKAGE_REQS}, rocm-opencl-dev")
set(CPACK_RPM_PACKAGE_REQUIRES "${MIOPEN_PACKAGE_REQS}, rocm-opencl-devel")

rocm_create_package(
    NAME MIOpen-${MIOPEN_BACKEND}
    DESCRIPTION "AMD's DNN Library"
    MAINTAINER "Paul Fultz II <paul.fultz@amd.com>"
    LDCONFIG
    # DEPENDS rocm-opencl rocm-utils hip-hcc tinygemm
)

include(EnableCompilerWarnings)
set(MIOPEN_TIDY_ERRORS ERRORS * -readability-inconsistent-declaration-parameter-name)
if(CMAKE_CXX_COMPILER MATCHES ".*hcc" OR CMAKE_CXX_COMPILER MATCHES ".*clang\\+\\+")
    set(MIOPEN_TIDY_CHECKS -modernize-use-override -readability-non-const-parameter)
# Enable tidy on hip
elseif(MIOPEN_BACKEND STREQUAL "HIP")
    set(MIOPEN_TIDY_ERRORS ALL)

endif()

include(ClangTidy)
enable_clang_tidy(
    CHECKS
        *
        -abseil-string-find-startswith
        -android-cloexec-fopen
        # Yea we shouldn't be using rand()
        -cert-msc30-c
        -bugprone-exception-escape
        -cert-env33-c
        -cert-msc32-c
        -cert-msc50-cpp
        -cert-msc51-cpp
        -clang-analyzer-alpha.core.CastToStruct
        -clang-analyzer-optin.performance.Padding
        -clang-diagnostic-deprecated-declarations
        -clang-diagnostic-extern-c-compat
        -clang-diagnostic-unused-command-line-argument
        -cppcoreguidelines-avoid-c-arrays
        -cppcoreguidelines-avoid-magic-numbers
        -cppcoreguidelines-explicit-virtual-functions
        -cppcoreguidelines-init-variables
        -cppcoreguidelines-macro-usage
        -cppcoreguidelines-non-private-member-variables-in-classes
        -cppcoreguidelines-pro-bounds-array-to-pointer-decay
        -cppcoreguidelines-pro-bounds-constant-array-index
        -cppcoreguidelines-pro-bounds-pointer-arithmetic
        -cppcoreguidelines-pro-type-member-init
        -cppcoreguidelines-pro-type-reinterpret-cast
        -cppcoreguidelines-pro-type-union-access
        -cppcoreguidelines-pro-type-vararg
        -cppcoreguidelines-special-member-functions
        -fuchsia-*
        -google-explicit-constructor
        -google-readability-braces-around-statements
        -google-readability-todo
        -google-runtime-int
        -google-runtime-references
        -hicpp-braces-around-statements
        -hicpp-explicit-conversions
        -hicpp-no-array-decay
        # We really shouldn't use bitwise operators with signed integers, but
        # opencl leaves us no choice
        -hicpp-avoid-c-arrays
        -hicpp-signed-bitwise
        -hicpp-special-member-functions
        -hicpp-uppercase-literal-suffix
        -hicpp-use-auto
        -hicpp-use-equals-default
        -hicpp-use-override
        -llvm-header-guard
        -llvm-include-order
        -misc-misplaced-const
        -misc-non-private-member-variables-in-classes
        -modernize-avoid-bind
        -modernize-avoid-c-arrays
        -modernize-pass-by-value
        -modernize-use-auto
        -modernize-use-default-member-init
        -modernize-use-equals-default
        -modernize-use-trailing-return-type
        -modernize-use-transparent-functors
        -performance-unnecessary-value-param
        -readability-braces-around-statements
        -readability-else-after-return
        -readability-isolate-declaration
        -readability-magic-numbers
        -readability-named-parameter
        -readability-uppercase-literal-suffix
        -readability-convert-member-functions-to-static

        ${MIOPEN_TIDY_CHECKS}
    ${MIOPEN_TIDY_ERRORS}
    HEADER_FILTER
        ".*hpp"
    EXTRA_ARGS
        -DMIOPEN_USE_CLANG_TIDY

)
include(CppCheck)
enable_cppcheck(
    CHECKS
        warning
        style
        performance
        portability
    SUPPRESS
        ConfigurationNotChecked
        constStatement
        duplicateCondition
        noExplicitConstructor
        passedByValue
        # preprocessorErrorDirective
        shadowVariable
        unusedFunction
        unusedPrivateFunction
        unusedStructMember
        # Ignore initializer lists in the tests
        useInitializationList:*test/*.cpp
        *:*src/sqlite/*.cpp
        *:*.cl
        *:*src/kernels/*.h
        knownConditionTrueFalse:*src/kernels/composable_kernel/*/*
        redundantAssignment:*src/kernels/composable_kernel/*/*
        unreadVariable:*src/kernels/composable_kernel/*/*
        unusedScopedObject:*src/kernels/composable_kernel/*/*
        wrongPrintfScanfArgNum:*src/kernels/composable_kernel/*/*
        unmatchedSuppression
    FORCE
    SOURCES
        addkernels/
        # driver/
        include/
        src/
        test/
    INCLUDE
        ${CMAKE_CURRENT_SOURCE_DIR}/include
        ${CMAKE_CURRENT_BINARY_DIR}/include
        ${CMAKE_CURRENT_SOURCE_DIR}/src/include
    DEFINE
        CPPCHECK=1
        MIOPEN_USE_MIOPENGEMM=1
        __linux__=1
)


set(CMAKE_LIBRARY_OUTPUT_DIRECTORY ${CMAKE_CURRENT_BINARY_DIR}/lib)
set(CMAKE_ARCHIVE_OUTPUT_DIRECTORY ${CMAKE_CURRENT_BINARY_DIR}/lib)
set(CMAKE_RUNTIME_OUTPUT_DIRECTORY ${CMAKE_CURRENT_BINARY_DIR}/bin)

add_subdirectory(addkernels)
add_subdirectory(doc)
add_subdirectory(src)
add_subdirectory(driver)
add_subdirectory(test)
add_subdirectory(speedtests)
add_subdirectory(utils)<|MERGE_RESOLUTION|>--- conflicted
+++ resolved
@@ -115,12 +115,8 @@
 
 
 # Embedded Build Configuration
-<<<<<<< HEAD
-set(MIOPEN_EMBED_DB "" CACHE STRING "Colon separated list of of architecture CU pairs to embed on-disk DBs in the binary. Example gfx906_60:gfx900_56")
+set(MIOPEN_EMBED_DB "" CACHE STRING "Semi-colon separated list of of architecture CU pairs to embed on-disk DBs in the binary. Example gfx906_60:gfx900_56")
 set(MIOPEN_BINCACHE_PATH "" CACHE STRING "URL or path containing binary cache files to embed")
-=======
-set(MIOPEN_EMBED_DB "" CACHE STRING "Semi-colon separated list of of architecture CU pairs to embed on-disk DBs in the binary. Example gfx906_60:gfx900_56")
->>>>>>> 83c7887d
 option(MIOPEN_EMBED_BUILD "Build with the set of embed flags." Off)
 option(MIOPEN_USE_COMGR "Use comgr to build kernels instead of offline tools" ${MIOPEN_EMBED_BUILD})
 option(MIOPEN_DISABLE_USERDB "Disable user database access" ${MIOPEN_EMBED_BUILD})
