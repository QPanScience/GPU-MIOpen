# MLOpen

AMD's library for machine learning primitives

<<<<<<< HEAD
##Linux

To build, create a build director and run cmake.
=======
To build, create a build directory and run cmake.
>>>>>>> f65f23b6
```
mkdir build; cd build;
cmake ..
make 
```

<<<<<<< HEAD
To execute/use MLOpen, use the MLOpenDriver app: https://github.com/AMDComputeLibraries/MLOpen/tree/develop/driver

##WINDOWS

## General prerequsites

GCN-based GPU architecture or later (in particular, check your inegrated graphics HW).

Latest AMD display driver.

AMD APP SDK

CMake for WINDOWS

MS VS15 full installation

##Build:
cd .../MLOpen

mkdir build

cd ./build

cmake .. -G "Visual Studio 14 2015 Win64"

fire VS15

open SuperBuild.MLOpen.sln

right click on MLOpenDriver

click "Set up as Startup Project"

build solution

##Run:
##From inside VS15
right click on MLOpenDriver

click on Properties

click on Debugging

Working directory: $(ProjectDir)../

Environment: PATH=./src\Debug;%PATH%

Command arguments (example):conv -n 10 -c 13 -k 13 -x 3 -y 3 -H 32 -W 64 -p 3 -q 3 -u 1 -v 1 -V 1 -F 1

##From command line
cd .../MLOpen/build

PATH=.\src\Debug;%PATH%

(eaxmple)

.\driver\Debug\MLOpenDriver.exe -n 100 -c 3 -k 32 -x 5 -y 5 -H 32 -W 32 -F 1 -p 2 -q 2
=======
To install the library, type `sudo make install`. This installs the library in `/usr/local/`. 
If `/usr/local/` is not the desired installation location, use `CMAKE_INSTALL_PREFIX="path"` for the desired location. 

Currently, MLOpen requires a macro to be set at the time of compiling the application which uses it. The macros chooses the appropriate backend, e.g., `-DMLOPEN_BACKEND_OPENCL`. This will requirement will be removed in the future.

To execute/use MLOpen, use the MLOpenDriver app: https://github.com/AMDComputeLibraries/MLOpen/tree/develop/driver

MLOpen also comes with a unit-test framework. To run the unit-tests, type `make check`.
For running specific tests, first the compile and the tests and then execute the specific test:
```
make tests
./test/test_tensor
```
>>>>>>> f65f23b6
<|MERGE_RESOLUTION|>--- conflicted
+++ resolved
@@ -2,20 +2,15 @@
 
 AMD's library for machine learning primitives
 
-<<<<<<< HEAD
 ##Linux
 
-To build, create a build director and run cmake.
-=======
 To build, create a build directory and run cmake.
->>>>>>> f65f23b6
 ```
 mkdir build; cd build;
 cmake ..
 make 
 ```
 
-<<<<<<< HEAD
 To execute/use MLOpen, use the MLOpenDriver app: https://github.com/AMDComputeLibraries/MLOpen/tree/develop/driver
 
 ##WINDOWS
@@ -73,7 +68,9 @@
 (eaxmple)
 
 .\driver\Debug\MLOpenDriver.exe -n 100 -c 3 -k 32 -x 5 -y 5 -H 32 -W 32 -F 1 -p 2 -q 2
-=======
+
+##Install Library for use in external projects
+
 To install the library, type `sudo make install`. This installs the library in `/usr/local/`. 
 If `/usr/local/` is not the desired installation location, use `CMAKE_INSTALL_PREFIX="path"` for the desired location. 
 
@@ -86,5 +83,4 @@
 ```
 make tests
 ./test/test_tensor
-```
->>>>>>> f65f23b6
+```